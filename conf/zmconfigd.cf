SECTION dhparam
	VAR zimbraSSLDHParam
	MAPFILE zimbraSSLDHParam

SECTION amavis
	REWRITE conf/amavisd.conf.in conf/amavisd.conf
	POSTCONF content_filter
	if SERVICE antivirus
		POSTCONF content_filter FILE zmconfigd/postfix_content_filter.cf
	fi
	if SERVICE antispam
		POSTCONF content_filter FILE zmconfigd/postfix_content_filter.cf
	fi
	if SERVICE archiving
		POSTCONF content_filter FILE zmconfigd/postfix_content_filter.cf
	fi
	LOCAL av_notify_domain
	LOCAL av_notify_user
	LOCAL ldap_url
	LOCAL ldap_amavis_password
	VAR zimbraAmavisEnableDKIMVerification
	VAR zimbraAmavisMaxServers
	VAR zimbraAmavisOriginatingBypassSA
	VAR zimbraMtaBlockedExtension
	VAR zimbraVirusWarnRecipient
	VAR zimbraSpamKillPercent
	VAR zimbraSpamTagPercent
	VAR zimbraSpamSubjectTag
	VAR zimbraAmavisQuarantineAccount
	VAR zimbraMtaMyNetworks
	VAR zimbraDomainMandatoryMailSignatureEnabled
	VAR zimbraIPMode
	VAR zimbraQuarantineBannedItems
	VAR zimbraAmavisFinalSpamDestiny
	VAR zimbraAmavisLogLevel
	VAR zimbraAmavisSALogLevel
	VAR zimbraAmavisOutboundDisclaimersOnly
	RESTART antivirus amavis mta

SECTION antivirus DEPENDS amavis
	REWRITE conf/clamd.conf.in conf/clamd.conf
	REWRITE conf/freshclam.conf.in conf/freshclam.conf MODE 0600
	VAR zimbraVirusWarnAdmin
	VAR zimbraVirusDefinitionsUpdateFrequency
	VAR zimbraVirusBlockEncryptedArchive
	VAR zimbraMtaMaxMessageSize
	VAR zimbraClamAVMaxThreads
	VAR zimbraClamAVListenPort
	VAR zimbraClamAVBindAddress
	VAR zimbraClamAVDatabaseMirror
	VAR zimbraClamAVSafeBrowsing
	RESTART antivirus mta

SECTION antispam DEPENDS amavis
	REWRITE conf/salocal.cf.in data/spamassassin/localrules/salocal.cf
	VAR zimbraMtaMyNetworks
	VAR zimbraMtaAntiSpamLockMethod
	LOCAL antispam_mysql_enabled
	LOCAL antispam_mysql_host
	LOCAL antispam_mysql_port
	LOCAL antispam_mysql_user
	LOCAL antispam_mysql_password
	RESTART antispam mta

SECTION archiving DEPENDS amavis
	RESTART archiving mta

SECTION mta DEPENDS amavis
	LOCAL postjournal_enabled
	MAPLOCAL zimbraSSLDHParam
	REWRITE common/conf/master.cf.in common/conf/master.cf
	REWRITE common/conf/tag_as_foreign.re.in common/conf/tag_as_foreign.re
	REWRITE common/conf/tag_as_originating.re.in common/conf/tag_as_originating.re
	REWRITE conf/mta_milter_options.in conf/mta_milter_options
	VAR zimbraMtaEnableSmtpdPolicyd
	VAR zimbraAmavisMaxServers
	VAR zimbraIPMode
	VAR zimbraMtaRestriction
	VAR zimbraMtaFallbackRelayHost
	VAR zimbraMtaAuthEnabled
	VAR zimbraMtaBlockedExtension
	VAR zimbraMtaRecipientDelimiter
	VAR zimbraMtaMyNetworks
	VAR zimbraMtaMyOrigin
	VAR zimbraMtaMyHostname
	VAR zimbraMilterServerEnabled
	VAR zimbraMilterServerBindAddress
	VAR zimbraMilterServerBindPort
	VAR zimbraMtaSmtpdMilters
	VAR zimbraMtaNonSmtpdMilters
	LOCAL zimbra_server_hostname
	if VAR zimbraMtaEnableSmtpdPolicyd
		POSTCONF policy_time_limit				VAR zimbraMtaPolicyTimeLimit
	fi
	if VAR !zimbraMtaEnableSmtpdPolicyd
		POSTCONFD policy_time_limit
	fi
	if VAR zimbraMtaMyNetworks
		POSTCONF mynetworks VAR zimbraMtaMyNetworks
	fi
	if VAR zimbraMtaMyOrigin
		POSTCONF myorigin VAR zimbraMtaMyOrigin
	fi
	if VAR zimbraMtaMyDestination
		POSTCONF mydestination VAR zimbraMtaMyDestination
	fi
	POSTCONF smtpd_milters
	if VAR zimbraMtaSmtpdMilters
		POSTCONF smtpd_milters VAR zimbraMtaSmtpdMilters
	fi
	POSTCONF non_smtpd_milters
	if VAR zimbraMtaNonSmtpdMilters
		POSTCONF non_smtpd_milters VAR zimbraMtaNonSmtpdMilters
	fi
	if SERVICE !cbpolicyd
		POSTCONF smtpd_end_of_data_restrictions
	fi
	REWRITE conf/postfix_header_checks.in conf/postfix_header_checks
	POSTCONF myhostname		LOCAL zimbra_server_hostname
	if VAR zimbraMtaMyHostname
		POSTCONF myhostname VAR zimbraMtaMyHostname
	fi
	POSTCONF recipient_delimiter			VAR zimbraMtaRecipientDelimiter
	POSTCONF smtpd_sasl_auth_enable			VAR zimbraMtaSaslAuthEnable
	POSTCONF message_size_limit			VAR zimbraMtaMaxMessageSize
	POSTCONF mailbox_size_limit			0
	POSTCONF smtputf8_enable			no
	POSTCONF max_use				VAR zimbraMtaMaxUse
	POSTCONF relayhost				VAR zimbraMtaRelayHost
	POSTCONF smtp_dns_support_level			VAR zimbraMtaSmtpDnsSupportLevel
	POSTCONF smtp_fallback_relay			VAR zimbraMtaFallbackRelayHost
	POSTCONF smtp_generic_maps			VAR zimbraMtaSmtpGenericMaps
	POSTCONF smtpd_recipient_restrictions		FILE zmconfigd/smtpd_recipient_restrictions.cf
	POSTCONF smtpd_relay_restrictions		FILE zmconfigd/smtpd_relay_restrictions.cf
	POSTCONF smtpd_sender_restrictions		FILE zmconfigd/smtpd_sender_restrictions.cf
	POSTCONF smtpd_sender_login_maps		FILE zmconfigd/smtpd_sender_login_maps.cf
	POSTCONF local_header_rewrite_clients		permit_mynetworks,permit_sasl_authenticated
	POSTCONF alias_maps				VAR zimbraMtaAliasMaps
	POSTCONF broken_sasl_auth_clients		VAR zimbraMtaBrokenSaslAuthClients
	POSTCONF bounce_queue_lifetime			VAR zimbraMtaBounceQueueLifetime
	POSTCONF maximal_queue_lifetime			VAR zimbraMtaMaximalQueueLifetime
	POSTCONF bounce_notice_recipient		VAR zimbraMtaBounceNoticeRecipient
	POSTCONF mail_owner				LOCAL postfix_mail_owner
	POSTCONF setgid_group				LOCAL postfix_setgid_group
	POSTCONF command_directory			VAR zimbraMtaCommandDirectory
	POSTCONF daemon_directory			VAR zimbraMtaDaemonDirectory
	POSTCONF delay_warning_time			VAR zimbraMtaDelayWarningTime
	POSTCONF default_process_limit			VAR zimbraMtaDefaultProcessLimit
	POSTCONF hopcount_limit				VAR zimbraMtaHopcountLimit
	POSTCONF lmdb_map_size				VAR zimbraMtaLmdbMapSize
	POSTCONF header_checks				VAR zimbraMtaHeaderChecks
	if VAR zimbraMtaBlockedExtensionWarnRecipient
		POSTCONF header_checks
	fi
	POSTCONF mailq_path				VAR zimbraMtaMailqPath
	POSTCONF manpage_directory			VAR zimbraMtaManpageDirectory
	POSTCONF newaliases_path			VAR zimbraMtaNewaliasesPath
	POSTCONF notify_classes				VAR zimbraMtaNotifyClasses
	POSTCONF queue_directory			VAR zimbraMtaQueueDirectory
	POSTCONF smtpd_sasl_authenticated_header	VAR zimbraMtaSmtpdSaslAuthenticatedHeader
	POSTCONF canonical_maps				VAR zimbraMtaCanonicalMaps
	POSTCONF sender_canonical_maps			VAR zimbraMtaSenderCanonicalMaps
	POSTCONF sendmail_path				VAR zimbraMtaSendmailPath
	POSTCONF smtpd_banner				VAR zimbraMtaSmtpdBanner
	POSTCONF smtpd_client_restrictions		VAR zimbraMtaSmtpdClientRestrictions
	POSTCONF smtpd_client_port_logging		VAR zimbraMtaSmtpdClientPortLogging
	POSTCONF smtpd_data_restrictions		VAR zimbraMtaSmtpdDataRestrictions
	POSTCONF smtpd_helo_required			VAR zimbraMtaSmtpdHeloRequired
	POSTCONF smtpd_proxy_timeout			VAR zimbraMtaSmtpdProxyTimeout
	POSTCONF smtpd_reject_unlisted_recipient	VAR zimbraMtaSmtpdRejectUnlistedRecipient
	POSTCONF smtpd_reject_unlisted_sender		VAR zimbraMtaSmtpdRejectUnlistedSender
	POSTCONF smtpd_tls_ask_ccert			VAR zimbraMtaSmtpdTlsAskCcert
	POSTCONF smtpd_tls_auth_only			VAR zimbraMtaTlsAuthOnly
	POSTCONF smtpd_tls_CAfile			VAR zimbraMtaSmtpdTlsCAfile
	POSTCONF smtpd_tls_CApath			VAR zimbraMtaSmtpdTlsCApath
	POSTCONF smtpd_tls_ccert_verifydepth		VAR zimbraMtaSmtpdTlsCcertVerifydepth
	POSTCONF smtpd_tls_cert_file			/opt/zimbra/conf/smtpd.crt
	POSTCONF smtpd_tls_ciphers			VAR zimbraMtaSmtpdTlsCiphers
	POSTCONF smtpd_tls_dh1024_param_file		MAPLOCAL zimbraSSLDHParam
	POSTCONF smtpd_tls_exclude_ciphers		VAR zimbraMtaSmtpdTlsExcludeCiphers
	POSTCONF smtpd_tls_key_file			/opt/zimbra/conf/smtpd.key
	POSTCONF smtpd_tls_loglevel			VAR zimbraMtaSmtpdTlsLoglevel
	POSTCONF smtpd_tls_mandatory_ciphers		VAR zimbraMtaSmtpdTlsMandatoryCiphers
	POSTCONF smtpd_tls_mandatory_protocols		VAR zimbraMtaSmtpdTlsMandatoryProtocols
	POSTCONF smtpd_tls_protocols			VAR zimbraMtaSmtpdTlsProtocols
	POSTCONF smtpd_tls_received_header		VAR zimbraMtaSmtpdTlsReceivedHeader
	POSTCONF smtpd_tls_security_level		VAR zimbraMtaTlsSecurityLevel
	POSTCONF smtpd_error_sleep_time			VAR zimbraMtaSmtpdErrorSleepTime
	POSTCONF smtpd_hard_error_limit			VAR zimbraMtaSmtpdHardErrorLimit
	POSTCONF smtpd_soft_error_limit			VAR zimbraMtaSmtpdSoftErrorLimit
	POSTCONF in_flow_delay				VAR zimbraMtaInFlowDelay
	POSTCONF import_environment			VAR zimbraMtaImportEnvironment
	POSTCONF queue_run_delay			VAR zimbraMtaQueueRunDelay
	POSTCONF minimal_backoff_time			VAR zimbraMtaMinimalBackoffTime
	POSTCONF maximal_backoff_time			VAR zimbraMtaMaximalBackoffTime
	POSTCONF lmtp_connection_cache_destinations	VAR zimbraMtaLmtpConnectionCacheDestinations
	POSTCONF lmtp_connection_cache_time_limit	VAR zimbraMtaLmtpConnectionCacheTimeLimit
	POSTCONF lmtp_host_lookup			VAR zimbraMtaLmtpHostLookup
	POSTCONF lmtp_tls_ciphers			VAR zimbraMtaLmtpTlsCiphers
	POSTCONF lmtp_tls_mandatory_ciphers		VAR zimbraMtaLmtpTlsMandatoryCiphers
	POSTCONF lmtp_tls_mandatory_protocols		VAR zimbraMtaLmtpTlsMandatoryProtocols
	POSTCONF lmtp_tls_protocols			VAR zimbraMtaLmtpTlsProtocols
	POSTCONF lmtp_tls_exclude_ciphers		VAR zimbraMtaLmtpTlsExcludeCiphers
	POSTCONF lmtp_tls_security_level		VAR zimbraMtaLmtpTlsSecurityLevel
	POSTCONF lmtp_tls_CAfile			VAR zimbraMtaLmtpTlsCAfile
	POSTCONF lmtp_tls_CApath			VAR zimbraMtaLmtpTlsCApath
	POSTCONF lmtp_tls_loglevel			VAR zimbraMtaLmtpTlsLoglevel
	POSTCONF transport_maps				VAR zimbraMtaTransportMaps
	POSTCONF propagate_unmatched_extensions		VAR zimbraMtaPropagateUnmatchedExtensions
	POSTCONF virtual_alias_domains			VAR zimbraMtaVirtualAliasDomains
	POSTCONF virtual_alias_expansion_limit		VAR zimbraMtaVirtualAliasExpansionLimit
	POSTCONF virtual_alias_maps			VAR zimbraMtaVirtualAliasMaps
	POSTCONF virtual_mailbox_domains		VAR zimbraMtaVirtualMailboxDomains
	POSTCONF virtual_mailbox_maps			VAR zimbraMtaVirtualMailboxMaps
	POSTCONF virtual_transport			VAR zimbraMtaSmtpdVirtualTransport
	POSTCONF always_add_missing_headers		VAR zimbraMtaAlwaysAddMissingHeaders
	POSTCONF smtpd_sasl_security_options		VAR zimbraMtaSmtpdSaslSecurityOptions
	POSTCONF smtpd_sasl_tls_security_options	VAR zimbraMtaSmtpdSaslTlsSecurityOptions
	POSTCONF smtpd_client_auth_rate_limit		VAR zimbraMtaSmtpdClientAuthRateLimit
	POSTCONF smtp_helo_name				VAR zimbraMtaSmtpHeloName
	POSTCONF smtp_cname_overrides_servername	VAR zimbraMtaSmtpCnameOverridesServername
	POSTCONF smtp_sasl_auth_enable			VAR zimbraMtaSmtpSaslAuthEnable
	POSTCONF smtp_sasl_security_options		VAR zimbraMtaSmtpSaslSecurityOptions
	POSTCONF smtp_tls_CAfile			VAR zimbraMtaSmtpTlsCAfile
	POSTCONF smtp_tls_CApath			VAR zimbraMtaSmtpTlsCApath
	POSTCONF tls_append_default_CA			VAR zimbraMtaTlsAppendDefaultCA
	POSTCONF smtp_tls_security_level		VAR zimbraMtaSmtpTlsSecurityLevel
	POSTCONF smtp_tls_loglevel			VAR zimbraMtaSmtpTlsLoglevel
	POSTCONF smtp_tls_ciphers			VAR zimbraMtaSmtpTlsCiphers
	POSTCONF smtp_tls_dane_insecure_mx_policy	VAR zimbraMtaSmtpTlsDaneInsecureMXPolicy
	POSTCONF smtp_tls_mandatory_ciphers		VAR zimbraMtaSmtpTlsMandatoryCiphers
	POSTCONF smtp_tls_mandatory_protocols		VAR zimbraMtaSmtpMandatoryTlsProtocols
	POSTCONF smtp_tls_protocols			VAR zimbraMtaSmtpTlsProtocols
	POSTCONF smtp_transport_rate_delay		VAR zimbraMtaSmtpTransportRateDelay
	POSTCONF smtp_sasl_mechanism_filter		VAR zimbraMtaSmtpSaslMechanismFilter
	POSTCONF smtp_sasl_password_maps		VAR zimbraMtaSmtpSaslPasswordMaps
	POSTCONF milter_connect_timeout			VAR zimbraMtaMilterConnectTimeout
	POSTCONF milter_command_timeout			VAR zimbraMtaMilterCommandTimeout
	POSTCONF milter_content_timeout			VAR zimbraMtaMilterContentTimeout
	POSTCONF milter_default_action			VAR zimbraMtaMilterDefaultAction
	POSTCONF inet_protocols				VAR zimbraPostconfProtocol
	POSTCONF unverified_recipient_defer_code	VAR zimbraMtaUnverifiedRecipientDeferCode
	POSTCONF address_verify_poll_count		VAR zimbraMtaAddressVerifyPollCount
	POSTCONF address_verify_poll_delay		VAR zimbraMtaAddressVerifyPollDelay
	POSTCONF address_verify_negative_refresh_time	VAR zimbraMtaAddressVerifyNegativeRefreshTime
	POSTCONF address_verify_positive_refresh_time	VAR zimbraMtaAddressVerifyPositiveRefreshTime
	POSTCONF postscreen_access_list			VAR zimbraMtaPostscreenAccessList
	POSTCONF postscreen_bare_newline_action	VAR zimbraMtaPostscreenBareNewlineAction
	POSTCONF postscreen_bare_newline_enable	VAR zimbraMtaPostscreenBareNewlineEnable
	POSTCONF postscreen_bare_newline_ttl	VAR zimbraMtaPostscreenBareNewlineTTL
	POSTCONF postscreen_blacklist_action	VAR zimbraMtaPostscreenBlacklistAction
	POSTCONF postscreen_cache_cleanup_interval	VAR zimbraMtaPostscreenCacheCleanupInterval
	POSTCONF postscreen_cache_retention_time	VAR zimbraMtaPostscreenCacheRetentionTime
	POSTCONF postscreen_command_count_limit	VAR zimbraMtaPostscreenCommandCountLimit
	POSTCONF postscreen_dnsbl_action		VAR zimbraMtaPostscreenDnsblAction
	POSTCONF postscreen_dnsbl_reply_map		VAR zimbraMtaPostscreenDnsblReplyMap
	POSTCONF postscreen_dnsbl_sites			VAR zimbraMtaPostscreenDnsblSites
	POSTCONF postscreen_dnsbl_threshold		VAR zimbraMtaPostscreenDnsblThreshold
	POSTCONF postscreen_dnsbl_ttl			VAR zimbraMtaPostscreenDnsblTTL
	POSTCONF postscreen_dnsbl_max_ttl		VAR zimbraMtaPostscreenDnsblMaxTTL
	POSTCONF postscreen_dnsbl_min_ttl		VAR zimbraMtaPostscreenDnsblMinTTL
	POSTCONF postscreen_dnsbl_whitelist_threshold	VAR zimbraMtaPostscreenDnsblWhitelistThreshold
	POSTCONF postscreen_greet_action		VAR zimbraMtaPostscreenGreetAction
	POSTCONF postscreen_greet_ttl			VAR zimbraMtaPostscreenGreetTTL
	POSTCONF postscreen_non_smtp_command_action	VAR zimbraMtaPostscreenNonSmtpCommandAction
	POSTCONF postscreen_non_smtp_command_enable	VAR zimbraMtaPostscreenNonSmtpCommandEnable
	POSTCONF postscreen_non_smtp_command_ttl	VAR zimbraMtaPostscreenNonSmtpCommandTTL
	POSTCONF postscreen_pipelining_action	VAR zimbraMtaPostscreenPipeliningAction
	POSTCONF postscreen_pipelining_enable	VAR zimbraMtaPostscreenPipeliningEnable
	POSTCONF postscreen_pipelining_ttl		VAR zimbraMtaPostscreenPipeliningTTL
	POSTCONF postscreen_watchdog_timeout	VAR zimbraMtaPostscreenWatchdogTimeout
	POSTCONF postscreen_whitelist_interfaces	VAR zimbraMtaPostscreenWhitelistInterfaces
	RESTART mta

SECTION opendkim DEPENDS mta
	LOCAL ldap_postfix_password
	LOCAL ldap_starttls_supported
	LOCAL av_notify_user
	LOCAL ldap_url
	VAR zimbraMtaMyNetworks
	VAR zimbraIPMode
	REWRITE conf/opendkim.conf.in conf/opendkim.conf
	REWRITE conf/opendkim-localnets.conf.in conf/opendkim-localnets.conf
	RESTART opendkim

SECTION sasl
	VAR getAllMtaAuthURLs
	VAR zimbraMtaSaslSmtpdMechList
	REWRITE conf/saslauthd.conf.in conf/saslauthd.conf
	REWRITE conf/sasl2/smtpd.conf.in conf/sasl2/smtpd.conf
	RESTART mta sasl

SECTION mailbox
	VAR zimbraIPMode
	VAR zimbraMailPort
	VAR zimbraMailSSLPort
	VAR zimbraLogToSyslog
	VAR zimbraAdminURL
	VAR zimbraLmtpBindPort
	VAR zimbraPop3ServerEnabled
	VAR zimbraPop3BindAddress
	VAR zimbraPop3BindPort
	VAR zimbraPop3SSLServerEnabled
	VAR zimbraPop3SSLBindAddress
	VAR zimbraPop3SSLBindPort
	VAR zimbraImapServerEnabled
	VAR zimbraImapBindAddress
	VAR zimbraImapBindPort
	VAR zimbraImapSSLServerEnabled
	VAR zimbraImapSSLBindAddress
	VAR zimbraImapSSLBindPort
	VAR zimbraHttpNumThreads
	VAR zimbraImapNioEnabled
	VAR zimbraSSLExcludeCipherSuites
	VAR zimbraSSLExcludeCipherSuitesXML
	VAR zimbraMailBindAddress
	VAR zimbraMailSSLBindAddress
	LOCAL mailboxd_keystore_password
	LOCAL mailboxd_truststore_password
	LOCAL zimbra_uid
	LOCAL zimbra_gid
	REWRITE conf/log4j.properties.in conf/log4j.properties
	REWRITE mailboxd/etc/jetty.xml.in mailboxd/etc/jetty.xml
	REWRITE conf/spnego_java_options.in conf/spnego_java_options
	REWRITE mailboxd/modules/setuid.mod.in mailboxd/modules/setuid.mod
	REWRITE mailboxd/start.d/setuid.ini.in mailboxd/start.d/setuid.ini	
	REWRITE mailboxd/etc/krb5.ini.in mailboxd/etc/krb5.ini
	REWRITE mailboxd/etc/spnego.conf.in mailboxd/etc/spnego.conf
	REWRITE mailboxd/etc/spnego.properties.in mailboxd/etc/spnego.properties
	RESTART mailboxd

SECTION service
	REWRITE mailboxd/etc/service.web.xml.in mailboxd/webapps/service/WEB-INF/web.xml
	RESTART mailboxd

SECTION zimbra
	REWRITE mailboxd/etc/zimbra.web.xml.in mailboxd/webapps/zimbra/WEB-INF/web.xml
	REWRITE mailboxd/etc/zimbra-jetty-env.xml.in mailboxd/webapps/zimbra/WEB-INF/jetty-env.xml
	RESTART mailboxd

SECTION zimbraAdmin
	REWRITE mailboxd/etc/zimbraAdmin.web.xml.in mailboxd/webapps/zimbraAdmin/WEB-INF/web.xml
	REWRITE mailboxd/etc/zimbraAdmin-jetty-env.xml.in mailboxd/webapps/zimbraAdmin/WEB-INF/jetty-env.xml
	RESTART mailboxd

SECTION zimlet
	REWRITE mailboxd/etc/zimlet.web.xml.in mailboxd/webapps/zimlet/WEB-INF/web.xml
	RESTART mailboxd

SECTION proxy
	LOCAL ldap_url
	MAPLOCAL zimbraSSLDHParam
	VAR getAllMemcachedServers
	VAR getAllReverseProxyBackends
	VAR getAllReverseProxyURLs
	VAR zimbraFileUploadMaxSize
	VAR zimbraImapProxyBindPort
	VAR zimbraImapSSLProxyBindPort
	VAR zimbraMailProxyPort
	VAR zimbraMailSSLProxyPort
	VAR zimbraPop3ProxyBindPort
	VAR zimbraPop3SSLProxyBindPort
	VAR zimbraServerVersion
	VAR zimbraReverseProxyAdminEnabled
	VAR zimbraReverseProxyAuthWaitInterval
	VAR zimbraReverseProxyCacheEntryTTL
	VAR zimbraReverseProxyCacheFetchTimeout
	VAR zimbraReverseProxyCacheReconnectInterval
	VAR zimbraReverseProxyDefaultRealm
	VAR zimbraReverseProxyHttpEnabled
	VAR zimbraReverseProxyImapEnabledCapability
	VAR zimbraReverseProxyImapExposeVersionOnBanner
	VAR zimbraReverseProxyImapSaslGssapiEnabled
	VAR zimbraReverseProxyImapSaslPlainEnabled
	VAR zimbraReverseProxyImapStartTlsMode
	VAR zimbraReverseProxyInactivityTimeout
	VAR zimbraReverseProxyIPLoginLimit
	VAR zimbraReverseProxyIPLoginLimitTime
	VAR zimbraReverseProxyIpThrottleMsg
	VAR zimbraReverseProxyLogLevel
	VAR zimbraReverseProxyMailEnabled
	VAR zimbraReverseProxyMailImapEnabled
	VAR zimbraReverseProxyMailImapsEnabled
	VAR zimbraReverseProxyMailPop3Enabled
	VAR zimbraReverseProxyMailPop3sEnabled
	VAR zimbraReverseProxyMailMode
	VAR zimbraReverseProxyPassErrors
	VAR zimbraReverseProxyPop3EnabledCapability
	VAR zimbraReverseProxyPop3ExposeVersionOnBanner
	VAR zimbraReverseProxyPop3SaslGssapiEnabled
	VAR zimbraReverseProxyPop3SaslPlainEnabled
	VAR zimbraReverseProxyPop3StartTlsMode
	VAR zimbraReverseProxyRouteLookupTimeout
	VAR zimbraReverseProxySendPop3Xoip
	VAR zimbraReverseProxySSLCiphers
	VAR zimbraReverseProxyUpstreamPollingTimeout
	VAR zimbraReverseProxyUpstreamReadTimeout
	VAR zimbraReverseProxyUpstreamSendTimeout
	VAR zimbraReverseProxyUserLoginLimit
	VAR zimbraReverseProxyUserLoginLimitTime
	VAR zimbraReverseProxyUserThrottleMsg
	VAR zimbraReverseProxyWorkerConnections
	VAR zimbraReverseProxyWorkerProcesses
	VAR zimbraReverseProxyAcceptMutex
	VAR zimbraReverseProxyExactServerVersionCheck
	VAR zimbraReverseProxySSLECDHCurve
	VAR zimbraReverseProxyUpstreamLoginServers
	VAR zimbraReverseProxyUpstreamEwsServers
	VAR zimbraReverseProxyLogToSyslog
	VAR zimbraReverseProxySSLProtocols
	VAR zimbraReverseProxyModSecurityEnabled
	VAR zimbraReverseProxySSLStapling
	VAR zimbraReverseProxySSLStaplingResponderURL
	VAR zimbraReverseProxySPDYEnabled
	VAR zimbraReverseProxySSLSessionTimeout
	VAR zimbraReverseProxySSLSessionCacheSize
	VAR zimbraReverseProxyLimitReqZoneRate
	VAR zimbraReverseProxyLimitReqZoneSize
	VAR zimbraReverseProxyRestrictedIPs
	VAR zimbraReverseProxyBlockedURLs
	VAR zimbraReverseProxyBlockedUserAgents	
	VAR zimbraReverseProxyZSSHostname
	VAR zimbraReverseProxyZmlookupCachingEnabled
	VAR zimbraReverseProxySNIEnabled
	VAR zimbraReverseProxyXmppBoshLocalHttpBindURL
<<<<<<< HEAD
	VAR zimbraReverseProxyXmppBoshRemoteHttpBindURL
	VAR zimbraReverseProxyXmppBoshHostname
	VAR zimbraReverseProxyXmppBoshPort
	VAR zimbraReverseProxyPageSpeedEnabled
	VAR zimbraReverseProxyPageSpeedRespectVary
	VAR zimbraReverseProxyPageSpeedDisallowedURLs
	VAR zimbraReverseProxyResponseHeaders
	VAR zimbraSSLDHParam
=======
    VAR zimbraReverseProxyXmppBoshRemoteHttpBindURL
    VAR zimbraReverseProxyXmppBoshHostname
    VAR zimbraReverseProxyXmppBoshPort
    VAR zimbraReverseProxyResponseHeaders
>>>>>>> cca96fba
	PROXYGEN
	RESTART proxy

SECTION ldap
	LOCAL ldap_common_loglevel
	LOCAL ldap_common_require_tls
	LOCAL ldap_common_threads
	LOCAL ldap_common_tlsciphersuite
	LOCAL ldap_common_tlsprotocolmin
	LOCAL ldap_common_toolthreads
	LOCAL ldap_common_writetimeout
	LOCAL ldap_db_envflags
	LOCAL ldap_db_maxsize
	LOCAL ldap_db_rtxnsize
	LOCAL ldap_accesslog_envflags
	LOCAL ldap_accesslog_maxsize
	LOCAL ldap_overlay_syncprov_checkpoint
	LOCAL ldap_overlay_syncprov_sessionlog
	LOCAL ldap_overlay_accesslog_logpurge
	MAPLOCAL zimbraSSLDHParam
	LDAP ldap_common_loglevel LOCAL ldap_common_loglevel
	LDAP ldap_common_require_tls LOCAL ldap_common_require_tls
	LDAP ldap_common_threads LOCAL ldap_common_threads
	LDAP ldap_common_tlsciphersuite LOCAL ldap_common_tlsciphersuite
	LDAP ldap_common_tlsdhparamfile MAPLOCAL zimbraSSLDHParam
	LDAP ldap_common_tlsprotocolmin LOCAL ldap_common_tlsprotocolmin
	LDAP ldap_common_toolthreads LOCAL ldap_common_toolthreads
	LDAP ldap_common_writetimeout LOCAL ldap_common_writetimeout
	LDAP ldap_db_maxsize LOCAL ldap_db_maxsize
	LDAP ldap_db_envflags LOCAL ldap_db_envflags
	LDAP ldap_db_rtxnsize LOCAL ldap_db_rtxnsize
	LDAP ldap_accesslog_maxsize LOCAL ldap_accesslog_maxsize
	LDAP ldap_accesslog_envflags LOCAL ldap_accesslog_envflags
	LDAP ldap_overlay_syncprov_checkpoint LOCAL ldap_overlay_syncprov_checkpoint
	LDAP ldap_overlay_syncprov_sessionlog LOCAL ldap_overlay_syncprov_sessionlog
	LDAP ldap_overlay_accesslog_logpurge LOCAL ldap_overlay_accesslog_logpurge

SECTION cbpolicyd
	REWRITE conf/cbpolicyd.conf.in conf/cbpolicyd.conf
	LOCAL cbpolicyd_pid_file
	LOCAL cbpolicyd_log_file
	LOCAL cbpolicyd_db_file
	VAR zimbraCBPolicydLogLevel
	LOCAL cbpolicyd_log_mail
	LOCAL cbpolicyd_log_detail
	VAR zimbraCBPolicydBindPort
	VAR zimbraCBPolicydBypassMode
	VAR zimbraCBPolicydBypassTimeout
	VAR zimbraCBPolicydAccessControlEnabled
	VAR zimbraCBPolicydGreylistingEnabled
	VAR zimbraCBPolicydGreylistingTrainingEnabled
	VAR zimbraCBPolicydGreylistingDeferMsg
	VAR zimbraCBPolicydGreylistingBlacklistMsg
	VAR zimbraCBPolicydCheckHeloEnabled
	VAR zimbraCBPolicydCheckSPFEnabled
	VAR zimbraCBPolicydQuotasEnabled
	VAR zimbraCBPolicydAmavisEnabled
	VAR zimbraCBPolicydAccountingEnabled
	VAR zimbraCBPolicydMinServers
	VAR zimbraCBPolicydMinSpareServers
	VAR zimbraCBPolicydMaxSpareServers
	VAR zimbraCBPolicydMaxServers
	VAR zimbraCBPolicydMaxRequests
	VAR zimbraCBPolicydTimeoutIdle
	VAR zimbraCBPolicydTimeoutBusy
	if SERVICE cbpolicyd
		POSTCONF smtpd_end_of_data_restrictions FILE zmconfigd/smtpd_end_of_data_restrictions.cf
	fi
	RESTART cbpolicyd mta

SECTION stats
	REWRITE conf/stats.conf.in conf/stats.conf

SECTION dnscache
	REWRITE conf/unbound.conf.in conf/unbound.conf
	VAR zimbraDNSMasterIP
	VAR zimbraIPMode
	VAR zimbraDNSUseTCP
	VAR zimbraDNSUseUDP
	VAR zimbraDNSTCPUpstream
	RESTART dnscache<|MERGE_RESOLUTION|>--- conflicted
+++ resolved
@@ -65,7 +65,7 @@
 SECTION archiving DEPENDS amavis
 	RESTART archiving mta
 
-SECTION mta DEPENDS amavis
+SECTION mta DEPENDS amavis dhparam
 	LOCAL postjournal_enabled
 	MAPLOCAL zimbraSSLDHParam
 	REWRITE common/conf/master.cf.in common/conf/master.cf
@@ -347,7 +347,7 @@
 	REWRITE mailboxd/etc/zimlet.web.xml.in mailboxd/webapps/zimlet/WEB-INF/web.xml
 	RESTART mailboxd
 
-SECTION proxy
+SECTION proxy DEPENDS dhparam
 	LOCAL ldap_url
 	MAPLOCAL zimbraSSLDHParam
 	VAR getAllMemcachedServers
@@ -423,7 +423,6 @@
 	VAR zimbraReverseProxyZmlookupCachingEnabled
 	VAR zimbraReverseProxySNIEnabled
 	VAR zimbraReverseProxyXmppBoshLocalHttpBindURL
-<<<<<<< HEAD
 	VAR zimbraReverseProxyXmppBoshRemoteHttpBindURL
 	VAR zimbraReverseProxyXmppBoshHostname
 	VAR zimbraReverseProxyXmppBoshPort
@@ -431,17 +430,10 @@
 	VAR zimbraReverseProxyPageSpeedRespectVary
 	VAR zimbraReverseProxyPageSpeedDisallowedURLs
 	VAR zimbraReverseProxyResponseHeaders
-	VAR zimbraSSLDHParam
-=======
-    VAR zimbraReverseProxyXmppBoshRemoteHttpBindURL
-    VAR zimbraReverseProxyXmppBoshHostname
-    VAR zimbraReverseProxyXmppBoshPort
-    VAR zimbraReverseProxyResponseHeaders
->>>>>>> cca96fba
 	PROXYGEN
 	RESTART proxy
 
-SECTION ldap
+SECTION ldap DEPENDS dhparam
 	LOCAL ldap_common_loglevel
 	LOCAL ldap_common_require_tls
 	LOCAL ldap_common_threads
