--- conflicted
+++ resolved
@@ -7144,22 +7144,4 @@
      The connect timeout is the time interval after which NGINX will disconnect while establishing an upstream HTTP connection. Measured in seconds, should not be more than 75 seconds.
   </desc>
 </attr>
-<<<<<<< HEAD
-=======
-
-<attr id="1441" name="zimbraConverterHints" type="cstring" cardinality="multi" optionalIn="account,cos" flags="accountInfo,accountInherited" since="9.0.0">
-  <desc>Allows converter hints to be supplied on the COS level. Can be used to enable or disable some converters</desc>
-</attr>
-
-<attr id="1442" name="zimbraFilePreviewMaxSize" type="long" cardinality="single" optionalIn="account,cos" flags="accountInfo,accountInherited" since="9.0.0">
-  <defaultCOSValue>20971520</defaultCOSValue>
-  <desc>Maximum size in bytes for file preview in web client</desc>
-</attr>
-
-<attr id="1443" name="zimbraPrefWebClientOfflineAccessEnabled" type="boolean" cardinality="single" optionalIn="account,cos" flags="accountInherited" since="9.0.0">
-  <defaultCOSValue>FALSE</defaultCOSValue>
-  <desc>user preference to enable/disable access to his mailbox data in the web client when offline</desc>
-</attr>
-
->>>>>>> 9f8396a4
 </attrs>