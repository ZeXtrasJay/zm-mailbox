<?xml version="1.0" encoding="UTF-8"?>

<attrs group="ZimbraAttrType" groupid="1">


<!--

This config file is used by the AttributeManager class for multiple
purposes:

  1) check the validity of attributes. value types, as well as whether
     or not a value can be modified. AttributeManager is invoked when
     entries are created/modified.

  2) perform callbacks when certain attributes changes

  3) used by the Zimbra build system to generate LDAP schema and
     default value LDIFs

Please do not modify the attribute files unless you are doing it in
the code tree before the product is released.  Modifying attrs has
serious implications for upgrades.

Zimbra devs - things to keep in mind when adding new attributes:

 1) Always add the new attribute at the end of the list, adding one to
    the highest attr id (the one that corresponds to the OID) number
    in use.  Do not sort by name - it will break OID allocation.

 2) When defining new attributes, try and use descriptive names. The
    name should *always* start with zimbra*.  When defining
    multiple-attributes use a standard prefix for all related
    attributes. For example, if you are defining multiple attrs all
    related to the blob store, then prefix them all with zimbraBlob*.

 3) Never change/re-use numbers after the product released.

 4) Prefix attrs that are user-settable prefs with zimbraPref*.

Here is the syntax for declaring attributes:

TODO - add support for multi-line values in globalConfigValue and defaultCOSValue

<attr name="{name}"
      [immutable="*0|1"]
      [type="{type-of-attr}"]
      [value="..."]
      [max="..."]
      [min="..."]
      [callback="..." ]
      [id="{oid-integer}"
       cardinality="single|multi"
       requiredIn="{class-names-comma-separated}"
       optionalIn="{class-names-comma-separated}"
       [flags="{flag-names-comma-separated}"]
       [requiresRestart="{comma-separated-server-types}"]
       [deprecatedSince="{version}"]
       [since="{version}"]]>
   <desc>Documentation</desc>
   [<deprecateDesc>Documentation for how the attribute was deprecated</deprecateDesc>]
   [<globalConfigValue>{initial-value-in-global-config}</globalConfigValue>]*
   [<globalConfigValueUpgrade>{initial-value-in-global-config-for-upgrades}</globalConfigValueUpgrade>]*
   [<defaultCOSValue>{initial-value-in-default-cos}</defaultCOSValue>]*
   [<defaultCOSValueUpgrade>{initial-value-in-existing-cos-for-upgrades}</defaultCOSValueUpgrade>]*
  
</attr>

  name: name of attribute

  immutable: 1 means attribute can never be changed directly by
             end-user actions. i.e., it is an attribute that is
             maintained by the server and shouldn't be changed by
             SOAP/command-line/APIs. The Entry.modifyAttrs(attrs,
             checkImmutable) call should be used with checkImmutable
             set to true for all data obtained outside the server.

  type:
    boolean.....TRUE|FALSE
    binary......binary data    
    duration....^\d+([hmsd]|ms)?$.  If ([hmsd]|ms) is not specified, the default
                is seconds.
    gentime.....time expressed as \d{14}[zZ]
    enum........value attr is comma-separated list of valid values
    email.......valid email address. must have a "@" and no personal
                part.
    emailp......valid email address. must have a "@" and personal part
                is optional.
    cs_emailp...comma-separated valid email addresses . each address must have a "@" 
                and personal part is optional.
    id..........^[0-9a-fA-F]{8}-[0-9a-fA-F]{4}-[0-9a-fA-F]{4}-[0-9a-fA-F]{4}-[0-9a-fA-F]{12}$
    integer.....32 bit signed, min/max checked
    port........0-65535
    regex.......value attr is a regular expression. Should explicitly
                add ^ to front and $ at the end
    string......currently just checks max length if specified
    astring.....IA5 string (almost ascii)
    cstring.....case sensitive string
    ostring.....octet string defined in LDAP

  value: used with enum and regex

  min: min value for integers. defaults to Integer.MIN_VALUE

  max: max value for integers, max length for strings/email. defaults
       to Integer.MAX_VALUE

  callback: class name of AttributeCallback object to invoke on
            changes to attribute. If package is not specified,
            defaults to "com.zimbra.cs.account.callback".

  id: the integer OID of this attribute if it is a Zimbra defined
      attribute.

  cardinality: whether this is a multi-value attribute or not

  requiredIn:
  optionalIn: whether this is a required attribute or not.  A
              comma-separated list containing some combination of:
              mailRecipient, account, alias, distributionList, cos,
              globalConfig, domain, securityGroup, server, mimeEntry,
              objectEntry, zimletEntry, calendarResource;
              attribute

  flags:
    accountInfo............returned as part of the GetInfo call
    domainInfo.............returned as part of the GetDomainInfo call
    domainAdminModifiable..modifiable by a domain admin
    accountInherited.......if not set on account, inherit from COS
    domainInherited........if not set on domain, inherit from global config
    serverInherited........if not set on server, inherit from global config
    accountCosDomainInherited...if not set on account, inherit from COS,
                                if not set on COS, inherit from domain
    idn....................can contain Internationalized Domain Names (IDN). 
                           For attributes that are either:
	                           - of type email or emailp or cs_emailp, or
	                           - has idn flag
                           server will convert the values to unicode in utf8
                           encoding in SOAP responses.

  requiresRestart: server(s) need be to restarted after changing this attribute.
                   values are comma-separated if more than one servers need to be restarted.
                   valid servers:
                        all
                        antivirus
                        antispam
                        archiving
                        convertd
                        mta
                        mailbox
                        logger
                        snmp
                        ldap
                        spell
                        memcached
                        nginxproxy
                        stats;
   
  deprecatedSince:
  	version since which the attribute had been deprecated.  Deprecated
  	attributes are still generated into the schema.  This flag is only for
  	documentation purpose so when someone (Zimbra employee or customer)
    looks at zimbra-attrs.xml or zimbra.schema they know those attributes
    are no longer used.
    
  since:
    Version since which the attribute had been introduced.
    For attributes that don't have "since" declared, it is assumed the attribute 
    was introduced since the very beginning.
    Required after(inclusive) oid 525.

  Element deprecateDesc:
    Documentation for how the attribute was deprecated. e.g. attributes and
    mechanisms that are replacing the deprecated attribute.  Required if
    deprecatedSince is present.  Cannot be present if deprecatedSince is not
    present.
    
    
-->

<attr name="c" type="string" optionalIn="account" flags="domainAdminModifiable">
    <desc>RFC2256: ISO-3166 country 2-letter code</desc>
</attr>

<attr name="co" type="string" optionalIn="account" flags="domainAdminModifiable">
    <desc>RFC1274: friendly country name</desc>
</attr>

<attr name="company" type="string" optionalIn="account" flags="domainAdminModifiable">
    <desc>From Microsoft Schema</desc>
</attr>

<attr name="cn" type="string" optionalIn="account,alias,distributionList" requiredIn="cos,server,mimeEntry,objectEntry,timeZone,zimletEntry,xmppComponent,aclTarget" flags="domainAdminModifiable,accountInfo">
    <desc>RFC2256: common name(s) for which the entity is known by</desc>
</attr>

<attr name="description" type="string" cardinality="multi" optionalIn="account,distributionList,cos,domain,server,mimeEntry,objectEntry,aclTarget,globalConfig,zimletEntry" flags="domainAdminModifiable">
    <desc>RFC2256: descriptive information</desc>
</attr>

<attr name="destinationIndicator" type="string" optionalIn="account" flags="domainAdminModifiable">
    <desc>RFC2256: destination indicator</desc>
</attr>

<attr name="displayName" type="string" optionalIn="account,distributionList" requiredIn="calendarResource" flags="accountInfo,domainAdminModifiable" callback="DisplayName">
    <desc>RFC2798: preferred name to be used when displaying entries</desc>
</attr>

<attr name="facsimileTelephoneNumber" type="string" optionalIn="account" flags="domainAdminModifiable">
    <desc>RFC2256: Facsimile (Fax) Telephone Number</desc>
</attr>

<attr name="gn" type="string" optionalIn="account" flags="domainAdminModifiable">
    <desc>RFC2256: first name(s) for which the entity is known by</desc>
</attr>

<attr name="givenName" type="string" optionalIn="account" flags="domainAdminModifiable">
    <desc>RFC2256: first name(s) for which the entity is known by</desc>
</attr>

<attr name="homePhone" type="string" optionalIn="account" flags="domainAdminModifiable">
    <desc>RFC1274: home telephone number</desc>
</attr>

<attr name="initials" type="string" optionalIn="account" flags="domainAdminModifiable">
    <desc>RFC2256: initials of some or all of names, but not the surname(s).</desc>
</attr>

<attr name="internationaliSDNNumber" type="string" optionalIn="account" flags="domainAdminModifiable">
    <desc>RFC2256: international ISDN number</desc>
</attr>

<attr name="l" type="string" optionalIn="account" flags="domainAdminModifiable">
    <desc>RFC2256: locality which this object resides in</desc>
</attr>

<attr name="mail" type="string" immutable="1" optionalIn="account,distributionList" flags="idn">
    <desc>RFC1274: RFC822 Mailbox</desc>
</attr>

<attr name="mobile" type="string" optionalIn="account" flags="domainAdminModifiable">
    <desc>RFC1274: mobile telephone number</desc>
</attr>

<attr name="objectClass" type="string">
    <desc>RFC2256: object classes of the entity</desc>
</attr>

<attr name="o" type="string" optionalIn="account" flags="domainAdminModifiable">
    <desc>RFC2256: organization this object belongs to</desc>
</attr>

<attr name="ou" type="string" optionalIn="account" flags="domainAdminModifiable">
    <desc>RFC2256: organizational unit this object belongs to</desc>
</attr>

<attr name="pager" type="string" optionalIn="account" flags="domainAdminModifiable">
    <desc>RFC1274: pager telephone number</desc>
</attr>

<attr name="physicalDeliveryOfficeName" type="string" optionalIn="account" flags="domainAdminModifiable">
    <desc>'RFC2256: Physical Delivery Office Name</desc>
</attr>

<attr name="postOfficeBox" type="string" optionalIn="account" flags="domainAdminModifiable">
    <desc>RFC2256: Post Office Box</desc>
</attr>

<attr name="postalAddress" type="string" optionalIn="account" flags="domainAdminModifiable">
    <desc>RFC2256: postal address</desc>
</attr>

<attr name="postalCode" type="string" optionalIn="account" flags="domainAdminModifiable">
    <desc>RFC2256: postal code</desc>
</attr>

<attr name="preferredDeliveryMethod" type="string" optionalIn="account" flags="domainAdminModifiable">
    <desc>RFC2256: preferred delivery method</desc>
</attr>

<attr name="registeredAddress" type="string" optionalIn="account" flags="domainAdminModifiable">
    <desc>RFC2256: registered postal address</desc>
</attr>

<attr name="sn" type="string" optionalIn="account" flags="domainAdminModifiable">
    <desc>RFC2256: last (family) name(s) for which the entity is known by</desc>
</attr>

<attr name="st" type="string" optionalIn="account" flags="domainAdminModifiable">
    <desc>RFC2256: state or province which this object resides in</desc>
</attr>

<attr name="street" type="string" optionalIn="account" flags="domainAdminModifiable">
    <desc>RFC2256: street address of this object</desc>
</attr>

<attr name="streetAddress" type="string" optionalIn="account" flags="domainAdminModifiable">
    <desc>RFC2256: street address of this object</desc>
</attr>

<attr name="telephoneNumber" type="string" optionalIn="account" flags="domainAdminModifiable">
    <desc>RFC2256: Telephone Number</desc>
</attr>

<attr name="teletexTerminalIdentifier" type="string" optionalIn="account" flags="domainAdminModifiable">
    <desc>RFC2256: Teletex Terminal Identifier</desc>
</attr>

<attr name="telexNumber" type="string" optionalIn="account" flags="domainAdminModifiable">
    <desc>RFC2256: Telex Number</desc>
</attr>

<attr name="title" type="string" optionalIn="account" flags="domainAdminModifiable">
    <desc>RFC2256: title associated with the entity</desc>
</attr>

<attr name="uid" type="string" immutable="1" optionalIn="alias" requiredIn="account,distributionList" flags="accountInfo">
    <desc>RFC1274: user identifier</desc>
</attr>

<attr name="userCertificate" type="certificate" cardinality="multi" optionalIn="account">
    <desc>RFC2256: X.509 user certificate</desc>
</attr>

<attr name="userPassword" type="string" optionalIn="account">
    <desc>RFC2256/2307: password of user. Stored encoded as SSHA (salted-SHA1)</desc>
</attr>

<attr name="userSMIMECertificate" type="binary" cardinality="multi" optionalIn="account">
    <desc>RFC2798: PKCS#7 SignedData used to support S/MIME</desc>
</attr>

<attr name="x121Address" type="string" optionalIn="account" flags="domainAdminModifiable">
    <desc>RFC2256: X.121 Address</desc>
</attr>


<attr id="1" name="zimbraId" type="id" immutable="1" cardinality="single" requiredIn="account,alias,distributionList,cos,domain,server,calendarResource,xmppComponent,group" flags="accountInfo">
  <desc>Zimbra Systems Unique ID</desc>
</attr>

<attr id="2" name="zimbraAccountStatus" type="enum" value="active,maintenance,locked,closed,lockout,pending" callback="AccountStatus" cardinality="single" requiredIn="account" flags="domainAdminModifiable">
  <desc>account status</desc>
</attr>

<attr id="3" name="zimbraMailAddress" type="email" max="256" immutable="1" cardinality="multi" optionalIn="mailRecipient">
  <desc>RFC822 email address of this recipient for accepting mail</desc>
</attr>

<attr id="4" name="zimbraMailHost" type="astring" max="256" callback="MailHost" cardinality="single" optionalIn="mailRecipient">
  <desc>the server hosting the account's mailbox</desc>
</attr>

<!--
    In and prior to 5.0.*, zimbraHsmAge is special. We set parentOid to keep the same OID it had before: 1.3.6.1.4.1.19348.2.4.20
    Since 5.5, we use an oid in the normal range, see bug 8945.
 -->
<attr id="8" name="zimbraHsmAge" type="duration" cardinality="single" optionalIn="globalConfig,server" flags="serverInherited" deprecatedSince="6.0.0_BETA2">
  <globalConfigValue>30d</globalConfigValue>
  <desc>Minimum age of mail items whose filesystem data will be moved to secondary storage.</desc>
  <deprecateDesc>deprecated in favor for zimbraHsmPolicy</deprecateDesc>
</attr>

<attr id="9" name="zimbraNotes" type="string" max="1024" cardinality="single" optionalIn="account,distributionList,cos,domain,server" flags="domainAdminModifiable">
  <desc>administrative notes</desc>
</attr>

<attr id="11" name="zimbraMemberOf" type="id" cardinality="multi" optionalIn="account,securityGroup" deprecatedSince="3.2.0">
  <desc>for group membership, included with person object</desc>
  <deprecateDesc>greatly simplify dl/group model</deprecateDesc>
</attr>

<attr id="12" name="zimbraMailForwardingAddress" type="email" max="256" cardinality="multi" optionalIn="mailRecipient" flags="accountInfo,domainAdminModifiable">
  <desc>RFC822 forwarding address for an account</desc>
</attr>

<attr id="13" name="zimbraMailDeliveryAddress" type="email" max="256" immutable="1" cardinality="multi" optionalIn="mailRecipient">
  <desc>RFC822 email address of this recipient for local delivery</desc>
</attr>

<attr id="14" name="zimbraCOSId" type="id" cardinality="single" optionalIn="account" callback="CosId"> <!-- should we set type to cosID and check for valid COS id? -->
  <desc>COS zimbraID</desc>
</attr>

<attr id="15" name="zimbraMailStatus" type="enum" value="enabled,disabled" cardinality="single" optionalIn="mailRecipient,group" flags="domainAdminModifiable">
  <desc>mail delivery status (enabled/disabled)</desc>
</attr>

<attr id="16" name="zimbraMailQuota" type="long" cardinality="single" optionalIn="account,cos" flags="accountInfo,accountInherited,domainAdminModifiable">
  <defaultCOSValue>0</defaultCOSValue>
  <desc>mail quota in bytes</desc>
</attr>

<attr id="17" name="zimbraPrefMailSignature" type="string" cardinality="single" optionalIn="account,identity,signature" flags="domainAdminModifiable" callback="MailSignature">
  <desc>mail text signature (deprecatedSince 5.0 in identity)</desc>
</attr>

<attr id="18" name="zimbraPrefMailSignatureEnabled" type="boolean" cardinality="single" optionalIn="account,identity" flags="domainAdminModifiable">
  <desc>mail signature enabled (deprecatedSince 5.0 in identity)</desc>
</attr>

<attr id="19" name="zimbraDomainName" type="string" max="256" immutable="1" cardinality="single" requiredIn="domain" flags="idn">
  <desc>name of the domain</desc>
</attr>

<attr id="20" name="zimbraMailAlias" type="email" max="256" immutable="1" cardinality="multi" optionalIn="mailRecipient,group" flags="accountInfo">
  <desc>RFC822 email address of this recipient for accepting mail</desc>
</attr>

<attr id="21" name="zimbraCOSInheritedAttr" type="string" max="1024" cardinality="multi" optionalIn="globalConfig" deprecatedSince="5.0">
  <desc>zimbraCOS attrs that get inherited in a zimbraAccount</desc>
  <deprecateDesc>deprecated in favor of the accountInherited flag</deprecateDesc>
</attr>

<attr id="22" name="zimbraPrefSaveToSent" type="boolean" cardinality="single" optionalIn="account,cos,identity" flags="accountInherited,domainAdminModifiable">
  <defaultCOSValue>TRUE</defaultCOSValue>
  <desc>whether or not to save outgoing mail (deprecatedSince 5.0 in identity)</desc>
</attr>

<attr id="23" name="zimbraLmtpAdvertisedName" type="string" max="128" cardinality="single" optionalIn="server" requiresRestart="mailbox">
  <desc>name to use in greeting and sign-off; if empty, uses hostname</desc>
</attr>

<attr id="24" name="zimbraLmtpBindPort" type="port" cardinality="single" optionalIn="globalConfig,server" flags="serverInherited" callback="CheckPortConflict" requiresRestart="mailbox">
  <globalConfigValue>7025</globalConfigValue>
  <desc>port number on which LMTP server should listen</desc>
</attr>

<attr id="25" name="zimbraLmtpBindAddress" type="string" max="128" cardinality="multi" optionalIn="server" requiresRestart="mailbox">
  <desc>interface address(es) on which LMTP server should listen; if empty, binds to all interfaces</desc>
</attr>

<attr id="26" name="zimbraLmtpNumThreads" type="integer" min="0" cardinality="single" optionalIn="globalConfig,server" flags="serverInherited" requiresRestart="mailbox">
  <globalConfigValue>20</globalConfigValue>
  <desc>number of handler threads, should match MTA concurrency setting for this server</desc>
</attr>

<attr id="31" name="zimbraIsAdminAccount" type="boolean" cardinality="single" optionalIn="account" flags="accountInfo">
  <desc>set to true for admin accounts</desc>
</attr>

<attr id="32" name="zimbraMailSieveScript" type="string" cardinality="single" optionalIn="account" callback="MailSieveScript">
  <desc>sieve script generated from user filter rules</desc>
</attr>

<attr id="33" name="zimbraPasswordMinLength" type="integer" min="0" cardinality="single" optionalIn="account,cos" flags="accountInfo,accountInherited,domainAdminModifiable">
  <defaultCOSValue>6</defaultCOSValue>
  <desc>minimum length of a password</desc>
</attr>

<attr id="34" name="zimbraPasswordMaxLength" type="integer" min="0" cardinality="single" optionalIn="account,cos" flags="accountInfo,accountInherited,domainAdminModifiable">
  <defaultCOSValue>64</defaultCOSValue>
  <desc>max length of a password</desc>
</attr>

<attr id="35" name="zimbraPasswordMinAge" type="integer" min="0" cardinality="single" optionalIn="account,cos" flags="accountInherited,domainAdminModifiable">
  <defaultCOSValue>0</defaultCOSValue>
  <desc>minimum days between password changes</desc>
</attr>

<attr id="36" name="zimbraPasswordMaxAge" type="integer" min="0" cardinality="single" optionalIn="account,cos" flags="accountInherited,domainAdminModifiable">
  <defaultCOSValue>0</defaultCOSValue>
  <desc>maximum days between password changes</desc>
</attr>

<attr id="37" name="zimbraPasswordEnforceHistory" type="integer" min="0" cardinality="single" optionalIn="account,cos" flags="accountInherited,domainAdminModifiable">
  <defaultCOSValue>0</defaultCOSValue>
  <desc>whether or not to enforce password history.  Number of unique passwords a user must have before being allowed to re-use an old one. A value of 0 means no password history.</desc>
</attr>

<attr id="38" name="zimbraPasswordHistory" type="ostring" max="128" cardinality="multi" optionalIn="account">
  <desc>historical password values</desc>
</attr>

<attr id="39" name="zimbraPasswordModifiedTime" type="gentime" cardinality="single" optionalIn="account">
  <desc>time password was last changed</desc>
</attr>

<attr id="40" name="zimbraAliasTargetId" type="string" max="256" immutable="1" cardinality="single" requiredIn="alias">
  <desc>zimbraId of alias target</desc>
</attr>

<attr id="41" name="zimbraPasswordMustChange" type="boolean" cardinality="single" optionalIn="account" flags="domainAdminModifiable">
  <desc>must change password on auth</desc>
</attr>

<attr id="42" name="zimbraAuthMech" type="string" max="512" cardinality="single" optionalIn="domain" callback="AuthMech">
  <desc>mechanism to use for authentication.  Valid values are zimbra, ldap, ad, kerberos5, custom:{handler-name} [arg1 arg2 ...]</desc>
</attr>

<attr id="43" name="zimbraAuthLdapURL" type="string" max="256" cardinality="multi" optionalIn="domain">
  <desc>LDAP URL for ldap auth mech</desc>
</attr>

<attr id="44" name="zimbraAuthLdapBindDn" type="string" max="256" cardinality="single" optionalIn="domain">
  <desc>LDAP bind dn for ldap auth mech</desc>
</attr>

<attr id="45" name="zimbraPasswordLocked" type="boolean" cardinality="single" optionalIn="account,cos" flags="accountInherited,domainAdminModifiable">
  <defaultCOSValue>FALSE</defaultCOSValue>
  <desc>user is unable to change password</desc>
</attr>

<attr id="46" name="zimbraGalMode" type="enum" value="zimbra,both,ldap" cardinality="single" optionalIn="domain">
  <desc>
    valid modes are "zimbra" (query internal directory only), "ldap" (query
    external directory only), or "both" (query internal and external directory)
  </desc>

</attr>

<attr id="47" name="zimbraGalLdapURL"  type="string" max="256" cardinality="multi" optionalIn="domain">
  <desc>LDAP URL for external GAL queries</desc>
</attr>

<attr id="48" name="zimbraGalLdapSearchBase"  type="string" max="256" cardinality="single" optionalIn="domain">
  <desc>LDAP search base for external GAL queries</desc>
</attr>

<attr id="49" name="zimbraGalLdapBindDn" type="string" max="256" cardinality="single" optionalIn="domain">
  <desc>LDAP bind dn for external GAL queries</desc>
</attr>

<attr id="50" name="zimbraGalLdapBindPassword" type="string" max="256" cardinality="single" optionalIn="domain">
  <desc>LDAP bind password for external GAL queries</desc>
</attr>

<attr id="51" name="zimbraGalLdapFilter" type="string" max="4096" cardinality="single" optionalIn="domain" callback="GalLdapFilter">
  <desc>LDAP search filter for external GAL search queries</desc>
</attr>

<attr id="52" name="zimbraGalLdapFilterDef" type="string" max="4096" cardinality="multi" optionalIn="globalConfig">
  <globalConfigValue>zimbraAccounts:(&amp;(|(displayName=*%s*)(cn=*%s*)(sn=*%s*)(gn=*%s*)(zimbraPhoneticFirstName=*%s*)(zimbraPhoneticLastName=*%s*)(mail=*%s*)(zimbraMailDeliveryAddress=*%s*)(zimbraMailAlias=*%s*))(|(objectclass=zimbraAccount)(objectclass=zimbraDistributionList))(!(objectclass=zimbraCalendarResource)))</globalConfigValue>
  <globalConfigValue>zimbraAccountAutoComplete:(&amp;(|(displayName=%s*)(cn=%s*)(sn=%s*)(gn=%s*)(zimbraPhoneticFirstName=%s*)(zimbraPhoneticLastName=%s*)(mail=%s*)(zimbraMailDeliveryAddress=%s*)(zimbraMailAlias=%s*))(|(objectclass=zimbraAccount)(objectclass=zimbraDistributionList))(!(objectclass=zimbraCalendarResource)))</globalConfigValue>
  <globalConfigValue>zimbraAccountSync:(&amp;(|(displayName=*%s*)(cn=*%s*)(sn=*%s*)(gn=*%s*)(zimbraPhoneticFirstName=*%s*)(zimbraPhoneticLastName=*%s*)(mail=*%s*)(zimbraMailDeliveryAddress=*%s*)(zimbraMailAlias=*%s*))(|(objectclass=zimbraAccount)(objectclass=zimbraDistributionList))(!(objectclass=zimbraCalendarResource)))</globalConfigValue>
  <globalConfigValue>zimbraResources:(&amp;(|(displayName=*%s*)(cn=*%s*)(sn=*%s*)(gn=*%s*)(mail=*%s*)(zimbraMailDeliveryAddress=*%s*)(zimbraMailAlias=*%s*))(objectclass=zimbraCalendarResource))</globalConfigValue>
  <globalConfigValue>zimbraResourceAutoComplete:(&amp;(|(displayName=%s*)(cn=%s*)(sn=%s*)(gn=%s*)(mail=%s*)(zimbraMailDeliveryAddress=%s*)(zimbraMailAlias=%s*))(objectclass=zimbraCalendarResource))</globalConfigValue>
  <globalConfigValue>zimbraResourceSync:(&amp;(|(displayName=*%s*)(cn=*%s*)(sn=*%s*)(gn=*%s*)(mail=*%s*)(zimbraMailDeliveryAddress=*%s*)(zimbraMailAlias=*%s*))(objectclass=zimbraCalendarResource))</globalConfigValue>
  <globalConfigValue>zimbraGroups:(&amp;(|(displayName=*%s*)(cn=*%s*)(sn=*%s*)(gn=*%s*)(mail=*%s*)(zimbraMailDeliveryAddress=*%s*)(zimbraMailAlias=*%s*))(objectclass=zimbraDistributionList))</globalConfigValue>
  <globalConfigValue>zimbraGroupAutoComplete:(&amp;(|(displayName=%s*)(cn=%s*)(sn=%s*)(gn=%s*)(mail=%s*)(zimbraMailDeliveryAddress=%s*)(zimbraMailAlias=%s*))(objectclass=zimbraDistributionList))</globalConfigValue>
  <globalConfigValue>zimbraGroupSync:(&amp;(|(displayName=*%s*)(cn=*%s*)(sn=*%s*)(gn=*%s*)(mail=*%s*)(zimbraMailDeliveryAddress=*%s*)(zimbraMailAlias=*%s*))(objectclass=zimbraDistributionList))</globalConfigValue>
  <globalConfigValue>zimbraAutoComplete:(&amp;(|(displayName=%s*)(cn=%s*)(sn=%s*)(gn=%s*)(zimbraPhoneticFirstName=%s*)(zimbraPhoneticLastName=%s*)(mail=%s*)(zimbraMailDeliveryAddress=%s*)(zimbraMailAlias=%s*))(|(objectclass=zimbraAccount)(objectclass=zimbraDistributionList)))</globalConfigValue>
  <globalConfigValue>zimbraSearch:(&amp;(|(displayName=*%s*)(cn=*%s*)(sn=*%s*)(gn=*%s*)(zimbraPhoneticFirstName=*%s*)(zimbraPhoneticLastName=*%s*)(mail=*%s*)(zimbraMailDeliveryAddress=*%s*)(zimbraMailAlias=*%s*))(|(objectclass=zimbraAccount)(objectclass=zimbraDistributionList)))</globalConfigValue>
  <globalConfigValue>zimbraSync:(&amp;(|(displayName=*)(cn=*)(sn=*)(gn=*)(mail=*)(zimbraMailDeliveryAddress=*)(zimbraMailAlias=*))(|(objectclass=zimbraAccount)(objectclass=zimbraDistributionList))(!(zimbraHideInGal=TRUE))(!(zimbraIsSystemResource=TRUE)))</globalConfigValue>
  <globalConfigValue>ad:(&amp;(|(displayName=*%s*)(cn=*%s*)(sn=*%s*)(givenName=*%s*)(mail=*%s*))(!(msExchHideFromAddressLists=TRUE))(mailnickname=*)(|(&amp;(objectCategory=person)(objectClass=user)(!(homeMDB=*))(!(msExchHomeServerName=*)))(&amp;(objectCategory=person)(objectClass=user)(|(homeMDB=*)(msExchHomeServerName=*)))(&amp;(objectCategory=person)(objectClass=contact))(objectCategory=group)(objectCategory=publicFolder)(objectCategory=msExchDynamicDistributionList)))</globalConfigValue>
  <globalConfigValue>adAutoComplete:(&amp;(|(displayName=%s*)(cn=%s*)(sn=%s*)(givenName=%s*)(mail=%s*))(!(msExchHideFromAddressLists=TRUE))(mailnickname=*)(|(&amp;(objectCategory=person)(objectClass=user)(!(homeMDB=*))(!(msExchHomeServerName=*)))(&amp;(objectCategory=person)(objectClass=user)(|(homeMDB=*)(msExchHomeServerName=*)))(&amp;(objectCategory=person)(objectClass=contact))(objectCategory=group)(objectCategory=publicFolder)(objectCategory=msExchDynamicDistributionList)))</globalConfigValue>
  <globalConfigValue>externalLdapAutoComplete:(|(cn=%s*)(sn=%s*)(gn=%s*)(mail=%s*))</globalConfigValue>
  <globalConfigValue>email_has:(mail=*%s*)</globalConfigValue>
  <globalConfigValue>email2_has:(mail=*%s*)</globalConfigValue>
  <globalConfigValue>email3_has:(mail=*%s*)</globalConfigValue>
  <globalConfigValue>department_has:(ou=*%s*)</globalConfigValue>
  <desc>LDAP search filter definitions for GAL queries</desc>
</attr>

<attr id="53" name="zimbraGalMaxResults" type="integer" min="0" cardinality="single" optionalIn="globalConfig,domain" flags="domainInherited">
  <globalConfigValue>100</globalConfigValue>
  <desc>maximum number of gal entries to return from a search</desc>
</attr>

<attr id="54" name="zimbraPrefGroupMailBy" type="enum" value="conversation,message" cardinality="single" optionalIn="account,cos" flags="accountInherited,domainAdminModifiable">
  <defaultCOSValue>conversation</defaultCOSValue>
  <desc>how to group mail by default</desc>
</attr>

<attr id="55" name="zimbraPrefIncludeSpamInSearch" type="boolean" cardinality="single" optionalIn="account,cos" flags="accountInherited,domainAdminModifiable">
  <defaultCOSValue>FALSE</defaultCOSValue>
  <desc>whether or not to include spam in search by default</desc>
</attr>

<attr id="56" name="zimbraPrefIncludeTrashInSearch" type="boolean" cardinality="single" optionalIn="account,cos" flags="accountInherited,domainAdminModifiable">
  <defaultCOSValue>FALSE</defaultCOSValue>
  <desc>whether or not to include trash in search by default</desc>
</attr>

<attr id="57" name="zimbraPrefMailItemsPerPage" type="integer" cardinality="single" optionalIn="account,cos" flags="accountInherited,domainAdminModifiable"> <!-- TODO: get min/max? -->
  <defaultCOSValue>25</defaultCOSValue>
  <desc>number of messages/conversations per page</desc>
</attr>

<attr id="58" name="zimbraPrefOutOfOfficeReply" type="string" max="8192" callback="OutOfOfficeCallback" cardinality="single" optionalIn="account" flags="domainAdminModifiable">
  <desc>out of office message</desc>
</attr>

<attr id="59" name="zimbraPrefOutOfOfficeReplyEnabled" type="boolean" callback="OutOfOfficeCallback" cardinality="single" optionalIn="account" flags="domainAdminModifiable">
  <desc>whether or not out of office reply is enabled</desc>
</attr>

<attr id="60" name="zimbraPrefReplyToAddress" type="string" max="256" cardinality="single" optionalIn="account,identity,dataSource" flags="domainAdminModifiable" callback="Email">
  <desc>address to put in reply-to header</desc>
</attr>

<attr id="61" name="zimbraPrefUseKeyboardShortcuts" type="boolean" cardinality="single" optionalIn="account,cos" flags="accountInherited,domainAdminModifiable">
  <defaultCOSValue>TRUE</defaultCOSValue>
  <desc>whether or not keyboard shortcuts are enabled</desc>
</attr>

<attr id="62" name="zimbraServerInheritedAttr" type="string" max="1024" cardinality="multi" optionalIn="globalConfig" deprecatedSince="5.0">
  <desc>zimbraServer attrs that get inherited from global config</desc>
  <deprecateDesc>deprecated in favor of the serverInherited flag</deprecateDesc>
</attr>

<attr id="63" name="zimbraDomainInheritedAttr" type="string" max="1024" cardinality="multi" optionalIn="globalConfig" deprecatedSince="5.0">
  <desc>zimbraDomain attrs that get inherited from global config</desc>
  <deprecateDesc>deprecated in favor of the domainInherited flag</deprecateDesc>
</attr>

<attr id="65" name="zimbraServiceHostname" type="string" max="256" cardinality="single" optionalIn="server">
  <desc>public hostname of the host</desc>
</attr>

<attr id="74" name="zimbraRedoLogEnabled" type="boolean" cardinality="single" optionalIn="globalConfig,server" flags="serverInherited" requiresRestart="mailbox">
  <globalConfigValue>TRUE</globalConfigValue>
  <desc>whether redo logging is enabled</desc>
</attr>

<attr id="75" name="zimbraRedoLogLogPath" type="string" max="256" cardinality="single" optionalIn="globalConfig,server" flags="serverInherited" requiresRestart="mailbox">
  <globalConfigValue>redolog/redo.log</globalConfigValue>
  <desc>name and location of the redolog file</desc>
</attr>

<attr id="76" name="zimbraRedoLogArchiveDir" type="string" max="256" cardinality="single" optionalIn="globalConfig,server" flags="serverInherited" requiresRestart="mailbox">
  <globalConfigValue>redolog/archive</globalConfigValue>
  <desc>redolog rollover destination</desc>
</attr>

<attr id="78" name="zimbraRedoLogRolloverFileSizeKB" type="integer" min="0" cardinality="single" optionalIn="globalConfig,server" flags="serverInherited" requiresRestart="mailbox">
  <globalConfigValue>1048576</globalConfigValue>
  <desc>redo.log file becomes eligible for rollover over when it goes over this size</desc>
</attr>

<attr id="79" name="zimbraRedoLogFsyncIntervalMS" type="integer" min="0" cardinality="single" optionalIn="globalConfig,server" flags="serverInherited" requiresRestart="mailbox">
  <globalConfigValue>10</globalConfigValue>
  <desc>how frequently writes to redo log get fsynced to disk</desc>
</attr>

<attr id="93" name="zimbraPop3AdvertisedName" type="string" max="128" cardinality="single" optionalIn="server" requiresRestart="mailbox">
  <desc>name to use in greeting and sign-off; if empty, uses hostname</desc>
</attr>

<attr id="94" name="zimbraPop3BindPort" type="port" cardinality="single" optionalIn="globalConfig,server" flags="serverInherited" callback="CheckPortConflict" requiresRestart="mailbox">
  <globalConfigValue>7110</globalConfigValue>
  <desc>port number on which POP3 server should listen</desc>
</attr>

<attr id="95" name="zimbraPop3BindAddress" type="string" max="128" cardinality="multi" optionalIn="server" requiresRestart="mailbox">
  <desc>interface address(es) on which POP3 server should listen; if empty, binds to all interfaces</desc>
</attr>

<attr id="96" name="zimbraPop3NumThreads" type="integer" cardinality="single" optionalIn="globalConfig,server" flags="serverInherited" requiresRestart="mailbox">
  <globalConfigValue>100</globalConfigValue>
  <desc>number of handler threads</desc>
</attr>

<attr id="97" name="zimbraSmtpHostname" type="astring" max="256" cardinality="multi" optionalIn="globalConfig,server,domain" flags="serverInherited" callback="ServerConfig">
  <globalConfigValue>localhost</globalConfigValue>
  <desc>the SMTP server to connect to when sending mail</desc>
</attr>

<attr id="98" name="zimbraSmtpPort" type="port" cardinality="single" optionalIn="globalConfig,server,domain" flags="serverInherited" requiresRestart="mta">
  <globalConfigValue>25</globalConfigValue>
  <desc>the SMTP server port to connect to when sending mail</desc>
</attr>

<attr id="99" name="zimbraSmtpTimeout" type="integer" min="0" cardinality="single" optionalIn="globalConfig,server,domain" flags="serverInherited">
  <globalConfigValue>60</globalConfigValue>
  <desc>timeout value in seconds</desc>
</attr>

<attr id="100" name="zimbraAuthTokenKey" type="ostring" max="128" immutable="1" cardinality="multi" optionalIn="globalConfig" requiresRestart="mailbox">
  <desc>auth token secret key</desc>
</attr>

<attr id="102" name="zimbraPrefMailInitialSearch" type="string" max="512" cardinality="single" optionalIn="account,cos" flags="accountInherited,domainAdminModifiable">
  <defaultCOSValue>in:inbox</defaultCOSValue>
  <desc>initial search done by dhtml client</desc>
</attr>

<attr id="103" name="zimbraPrefSentMailFolder" type="string" max="256" cardinality="single" optionalIn="account,cos,identity" flags="accountInherited,domainAdminModifiable">
  <defaultCOSValue>sent</defaultCOSValue>
  <desc>name of folder to save sent mail in (deprecatedSince 5.0 in identity)</desc>
</attr>

<attr id="104" name="zimbraMailTrashLifetime" type="duration" cardinality="single" optionalIn="account,cos" flags="accountInherited,domainAdminModifiable,accountInfo">
  <defaultCOSValue>30d</defaultCOSValue>
  <desc>
    Retention period of messages in the Trash folder.  0 means that all messages
    will be retained.  This admin-modifiable attribute works in conjunction with
    zimbraPrefTrashLifetime, which is user-modifiable.  The shorter duration is
    used.
  </desc>
</attr>

<attr id="105" name="zimbraMailSpamLifetime" type="duration" cardinality="single" optionalIn="account,cos" flags="accountInherited,domainAdminModifiable,accountInfo">
  <defaultCOSValue>30d</defaultCOSValue>
  <desc>
    Retention period of messages in the Junk folder.  0 means that all messages
    will be retained.  This admin-modifiable attribute works in conjunction with
    zimbraPrefJunkLifetime, which is user-modifiable.  The shorter duration is
    used.
  </desc>
</attr>

<attr id="106" name="zimbraMailMessageLifetime" type="duration" cardinality="single" optionalIn="account,cos" flags="accountInherited,domainAdminModifiable,accountInfo">
  <defaultCOSValue>0</defaultCOSValue>
  <desc>lifetime of a mail message regardless of location</desc>
</attr>

<attr id="107" name="zimbraContactMaxNumEntries" type="integer" min="0" cardinality="single" optionalIn="account,cos" flags="accountInfo,accountInherited">
  <defaultCOSValue>10000</defaultCOSValue>
  <desc>Maximum number of contacts allowed in mailbox.  0 means no limit.</desc>
</attr>

<attr id="108" name="zimbraAuthTokenLifetime" type="duration" cardinality="single" optionalIn="account,cos" flags="accountInherited,domainAdminModifiable">
  <defaultCOSValue>2d</defaultCOSValue>
  <desc>lifetime of newly created auth tokens</desc>
</attr>

<attr id="109" name="zimbraAdminAuthTokenLifetime" type="duration" cardinality="single" optionalIn="account,cos" flags="accountInherited,domainAdminModifiable">
  <defaultCOSValue>12h</defaultCOSValue>
  <desc>lifetime of newly created admin auth tokens</desc>
</attr>

<attr id="110" name="zimbraMailMinPollingInterval" type="duration" cardinality="single" optionalIn="account,cos" flags="accountInfo,accountInherited,domainAdminModifiable">
  <defaultCOSValue>2m</defaultCOSValue>
  <desc>minimum allowed value for zimbraPrefMailPollingInterval</desc>
</attr>

<attr id="111" name="zimbraPrefMailPollingInterval" type="duration" cardinality="single" optionalIn="account,cos" flags="accountInherited,domainAdminModifiable">
  <defaultCOSValue>5m</defaultCOSValue>
  <desc>interval at which the web client polls the server for new messages</desc>
</attr>

<attr id="112" name="zimbraAccountClientAttr" type="string" max="1024" cardinality="multi" optionalIn="globalConfig" deprecatedSince="5.0">
  <desc>additional account attrs that get returned to a client</desc>
  <deprecateDesc>deprecated in favor of the accountInfo flag</deprecateDesc>
</attr>

<attr id="113" name="zimbraLastLogonTimestamp" type="gentime" immutable="1" cardinality="single" optionalIn="account">
  <desc>rough estimate of when the user last logged in. see zimbraLastLogonTimestampFrequency</desc>
</attr>

<attr id="114" name="zimbraLastLogonTimestampFrequency" type="duration" cardinality="single" optionalIn="globalConfig">
  <globalConfigValue>7d</globalConfigValue>
  <desc>how often the zimbraLastLogonTimestamp is updated.  
        if set to 0, updating zimbraLastLogonTimestamp is completely disabled
  </desc>
</attr>

<attr id="115" name="zimbraAttachmentsBlocked" type="boolean" cardinality="single" optionalIn="account,cos,globalConfig" flags="accountInfo,accountInherited,domainAdminModifiable">
  <defaultCOSValue>FALSE</defaultCOSValue>
  <globalConfigValue>FALSE</globalConfigValue>
  <desc>block all attachment downloading</desc>
</attr>

<attr id="116" name="zimbraAttachmentsViewInHtmlOnly" type="boolean" cardinality="single" optionalIn="account,cos,globalConfig" flags="accountInherited,domainAdminModifiable">
  <defaultCOSValue>FALSE</defaultCOSValue>
  <globalConfigValue>FALSE</globalConfigValue>
  <desc>view all attachments in html only</desc>
</attr>

<attr id="125" name="zimbraMailHostPool" type="id" callback="MailHostPool" cardinality="multi" optionalIn="cos">
  <desc>servers that an account can be initially provisioned on</desc>
</attr>

<attr id="126" name="zimbraPrefNewMailNotificationEnabled" type="boolean" cardinality="single" optionalIn="account" flags="domainAdminModifiable">
  <desc>whether or not new mail notification is enabled</desc>
</attr>

<attr id="127" name="zimbraPrefNewMailNotificationAddress" type="email" max="256" cardinality="single" optionalIn="account" flags="domainAdminModifiable">
  <desc>RFC822 email address for email notifications</desc>
</attr>

<attr id="130" name="zimbraPrefForwardReplyPrefixChar" type="astring" max="1" cardinality="single" optionalIn="account,cos,identity" flags="accountInherited,domainAdminModifiable">
  <defaultCOSValue>&gt;</defaultCOSValue>
  <desc>prefix character to use during forward/reply (deprecatedSince 5.0 in identity)</desc>
</attr>

<attr id="131" name="zimbraPrefAutoAddAddressEnabled" type="boolean" cardinality="single" optionalIn="account,cos" flags="accountInherited,domainAdminModifiable">
  <defaultCOSValue>TRUE</defaultCOSValue>
  <desc>whether or not new address in outgoing email are auto added to address book</desc>
</attr>

<attr id="132" name="zimbraIsMonitorHost" type="boolean" cardinality="single" optionalIn="server">
  <desc>true if this server is the monitor host</desc>
</attr>

<attr id="133" name="zimbraPrefReplyIncludeOriginalText" type="enum" value="includeAsAttachment,includeBody,includeBodyWithPrefix,includeNone,includeSmart,includeBodyAndHeadersWithPrefix,includeBodyAndHeaders,includeSmartWithPrefix,includeSmartAndHeaders,includeSmartAndHeadersWithPrefix,includeBodyOnly" cardinality="single" optionalIn="account,cos,identity" flags="accountInherited,domainAdminModifiable">
  <defaultCOSValue>includeBody</defaultCOSValue>
  <desc>
    what part of the original message to include during replies (deprecatedSince 5.0 in identity).
    The value includeBody has been deprecated since 6.0.6, use includeBodyAndHeaders instead.
  </desc>
</attr>

<attr id="134" name="zimbraPrefForwardIncludeOriginalText" type="enum" value="includeAsAttachment,includeBody,includeBodyWithPrefix,includeBodyAndHeadersWithPrefix,includeBodyAndHeaders,includeBodyOnly" cardinality="single" optionalIn="account,cos,identity" flags="accountInherited,domainAdminModifiable">
  <defaultCOSValue>includeBody</defaultCOSValue>
  <desc>
    what part of the original message to include during forwards (deprecatedSince 5.0 in identity).
    The value includeBody has been deprecated since 6.0.6, use includeBodyAndHeaders instead.
  </desc>
</attr>

<attr id="135" name="zimbraFeatureContactsEnabled" type="boolean" cardinality="single" optionalIn="account,cos" flags="accountInfo,accountInherited">
  <defaultCOSValue>TRUE</defaultCOSValue>
  <desc>contact features</desc>
</attr>

<attr id="136" name="zimbraFeatureCalendarEnabled" type="boolean" cardinality="single" optionalIn="account,cos" flags="accountInfo,accountInherited">
  <defaultCOSValue>TRUE</defaultCOSValue>
  <desc>calendar features</desc>
</attr>

<attr id="137" name="zimbraFeatureTaggingEnabled" type="boolean" cardinality="single" optionalIn="account,cos" flags="accountInfo,accountInherited">
  <defaultCOSValue>TRUE</defaultCOSValue>
  <desc>tagging feature</desc>
</attr>

<attr id="138" name="zimbraFeatureAdvancedSearchEnabled" type="boolean" cardinality="single" optionalIn="account,cos" flags="accountInfo,accountInherited">
  <defaultCOSValue>TRUE</defaultCOSValue>
  <desc>advanced search button enabled</desc>
</attr>

<attr id="139" name="zimbraFeatureSavedSearchesEnabled" type="boolean" cardinality="single" optionalIn="account,cos" flags="accountInfo,accountInherited">
  <defaultCOSValue>TRUE</defaultCOSValue>
  <desc>saved search feature</desc>
</attr>

<attr id="140" name="zimbraFeatureConversationsEnabled" type="boolean" cardinality="single" optionalIn="account,cos" flags="accountInfo,accountInherited">
  <defaultCOSValue>TRUE</defaultCOSValue>
  <desc>conversations</desc>
</attr>

<attr id="141" name="zimbraFeatureChangePasswordEnabled" type="boolean" cardinality="single" optionalIn="account,cos" flags="accountInfo,accountInherited">
  <defaultCOSValue>TRUE</defaultCOSValue>
  <desc>password changing</desc>
</attr>

<attr id="142" name="zimbraFeatureInitialSearchPreferenceEnabled" type="boolean" cardinality="single" optionalIn="account,cos" flags="accountInfo,accountInherited">
  <defaultCOSValue>TRUE</defaultCOSValue>
  <desc>preference to set initial search</desc>
</attr>

<attr id="143" name="zimbraFeatureFiltersEnabled" type="boolean" cardinality="single" optionalIn="account,cos" flags="accountInfo,accountInherited">
  <defaultCOSValue>TRUE</defaultCOSValue>
  <desc>filter prefs enabled</desc>
</attr>

<attr id="144" name="zimbraPrefDedupeMessagesSentToSelf" type="enum" value="dedupeNone,secondCopyifOnToOrCC,dedupeAll" cardinality="single" optionalIn="account,cos" flags="accountInherited,domainAdminModifiable">
  <defaultCOSValue>dedupeNone</defaultCOSValue>
  <desc>dedupeNone|secondCopyIfOnToOrCC|moveSentMessageToInbox|dedupeAll</desc>
</attr>

<attr id="145" name="zimbraPrefMessageViewHtmlPreferred" type="boolean" cardinality="single" optionalIn="account,cos" flags="accountInherited,domainAdminModifiable">
  <defaultCOSValue>TRUE</defaultCOSValue>
  <desc>whether client prefers text/html or text/plain</desc>
</attr>

<attr id="146" name="zimbraUserServicesEnabled" type="boolean" cardinality="single" optionalIn="server">
  <desc>whether end-user services on SOAP and LMTP interfaces are enabled</desc>
</attr>

<attr id="147" name="zimbraMailIdleSessionTimeout" type="duration" cardinality="single" optionalIn="account,cos" flags="accountInfo,accountInherited,domainAdminModifiable">
  <defaultCOSValue>0</defaultCOSValue>
  <desc>idle timeout</desc>
</attr>

<attr id="148" name="zimbraPrefContactsPerPage" type="integer" cardinality="single" optionalIn="account,cos" flags="accountInherited,domainAdminModifiable"> <!-- TODO: get min/max? -->
  <defaultCOSValue>25</defaultCOSValue>
  <desc>number of contacts per page</desc>
</attr>

<attr id="149" name="zimbraFeatureGalEnabled" type="boolean" cardinality="single" optionalIn="account,cos" flags="accountInfo,accountInherited">
  <defaultCOSValue>TRUE</defaultCOSValue>
  <desc>whether GAL features are enabled</desc>
</attr>

<attr id="150" name="zimbraNewMailNotificationFrom" type="string" max="1000" cardinality="single" optionalIn="account,cos" flags="accountInherited,domainAdminModifiable">
  <defaultCOSValue>Postmaster &lt;postmaster@${RECIPIENT_DOMAIN}&gt;</defaultCOSValue>
  <desc>template used to construct the sender of an email notification message</desc>
</attr>

<attr id="151" name="zimbraNewMailNotificationSubject" type="string" max="1000" cardinality="single" optionalIn="account,cos" flags="accountInherited,domainAdminModifiable">
  <defaultCOSValue>New message received at ${RECIPIENT_ADDRESS}</defaultCOSValue>
  <desc>template used to construct the subject of an email notification message</desc>
</attr>

<attr id="152" name="zimbraNewMailNotificationBody" type="string" max="10000" cardinality="single" optionalIn="account,cos" flags="accountInherited,domainAdminModifiable">
  <defaultCOSValue>New message received at ${RECIPIENT_ADDRESS}.${NEWLINE}Sender: ${SENDER_ADDRESS}${NEWLINE}Subject: ${SUBJECT}</defaultCOSValue>
  <desc>template used to construct the body of an email notification message</desc>
</attr>

<attr id="153" name="zimbraGalLdapAttrMap" type="string" max="4096" cardinality="multi" optionalIn="globalConfig,domain,galDataSource" flags="domainInherited">
  <globalConfigValue>co=workCountry</globalConfigValue>
  <globalConfigValue>company=company</globalConfigValue>
  <globalConfigValue>zimbraPhoneticCompany,ms-DS-Phonetic-Company-Name=phoneticCompany</globalConfigValue>
  <globalConfigValue>givenName,gn=firstName</globalConfigValue>
  <globalConfigValue>zimbraPhoneticFirstName,ms-DS-Phonetic-First-Name=phoneticFirstName</globalConfigValue>
  <globalConfigValue>sn=lastName</globalConfigValue>
  <globalConfigValue>zimbraPhoneticLastName,ms-DS-Phonetic-Last-Name=phoneticLastName</globalConfigValue>
  <globalConfigValue>displayName,cn=fullName,fullName2,fullName3,fullName4,fullName5,fullName6,fullName7,fullName8,fullName9,fullName10</globalConfigValue>
  <globalConfigValue>initials=initials</globalConfigValue>
  <globalConfigValue>description=notes</globalConfigValue>
  <globalConfigValue>l=workCity</globalConfigValue>
  <globalConfigValue>physicalDeliveryOfficeName=office</globalConfigValue>
  <globalConfigValue>ou=department</globalConfigValue>
  <globalConfigValue>street,streetAddress=workStreet</globalConfigValue>
  <globalConfigValue>postalCode=workPostalCode</globalConfigValue>
  <globalConfigValue>facsimileTelephoneNumber,fax=workFax</globalConfigValue>
  <globalConfigValue>homeTelephoneNumber,homePhone=homePhone</globalConfigValue>
  <globalConfigValue>mobileTelephoneNumber,mobile=mobilePhone</globalConfigValue>
  <globalConfigValue>pagerTelephoneNumber,pager=pager</globalConfigValue>
  <globalConfigValue>telephoneNumber=workPhone</globalConfigValue>
  <globalConfigValue>st=workState</globalConfigValue>
  <globalConfigValue>zimbraMailDeliveryAddress,zimbraMailAlias,mail=email,email2,email3,email4,email5,email6,email7,email8,email9,email10,email11,email12,email13,email14,email15,email16</globalConfigValue>
  <globalConfigValue>title=jobTitle</globalConfigValue>
  <globalConfigValue>whenChanged,modifyTimeStamp=modifyTimeStamp</globalConfigValue>
  <globalConfigValue>whenCreated,createTimeStamp=createTimeStamp</globalConfigValue>
  <globalConfigValue>zimbraId=zimbraId</globalConfigValue>
  <globalConfigValue>objectClass=objectClass</globalConfigValue>
  <globalConfigValue>zimbraMailForwardingAddress=member</globalConfigValue>
  <globalConfigValue>zimbraCalResType,msExchResourceSearchProperties=zimbraCalResType</globalConfigValue>
  <globalConfigValue>zimbraCalResLocationDisplayName=zimbraCalResLocationDisplayName</globalConfigValue>
  <globalConfigValue>zimbraCalResBuilding=zimbraCalResBuilding</globalConfigValue>
  <globalConfigValue>zimbraCalResCapacity,msExchResourceCapacity=zimbraCalResCapacity</globalConfigValue>
  <globalConfigValue>zimbraCalResFloor=zimbraCalResFloor</globalConfigValue>
  <globalConfigValue>zimbraCalResSite=zimbraCalResSite</globalConfigValue>
  <globalConfigValue>zimbraCalResContactEmail=zimbraCalResContactEmail</globalConfigValue>
  <globalConfigValue>msExchResourceSearchProperties=zimbraAccountCalendarUserType</globalConfigValue>
  <globalConfigValue>(certificate) userCertificate=userCertificate</globalConfigValue>
  <globalConfigValue>(binary) userSMIMECertificate=userSMIMECertificate</globalConfigValue>
  <desc>LDAP Gal attribute to contact attr mapping</desc>
</attr>

<attr id="154" name="zimbraMailPort" type="port" cardinality="single" optionalIn="globalConfig,server" flags="serverInherited" callback="CheckPortConflict" requiresRestart="mailbox,mta,nginxproxy">
  <globalConfigValue>80</globalConfigValue>
  <desc>HTTP port for end-user UI</desc>
</attr>

<attr id="155" name="zimbraAdminPort" type="port" cardinality="single" optionalIn="globalConfig,server" flags="serverInherited" callback="CheckPortConflict">
  <globalConfigValue>7071</globalConfigValue>
  <desc>SSL port for admin UI</desc>
</attr>

<attr id="156" name="zimbraPrefMailSignatureStyle" type="enum" value="outlook,internet" cardinality="single" optionalIn="account,cos,identity" flags="accountInherited,domainAdminModifiable">
  <defaultCOSValue>outlook</defaultCOSValue>
  <desc>mail signature style outlook|internet (deprecatedSince 5.0 in identity)</desc>
</attr>

<attr id="157" name="zimbraMimeType" type="string" cardinality="multi" optionalIn="mimeEntry">
  <desc>the MIME type (type/substype) or a regular expression</desc>
</attr>

<attr id="158" name="zimbraMimeIndexingEnabled" type="boolean" cardinality="single" requiredIn="mimeEntry">
  <desc>whether or not indexing is enabled for this type</desc>
</attr>

<attr id="159" name="zimbraMimeHandlerClass" type="cstring" cardinality="single" optionalIn="mimeEntry">
  <desc>the handler class for the mime type</desc>
</attr>

<attr id="160" name="zimbraMimeFileExtension" type="string" cardinality="multi" optionalIn="mimeEntry">
  <desc>the file extension (without the .)</desc>
</attr>

<attr id="161" name="zimbraObjectType" type="string" cardinality="single" requiredIn="objectEntry">
  <desc>the object type</desc>
</attr>

<attr id="162" name="zimbraObjectIndexingEnabled" type="boolean" cardinality="single" requiredIn="objectEntry">
  <desc>whether or not indexing is enabled for this type</desc>
</attr>

<attr id="163" name="zimbraObjectStoreMatched" type="boolean" cardinality="single" requiredIn="objectEntry">
  <desc>whether or not store is matched for this type</desc>
</attr>

<attr id="164" name="zimbraObjectHandlerClass" type="cstring" cardinality="single" optionalIn="objectEntry">
  <desc>the handler class for the object type</desc>
</attr>

<attr id="165" name="zimbraObjectHandlerConfig" type="string" cardinality="single" optionalIn="objectEntry">
  <desc>config for this type</desc>
</attr>

<attr id="166" name="zimbraMailSSLPort" type="port" cardinality="single" optionalIn="globalConfig,server" flags="serverInherited" callback="CheckPortConflict" requiresRestart="mailbox,mta,nginxproxy">
  <globalConfigValue>0</globalConfigValue>
  <desc>SSL port for end-user UI</desc>
</attr>

<attr id="167" name="zimbraPrefContactsInitialView" type="enum" value="cards,list" cardinality="single" optionalIn="account,cos" flags="accountInherited,domainAdminModifiable" deprecatedSince="6.0.5">
  <defaultCOSValue>list</defaultCOSValue>
  <desc>initial contact view to use</desc>
  <deprecateDesc>We do not support cards view any more.  See bug 47439</deprecateDesc>
</attr>

<attr id="168" name="zimbraTableMaintenanceMinRows" type="integer" min="0" cardinality="single" optionalIn="globalConfig,server" flags="serverInherited" deprecatedSince="4.5.7">
  <globalConfigValue>10000</globalConfigValue>
  <desc>minimum number of rows required for database table maintenance</desc>
  <deprecateDesc>We now maintain all tables unconditionally.  See bug 19145</deprecateDesc>
</attr>

<attr id="169" name="zimbraTableMaintenanceMaxRows" type="integer" min="0" cardinality="single" optionalIn="globalConfig,server" flags="serverInherited" deprecatedSince="4.5.7">
  <globalConfigValue>1000000</globalConfigValue>
  <desc>maximum number of rows required for database table maintenance</desc>
  <deprecateDesc>We now maintain all tables unconditionally.  See bug 19145</deprecateDesc>
</attr>

<attr id="170" name="zimbraTableMaintenanceOperation" type="enum" value="ANALYZE,OPTIMIZE" cardinality="single" optionalIn="globalConfig,server" flags="serverInherited" deprecatedSince="4.5.7">
  <globalConfigValue>ANALYZE</globalConfigValue>
  <desc>table maintenance operation that will be performed.  Valid options: "ANALYZE", "OPTIMIZE"</desc>
  <deprecateDesc>We now maintain all tables unconditionally.  See bug 19145</deprecateDesc>
</attr>

<attr id="171" name="zimbraTableMaintenanceGrowthFactor" type="integer" min="0" cardinality="single" optionalIn="globalConfig,server" flags="serverInherited" deprecatedSince="4.5.7">
  <globalConfigValue>10</globalConfigValue>
  <desc>table maintenance will be performed if the number of rows grows by this factor</desc>
  <deprecateDesc>We now maintain all tables unconditionally.  See bug 19145</deprecateDesc>
</attr>

<attr id="172" name="zimbraDefaultDomainName" type="string" max="256" cardinality="single" optionalIn="globalConfig" flags="idn" requiresRestart="mailbox">
  <desc>name of the default domain for accounts when authenticating without a domain</desc>
</attr>

<attr id="173" name="zimbraAttachmentsIndexingEnabled" type="boolean" cardinality="single" optionalIn="account,cos" flags="accountInherited,domainAdminModifiable">
  <defaultCOSValue>TRUE</defaultCOSValue>
  <desc>whether or not to index attachemts</desc>
</attr>

<attr id="174" name="zimbraImapEnabled" type="boolean" cardinality="single" optionalIn="account,cos" flags="accountInherited,domainAdminModifiable">
  <defaultCOSValue>TRUE</defaultCOSValue>
  <desc>whether IMAP is enabled for an account</desc>
</attr>

<attr id="175" name="zimbraPop3Enabled" type="boolean" cardinality="single" optionalIn="account,cos" flags="accountInherited,domainAdminModifiable">
  <defaultCOSValue>TRUE</defaultCOSValue>
  <desc>whether POP3 is enabled for an account</desc>
</attr>

<attr id="176" name="zimbraImapServerEnabled" type="boolean" cardinality="single" optionalIn="globalConfig,server" flags="serverInherited" requiresRestart="mailbox">
  <globalConfigValue>TRUE</globalConfigValue>
  <desc>whether IMAP is enabled for a server</desc>
</attr>

<attr id="177" name="zimbraPop3ServerEnabled" type="boolean" cardinality="single" optionalIn="globalConfig,server" flags="serverInherited" requiresRestart="mailbox">
  <globalConfigValue>TRUE</globalConfigValue>
  <desc>whether POP3 is enabled for a server</desc>
</attr>

<attr id="178" name="zimbraImapAdvertisedName" type="string" max="128" cardinality="single" optionalIn="server" requiresRestart="mailbox">
  <desc>name to use in greeting and sign-off; if empty, uses hostname</desc>
</attr>

<attr id="179" name="zimbraImapBindAddress" type="string" max="128" cardinality="multi" optionalIn="server" requiresRestart="mailbox" >
  <desc>interface address(es) on which IMAP server should listen; if empty, binds to all interfaces</desc>
</attr>

<attr id="180" name="zimbraImapBindPort" type="port" cardinality="single" optionalIn="globalConfig,server" flags="serverInherited" callback="CheckPortConflict" requiresRestart="mailbox">
  <globalConfigValue>7143</globalConfigValue>
  <desc>port number on which IMAP server should listen</desc>
</attr>

<attr id="181" name="zimbraImapNumThreads" type="integer" cardinality="single" optionalIn="globalConfig,server" flags="serverInherited" requiresRestart="mailbox">
  <globalConfigValue>200</globalConfigValue>
  <desc>number of handler threads</desc>
</attr>

<attr id="182" name="zimbraImapSSLBindAddress" type="string" max="128" cardinality="multi" optionalIn="server" requiresRestart="mailbox">
  <desc>interface address(es) on which IMAP server should listen; if empty, binds to all interfaces</desc>
</attr>

<attr id="183" name="zimbraImapSSLBindPort" type="port" cardinality="single" optionalIn="globalConfig,server" flags="serverInherited" callback="CheckPortConflict" requiresRestart="mailbox">
  <globalConfigValue>7993</globalConfigValue>
  <desc>port number on which IMAP SSL server should listen on</desc>
</attr>

<attr id="184" name="zimbraImapSSLServerEnabled" type="boolean" cardinality="single" optionalIn="globalConfig,server" flags="serverInherited" requiresRestart="mailbox">
  <globalConfigValue>TRUE</globalConfigValue>
  <desc>whether IMAP SSL server is enabled for a given server</desc>
</attr>

<attr id="185" name="zimbraImapCleartextLoginEnabled" type="boolean" cardinality="single" optionalIn="globalConfig,server" flags="serverInherited">
  <globalConfigValue>FALSE</globalConfigValue>
  <desc>whether or not to allow cleartext logins over a non SSL/TLS connection</desc>
</attr>

<attr id="186" name="zimbraPop3SSLBindAddress" type="string" max="128" cardinality="multi" optionalIn="server" requiresRestart="mailbox">
  <desc>interface address(es) on which POP3 server should listen; if empty, binds to all interfaces</desc>
</attr>

<attr id="187" name="zimbraPop3SSLBindPort" type="port" cardinality="single" optionalIn="globalConfig,server" flags="serverInherited" callback="CheckPortConflict" requiresRestart="mailbox">
  <globalConfigValue>7995</globalConfigValue>
  <desc>port number on which POP3 server should listen</desc>
</attr>

<attr id="188" name="zimbraPop3SSLServerEnabled" type="boolean" cardinality="single" optionalIn="globalConfig,server" flags="serverInherited" requiresRestart="mailbox">
  <globalConfigValue>TRUE</globalConfigValue>
  <desc>whether POP3 SSL server is enabled for a server</desc>
</attr>

<attr id="189" name="zimbraPop3CleartextLoginEnabled" type="boolean" cardinality="single" optionalIn="globalConfig,server" flags="serverInherited">
  <globalConfigValue>FALSE</globalConfigValue>
  <desc>whether or not to allow cleartext logins over a non SSL/TLS connection</desc>
</attr>

<attr id="191" name="zimbraVirusDefinitionsUpdateFrequency" type="duration" cardinality="single" optionalIn="globalConfig,server" flags="serverInherited" requiresRestart="mta">
  <globalConfigValue>2h</globalConfigValue>
  <desc>how often the virus definitions are updated</desc>
</attr>

<attr id="192" name="zimbraPrefShowFragments" type="boolean" cardinality="single" optionalIn="account,cos" flags="accountInherited,domainAdminModifiable">
  <defaultCOSValue>TRUE</defaultCOSValue>
  <desc>show fragments in conversation and message lists</desc>
</attr>

<attr id="194" name="zimbraMtaAuthEnabled" type="boolean" cardinality="single" optionalIn="globalConfig,server" flags="serverInherited" deprecatedSince="6.0.0_BETA1">
  <globalConfigValue>TRUE</globalConfigValue>
  <desc>Value for postconf smtpd_tls_security_level</desc>
  <deprecateDesc>deprecated in favor of zimbraMtaTlsSecurityLevel and zimbraMtaSaslAuthEnable</deprecateDesc>
</attr>

<attr id="195" name="zimbraMtaBlockedExtension" type="string" max="64" cardinality="multi" optionalIn="globalConfig" requiresRestart="antispam">
  <desc>Attachment file extensions that are blocked</desc>
</attr>

<attr id="196" name="zimbraMtaCommonBlockedExtension" type="string" max="64" cardinality="multi" optionalIn="globalConfig" requiresRestart="mta">
  <globalConfigValue>asd</globalConfigValue>
  <globalConfigValue>bat</globalConfigValue>
  <globalConfigValue>chm</globalConfigValue>
  <globalConfigValue>cmd</globalConfigValue>
  <globalConfigValue>com</globalConfigValue>
  <globalConfigValue>dll</globalConfigValue>
  <globalConfigValue>do</globalConfigValue>
  <globalConfigValue>exe</globalConfigValue>
  <globalConfigValue>hlp</globalConfigValue>
  <globalConfigValue>hta</globalConfigValue>
  <globalConfigValue>js</globalConfigValue>
  <globalConfigValue>jse</globalConfigValue>
  <globalConfigValue>lnk</globalConfigValue>
  <globalConfigValue>ocx</globalConfigValue>
  <globalConfigValue>pif</globalConfigValue>
  <globalConfigValue>reg</globalConfigValue>
  <globalConfigValue>scr</globalConfigValue>
  <globalConfigValue>shb</globalConfigValue>
  <globalConfigValue>shm</globalConfigValue>
  <globalConfigValue>shs</globalConfigValue>
  <globalConfigValue>vbe</globalConfigValue>
  <globalConfigValue>vbs</globalConfigValue>
  <globalConfigValue>vbx</globalConfigValue>
  <globalConfigValue>vxd</globalConfigValue>
  <globalConfigValue>wsf</globalConfigValue>
  <globalConfigValue>wsh</globalConfigValue>
  <globalConfigValue>xl</globalConfigValue>
  <desc>Commonly blocked attachment file extensions</desc>
</attr>

<attr id="197" name="zimbraMtaDnsLookupsEnabled" type="boolean" cardinality="single" optionalIn="globalConfig,server" flags="serverInherited" requiresRestart="mta">
  <globalConfigValue>TRUE</globalConfigValue>
  <desc>Value for postconf disable_dns_lookups (note enable v. disable)</desc>
</attr>

<attr id="198" name="zimbraMtaMaxMessageSize" type="long" min="0" cardinality="single" optionalIn="globalConfig" flags="accountInfo" requiresRestart="mta">
  <globalConfigValue>10240000</globalConfigValue>
  <desc>Value for postconf message_size_limit</desc>
</attr>

<attr id="199" name="zimbraMtaRelayHost" type="astring" max="256" cardinality="multi" optionalIn="globalConfig,server" flags="serverInherited" requiresRestart="mta" callback="MtaRelayHost">
  <desc>Value for postconf relayhost.  Note: there can be only one value on this attribute, see bug 50697.</desc>
</attr>

<attr id="200" name="zimbraMtaTlsAuthOnly" type="boolean" cardinality="single" optionalIn="globalConfig,server" flags="serverInherited" requiresRestart="mta">
  <globalConfigValue>TRUE</globalConfigValue>
  <desc>Value for postconf smtpd_tls_auth_only</desc>
</attr>

<attr id="201" name="zimbraSpamCheckEnabled" type="boolean" cardinality="single" optionalIn="globalConfig" deprecatedSince="4.5">
  <globalConfigValue>FALSE</globalConfigValue>
  <desc>Whether to enable spam checking</desc>
  <deprecateDesc>Deprecated in favor of zimbraServiceEnabled</deprecateDesc>
</attr>

<attr id="202" name="zimbraSpamKillPercent" type="integer" min="0" cardinality="single" optionalIn="globalConfig" requiresRestart="antispam">
  <globalConfigValue>75</globalConfigValue>
  <desc>Spaminess percentage beyond which a message is dropped</desc>
</attr>

<attr id="203" name="zimbraSpamSubjectTag" type="astring" max="32" cardinality="single" optionalIn="globalConfig" requiresRestart="antispam">
  <desc>Subject prefix for spam messages</desc>
</attr>

<attr id="204" name="zimbraSpamTagPercent" type="integer" min="0" cardinality="single" optionalIn="globalConfig"  requiresRestart="antispam">
  <globalConfigValue>33</globalConfigValue>
  <desc>Spaminess percentage beyound which a message is marked as spam</desc>
</attr>

<attr id="205" name="zimbraVirusBlockEncryptedArchive" type="boolean" cardinality="single" optionalIn="globalConfig" requiresRestart="mta">
  <globalConfigValue>TRUE</globalConfigValue>
  <desc>Whether to block archive files that are password protected or encrypted</desc>
</attr>

<attr id="206" name="zimbraVirusCheckEnabled" type="boolean" cardinality="single" optionalIn="globalConfig" deprecatedSince="4.5">
  <globalConfigValue>FALSE</globalConfigValue>
  <desc>Whether to enable virus checking</desc>
  <deprecateDesc>Deprecated in favor of zimbraServiceEnabled</deprecateDesc>
</attr>

<attr id="207" name="zimbraVirusWarnAdmin" type="boolean" cardinality="single" optionalIn="globalConfig" requiresRestart="mta">
  <globalConfigValue>TRUE</globalConfigValue>
  <desc>Whether to email admin on virus detection</desc>
</attr>

<attr id="208" name="zimbraVirusWarnRecipient" type="boolean" cardinality="single" optionalIn="globalConfig" requiresRestart="antispam">
  <globalConfigValue>TRUE</globalConfigValue>
  <desc>Whether to email recipient on virus detection</desc>
</attr>

<attr id="209" name="zimbraPrefComposeInNewWindow" type="boolean" cardinality="single" optionalIn="account,cos" flags="accountInherited,domainAdminModifiable">
  <defaultCOSValue>FALSE</defaultCOSValue>
  <desc>whether or not compose messages in a new windows by default</desc>
</attr>

<attr id="210" name="zimbraSpamHeader" type="string" cardinality="single" optionalIn="globalConfig">
  <globalConfigValue>X-Spam-Flag</globalConfigValue>
  <desc>mail header name for flagging spam</desc>
</attr>

<attr id="211" name="zimbraSpamHeaderValue" type="string" cardinality="single" optionalIn="globalConfig">
  <globalConfigValue>YES</globalConfigValue>
  <desc>regular expression for matching the spam header</desc>
</attr>

<attr id="212" name="zimbraDomainType" type="enum" value="local,alias" immutable="1" cardinality="single" requiredIn="domain">
  <desc>should be one of: local, alias</desc>
</attr>

<attr id="213" name="zimbraMailCanonicalAddress" type="email" max="256" cardinality="single" optionalIn="mailRecipient" flags="domainAdminModifiable">
  <desc>RFC822 email address for senders outbound messages</desc>
</attr>

<attr id="214" name="zimbraMailCatchAllAddress" type="regex" max="256" value="^@[A-Za-z0-9-\.]+$" cardinality="multi" optionalIn="mailRecipient" flags="idn">
  <desc>Address to catch all messages to specified domain</desc>
</attr>

<attr id="215" name="zimbraMailCatchAllForwardingAddress" type="regex" max="256" value="^@[A-Za-z0-9-\.]+$" cardinality="single" optionalIn="mailRecipient" flags="idn">
  <desc>Address to deliver catch all messages to</desc>
</attr>

<attr id="216" name="zimbraMailCatchAllCanonicalAddress" type="regex" max="256" value="^@[A-Za-z0-9-\.]+$" cardinality="single" optionalIn="mailRecipient" flags="idn">
  <desc>Catch all address to rewrite to</desc>
</attr>

<attr id="217" name="zimbraPrefComposeFormat" type="enum" value="text,html" cardinality="single" optionalIn="account,cos" flags="accountInherited,domainAdminModifiable">
  <defaultCOSValue>text</defaultCOSValue>
  <desc>whether or not to compose in html or text.</desc>
</attr>

<attr id="218" name="zimbraPrefForwardReplyInOriginalFormat" type="boolean" cardinality="single" optionalIn="account,cos" flags="accountInherited,domainAdminModifiable" deprecatedSince="4.5">
  <defaultCOSValue>FALSE</defaultCOSValue>
  <desc>whether or not to use same format (text or html) of message we are replying to</desc>
  <deprecateDesc>Deprecated in favor of zimbraPrefForwardReplyFormat</deprecateDesc>
</attr>

<attr id="219" name="zimbraFeatureHtmlComposeEnabled" type="boolean" cardinality="single" optionalIn="account,cos" flags="accountInfo,accountInherited">
  <defaultCOSValue>TRUE</defaultCOSValue>
  <desc>enabled html composing</desc>
</attr>

<attr id="220" name="zimbraServiceEnabled" type="string" max="256" cardinality="multi" optionalIn="server">
  <desc>services that are enabled on this server</desc>
</attr>

<attr id="221" name="zimbraServiceInstalled" type="string" max="256" cardinality="multi" optionalIn="server">
  <desc>services that are installed on this server</desc>
</attr>

<attr id="222" name="zimbraPrefShowSearchString" type="boolean" cardinality="single" optionalIn="account,cos" flags="accountInherited,domainAdminModifiable">
  <defaultCOSValue>FALSE</defaultCOSValue>
  <desc>whether to show search box or not</desc>
</attr>

<attr id="225" name="zimbraRedoLogProvider" type="string" max="256" cardinality="multi" optionalIn="globalConfig,server" flags="serverInherited" requiresRestart="mailbox">
  <desc>provider class name for redo logging</desc>
</attr>

<attr id="226" name="zimbraMtaRestriction" type="string" max="2048" cardinality="multi" optionalIn="globalConfig" requiresRestart="mta">
  <globalConfigValue>reject_invalid_hostname</globalConfigValue>
  <globalConfigValue>reject_non_fqdn_sender</globalConfigValue>
  <desc>restrictions to reject some suspect SMTP clients</desc>
</attr>

<attr id="227" name="zimbraFileUploadMaxSize" type="long" cardinality="single" optionalIn="globalConfig,server" flags="serverInherited,accountInfo">
  <globalConfigValue>10485760</globalConfigValue>
  <desc>Maximum size in bytes for attachments</desc>
</attr>

<attr id="229" name="zimbraTimeZoneStandardDtStart" type="string" max="256" cardinality="multi" requiredIn="timeZone">
  <desc>Start date for standard time</desc>
</attr>

<attr id="230" name="zimbraTimeZoneStandardOffset" type="string" max="5" cardinality="multi" requiredIn="timeZone">
  <desc>Offset in standard time</desc>
</attr>

<attr id="231" name="zimbraTimeZoneStandardRRule" type="string" max="256" cardinality="multi" optionalIn="timeZone">
  <desc>iCalendar recurrence rule for onset of standard time</desc>
</attr>

<attr id="232" name="zimbraTimeZoneDaylightDtStart" type="string" max="256" cardinality="multi" optionalIn="timeZone">
  <desc>Start date for daylight time</desc>
</attr>

<attr id="233" name="zimbraTimeZoneDaylightOffset" type="string" max="5" cardinality="multi" optionalIn="timeZone">
  <desc>Offset in daylight time</desc>
</attr>

<attr id="234" name="zimbraTimeZoneDaylightRRule" type="string" max="256" cardinality="multi" optionalIn="timeZone">
  <desc>iCalendar recurrence rule for onset of daylight time</desc>
</attr>

<attr id="235" name="zimbraPrefTimeZoneId" type="string" max="256" cardinality="multi" optionalIn="account,cos,domain" flags="accountCosDomainInherited,domainAdminModifiable">
  <defaultCOSValue>America/Los_Angeles</defaultCOSValue>
  <desc>time zone of user or COS</desc>
</attr>

<attr id="236" name="zimbraPrefUseTimeZoneListInCalendar" type="boolean" cardinality="single" optionalIn="account,cos" flags="accountInherited,domainAdminModifiable">
  <defaultCOSValue>FALSE</defaultCOSValue>
  <desc>whether list of well known time zones is displayed in calendar UI</desc>
</attr>

<attr id="237" name="zimbraAttachmentsScanEnabled" type="boolean" cardinality="single" optionalIn="globalConfig">
  <globalConfigValue>FALSE</globalConfigValue>
  <desc>Whether to scan attachments during compose</desc>
</attr>

<attr id="238" name="zimbraAttachmentsScanClass" type="cstring" max="256" cardinality="single" optionalIn="globalConfig">
  <globalConfigValue>com.zimbra.cs.scan.ClamScanner</globalConfigValue>
  <desc>Class to use to scan attachments during compose</desc>
</attr>

<attr id="239" name="zimbraAttachmentsScanURL" type="string" max="256" cardinality="single" optionalIn="globalConfig,server" flags="serverInherited">
  <desc>Data for class that scans attachments during compose</desc>
</attr>

<attr id="240" name="zimbraPrefCalendarInitialView" type="enum" value="day,week,workWeek,month,schedule,list" cardinality="single" optionalIn="account,cos" flags="accountInherited,domainAdminModifiable">
  <defaultCOSValue>workWeek</defaultCOSValue>
  <desc>initial calendar view to use</desc>
</attr>

<attr id="241" name="zimbraPrefImapSearchFoldersEnabled" type="boolean" cardinality="single" optionalIn="account,cos" flags="accountInherited,domainAdminModifiable">
  <defaultCOSValue>TRUE</defaultCOSValue>
  <desc>whether or not the IMAP server exports search folders</desc>
</attr>

<attr id="242" name="zimbraComponentAvailable" type="string" max="64" cardinality="multi" optionalIn="globalConfig">
  <desc>Names of additonal components that have been installed</desc>
</attr>

<attr id="243" name="zimbraCalendarCompatibilityMode" type="enum" value="standard,exchange" cardinality="single" optionalIn="globalConfig">
  <globalConfigValue>standard</globalConfigValue>
  <desc>compatibility mode for calendar server</desc>
</attr>

<attr id="244" name="zimbraSpamIsSpamAccount" type="email" max="256" cardinality="single" optionalIn="globalConfig">
  <desc>When user classifies a message as spam forward message via SMTP to this account</desc>
</attr>

<attr id="245" name="zimbraSpamIsNotSpamAccount" type="email" max="256" cardinality="single" optionalIn="globalConfig">
  <desc>When user classifies a message as not spam forward message via SMTP to this account</desc>
</attr>

<attr id="247" name="zimbraMailTransport" type="astring" max="320" cardinality="single" optionalIn="mailRecipient">
  <desc>where to deliver parameter for use in postfix transport_maps</desc>
</attr>

<attr id="249" name="zimbraSmtpSendPartial" type="boolean" cardinality="single" optionalIn="globalConfig,server,domain" flags="serverInherited">
  <globalConfigValue>FALSE</globalConfigValue>
  <desc>Value of the mail.smtp.sendpartial property</desc>
</attr>

<attr id="250" name="zimbraLogHostname" type="astring" max="256" cardinality="multi" optionalIn="globalConfig">
  <desc>destination for syslog messages</desc>
</attr>

<attr id="251" name="zimbraRedoLogDeleteOnRollover" type="boolean" cardinality="single" optionalIn="globalConfig,server" flags="serverInherited" requiresRestart="mailbox">
  <globalConfigValue>TRUE</globalConfigValue>
  <desc>whether logs are delete on rollover or archived</desc>
</attr>

<attr id="252" name="zimbraAuthLdapSearchBase" type="string" max="256" cardinality="single" optionalIn="domain">
  <desc>LDAP search base for ldap auth mech</desc>
</attr>

<attr id="253" name="zimbraAuthLdapSearchBindDn" type="string" max="256" cardinality="single" optionalIn="domain">
  <desc>LDAP search bind dn for ldap auth mech</desc>
</attr>

<attr id="254" name="zimbraAuthLdapSearchBindPassword" type="string" max="256" cardinality="single" optionalIn="domain">
  <desc>LDAP search bind password for ldap auth mech</desc>
</attr>

<attr id="255" name="zimbraAuthLdapSearchFilter" type="string" max="256" cardinality="single" optionalIn="domain">
  <desc>LDAP search filter for ldap auth mech</desc>
</attr>

<attr id="256" name="zimbraAuthLdapExternalDn" type="string" max="256" cardinality="single" optionalIn="account" flags="domainAdminModifiable">
  <desc>explict mapping to an external LDAP dn for a given account</desc>
</attr>

<attr id="257" name="zimbraAuthFallbackToLocal" type="boolean" cardinality="single" optionalIn="domain">
  <desc>fallback to local auth if external mech fails</desc>
</attr>

<attr id="258" name="zimbraPrefHtmlEditorDefaultFontFamily" type="astring" max="64" cardinality="single" optionalIn="account,cos" flags="accountInherited,domainAdminModifiable">
  <defaultCOSValue>Times New Roman</defaultCOSValue>
  <desc>default font family</desc>
</attr>

<attr id="259" name="zimbraPrefHtmlEditorDefaultFontSize" type="astring" max="32" cardinality="single" optionalIn="account,cos" flags="accountInherited,domainAdminModifiable">
  <defaultCOSValue>12pt</defaultCOSValue>
  <desc>default font size</desc>
</attr>

<attr id="260" name="zimbraPrefHtmlEditorDefaultFontColor" type="astring" max="32" cardinality="single" optionalIn="account,cos" flags="accountInherited,domainAdminModifiable">
  <defaultCOSValue>#000000</defaultCOSValue>
  <desc>default font color</desc>
</attr>

<attr id="261" name="zimbraPrefCalendarFirstDayOfWeek" type="integer" min="0" max="6" cardinality="single" optionalIn="account,cos" flags="accountInherited,domainAdminModifiable">
  <defaultCOSValue>0</defaultCOSValue>
  <desc>first day of week to show in calendar (0=sunday, 6=saturday)</desc>
</attr>

<attr id="262" name="zimbraSshPublicKey" type="astring" max="1024" cardinality="single" optionalIn="server">
  <desc>Public key of this server, used by other hosts to authorize this server to login.</desc>
</attr>

<attr id="263" name="zimbraLogRawLifetime" type="duration" cardinality="single" optionalIn="globalConfig">
  <globalConfigValue>31d</globalConfigValue>
  <desc>lifetime of raw log rows in consolidated logger tables</desc>
</attr>

<attr id="264" name="zimbraLogSummaryLifetime" type="duration" cardinality="single" optionalIn="globalConfig">
  <globalConfigValue>730d</globalConfigValue>
  <desc>lifetime of summarized log rows in consolidated logger tables</desc>
</attr>

<attr id="267" name="zimbraSpellCheckURL" type="astring" max="256" cardinality="multi" optionalIn="globalConfig,server" flags="serverInherited">
  <desc>URL of the server running the spell checking service.  Multi-valued attribute that allows multiple spell check servers to be specified.  If the request to the first server fails, a request to the second server is sent and so on.</desc>
</attr>

<attr id="268" name="zimbraImapBindOnStartup" type="boolean" cardinality="single" optionalIn="globalConfig,server" flags="serverInherited" requiresRestart="mailbox">
  <globalConfigValue>TRUE</globalConfigValue>
  <desc>Whether to bind to port on startup irrespective of whether the server is enabled.  Useful when port to bind is privileged and must be bound early.</desc>
</attr>

<attr id="269" name="zimbraImapSSLBindOnStartup" type="boolean" cardinality="single" optionalIn="globalConfig,server" flags="serverInherited" requiresRestart="mailbox">
  <globalConfigValue>TRUE</globalConfigValue>
  <desc>Whether to bind to port on startup irrespective of whether the server is enabled.  Useful when port to bind is privileged and must be bound early.</desc>
</attr>

<attr id="270" name="zimbraLmtpBindOnStartup" type="boolean" cardinality="single" optionalIn="globalConfig,server" flags="serverInherited" requiresRestart="mailbox">
  <globalConfigValue>FALSE</globalConfigValue>
  <desc>Whether to bind to port on startup irrespective of whether the server is enabled.  Useful when port to bind is privileged and must be bound early.</desc>
</attr>

<attr id="271" name="zimbraPop3BindOnStartup" type="boolean" cardinality="single" optionalIn="globalConfig,server" flags="serverInherited" requiresRestart="mailbox">
  <globalConfigValue>TRUE</globalConfigValue>
  <desc>Whether to bind to port on startup irrespective of whether the server is enabled.  Useful when port to bind is privileged and must be bound early.</desc>
</attr>

<attr id="272" name="zimbraPop3SSLBindOnStartup" type="boolean" cardinality="single" optionalIn="globalConfig,server" flags="serverInherited" requiresRestart="mailbox">
  <globalConfigValue>TRUE</globalConfigValue>
  <desc>Whether to bind to port on startup irrespective of whether the server is enabled.  Useful when port to bind is privileged and must be bound early.</desc>
</attr>

<attr id="273" name="zimbraPrefCalendarNotifyDelegatedChanges" type="boolean" cardinality="single" optionalIn="account,cos" flags="accountInherited,domainAdminModifiable">
  <defaultCOSValue>FALSE</defaultCOSValue>
  <desc>If set to true, user is notified by email of changes made to her calendar by others via delegated calendar access.</desc>
</attr>

<attr id="274" name="zimbraPrefCalendarUseQuickAdd" type="boolean" cardinality="single" optionalIn="account,cos" flags="accountInherited,domainAdminModifiable">
  <defaultCOSValue>TRUE</defaultCOSValue>
  <desc>whether or not use quick add dialog or go into full appt edit view</desc>
</attr>

<attr id="275" name="zimbraPrefCalendarInitialCheckedCalendars" type="astring" max="512" cardinality="single" optionalIn="account" flags="domainAdminModifiable">
  <desc>comma-sep list of calendars that are initially checked</desc>
</attr>

<attr id="276" name="zimbraPrefCalendarAlwaysShowMiniCal" type="boolean" cardinality="single" optionalIn="account,cos" flags="accountInherited,domainAdminModifiable">
  <defaultCOSValue>TRUE</defaultCOSValue>
  <desc>always show the mini calendar</desc>
</attr>

<attr id="277" name="zimbraSslCaCert" type="astring" max="2048" cardinality="single" optionalIn="globalConfig">
  <desc>CA Cert used to sign all self signed certs</desc>
</attr>

<attr id="278" name="zimbraSslCaKey" type="astring" max="2048" cardinality="single" optionalIn="globalConfig">
  <desc>CA Key used to sign all self signed certs</desc>
</attr>

<attr id="279" name="zimbraCertAuthorityKeySelfSigned" type="astring" max="2048" cardinality="single" optionalIn="globalConfig">
  <desc>Please see the documentation for the attribute zimbraCertAuthorityCertSelfSigned.  In addition, please note that this attribute is provided at install for convenience during a test install without real certs issued by well known CAs.  If you choose to create your own CA for your production uses, please note that it is a bad idea to store your CA-s private key in LDAP, as this data maybe read from zimbraGlobalConfig in the clear.</desc>
</attr>

<attr id="280" name="zimbraCertAuthorityCertSelfSigned" type="astring" max="2048" cardinality="single" optionalIn="globalConfig">
  <desc>When creating self-signed SSL certs during an install, we also create a local Certificate Authority (CA) to sign these SSL certs.  This local CA-s own cert is then added to different applications "trusted CA-s" list/store.  This attribute should not be used in a system with real certs issued by well known CAs.</desc>
</attr>

<attr id="281" name="zimbraZimletKeyword" type="string" max="256" cardinality="single" optionalIn="zimletEntry">
  <desc>Server side object keyword used for indexing and search for this Zimlet</desc>
</attr>

<attr id="282" name="zimbraZimletVersion" type="string" max="256" cardinality="single" requiredIn="zimletEntry">
  <desc>Version of the Zimlet</desc>
</attr>

<attr id="283" name="zimbraZimletDescription" type="string" max="256" cardinality="single" optionalIn="zimletEntry">
  <desc>Zimlet description</desc>
</attr>

<attr id="284" name="zimbraZimletIndexingEnabled" type="boolean" cardinality="single" optionalIn="zimletEntry">
  <desc>Whether server side keyword indexing enabled</desc>
</attr>

<attr id="285" name="zimbraZimletStoreMatched" type="boolean" cardinality="single">
  <desc>Whether store is matched for this type</desc>
</attr>

<attr id="286" name="zimbraZimletHandlerClass" type="cstring" max="256" cardinality="single" optionalIn="zimletEntry">
  <desc>The handler class for server side Zimlet extension</desc>
</attr>

<attr id="287" name="zimbraZimletHandlerConfig" type="string" max="10240" cardinality="multi" optionalIn="zimletEntry">
  <desc>The global config for the Zimlet</desc>
</attr>

<attr id="288" name="zimbraZimletContentObject" type="string" max="10240" cardinality="single">
  <desc>The content object section in the Zimlet description</desc>
</attr>

<attr id="289" name="zimbraZimletPanelItem" type="string" max="10240" cardinality="single">
  <desc>The panel item section in the Zimlet description</desc>
</attr>

<attr id="290" name="zimbraZimletScript" type="cstring" max="256" cardinality="multi" optionalIn="zimletEntry">
  <desc>URL of extra scripts used by the Zimlet</desc>
</attr>

<attr id="291" name="zimbraZimletAvailableZimlets" type="string" max="256" cardinality="multi" optionalIn="account,cos" flags="accountInfo,domainAdminModifiable,accountInherited" callback="AvailableZimlets">
  <desc>
      List of Zimlets available to this COS
      Values can be prefixed with ! or + or -
      !: mandatory
      + (or no prefix): enabled by default
      -: disabled by default
  </desc>
</attr>

<attr id="292" name="zimbraZimletServerIndexRegex" type="cstring" max="256" cardinality="single" optionalIn="zimletEntry">
  <desc>Regex of content object</desc>
</attr>

<attr id="293" name="zimbraMimeHandlerExtension" type="cstring" cardinality="single" optionalIn="mimeEntry">
  <desc>the name of the zimbra extension where the handler class for the mime type lives</desc>
</attr>

<attr id="294" name="zimbraProxyAllowedDomains" type="string" max="256" cardinality="multi" optionalIn="account,cos">
  <desc>Allowed domains for Proxy servlet</desc>
</attr>

<attr id="295" name="zimbraForeignPrincipal" type="string" max="256" cardinality="multi" optionalIn="account" flags="domainAdminModifiable" callback="ForeignPrincipal">
  <desc>mapping to foreign principal identifier</desc>
</attr>

<attr id="296" name="zimbraZimletUserProperties" type="cstring" max="1024" cardinality="multi" optionalIn="account" flags="domainAdminModifiable">
  <desc>User properties for Zimlets</desc>
</attr>

<attr id="297" name="zimbraMessageCacheSize" type="integer" max="10000" cardinality="single" optionalIn="globalConfig,server" flags="serverInherited" callback="ServerConfig">
  <globalConfigValue>2000</globalConfigValue>
  <desc>Maximum number of JavaMail MimeMessage objects in the message cache.</desc>
</attr>

<attr id="298" name="zimbraIsDomainAdminAccount" type="boolean" cardinality="single" optionalIn="account" flags="accountInfo,domainAdminModifiable">
  <desc>set to true for domain admin accounts</desc>
</attr>

<attr id="299" name="zimbraDomainDefaultCOSId" type="id" cardinality="single" optionalIn="domain" callback="CosId"> <!-- should we set type to cosId and and check for valid COS id? -->
  <desc>COS zimbraID</desc>
</attr>

<attr id="300" name="zimbraDomainAdminModifiableAttr" max="1024" type="string" cardinality="multi" optionalIn="globalConfig" deprecatedSince="5.0">
  <desc>account attributes that a domain administrator is allowed to modify</desc>
  <deprecateDesc>deprecated in favor of the domainAdminAdminModifiable flag</deprecateDesc>
</attr>

<attr id="301" name="zimbraZimletEnabled" type="boolean" cardinality="single" requiredIn="zimletEntry">
  <desc>whether this Zimlet is enabled</desc>
</attr>

<attr id="302" name="zimbraZimletPriority" type="string" max="32" cardinality="single" optionalIn="zimletEntry">
  <desc>Object match priority</desc>
</attr>

<attr id="303" name="zimbraProxyCacheableContentTypes" type="string" max="256" cardinality="multi" optionalIn="cos">
  <defaultCOSValue>text/javascript</defaultCOSValue>
  <defaultCOSValue>application/x-javascript</defaultCOSValue>
  <desc>Content types that can be cached by proxy servlet</desc>
</attr>

<attr id="304" name="zimbraZimletIsExtension" type="boolean" cardinality="single" optionalIn="zimletEntry">
  <desc>Whether this zimlet is an extension</desc>
</attr>

<attr id="305" name="zimbraFeatureIMEnabled" type="boolean" cardinality="single" optionalIn="account,cos" flags="accountInfo,accountInherited">
  <defaultCOSValue>FALSE</defaultCOSValue>
  <desc>IM features</desc>
</attr>

<attr id="306" name="zimbraMtaRecipientDelimiter" type="astring" max="256" cardinality="multi" optionalIn="globalConfig" requiresRestart="mta">
  <desc>Value for postconf recipient_delimiter.  Also used by ZCS LMTP server to check if it should accept messages to addresses with extensions.</desc>
</attr>

<attr id="307" name="zimbraPreAuthKey" type="ostring" max="128" cardinality="single" optionalIn="domain">
  <desc>preauth secret key</desc>
</attr>

<attr id="308" name="zimbraMailMode" type="enum" value="http,https,both,mixed,redirect" cardinality="single" optionalIn="globalConfig,server" flags="serverInherited">
  <desc>whether to run HTTP or HTTPS or both/mixed mode or redirect mode.  See also related attributes zimbraMailPort and zimbraMailSSLPort</desc>
</attr>

<attr id="309" name="zimbraMtaAuthHost" type="astring" max="256" callback="MtaAuthHost" cardinality="multi" optionalIn="globalConfig,server" flags="serverInherited" requiresRestart="mta">
  <desc>Host running SOAP service for use by MTA auth.  Setting this sets zimbraMtaAuthURL via attr callback mechanism.</desc>
</attr>

<attr id="310" name="zimbraMtaAuthURL" type="astring" max="256" immutable="1" cardinality="multi" optionalIn="globalConfig,server" flags="serverInherited" requiresRestart="mta">
  <desc>URL at which this MTA (via zimbra saslauthd) should authenticate.  Set by setting zimbraMtaAuthHost.</desc>
</attr>

<attr id="311" name="zimbraMtaMyNetworks" type="astring" max="10240" cardinality="multi" optionalIn="globalConfig,server" flags="serverInherited" requiresRestart="mta">
  <desc>value of postfix mynetworks</desc>
</attr>

<attr id="312" name="zimbraFeatureViewInHtmlEnabled" type="boolean" cardinality="single" optionalIn="account,cos" flags="accountInfo,accountInherited">
  <defaultCOSValue>FALSE</defaultCOSValue>
  <desc>option to view attachments in html</desc>
</attr>

<attr id="313" name="zimbraAccountCalendarUserType" type="enum" value="USER,RESOURCE" cardinality="single" optionalIn="account" requiredIn="calendarResource" flags="domainAdminModifiable">
  <desc>calendar user type - USER (default) or RESOURCE</desc>
</attr>

<attr id="314" name="zimbraCalResType" type="enum" value="Location,Equipment" cardinality="single" requiredIn="calendarResource" flags="domainAdminModifiable">
  <desc>calendar resource type - Location or Equipment</desc>
</attr>

<attr id="315" name="zimbraCalResAutoAcceptDecline" type="boolean" cardinality="single" optionalIn="calendarResource" flags="domainAdminModifiable">
  <desc>Whether this calendar resource accepts/declines meeting invites automatically; default TRUE</desc>
</attr>

<attr id="316" name="zimbraNotifyServerEnabled" type="boolean" cardinality="single" optionalIn="globalConfig,server" flags="serverInherited" deprecatedSince="4.0">
  <globalConfigValue>TRUE</globalConfigValue>
  <desc>Whether notification server should be enabled.</desc>
  <deprecateDesc>was experimental and never part of any shipping feature</deprecateDesc>
</attr>

<attr id="317" name="zimbraNotifyBindAddress" type="string" max="128" cardinality="multi" optionalIn="globalConfig,server" flags="serverInherited" deprecatedSince="4.0">
  <desc>Network interface on which notification server should listen; if empty, binds to all interfaces.</desc>
  <deprecateDesc>was experimental and never part of any shipping feature</deprecateDesc>
</attr>

<attr id="318" name="zimbraNotifyBindPort" type="integer" cardinality="single" optionalIn="globalConfig,server" flags="serverInherited" deprecatedSince="4.0">
  <globalConfigValue>7035</globalConfigValue>
  <desc>Port number on which notification server should listen.</desc>
  <deprecateDesc>was experimental and never part of any shipping feature</deprecateDesc>
</attr>

<attr id="319" name="zimbraNotifySSLServerEnabled" type="boolean" cardinality="single" optionalIn="globalConfig,server" flags="serverInherited" deprecatedSince="4.0">
  <globalConfigValue>TRUE</globalConfigValue>
  <desc>Whether SSL notification server should be enabled.</desc>
  <deprecateDesc>was experimental and never part of any shipping feature</deprecateDesc>
</attr>

<attr id="320" name="zimbraNotifySSLBindAddress" type="string" max="128" cardinality="multi" optionalIn="globalConfig,server" flags="serverInherited" deprecatedSince="4.0">
  <desc>Network interface on which SSL notification server should listen; if empty, binds to all interfaces</desc>
  <deprecateDesc>was experimental and never part of any shipping feature</deprecateDesc>
</attr>

<attr id="321" name="zimbraNotifySSLBindPort" type="integer" cardinality="single" optionalIn="globalConfig,server" flags="serverInherited" deprecatedSince="4.0">
  <globalConfigValue>7036</globalConfigValue>
  <desc>Port number on which notification server should listen.</desc>
  <deprecateDesc>was experimental and never part of any shipping feature</deprecateDesc>
</attr>

<attr id="322" name="zimbraCalResAutoDeclineIfBusy" type="boolean" cardinality="single" optionalIn="calendarResource" flags="domainAdminModifiable">
  <desc>Whether this calendar resource declines invite if already busy; default TRUE</desc>
</attr>

<attr id="323" name="zimbraCalResAutoDeclineRecurring" type="boolean" cardinality="single" optionalIn="calendarResource" flags="domainAdminModifiable">
  <desc>Whether this calendar resource declines invites to recurring appointments; default FALSE</desc>
</attr>

<attr id="324" name="zimbraCalResLocationDisplayName" type="string" max="256" cardinality="single" optionalIn="calendarResource" flags="domainAdminModifiable">
  <desc>display name for resource location</desc>
</attr>

<attr id="325" name="zimbraGroupId" type="id" immutable="1" cardinality="single" requiredIn="securityGroup" optionalIn="distributionList" deprecatedSince="3.2.0">
  <desc>Zimbra Systems Unique Group ID</desc>
  <deprecateDesc>greatly simplify dl/group model</deprecateDesc>
</attr>

<attr id="326" name="zimbraCalResSite" type="string" max="32" cardinality="single" optionalIn="calendarResource" flags="domainAdminModifiable">
  <desc>site name</desc>
</attr>

<attr id="327" name="zimbraCalResBuilding" type="string" max="32" cardinality="single" optionalIn="calendarResource" flags="domainAdminModifiable">
  <desc>building number or name</desc>
</attr>

<attr id="328" name="zimbraCalResFloor" type="string" max="32" cardinality="single" optionalIn="calendarResource" flags="domainAdminModifiable">
  <desc>floor number or name</desc>
</attr>

<attr id="329" name="zimbraCalResRoom" type="string" max="32" cardinality="single" optionalIn="calendarResource" flags="domainAdminModifiable">
  <desc>room number or name</desc>
</attr>

<attr id="330" name="zimbraCalResCapacity" type="integer" order="integerOrderingMatch" cardinality="single" optionalIn="calendarResource" flags="domainAdminModifiable">
  <desc>capacity</desc>
</attr>

<attr id="331" name="zimbraCalResContactName" type="string" max="256" cardinality="single" optionalIn="calendarResource" flags="domainAdminModifiable">
  <desc>name of contact in charge of resource</desc>
</attr>

<attr id="332" name="zimbraCalResContactEmail" type="email" cardinality="single" optionalIn="calendarResource" flags="domainAdminModifiable">
  <desc>email of contact in charge of resource</desc>
</attr>

<attr id="333" name="zimbraCalResContactPhone" type="phone" max="32" cardinality="single" optionalIn="calendarResource" flags="domainAdminModifiable">
  <desc>phone number of contact in charge of resource</desc>
</attr>

<attr id="334" name="zimbraMessageIdDedupeCacheSize" type="integer" cardinality="single" optionalIn="globalConfig" min="0">
  <globalConfigValue>3000</globalConfigValue>
  <desc>
    Number of Message-Id header values to keep in the LMTP dedupe cache.
    Subsequent attempts to deliver a message with a matching Message-Id
    to the same mailbox will be ignored.  A value of 0 disables deduping.
  </desc>
</attr>

<attr id="335" name="zimbraFeatureSharingEnabled" type="boolean" cardinality="single" optionalIn="account,cos" flags="accountInfo,accountInherited">
  <defaultCOSValue>TRUE</defaultCOSValue>
  <desc>enabled sharing</desc>
</attr>

<attr id="336" name="zimbraRemoteManagementCommand" type="astring" max="1024" cardinality="single" optionalIn="globalConfig,server" flags="serverInherited">
  <globalConfigValue>/opt/zimbra/libexec/zmrcd</globalConfigValue>
  <desc>Path to remote management command to execute on this server</desc>
</attr>

<attr id="337" name="zimbraRemoteManagementUser" type="astring" max="256" cardinality="single" optionalIn="globalConfig,server" flags="serverInherited">
  <globalConfigValue>zimbra</globalConfigValue>
  <desc>Login name of user allowed to execute remote management command</desc>
</attr>

<attr id="338" name="zimbraRemoteManagementPrivateKeyPath" type="astring" max="1024" cardinality="single" optionalIn="globalConfig,server" flags="serverInherited">
  <globalConfigValue>/opt/zimbra/.ssh/zimbra_identity</globalConfigValue>
  <desc>Private key this server should use to access another server</desc>
</attr>

<attr id="339" name="zimbraRemoteManagementPort" type="integer" cardinality="single" optionalIn="globalConfig,server" flags="serverInherited" callback="CheckPortConflict" requiresRestart="mailbox">
  <globalConfigValue>22</globalConfigValue>
  <desc>Port on which remote management sshd listening on this server.</desc>
</attr>

<attr id="340" name="zimbraMailURL" type="string" max="1024" cardinality="single" optionalIn="globalConfig,server" flags="serverInherited">
  <globalConfigValue>/zimbra</globalConfigValue>
  <desc>URL prefix for where the zimbra app resides on this server</desc>
</attr>

<attr id="341" name="zimbraPrefCalendarApptReminderWarningTime" type="integer" min="0" cardinality="single" optionalIn="account,cos" flags="accountInherited,domainAdminModifiable">
  <defaultCOSValue>5</defaultCOSValue>
  <desc>number of minutes (0 = never) before appt to show reminder dialog</desc>
</attr>

<attr id="342" name="zimbraFeatureMailForwardingEnabled" type="boolean" cardinality="single" optionalIn="account,cos" flags="accountInfo,accountInherited,domainAdminModifiable">
  <defaultCOSValue>TRUE</defaultCOSValue>
  <desc>enable end-user mail forwarding features</desc>
</attr>

<attr id="343" name="zimbraPrefMailForwardingAddress" type="cs_emailp" cardinality="single" optionalIn="account" flags="domainAdminModifiable" callback="PrefMailForwardingAddress" >
  <desc>RFC822 forwarding address for an account</desc>
</attr>

<attr id="344" name="zimbraPrefMailLocalDeliveryDisabled" type="boolean" cardinality="single" optionalIn="account" flags="domainAdminModifiable">
  <desc>whether or not to deliver mail locally</desc>
</attr>

<attr id="345" name="zimbraLocale" type="string" max="64" cardinality="single" optionalIn="mailRecipient,account,alias,distributionList,cos,globalConfig,domain,server,calendarResource" flags="accountInfo,accountInherited,domainAdminModifiable,serverInherited">
  <desc>locale of entry, e.g. en_US</desc>
</attr>

<attr id="346" name="zimbraMailboxLocationBeforeMove" type="astring" max="256" cardinality="single" optionalIn="account">
  <desc>serverId:mboxId of mailbox before being moved</desc>
</attr>

<attr id="347" name="zimbraFeatureMobileSyncEnabled" type="boolean" cardinality="single" optionalIn="account,cos" flags="accountInfo,accountInherited,domainAdminModifiable">
  <defaultCOSValue>FALSE</defaultCOSValue>
  <desc>whether to permit mobile sync</desc>
</attr>

<attr id="348" name="zimbraImapProxyBindPort" type="port" cardinality="single" optionalIn="globalConfig,server" flags="serverInherited" callback="CheckPortConflict" requiresRestart="nginxproxy">
  <globalConfigValue>143</globalConfigValue>
  <desc>port number on which IMAP proxy server should listen</desc>
</attr>

<attr id="349" name="zimbraImapSSLProxyBindPort" type="port" cardinality="single" optionalIn="globalConfig,server" flags="serverInherited" callback="CheckPortConflict" requiresRestart="nginxproxy">
  <globalConfigValue>993</globalConfigValue>
  <desc>port number on which IMAPS proxy server should listen</desc>
</attr>

<attr id="350" name="zimbraPop3ProxyBindPort" type="port" cardinality="single" optionalIn="globalConfig,server" flags="serverInherited" callback="CheckPortConflict" requiresRestart="nginxproxy">
  <globalConfigValue>110</globalConfigValue>
  <desc>port number on which POP3 proxy server should listen</desc>
</attr>

<attr id="351" name="zimbraPop3SSLProxyBindPort" type="port" cardinality="single" optionalIn="globalConfig,server" flags="serverInherited" callback="CheckPortConflict" requiresRestart="nginxproxy">
  <globalConfigValue>995</globalConfigValue>
  <desc>port number on which POP3S proxy server should listen</desc>
</attr>

<attr id="352" name="zimbraVirtualHostname" type="string" max="256" cardinality="multi" optionalIn="domain">
  <desc>An alias for this domain, used to determine default login domain based on URL client is visiting</desc>
</attr>

<attr id="353" name="zimbraHideInGal" type="boolean" cardinality="single" optionalIn="mailRecipient" flags="domainAdminModifiable">
  <desc>hide entry in Global Address List</desc>
</attr>

<attr id="354" name="zimbraFeatureSkinChangeEnabled" type="boolean" cardinality="single" optionalIn="account,cos" flags="accountInfo,accountInherited">
  <defaultCOSValue>TRUE</defaultCOSValue>
  <desc>Whether changing skin is allowed for this account or in this cos</desc>
</attr>

<attr id="355" name="zimbraPrefSkin" type="string" max="80" cardinality="single" optionalIn="account,cos,domain" flags="domainInfo,accountCosDomainInherited,domainAdminModifiable">
  <defaultCOSValue>carbon</defaultCOSValue>
  <desc>Skin to use for this account</desc>
</attr>

<attr id="356" name="zimbraFeatureNotebookEnabled" type="boolean" cardinality="single" optionalIn="account,cos" flags="accountInfo,accountInherited" deprecatedSince="7.0.0">
  <defaultCOSValue>FALSE</defaultCOSValue>
  <desc>Whether notebook feature should be allowed for this account or in this cos</desc>
  <deprecateDesc>Deprecated per bug 50465</deprecateDesc>
</attr>

<attr id="357" name="zimbraShareInfo" type="string" max="1024" cardinality="multi" optionalIn="account,distributionList">
  <desc>items an account or group has shared</desc>
</attr>

<attr id="358" name="zimbraGalInternalSearchBase"  type="string" max="256" cardinality="single" optionalIn="globalConfig,domain" flags="domainInherited">
  <globalConfigValue>DOMAIN</globalConfigValue>
  <desc>LDAP search base for interal GAL queries (special values: "ROOT" for top, "DOMAIN" for domain only, "SUBDOMAINS" for domain and subdomains)</desc>
</attr>

<attr id="359" name="zimbraFeatureGalAutoCompleteEnabled" type="boolean" cardinality="single" optionalIn="account,cos" flags="accountInfo,accountInherited">
  <defaultCOSValue>TRUE</defaultCOSValue>
  <desc>enable auto-completion from the GAL, zimbraFeatureGalEnabled also has to be enabled for the auto-completion feature</desc>
</attr>

<attr id="360" name="zimbraGalAutoCompleteLdapFilter" type="string" max="4096" cardinality="single" optionalIn="globalConfig,domain" flags="domainInherited">
  <globalConfigValue>externalLdapAutoComplete</globalConfigValue>
  <desc>LDAP search filter for external GAL auto-complete queries</desc>
</attr>

<attr id="363" name="zimbraNotebookAccount" type="string" max="256" cardinality="single" optionalIn="globalConfig,domain">
  <desc>Account for storing templates and providing space for public wiki</desc>
</attr>

<attr id="364" name="zimbraAvailableSkin" type="string" max="80" cardinality="multi" optionalIn="account,cos,domain" flags="domainInfo,accountInfo,accountCosDomainInherited,domainAdminModifiable">
  <desc>Skins available for this account.  
        Fallback order is: 
        1. the normal account/cos inheritance   
        2. if not set on account/cos, use the value on the domain of the account
  </desc>
</attr>

<attr id="365" name="zimbraDebugInfo" type="string" max="1024" cardinality="multi" optionalIn="account">
  <desc>For selective enabling of debug logging</desc>
</attr>

<attr id="366" name="zimbraFeatureOutOfOfficeReplyEnabled" type="boolean" cardinality="single" optionalIn="account,cos" flags="accountInfo,accountInherited">
  <defaultCOSValue>TRUE</defaultCOSValue>
  <desc>Whether out of office reply feature should be allowed for this account or in this cos</desc>
</attr>

<attr id="367" name="zimbraFeatureNewMailNotificationEnabled" type="boolean" cardinality="single" optionalIn="account,cos" flags="accountInfo,accountInherited">
  <defaultCOSValue>TRUE</defaultCOSValue>
  <desc>Whether new mail notification feature should be allowed for this account or in this cos</desc>
</attr>

<attr id="368" name="zimbraInstalledSkin" type="string" max="80" cardinality="multi" optionalIn="globalConfig" deprecatedSince="5.0">
  <desc>Skins installed and available on all servers (this is global config only)</desc>
  <deprecateDesc>Installed skin list is a per server property, the list is now generated by directory scan of skin files</deprecateDesc>
</attr>

<attr id="369" name="zimbraNotebookPageCacheSize" type="integer" cardinality="single" optionalIn="globalConfig,server" flags="serverInherited">
  <globalConfigValue>10240</globalConfigValue>
  <desc>The size of composed Wiki / Notebook page cache on the server.</desc>
</attr>

<attr id="370" name="zimbraNotebookFolderCacheSize" type="integer" cardinality="single" optionalIn="globalConfig,server" flags="serverInherited" deprecatedSince="6.0.0_BETA1">
  <globalConfigValue>1024</globalConfigValue>
  <desc>The size of Wiki / Notebook folder cache on the server.</desc>
  <deprecateDesc>deprecated</deprecateDesc>
</attr>

<attr id="371" name="zimbraNotebookMaxCachedTemplatesPerFolder" type="integer" cardinality="single" optionalIn="globalConfig,server" flags="serverInherited" deprecatedSince="6.0.0_BETA1">
  <globalConfigValue>256</globalConfigValue>
  <desc>The maximum number of cached templates in each Wiki / Notebook folder cache.</desc>
  <deprecateDesc>deprecated</deprecateDesc>
</attr>

<attr id="372" name="zimbraPrefGalAutoCompleteEnabled" type="boolean" cardinality="single" optionalIn="account,cos" flags="accountInherited,domainAdminModifiable">
  <defaultCOSValue>FALSE</defaultCOSValue>
  <desc>whether end-user wants auto-complete from GAL. Feature must also be enabled.</desc>
</attr>

<attr id="374" name="zimbraNetworkLicense" type="string" cardinality="single" optionalIn="globalConfig" immutable="1" requiresRestart="mailbox">
  <desc>Contents of a signed Zimbra license key - an XML string.</desc>
</attr>

<attr id="375" name="zimbraNetworkActivation" type="string" cardinality="single" optionalIn="globalConfig" immutable="1">
  <desc>A signed activation key that authorizes this installation.</desc>
</attr>

<attr id="376" name="zimbraIsSystemResource" type="boolean" cardinality="single" optionalIn="account">
  <desc>Indicates the account is a resource used by the system such as spam accounts or Notebook accounts.</desc>
</attr>

<attr id="377" name="zimbraPublicServiceHostname" type="string" max="256" cardinality="single" optionalIn="domain,globalConfig" flags="domainInfo,domainInherited">
  <desc>Name to be used in public API such as REST or SOAP proxy.</desc>
</attr>

<attr id="378" name="zimbraPasswordLockoutEnabled" type="boolean" cardinality="single" optionalIn="account,cos" flags="accountInherited,domainAdminModifiable">
  <defaultCOSValue>FALSE</defaultCOSValue>
  <desc>whether or not account lockout is enabled.</desc>
</attr>

<attr id="379" name="zimbraPasswordLockoutDuration" type="duration" cardinality="single" optionalIn="account,cos" flags="accountInherited,domainAdminModifiable">
  <defaultCOSValue>1h</defaultCOSValue>
  <desc>how long an account is locked out. Use 0 to lockout an account until admin resets it</desc>
</attr>

<attr id="380" name="zimbraPasswordLockoutMaxFailures" type="integer" cardinality="single" optionalIn="account,cos" flags="accountInherited,domainAdminModifiable">
  <defaultCOSValue>10</defaultCOSValue>
  <desc>number of consecutive failed login attempts until an account is locked out</desc>
</attr>

<attr id="381" name="zimbraPasswordLockoutFailureLifetime" type="duration" cardinality="single" optionalIn="account,cos" flags="accountInherited,domainAdminModifiable">
  <defaultCOSValue>1h</defaultCOSValue>
  <desc>the duration after which old consecutive failed login attempts are purged from the list, even though no  successful  authentication  has occurred</desc>
</attr>

<attr id="382" name="zimbraPasswordLockoutLockedTime" type="gentime" cardinality="single" optionalIn="account" flags="domainAdminModifiable">
  <desc>the time at which an account was locked</desc>
</attr>

<attr id="383" name="zimbraPasswordLockoutFailureTime" type="gentime" cardinality="multi" optionalIn="account" flags="domainAdminModifiable">
  <desc>this attribute contains the timestamps of each of the consecutive  authentication failures made on an account</desc>
</attr>

<attr id="384" name="zimbraPrefOutOfOfficeFromDate" type="gentime" cardinality="single" optionalIn="account" flags="domainAdminModifiable">
  <desc>out of office notifications (if enabled) are sent only if current date is after this date</desc>
</attr>

<attr id="385" name="zimbraPrefOutOfOfficeUntilDate" type="gentime" cardinality="single" optionalIn="account" flags="domainAdminModifiable">
  <desc>out of office notifications (if enabled) are sent only if current date is before this date</desc>
</attr>

<attr id="386" name="zimbraPrefOutOfOfficeCacheDuration" type="duration" cardinality="single" optionalIn="account,cos" flags="accountInherited,domainAdminModifiable">
  <defaultCOSValue>7d</defaultCOSValue>
  <desc>server remembers addresses to which notifications have been sent for this interval, and does not send duplicate notifications in this interval</desc>
</attr>

<attr id="387" name="zimbraPrefOutOfOfficeDirectAddress" type="email" cardinality="multi" optionalIn="account" flags="domainAdminModifiable">
  <desc>per RFC 3834 no out of office notifications are sent if recipients address is not directly specified in the To/CC headers - for this check, we check to see if To/CC contained accounts address, aliases, canonical address.  But when external accounts are forwarded to Zimbra, and you want notifications sent to messages that contain their external address in To/Cc, add those address, then you can specify those external addresses here.</desc>
</attr>

<attr id="388" name="zimbraHttpProxyURL" type="astring" max="512" cardinality="multi" optionalIn="globalConfig,server" flags="serverInherited">
  <desc>the http proxy URL to connect to when making outgoing connections (Zimlet proxy, RSS/ATOM feeds, etc)</desc>
</attr>

<attr id="389" name="zimbraPasswordMinUpperCaseChars" type="integer" min="0" cardinality="single" optionalIn="account,cos" flags="accountInfo,accountInherited,domainAdminModifiable">
  <defaultCOSValue>0</defaultCOSValue>
  <desc>minimum number of upper case characters required in a password</desc>
</attr>

<attr id="390" name="zimbraPasswordMinLowerCaseChars" type="integer" min="0" cardinality="single" optionalIn="account,cos" flags="accountInfo,accountInherited,domainAdminModifiable">
  <defaultCOSValue>0</defaultCOSValue>
  <desc>minimum number of lower case characters required in a password</desc>
</attr>

<attr id="391" name="zimbraPasswordMinPunctuationChars" type="integer" min="0" cardinality="single" optionalIn="account,cos" flags="accountInfo,accountInherited,domainAdminModifiable">
  <defaultCOSValue>0</defaultCOSValue>
  <desc>minimum number of ascii punctuation characters required in a password</desc>
</attr>

<attr id="392" name="zimbraPasswordMinNumericChars" type="integer" min="0" cardinality="single" optionalIn="account,cos" flags="accountInfo,accountInherited,domainAdminModifiable">
  <defaultCOSValue>0</defaultCOSValue>
  <desc>minimum number of numeric characters required in a password</desc>
</attr>

<attr id="393" name="zimbraTextAnalyzer" type="string" cardinality="single" optionalIn="account,cos" flags="accountInherited,domainAdminModifiable">
  <desc>The registered name of the Zimbra Analyzer Extension for this account to use</desc>
</attr>

<attr id="394" name="zimbraPrefReadingPaneEnabled" type="boolean" cardinality="single" optionalIn="account,cos" flags="accountInfo,accountInherited,domainAdminModifiable" deprecatedSince="6.0.0_BETA2">
  <defaultCOSValue>TRUE</defaultCOSValue>
  <desc>whether reading pane is shown by default</desc>
  <deprecateDesc>deprecated in favor of zimbraPrefReadingPaneLocation and zimbraPrefConvReadingPaneLocation</deprecateDesc>
</attr>

<attr id="395" name="zimbraPrefUseRfc2231" type="boolean" cardinality="single" optionalIn="account,cos" flags="accountInherited,domainAdminModifiable">
  <defaultCOSValue>FALSE</defaultCOSValue>
  <desc>When composing and sending mail, whether to use RFC 2231 MIME parameter value encoding. If set to FALSE, then RFC 2047 style encoding is used.</desc>
</attr>

<attr id="396" name="zimbraPrefShortcuts" type="string" max="2048" cardinality="single" optionalIn="account,cos" flags="accountInfo,accountInherited,domainAdminModifiable">
  <desc>keyboard shortcuts</desc>
</attr>

<attr id="397" name="zimbraXMPPEnabled" type="boolean" cardinality="single" optionalIn="globalConfig,server" flags="serverInherited" requiresRestart="mailbox">
  <globalConfigValue>TRUE</globalConfigValue>
  <desc>Enable XMPP support for IM</desc>
</attr>

<attr id="398" name="zimbraDomainAdminMaxMailQuota" type="long" cardinality="single" optionalIn="account,cos" flags="accountInfo,accountInherited">
  <desc>
    maximum amount of mail quota a domain admin can set on a user
  </desc>
</attr>

<attr id="399" name="zimbraVersion" type="integer" cardinality="single" optionalIn="account">
  <desc>account version information</desc>
</attr>

<attr id="400" name="zimbraDomainMaxAccounts" type="integer" min="0" cardinality="single" optionalIn="domain">
  <desc>maximum number of accounts allowed in a domain</desc>
</attr>

<attr id="402" name="zimbraPrefFromDisplay" type="string" max="256" cardinality="single" optionalIn="account,identity,dataSource" flags="domainAdminModifiable">
  <desc>personal part of email address put in from header</desc>
</attr>

<attr id="403" name="zimbraPrefFromAddress" type="string" max="256" cardinality="single" optionalIn="account,identity,dataSource" flags="domainAdminModifiable">
  <desc>email address to put in from header</desc>
</attr>

<attr id="404" name="zimbraPrefReplyToDisplay" type="string" max="256" cardinality="single" optionalIn="account,identity,dataSource" flags="domainAdminModifiable">
    <desc>personal part of email address put in reply-to header</desc>
</attr>

<attr id="405" name="zimbraPrefReplyToEnabled" type="boolean" cardinality="single" optionalIn="account,identity" flags="domainAdminModifiable">
  <desc>TRUE if we should set a reply-to header</desc>
</attr>

<attr id="406" name="zimbraPrefWhenSentToEnabled" type="boolean" cardinality="single" optionalIn="account,identity" flags="domainAdminModifiable">
  <desc>TRUE if we should look at zimbraPrefWhenSentToAddresses (deprecatedSince 5.0 in account)</desc>
</attr>

<attr id="407" name="zimbraPrefWhenSentToAddresses" type="string" max="2048" cardinality="multi" optionalIn="account,identity" flags="domainAdminModifiable">
    <desc>addresses that we will look at to see if we should use an identity (deprecatedSince 5.0 in account)</desc>
</attr>

<attr id="408" name="zimbraPrefWhenInFoldersEnabled" type="boolean" cardinality="single" optionalIn="account,identity" flags="domainAdminModifiable">
  <desc>TRUE if we should look at zimbraPrefWhenInFolderIds (deprecatedSince 5.0 in account)</desc>
</attr>

<attr id="409" name="zimbraPrefWhenInFolderIds" type="string" max="512" cardinality="multi" optionalIn="account,identity" flags="domainAdminModifiable">
  <desc>if replying/forwarding a message in this folder, use this identity (deprecatedSince 5.0 in account)</desc>
</attr>

<attr id="410" name="zimbraPrefUseDefaultIdentitySettings" type="boolean" cardinality="single" optionalIn="account,identity" flags="domainAdminModifiable" deprecatedSince="5.0">
  <desc>TRUE if we this identity should get settings from the default identity</desc>
  <deprecateDesc>no longer used in account or identity</deprecateDesc>
</attr>

<attr id="411" name="zimbraPrefBccAddress" type="string" max="2048" cardinality="single" optionalIn="account,identity" flags="domainAdminModifiable">
  <desc>address that we will bcc when using sending mail with this identity (deprecatedSince 5.0 in identity)</desc>
</attr>

<attr id="412" name="zimbraPrefIdentityName" type="string" max="128" cardinality="single" requiredIn="identity" optionalIn="account" flags="domainAdminModifiable">
    <desc>name of the identity</desc>
</attr>

<attr id="413" name="zimbraPrefForwardReplyFormat" type="enum" value="text,html,same" cardinality="single" optionalIn="cos,account,identity" flags="domainAdminModifiable">
  <defaultCOSValue>text</defaultCOSValue>
  <desc>what format we reply/forward messages in (deprecatedSince 5.0 in identity)</desc>
</attr>

<attr id="414" name="zimbraIdentityMaxNumEntries" type="integer" min="0" cardinality="single" optionalIn="account,cos" flags="accountInfo,accountInherited">
  <defaultCOSValue>20</defaultCOSValue>
  <desc>maximum number of identities allowed on an account</desc>
</attr>

<attr id="415" name="zimbraFeatureIdentitiesEnabled" type="boolean" cardinality="single" optionalIn="account,cos" flags="accountInfo,accountInherited">
  <defaultCOSValue>TRUE</defaultCOSValue>
  <desc>whether to allow use of identities feature</desc>
</attr>

<attr id="416" name="zimbraFeaturePop3DataSourceEnabled" type="boolean" cardinality="single" optionalIn="account,cos" flags="accountInfo,accountInherited">
  <defaultCOSValue>TRUE</defaultCOSValue>
  <desc>whether user is allowed to retrieve mail from an external POP3 data source</desc>
</attr>

<attr id="417" name="zimbraDataSourceId" type="id" cardinality="single" requiredIn="dataSource">
  <desc>Unique ID for a data source</desc>
</attr>

<attr id="418" name="zimbraDataSourceName" type="string" max="128" cardinality="single" requiredIn="dataSource" flags="domainAdminModifiable">
  <desc>Descriptive name of the data source</desc>
</attr>

<attr id="419" name="zimbraDataSourceEnabled" type="boolean" cardinality="single" requiredIn="dataSource" callback="DataSourceCallback" flags="domainAdminModifiable">
  <desc>Whether or not the data source is enabled</desc>
</attr>

<attr id="420" name="zimbraDataSourceHost" type="string" max="128" cardinality="single" requiredIn="pop3DataSource,imapDataSource" optionalIn="dataSource" flags="domainAdminModifiable" callback="DataSourceCallback">
  <desc>Host name of server</desc>
</attr>

<attr id="421" name="zimbraDataSourcePort" type="port" cardinality="single" requiredIn="pop3DataSource,imapDataSource" optionalIn="dataSource" flags="domainAdminModifiable" callback="DataSourceCallback">
  <desc>Port number of server</desc>
</attr>

<attr id="422" name="zimbraDataSourceUsername" type="string" max="128" cardinality="single" optionalIn="dataSource" flags="domainAdminModifiable" callback="DataSourceCallback">
  <desc>Username on server</desc>
</attr>

<attr id="423" name="zimbraDataSourcePassword" type="string" max="128" cardinality="single" optionalIn="dataSource" flags="domainAdminModifiable" callback="DataSourceCallback">
  <desc>Password on server</desc>
</attr>

<attr id="424" name="zimbraDataSourceFolderId" type="string" max="128" cardinality="single" requiredIn="dataSource" flags="domainAdminModifiable" callback="DataSourceCallback">
  <desc>Local folder id to store retreived data in</desc>
</attr>

<attr id="425" name="zimbraDataSourceConnectionType" type="enum" value="cleartext,ssl,tls,tls_if_available" cardinality="single" requiredIn="pop3DataSource,imapDataSource" optionalIn="dataSource,globalConfig" flags="domainAdminModifiable" callback="DataSourceCallback">
  <globalConfigValue>cleartext</globalConfigValue>
  <desc>Which security layer to use for connection (cleartext, ssl, tls, or tls if available).  If not set on data source, fallback to the value on global config.</desc>
</attr>

<attr id="426" name="zimbraDataSourceMaxNumEntries" type="integer" min="0" cardinality="single" optionalIn="account,cos" flags="accountInfo,accountInherited">
  <defaultCOSValue>20</defaultCOSValue>
  <desc>Maximum number of data sources allowed on an account</desc>
</attr>

<attr id="427" name="zimbraAllowAnyFromAddress" type="boolean" cardinality="single" optionalIn="account,cos" flags="accountInfo,accountInherited">
  <defaultCOSValue>FALSE</defaultCOSValue>
  <desc>Whether this account can use any from address.  Not changeable by domain admin to allow arbitrary addresses</desc>
</attr>

<attr id="428" name="zimbraAllowFromAddress" type="email" max="256" cardinality="multi" optionalIn="account" flags="accountInfo,domainAdminModifiable">
  <desc>Addresses that this account can as from address if arbitrary-addresses-allowed setting is not set</desc>
</attr>

<attr id="429" name="zimbraArchiveAccount" type="email" max="256" cardinality="multi" optionalIn="account">
  <desc>
    Mailboxes in which the current account in archived.  Multi-value
    attr with eg values { user-2006@example.com.archive,
    user-2007@example.com.archive } that tells us that
    user@example.com has been archived into those two mailboxes.
  </desc>
</attr>

<attr id="430" name="zimbraArchiveMailFrom" type="email" max="256" cardinality="single" optionalIn="globalConfig">
  <desc>
    Address to which archive message bounces should be sent.
    Typically could be an admin account.  This is global across all
    domains.
  </desc>
</attr>

<attr id="431" name="zimbraArchiveAccountNameTemplate" type="string" max="256" cardinality="single" optionalIn="account,cos" flags="accountInherited">
  <defaultCOSValue>${USER}-${DATE}@${DOMAIN}.archive</defaultCOSValue>
  <desc>
    An account or CoS setting - typically only in CoS - that tells the
    archiving system how to derive the archive mailbox name.  ID, USER,
    DATE, and DOMAIN are expanded.
  </desc>
</attr>

<attr id="432" name="zimbraArchiveAccountDateTemplate" type="string" max="256" cardinality="single" optionalIn="account,cos" flags="accountInherited">
  <defaultCOSValue>yyyyMMdd</defaultCOSValue>
  <desc>
    An account or CoS setting that works with the name template that
    allows you to dictate the date format used in the name template.
    This is a Java SimpleDateFormat specifier.  The default is an LDAP
    generalized time format:
  </desc>
</attr>

<attr id="433" name="zimbraPrefIdentityId" type="id" cardinality="single" optionalIn="identity">
    <desc>Unique ID for an identity</desc>
</attr>

<attr id="434" name="zimbraDataSourceLeaveOnServer" type="boolean" cardinality="single"
  optionalIn="pop3DataSource" flags="domainAdminModifiable">
  <desc>Specifies whether imported POP3 messages should be left on the server or deleted.</desc>
</attr>

<attr id="435" name="zimbraSmtpSendAddOriginatingIP" type="boolean" cardinality="single" optionalIn="globalConfig" requiresRestart="mailbox">
  <globalConfigValue>TRUE</globalConfigValue>
  <desc>Whether X-Originating-IP will be added to messages sent via SendMsgRequest.</desc>
</attr>

<attr id="436" name="zimbraFeatureTasksEnabled" type="boolean" cardinality="single" optionalIn="account,cos" flags="accountInfo,accountInherited">
  <defaultCOSValue>TRUE</defaultCOSValue>
  <desc>whether to allow use of tasks feature</desc>
</attr>

<attr id="437" name="zimbraSyncWindowSize" type="integer" min="0" cardinality="single" optionalIn="account,cos" flags="accountInherited,domainAdminModifiable">
  <defaultCOSValue>0</defaultCOSValue>
  <desc>
    The maximum batch size for each ZimbraSync transaction.  Default value of 0 means to follow client requested size.  If set to any positive integer, the value will be the maximum number of items to sync even if client requests more.  This setting affects all sync categories including email, contacts, calendar and tasks.
  </desc>
</attr>

<attr id="438" name="zimbraAccountExtraObjectClass" type="string" max="256" cardinality="multi" optionalIn="globalConfig">
  <globalConfigValue>amavisAccount</globalConfigValue>
  <desc>Object classes to add when creating a zimbra account object.  Useful if you want to add sambaSamAccount etc to zimbra accounts.
  </desc>
</attr>

<attr id="439" name="zimbraPrefCalendarDayHourStart" type="integer" min="0" max="23" cardinality="single" optionalIn="account,cos" flags="accountInherited,domainAdminModifiable">
  <defaultCOSValue>8</defaultCOSValue>
  <desc>hour of day that the day view should start at (1=1 AM, 8=8 AM, etc)</desc>
</attr>

<attr id="440" name="zimbraPrefCalendarDayHourEnd" type="integer" min="0" max="24" cardinality="single" optionalIn="account,cos" flags="accountInherited,domainAdminModifiable">
  <defaultCOSValue>18</defaultCOSValue>
  <desc>hour of day that the day view should end at, non-inclusive (16=4pm, 24 = midnight, etc)</desc>
</attr>

<attr id="441" name="zimbraFeatureMailPollingIntervalPreferenceEnabled" type="boolean" cardinality="single" optionalIn="account,cos" flags="accountInfo,accountInherited" deprecatedSince="5.0">
  <defaultCOSValue>TRUE</defaultCOSValue>
  <desc>whether user is allowed to set mail polling interval</desc>
  <deprecateDesc>done via skin template overrides</deprecateDesc>
</attr>

<attr id="442" name="zimbraPrefLocale" type="string" max="64" cardinality="single" optionalIn="account,cos," flags="accountInherited,domainAdminModifiable">
  <desc>
    user locale preference, e.g. en_US
    Whenever the server looks for the user locale, it will first look for zimbraPrefLocale, if it
    is not set then it will fallback to the current mechanism of looking for zimbraLocale in the various
    places for a user.  zimbraLocale is the non end-user attribute that specifies which locale an object defaults to,
    it is not an end-user setting.
  </desc>
</attr>

<attr id="443" name="zimbraImapDisabledCapability" type="string" max="256" cardinality="multi" optionalIn="globalConfig,server" flags="serverInherited" requiresRestart="mailbox">
  <desc>disabled IMAP capabilities.  Capabilities are listed on the CAPABILITY line, also known in RFCs as extensions</desc>
</attr>

<attr id="444" name="zimbraImapSSLDisabledCapability" type="string" max="256" cardinality="multi" optionalIn="globalConfig,server" flags="serverInherited" requiresRestart="mailbox">
  <desc>disabled IMAP SSL capabilities.  Capabilities are listed on the CAPABILITY line, also known in RFCs as extensions</desc>
</attr>

<attr id="445" name="zimbraFeatureVoiceEnabled" type="boolean" cardinality="single" optionalIn="account,cos" flags="accountInfo,accountInherited">
  <defaultCOSValue>FALSE</defaultCOSValue>
  <desc>Voicemail features enabled</desc>
</attr>

<attr id="446" name="zimbraAdminSavedSearches" type="string" max="512" cardinality="multi" optionalIn="account,cos" flags="accountInherited,domainAdminModifiable">
  <desc>admin saved searches</desc>
</attr>

<attr id="447" name="zimbraFeaturePortalEnabled" type="boolean" cardinality="single" optionalIn="account,cos" flags="accountInfo,accountInherited">
  <defaultCOSValue>FALSE</defaultCOSValue>
  <desc>portal features</desc>
</attr>

<attr id="448" name="zimbraPortalName" type="string" max="256" cardinality="single" optionalIn="account,cos" flags="accountInfo,accountInherited,domainAdminModifiable">
  <defaultCOSValue>example</defaultCOSValue>
  <desc>portal name</desc>
</attr>

<attr id="449" name="zimbraChildAccount" type="id" cardinality="multi" optionalIn="account" flags="domainAdminModifiable" callback="ChildAccount">
  <desc>zimbraId of child accounts</desc>
</attr>

<attr id="450" name="zimbraChildVisibleAccount" type="id" cardinality="multi" optionalIn="account" flags="domainAdminModifiable" deprecatedSince="5.0.0">
  <desc>zimbraId of visible child accounts</desc>
  <deprecateDesc> deprecated in favor of user-settable attribute zimbraPrefChildVisibleAccount </deprecateDesc>
</attr>

<attr id="451" name="zimbraFeatureOptionsEnabled" type="boolean" cardinality="single" optionalIn="account,cos" flags="accountInfo,accountInherited">
  <defaultCOSValue>TRUE</defaultCOSValue>
  <desc>whether an account can modify its zimbraPref* attributes</desc>
</attr>

<attr id="452" name="zimbraFeatureShortcutAliasesEnabled" type="boolean" cardinality="single" optionalIn="account,cos" flags="accountInfo,accountInherited"  deprecatedSince="6.0.0_GA">
  <defaultCOSValue>TRUE</defaultCOSValue>
  <desc>keyboard shortcuts aliases features</desc>
  <deprecateDesc>deprecated</deprecateDesc>
</attr>

<attr id="453" name="zimbraPrefClientType" type="enum" value="standard,advanced" cardinality="single" optionalIn="account,cos" flags="accountInherited,domainAdminModifiable">
  <defaultCOSValue>advanced</defaultCOSValue>
  <desc>user preference of client type</desc>
</attr>

<attr id="454" name="zimbraMailSignatureMaxLength" type="long" min="0" cardinality="single" optionalIn="account,cos" flags="accountInfo,accountInherited">
  <defaultCOSValue>10240</defaultCOSValue>
  <desc>maximum length of mail signature, 0 means unlimited. If not set, default is 1024</desc>
</attr>

<attr id="455" name="zimbraDataSourcePollingInterval" type="duration" min="0" cardinality="single" optionalIn="dataSource,account,cos" callback="DataSourceCallback" flags="accountInfo,accountInherited,domainAdminModifiable">
  <desc>
    Prior to 6.0.0:
        The time interval between automated data imports for a data source, or
        all data sources owned by an account.  If unset or 0,
        the data source will not be scheduled for automated polling.
    Since 6.0.0:
        Deprecated on account/cos since 6.0.0.  Values on account/cos are migrated to protocol specific zimbraDataSource{proto}PollingInterval attributes.
        1. if zimbraDataSourcePollingInterval is set on data source, use it
        2. otherwise use the zimbraDataSource{Proto}PollingInterval on account/cos
        3. if zimbraDataSource{Proto}PollingInterval is not set on account/cos, use 0, which means no automated polling.
  </desc>
</attr>

<attr id="456" name="zimbraPrefWarnOnExit" type="boolean" cardinality="single" optionalIn="account,cos" flags="accountInherited,domainAdminModifiable">
  <defaultCOSValue>TRUE</defaultCOSValue>
  <desc>whether to display a warning when users try to navigate away from ZCS</desc>
</attr>

<attr id="458" name="zimbraBackupTarget" type="string" cardinality="single" optionalIn="globalConfig,server" flags="serverInherited">
  <globalConfigValue>/opt/zimbra/backup</globalConfigValue>
  <desc>Default backup target path</desc>
</attr>

<attr id="459" name="zimbraBackupReportEmailRecipients" type="string" cardinality="multi" optionalIn="globalConfig,server" flags="serverInherited">
  <desc>Backup report email recipients</desc>
</attr>

<attr id="460" name="zimbraBackupReportEmailSender" type="string" cardinality="single" optionalIn="globalConfig,server" flags="serverInherited">
  <desc>Backup report email From address</desc>
</attr>

<attr id="461" name="zimbraBackupReportEmailSubjectPrefix" type="string" cardinality="single" optionalIn="globalConfig,server" flags="serverInherited">
  <globalConfigValue>ZCS Backup Report</globalConfigValue>
  <desc>Backup report email subject prefix</desc>
</attr>

<attr id="462" name="zimbraPrefIMFlashIcon" type="boolean" cardinality="single" optionalIn="account,cos" flags="accountInherited,domainAdminModifiable">
  <defaultCOSValue>TRUE</defaultCOSValue>
  <desc>Flash IM icon on new messages</desc>
</attr>

<attr id="463" name="zimbraPrefIMNotifyPresence" type="boolean" cardinality="single" optionalIn="account,cos" flags="accountInherited,domainAdminModifiable">
  <defaultCOSValue>TRUE</defaultCOSValue>
  <desc>Notify for presence modifications</desc>
</attr>

<attr id="464" name="zimbraPrefIMNotifyStatus" type="boolean" cardinality="single" optionalIn="account,cos" flags="accountInherited,domainAdminModifiable">
  <defaultCOSValue>TRUE</defaultCOSValue>
  <desc>Notify for status change</desc>
</attr>

<attr id="465" name="zimbraSpamReportSenderHeader" type="string" cardinality="single" optionalIn="globalConfig">
  <globalConfigValue>X-Zimbra-Spam-Report-Sender</globalConfigValue>
  <desc>mail header name for sender in spam report</desc>
</attr>

<attr id="466" name="zimbraSpamReportTypeHeader" type="string" cardinality="single" optionalIn="globalConfig">
  <globalConfigValue>X-Zimbra-Spam-Report-Type</globalConfigValue>
  <desc>mail header name for report type in spam report</desc>
</attr>

<attr id="467" name="zimbraSpamReportTypeSpam" type="string" cardinality="single" optionalIn="globalConfig">
  <globalConfigValue>spam</globalConfigValue>
  <desc>spam report type value for spam</desc>
</attr>

<attr id="468" name="zimbraSpamReportTypeHam" type="string" cardinality="single" optionalIn="globalConfig">
  <globalConfigValue>ham</globalConfigValue>
  <desc>spam report type value for ham</desc>
</attr>

<attr id="469" name="zimbraPrefMailDefaultCharset" type="string" max="64" cardinality="single" optionalIn="account,cos" flags="accountInherited,domainAdminModifiable" callback="MailCharset">
  <desc>Default Charset for mail composing and parsing text</desc>
</attr>

<attr id="470" name="zimbraPrefDeleteInviteOnReply" type="boolean" cardinality="single" optionalIn="account,cos" flags="accountInherited,domainAdminModifiable">
  <defaultCOSValue>TRUE</defaultCOSValue>
  <desc>whether meeting invite emails are moved to Trash folder upon accept/decline</desc>
</attr>

<attr id="471" name="zimbraPrefShowSelectionCheckbox" type="boolean" cardinality="single" optionalIn="account,cos" flags="accountInherited,domainAdminModifiable">
  <defaultCOSValue>TRUE</defaultCOSValue>
  <desc>show selection checkbox for selecting email, contact, voicemial items in a list view for batch operations</desc>
</attr>

<attr id="472" name="zimbraReverseProxyMailHostQuery" type="string" cardinality="single" optionalIn="globalConfig">
  <globalConfigValue>(|(zimbraMailDeliveryAddress=${USER})(zimbraMailAlias=${USER})(zimbraId=${USER}))</globalConfigValue>
  <desc>LDAP query to find a user</desc>
</attr>

<attr id="473" name="zimbraReverseProxyMailHostSearchBase" type="string" cardinality="single" optionalIn="globalConfig">
  <desc>search base for zimbraReverseProxyMailHostQuery</desc>
</attr>

<attr id="474" name="zimbraReverseProxyMailHostAttribute" type="string" cardinality="single" optionalIn="globalConfig">
  <globalConfigValue>zimbraMailHost</globalConfigValue>
  <desc>LDAP attribute that contains mailhost for the user</desc>
</attr>

<attr id="475" name="zimbraReverseProxyPortQuery" type="string" cardinality="single" optionalIn="globalConfig">
  <globalConfigValue>(&amp;(zimbraServiceHostname=${MAILHOST})(objectClass=zimbraServer))</globalConfigValue>
  <desc>LDAP query to find server object</desc>
</attr>

<attr id="476" name="zimbraReverseProxyPortSearchBase" type="string" cardinality="single" optionalIn="globalConfig">
  <desc>search base for zimbraReverseProxyPortQuery</desc>
</attr>

<attr id="477" name="zimbraReverseProxyPop3PortAttribute" type="string" cardinality="single" optionalIn="globalConfig">
  <globalConfigValue>zimbraPop3BindPort</globalConfigValue>
  <desc>attribute that contains pop3 bind port</desc>
</attr>

<attr id="478" name="zimbraReverseProxyPop3SSLPortAttribute" type="string" cardinality="single" optionalIn="globalConfig">
  <globalConfigValue>zimbraPop3SSLBindPort</globalConfigValue>
  <desc>attribute that contains pop3 bind port for SSL</desc>
</attr>

<attr id="479" name="zimbraReverseProxyImapPortAttribute" type="string" cardinality="single" optionalIn="globalConfig">
  <globalConfigValue>zimbraImapBindPort</globalConfigValue>
  <desc>attribute that contains imap bind port</desc>
</attr>

<attr id="480" name="zimbraReverseProxyImapSSLPortAttribute" type="string" cardinality="single" optionalIn="globalConfig">
  <globalConfigValue>zimbraImapSSLBindPort</globalConfigValue>
  <desc>attribute that contains imap bind port for SSL</desc>
</attr>

<attr id="481" name="zimbraFeatureGroupCalendarEnabled" type="boolean" cardinality="single" optionalIn="account,cos" flags="accountInfo,accountInherited">
  <defaultCOSValue>TRUE</defaultCOSValue>
  <desc>group calendar features.  if set to FALSE, calendar works as a personal calendar and attendees and scheduling etc are turned off in web UI</desc>
</attr>

<attr id="482" name="zimbraNotebookMaxRevisions" type="integer" min="0" cardinality="single" optionalIn="account,cos" flags="accountInherited">
  <defaultCOSValue>0</defaultCOSValue>
  <desc>maximum number of revisions to keep for wiki pages and documents. 0 means unlimited.</desc>
</attr>

<attr id="483" name="zimbraQuotaWarnPercent" type="integer" min="0" max="100" cardinality="single" optionalIn="account,cos" flags="accountInherited,domainAdminModifiable">
  <defaultCOSValue>90</defaultCOSValue>
  <desc>Threshold for quota warning messages.</desc>
</attr>

<attr id="484" name="zimbraQuotaLastWarnTime" type="gentime" cardinality="single" optionalIn="account">
  <desc>Last time a quota warning was sent.</desc>
</attr>

<attr id="485" name="zimbraQuotaWarnInterval" type="duration" cardinality="single" optionalIn="account,cos" flags="accountInherited,domainAdminModifiable">
  <defaultCOSValue>1d</defaultCOSValue>
  <desc>Minimum duration of time between quota warnings.</desc>
</attr>

<attr id="486" name="zimbraQuotaWarnMessage" type="string" max="10000" cardinality="single" optionalIn="account,cos" flags="accountInherited,domainAdminModifiable">
  <defaultCOSValue>From: Postmaster &lt;postmaster@${RECIPIENT_DOMAIN}&gt;${NEWLINE}To: ${RECIPIENT_NAME} &lt;${RECIPIENT_ADDRESS}&gt;${NEWLINE}Subject: Quota warning${NEWLINE}Date: ${DATE}${NEWLINE}Content-Type: text/plain${NEWLINE}${NEWLINE}Your mailbox size has reached ${MBOX_SIZE_MB}MB, which is over ${WARN_PERCENT}% of your ${QUOTA_MB}MB quota.${NEWLINE}Please delete some messages to avoid exceeding your quota.${NEWLINE}</defaultCOSValue>
  <desc>Quota warning message template.</desc>
</attr>

<attr id="487" name="zimbraAvailableLocale" type="string" max="80" cardinality="multi" optionalIn="account,cos" flags="accountInfo,accountInherited,domainAdminModifiable">
  <desc>Locales available for this account</desc>
</attr>

<attr id="488" name="zimbraPrefIMAutoLogin" type="boolean" cardinality="single" optionalIn="account,cos" flags="accountInherited,domainAdminModifiable">
  <defaultCOSValue>FALSE</defaultCOSValue>
  <desc>whether to login to the IM client automatically</desc>
</attr>

<attr id="489" name="zimbraFeatureMailEnabled" type="boolean" cardinality="single" optionalIn="account,cos" flags="accountInfo,accountInherited">
  <defaultCOSValue>TRUE</defaultCOSValue>
  <desc>email features enabled</desc>
</attr>

<attr id="490" name="zimbraSignatureId" type="id" cardinality="single" requiredIn="signature" optionalIn="account">
    <desc>Unique ID for an signature</desc>
</attr>

<attr id="491" name="zimbraSignatureName" type="string" max="128" cardinality="single" requiredIn="signature" optionalIn="account" flags="domainAdminModifiable">
    <desc>name of the signature</desc>
</attr>

<attr id="492" name="zimbraPrefDefaultSignatureId" type="string" cardinality="single" optionalIn="account,identity,dataSource" flags="domainAdminModifiable">
  <desc>default mail signature for account/identity/dataSource</desc>
</attr>

<attr id="493" name="zimbraSignatureMaxNumEntries" type="integer" min="0" cardinality="single" optionalIn="account,cos" flags="accountInfo,accountInherited">
  <defaultCOSValue>20</defaultCOSValue>
  <desc>maximum number of signatures allowed on an account</desc>
</attr>

<attr id="494" name="zimbraFeatureSignaturesEnabled" type="boolean" cardinality="single" optionalIn="account,cos" flags="accountInfo,accountInherited">
  <defaultCOSValue>TRUE</defaultCOSValue>
  <desc>whether to allow use of signature feature</desc>
</attr>

<attr id="495" name="zimbraDataSourceEmailAddress" type="string" max="128" cardinality="single" optionalIn="dataSource" flags="domainAdminModifiable">
  <desc>email address for the data source</desc>
</attr>

<attr id="496" name="zimbraDataSourceUseAddressForForwardReply" type="boolean" cardinality="single" optionalIn="dataSource" flags="domainAdminModifiable">
  <desc>when forwarding or replying to messages sent to this data source, whether or not to use the email address of the data source
        for the from address and the designated signature/replyTo of the data source for the outgoing message.
  </desc>
</attr>

<attr id="497" name="zimbraAdminURL" type="string" max="1024" cardinality="single" optionalIn="globalConfig,server" flags="serverInherited">
  <globalConfigValue>/zimbraAdmin</globalConfigValue>
  <desc>URL prefix for where the zimbraAdmin app resides on this server</desc>
</attr>

<attr id="498" name="zimbraFeatureBriefcasesEnabled" type="boolean" cardinality="single" optionalIn="account,cos" flags="accountInfo,accountInherited">
  <defaultCOSValue>TRUE</defaultCOSValue>
  <desc>whether to allow use of briefcase feature</desc>
</attr>

<attr id="499" name="zimbraFeatureFlaggingEnabled" type="boolean" cardinality="single" optionalIn="account,cos" flags="accountInfo,accountInherited">
  <defaultCOSValue>TRUE</defaultCOSValue>
  <desc>whether to allow use of flagging feature</desc>
</attr>

<attr id="500" name="zimbraPrefOpenMailInNewWindow" type="boolean" cardinality="single" optionalIn="account,cos" flags="accountInherited,domainAdminModifiable">
  <defaultCOSValue>FALSE</defaultCOSValue>
  <desc>whether or not the client opens a new msg/conv in a new window (via dbl-click)</desc>
</attr>

<attr id="501" name="zimbraExcludeFromCMBSearch" type="boolean" cardinality="single" optionalIn="account">
  <desc>Indicates the account should be excluded from Crossmailbox searchers.</desc>
</attr>

<attr id="502" name="zimbraAutoSubmittedNullReturnPath" type="boolean" cardinality="single" optionalIn="globalConfig">
  <globalConfigValue>TRUE</globalConfigValue>
  <desc>Use null return path for envelope MAIL FROM when sending out of office and new mail notifications.  If false, use account address for envelope</desc>
</attr>

<attr id="503" name="zimbraMimePriority" type="integer" min="0" cardinality="single" optionalIn="mimeEntry">
  <desc>
      The priority that this MIME type will be chosen, in the case that more than one
      MIME type object matches a given type or filename extension.
  </desc>
</attr>

<attr id="504" name="zimbraReverseProxyLookupTarget" type="boolean" cardinality="single" optionalIn="globalConfig,server" flags="serverInherited" requiresRestart="nginxproxy">
  <globalConfigValue>FALSE</globalConfigValue>
  <desc>whether this server is a reverse proxy lookup target</desc>
</attr>

<attr id="505" name="zimbraMtaAuthTarget" type="boolean" cardinality="single" optionalIn="globalConfig,server" flags="serverInherited" requiresRestart="mta">
  <globalConfigValue>FALSE</globalConfigValue>
  <desc>whether this server is a mta auth target</desc>
</attr>

<attr id="506" name="zimbraWebClientLoginURL" type="string" max="256" cardinality="single" optionalIn="globalConfig,domain" flags="domainInherited,domainInfo,domainAdminModifiable">
  <desc>login URL for web client to send the user to upon failed login, auth expired, or no/invalid auth</desc>
</attr>

<attr id="507" name="zimbraWebClientLogoutURL" type="string" max="256" cardinality="single" optionalIn="globalConfig,domain" flags="domainInherited,domainInfo,domainAdminModifiable">
  <desc>logout URL for web client to send the user to upon explicit loggin out</desc>
</attr>

<attr id="508" name="zimbraClusterType" type="enum" value="none,RedHat,Veritas" cardinality="single" optionalIn="globalConfig,server" flags="serverInherited">
  <globalConfigValue>none</globalConfigValue>
  <desc>
    Type of HA cluster software in use; "none" by default, "RedHat" for Red Hat cluster
    or "Veritas" for Veritas Cluster Server from Symantec
  </desc>
</attr>

<attr id="509" name="zimbraMtaMyHostname" type="astring" max="256" cardinality="single" optionalIn="globalConfig,server" flags="serverInherited" requiresRestart="mta">
  <desc>value of postfix myhostname</desc>
</attr>

<attr id="510" name="zimbraMtaMyOrigin" type="astring" max="256" cardinality="single" optionalIn="globalConfig,server" flags="serverInherited" requiresRestart="mta">
  <desc>value of postfix myorigin</desc>
</attr>

<attr id="511" name="zimbraPrefDisplayExternalImages" type="boolean" cardinality="single" optionalIn="account,cos" flags="accountInherited,domainAdminModifiable">
  <defaultCOSValue>FALSE</defaultCOSValue>
  <desc>whether to display external images in HTML mail</desc>
</attr>

<attr id="512" name="zimbraBackupMode" type="enum" value="Standard,Auto-Grouped" cardinality="single" optionalIn="globalConfig,server" flags="serverInherited">
  <globalConfigValue>Standard</globalConfigValue>
  <desc>backup mode</desc>
</attr>

<attr id="513" name="zimbraBackupAutoGroupedInterval" type="astring" max="256" cardinality="single" optionalIn="globalConfig,server" flags="serverInherited">
  <globalConfigValue>1d</globalConfigValue>
  <desc>length of each interval in auto-grouped backup</desc>
</attr>

<attr id="514" name="zimbraBackupAutoGroupedNumGroups" type="integer" min="1" cardinality="single" optionalIn="globalConfig,server" flags="serverInherited">
  <globalConfigValue>7</globalConfigValue>
  <desc>number of groups to auto-group backups over</desc>
</attr>

<attr id="515" name="zimbraBackupAutoGroupedThrottled" type="boolean" cardinality="single" optionalIn="globalConfig,server" flags="serverInherited">
  <globalConfigValue>FALSE</globalConfigValue>
  <desc>if true, limit the number of mailboxes in auto-grouped backup to total mailboxes divided by auto-group days</desc>
</attr>

<attr id="516" name="zimbraPrefMailSignatureHTML" type="string" cardinality="single" optionalIn="account,signature" flags="domainAdminModifiable" callback="MailSignature">
  <desc>mail html signature</desc>
</attr>

<attr id="517" name="zimbraPrefIMInstantNotify" type="boolean" cardinality="single" optionalIn="account,cos" flags="accountInherited,domainAdminModifiable">
  <defaultCOSValue>TRUE</defaultCOSValue>
  <desc>Enable instant notifications</desc>
</attr>

<attr id="518" name="zimbraHttpNumThreads" type="integer" cardinality="single" optionalIn="globalConfig,server" flags="serverInherited" requiresRestart="mailbox">
  <globalConfigValue>250</globalConfigValue>
  <desc>number of http handler threads</desc>
</attr>

<attr id="519" name="zimbraHttpSSLNumThreads" type="integer" cardinality="single" optionalIn="globalConfig,server" flags="serverInherited" deprecatedSince="5.0">
  <globalConfigValue>50</globalConfigValue>
  <desc>number of https handler threads</desc>
  <deprecateDesc>not applicable for jetty</deprecateDesc>
</attr>

<attr id="520" name="zimbraLogToSyslog" type="boolean" cardinality="single" optionalIn="globalConfig,server" flags="serverInherited" requiresRestart="mailbox">
  <globalConfigValue>FALSE</globalConfigValue>
  <desc>whether mailbox server should log to syslog</desc>
</attr>

<attr id="521" name="zimbraFeatureInstantNotify" type="boolean" cardinality="single" optionalIn="account,cos" flags="accountInfo,accountInherited">
  <defaultCOSValue>TRUE</defaultCOSValue>
  <desc>Enable instant notifications</desc>
</attr>

<attr id="522" name="zimbraScheduledTaskNumThreads" type="integer" min="1" cardinality="single" optionalIn="globalConfig,server" flags="serverInherited" requiresRestart="mailbox">
  <globalConfigValue>20</globalConfigValue>
  <desc>Maximum number of scheduled tasks that can run simultaneously.</desc>
</attr>

<attr id="523" name="zimbraSignatureMinNumEntries" type="integer" min="0" cardinality="single" optionalIn="account,cos" flags="accountInfo,accountInherited,domainAdminModifiable">
  <defaultCOSValue>1</defaultCOSValue>
  <desc>minimum number of signatures allowed on an account, this is only used in the client</desc>
</attr>

<attr id="524" name="zimbraMtaMyDestination" type="astring" max="256" cardinality="single" optionalIn="globalConfig,server" flags="serverInherited" requiresRestart="mta">
  <globalConfigValue>localhost</globalConfigValue>
  <desc>value of postfix mydestination</desc>
</attr>

<attr id="525" name="zimbraDataSourceMinPollingInterval" type="duration" cardinality="single" optionalIn="account,cos" flags="accountInfo,accountInherited,domainAdminModifiable" since="5.0.0">
  <defaultCOSValue>1m</defaultCOSValue>
  <desc>Shortest allowed duration for zimbraDataSourcePollingInterval.</desc>
</attr>

<attr id="526" name="zimbraPrefVoiceItemsPerPage" type="integer" cardinality="single" optionalIn="account,cos" flags="accountInherited,domainAdminModifiable" since="5.0.0">
  <defaultCOSValue>25</defaultCOSValue>
  <desc>number of voice messages/call logs per page</desc>
</attr>

<attr id="527" name="zimbraFeatureMailUpsellEnabled" type="boolean" cardinality="single" optionalIn="account,cos" flags="accountInfo,accountInherited" since="5.0.0">
  <defaultCOSValue>FALSE</defaultCOSValue>
  <desc>email upsell enabled</desc>
</attr>

<attr id="528" name="zimbraFeatureMailUpsellURL" type="string" max="256" cardinality="single" optionalIn="account,cos" flags="accountInfo,accountInherited,domainAdminModifiable" since="5.0.0">
  <desc>email upsell URL</desc>
</attr>

<attr id="529" name="zimbraFeatureContactsUpsellEnabled" type="boolean" cardinality="single" optionalIn="account,cos" flags="accountInfo,accountInherited" since="5.0.0">
  <defaultCOSValue>FALSE</defaultCOSValue>
  <desc>address book upsell enabled</desc>
</attr>

<attr id="530" name="zimbraFeatureContactsUpsellURL" type="string" max="256" cardinality="single" optionalIn="account,cos" flags="accountInfo,accountInherited,domainAdminModifiable" since="5.0.0">
  <desc>address book upsell URL</desc>
</attr>

<attr id="531" name="zimbraFeatureCalendarUpsellEnabled" type="boolean" cardinality="single" optionalIn="account,cos" flags="accountInfo,accountInherited" since="5.0.0">
  <defaultCOSValue>FALSE</defaultCOSValue>
  <desc>calendar upsell enabled</desc>
</attr>

<attr id="532" name="zimbraFeatureCalendarUpsellURL" type="string" max="256" cardinality="single" optionalIn="account,cos" flags="accountInfo,accountInherited,domainAdminModifiable" since="5.0.0">
  <desc>calendar upsell URL</desc>
</attr>

<attr id="533" name="zimbraFeatureVoiceUpsellEnabled" type="boolean" cardinality="single" optionalIn="account,cos" flags="accountInfo,accountInherited" since="5.0.0">
  <defaultCOSValue>FALSE</defaultCOSValue>
  <desc>voice upsell enabled</desc>
</attr>

<attr id="534" name="zimbraFeatureVoiceUpsellURL" type="string" max="256" cardinality="single" optionalIn="account,cos" flags="accountInfo,accountInherited,domainAdminModifiable" since="5.0.0">
  <desc>voice upsell URL</desc>
</attr>

<attr id="535" name="zimbraDomainStatus" type="enum" value="active,maintenance,locked,closed,suspended,shutdown" callback="DomainStatus" cardinality="single" optionalIn="globalConfig,domain" flags="domainInherited" since="5.0.0">
  <desc>domain status.  enum values are akin to those of zimbraAccountStatus
        
        zimbraAccountStatus values:
            active      - active
            lockout     - no login until lockout duration is over
            locked      - no login
            maintenance - no login, no delivery(try again, no bouncing)
            pending     - no login, no delivery(bouncing mails), 
                          Account behavior is like closed, except that when the status is being set to 
                          pending, account addresses are not removed from distribution lists.
                          The use case is for hosted.  New account creation based on invites 
                          that are not completed until user accepts TOS on account creation confirmation page.  
            closed      - no login, no delivery(bouncing mails)
                          all addresses (account main email and all aliases) of the 
                          account are removed from all distribution lists.
        
        zimbraDomainStatus values:
            all values for zimbraAccountStatus (except for lockout, see mapping below)
            suspended   - maintenance + no creating/deleting/modifying accounts/DLs under the domain.  
            shutdown    - suspended + cannot modify domain attrs + cannot delete the domain
                          Indicating server is doing major and lengthy maintenance work on the domain, 
                          e.g. renaming the domain and moving LDAP enteries.  Modification and deletion 
                          of the domain can only be done internally by the server when it is safe to release 
                          the domain, they cannot be done in admin console or zmprov.
        
        How zimbraDomainStatus affects account behavior :
        -------------------------------------
        zimbraDomainStatus   account behavior
        -------------------------------------
        active               zimbraAccountStatus
        locked               zimbraAccountStatus if it is maintenance or pending or closed,
                             else locked
        maintenance          zimbraAccountStatus if it is pending or closed, 
                             else maintenance
        suspended            zimbraAccountStatus if it is pending or closed, 
                             else maintenance
        shutdown             zimbraAccountStatus if it is pending or closed, 
                             else maintenance                     
        closed               closed
  </desc>
</attr>

<attr id="536" name="zimbraDomainRenameInfo" type="string" max="1024" cardinality="single" optionalIn="domain" since="5.0.0">
  <desc>domain rename info/status</desc>
</attr>
    
<attr id="537" name="zimbraPrefInboxUnreadLifetime" type="duration" cardinality="single" optionalIn="account,cos" flags="accountInherited,domainAdminModifiable" since="5.0.0">
  <defaultCOSValue>0</defaultCOSValue>
  <desc>
    Retention period of unread messages in the Inbox folder.  0 means that
    all messages will be retained.
  </desc>
</attr>

<attr id="538" name="zimbraPrefInboxReadLifetime" type="duration" cardinality="single" optionalIn="account,cos" flags="accountInherited,domainAdminModifiable" since="5.0.0">
  <defaultCOSValue>0</defaultCOSValue>
  <desc>
    Retention period of read messages in the Inbox folder.  0 means that all
    messages will be retained.
  </desc>
</attr>

<attr id="539" name="zimbraPrefSentLifetime" type="duration" cardinality="single" optionalIn="account,cos" flags="accountInherited,domainAdminModifiable" since="5.0.0">
  <defaultCOSValue>0</defaultCOSValue>
  <desc>
    Retention period of messages in the Sent folder.  0 means that all messages
    will be retained.
  </desc>
</attr>

<attr id="540" name="zimbraPrefJunkLifetime" type="duration" cardinality="single" optionalIn="account,cos" flags="accountInherited,domainAdminModifiable" since="5.0.0">
  <defaultCOSValue>0</defaultCOSValue>
  <desc>
    Retention period of messages in the Junk folder.  0 means that all messages
    will be retained.  This user-modifiable attribute works in conjunction with
    zimbraMailSpamLifetime, which is admin-modifiable.  The shorter duration is
    used.
  </desc>
</attr>

<attr id="541" name="zimbraPrefTrashLifetime" type="duration" cardinality="single" optionalIn="account,cos" flags="accountInherited,domainAdminModifiable" since="5.0.0">
  <defaultCOSValue>0</defaultCOSValue>
  <desc>
    Retention period of messages in the Trash folder.  0 means that all messages
    will be retained.  This user-modifiable attribute works in conjunction with
    zimbraMailTrashLifetime, which is admin-modifiable.  The shorter duration
    is used.
  </desc>
</attr>

<attr id="542" name="zimbraMailPurgeSleepInterval" type="duration" cardinality="single" optionalIn="globalConfig,server" flags="serverInherited,domainAdminModifiable" callback="MailboxPurge" since="5.0.0">
  <globalConfigValue>1m</globalConfigValue>
  <desc>
    Sleep time between subsequent mailbox purges.  0 means that mailbox purging
    is disabled.
  </desc>
</attr>

<attr id="543" name="zimbraMailLastPurgedMailboxId" type="integer" cardinality="single" optionalIn="server" since="5.0.0" deprecatedSince="5.0.7">
  <desc>The id of the last purged mailbox.</desc>
  <deprecateDesc>deprecated per bug 28842</deprecateDesc>>
</attr>

<attr id="544" name="zimbraFeatureZimbraAssistantEnabled" type="boolean" cardinality="single" optionalIn="account,cos" flags="accountInfo,accountInherited" since="5.0.0">
  <defaultCOSValue>TRUE</defaultCOSValue>
  <desc>Zimbra Assistant enabled</desc>
</attr>

<attr id="545" name="zimbraReverseProxyDomainNameQuery" type="string" cardinality="single" optionalIn="globalConfig" since="5.0.0">
  <globalConfigValue>(&amp;(zimbraVirtualIPAddress=${IPADDR})(objectClass=zimbraDomain))</globalConfigValue>
  <desc>LDAP query to find a domain</desc>
</attr>

<attr id="546" name="zimbraReverseProxyDomainNameSearchBase" type="string" cardinality="single" optionalIn="globalConfig" since="5.0.0">
  <desc>search base for zimbraReverseProxyDomainNameQuery</desc>
</attr>

<attr id="547" name="zimbraReverseProxyDomainNameAttribute" type="string" cardinality="single" optionalIn="globalConfig" since="5.0.0">
  <globalConfigValue>zimbraDomainName</globalConfigValue>
  <desc>LDAP attribute that contains domain name for the domain</desc>
</attr>

<attr id="548" name="zimbraAuthKerberos5Realm" type="string" max="1024" cardinality="single" optionalIn="domain" since="5.0.0">
  <desc>kerberos5 realm for kerberos5 auth mech</desc>
</attr>

<attr id="549" name="zimbraGalLdapAuthMech" type="enum" value="none,simple,kerberos5" cardinality="single" optionalIn="domain" since="5.0.0">
  <desc>external LDAP GAL authentication mechanism
        none: anonymous binding
        simple: zimbraGalLdapBindDn and zimbraGalLdapBindPassword has to be set
        kerberos5: zimbraGalLdapKerberos5Principal and zimbraGalLdapKerberos5Keytab has to be set
  </desc>
</attr>

<attr id="550" name="zimbraGalLdapKerberos5Principal" type="string" max="256" cardinality="single" optionalIn="domain" since="5.0.0">
  <desc>kerberos5 principal for external GAL queries</desc>
</attr>

<attr id="551" name="zimbraGalLdapKerberos5Keytab" type="string" max="256" cardinality="single" optionalIn="domain" since="5.0.0">
  <desc>kerberos5 keytab file path for external GAL queries</desc>
</attr>

<attr id="552" name="zimbraPrefIMLogChatsEnabled" type="boolean" cardinality="single" optionalIn="account,cos" flags="accountInherited,domainAdminModifiable" since="5.0.0">
  <defaultCOSValue>TRUE</defaultCOSValue>
  <desc>whether IM log chats is enabled</desc>
</attr>

<attr id="553" name="zimbraPrefChildVisibleAccount" type="id" cardinality="multi" optionalIn="account" flags="domainAdminModifiable" callback="ChildAccount" since="5.0.0">
  <desc>zimbraId of visible child accounts</desc>
</attr>

<attr id="554" name="zimbraPop3SaslGssapiEnabled" type="boolean" cardinality="single" optionalIn="globalConfig,server" flags="serverInherited" requiresRestart="mailbox" since="5.0.0">
  <globalConfigValue>FALSE</globalConfigValue>
  <desc>whether POP3 SASL GSSAPI is enabled for a given server</desc>
</attr>

<attr id="555" name="zimbraImapSaslGssapiEnabled" type="boolean" cardinality="single" optionalIn="globalConfig,server" flags="serverInherited" requiresRestart="mailbox" since="5.0.0">
  <globalConfigValue>FALSE</globalConfigValue>
  <desc>whether IMAP SASL GSSAPI is enabled for a given server</desc>
</attr>

<attr id="556" name="zimbraPrefIMLogChats" type="boolean" cardinality="single" optionalIn="account,cos" flags="accountInfo,accountInherited,domainAdminModifiable" since="5.0.0">
  <defaultCOSValue>TRUE</defaultCOSValue>
  <desc>whether to log IM chats to the Chats folder</desc>
</attr>  

<attr id="557" name="zimbraSoapRequestMaxSize" type="integer" min="0" cardinality="single" optionalIn="globalConfig,server" flags="serverInherited" since="5.0.0">
  <globalConfigValue>15360000</globalConfigValue>
  <desc>Maximum size in bytes for incoming SOAP requests.  0 means no limit.</desc>
</attr>

<attr id="558" name="zimbraPrefIMReportIdle" type="boolean" cardinality="single" optionalIn="account,cos" flags="accountInherited,domainAdminModifiable" since="5.0.0">
  <defaultCOSValue>TRUE</defaultCOSValue>
  <desc>whether to report IM idle status</desc>
</attr>

<attr id="559" name="zimbraPrefIMIdleTimeout" type="integer" cardinality="single" optionalIn="account,cos" flags="accountInherited,domainAdminModifiable" since="5.0.0">
  <defaultCOSValue>10</defaultCOSValue>
  <desc>IM session idle timeout in minutes</desc>
</attr>   

<attr id="560" name="zimbraPrefIMIdleStatus" type="enum" value="away,xa,invisible,offline" cardinality="single" optionalIn="account,cos" flags="accountInherited,domainAdminModifiable" since="5.0.0">
  <defaultCOSValue>away</defaultCOSValue>
  <desc>IM idle status</desc>
</attr>

<attr id="561" name="zimbraPrefAutoSaveDraftInterval" type="duration" cardinality="single" optionalIn="account,cos" flags="accountInherited,domainAdminModifiable" since="5.0.0">
  <defaultCOSValue>30s</defaultCOSValue>
  <desc>time to wait before auto saving a draft</desc>
</attr>

<attr id="562" name="zimbraVirtualIPAddress" type="string" max="256" cardinality="multi" optionalIn="domain" since="5.0.0">
  <desc>An virtual IP address for this domain, used to determine domain based on an IP address</desc>
</attr>

<attr id="563" name="zimbraSSLCertificate" type="astring" cardinality="single" optionalIn="globalConfig,server,domain" flags="serverInherited,domainInherited" since="5.0.0">
  <desc>SSL certificate</desc>
</attr>

<attr id="564" name="zimbraSSLPrivateKey" type="astring" cardinality="single" optionalIn="globalConfig,server,domain" flags="serverInherited,domainInherited" since="5.0.0">
  <desc>SSL private key</desc>
</attr>

<attr id="565" name="zimbraMailDiskStreamingThreshold" type="integer" cardinality="single" optionalIn="globalConfig,server" flags="serverInherited" callback="ServerConfig" since="5.0.0">
  <globalConfigValue>1048576</globalConfigValue>
  <desc>Incoming messages larger than this number of bytes are streamed to disk during LMTP delivery, instead of being read into memory.  This limits memory consumption at the expense of higher disk utilization.</desc>
</attr>

<attr id="566" name="zimbraFeatureMailPriorityEnabled" type="boolean" cardinality="single" optionalIn="account,cos" flags="accountInfo,accountInherited" since="5.0.0">
  <defaultCOSValue>TRUE</defaultCOSValue>
  <desc>mail priority feature</desc>
</attr>

<attr id="567" name="zimbraIMBindAddress" type="string" max="128" cardinality="multi" optionalIn="server" requiresRestart="mailbox" since="5.0.0">
  <desc>interface address(es) on which IM server should listen; if empty, binds to all interfaces</desc>
</attr>

<attr id="568" name="zimbraFeatureImapDataSourceEnabled" type="boolean" cardinality="single" optionalIn="account,cos" flags="accountInfo,accountInherited" since="5.0.0">
  <defaultCOSValue>TRUE</defaultCOSValue>
  <desc>whether user is allowed to retrieve mail from an external IMAP data source</desc>
</attr>

<attr id="569" name="zimbraReverseProxyAuthWaitInterval" type="duration" cardinality="single" optionalIn="globalConfig" requiresRestart="nginxproxy" since="5.0.0">
  <globalConfigValue>10s</globalConfigValue>
  <desc>wait duration before nginx sending back the NO response for failed imap/pop3 reverse proxy lookups</desc>
</attr>

<attr id="570" name="zimbraPrefIMSoundsEnabled" type="boolean" cardinality="single" optionalIn="account,cos" flags="accountInherited,domainAdminModifiable" since="5.0.0">
  <defaultCOSValue>TRUE</defaultCOSValue>
  <desc>whether sounds is enabled in IM</desc>
</attr>

<attr id="571" name="zimbraIMAvailableInteropGateways" type="string" cardinality="multi" optionalIn="account,cos" flags="accountInfo,accountInherited,domainAdminModifiable" since="5.0.0">
  <desc>available IM interop gateways</desc>
</attr>

<attr id="572" name="zimbraReverseProxyUserNameAttribute" type="string" cardinality="single" optionalIn="globalConfig" since="5.0.0">
  <desc>LDAP attribute that contains user name for the principal</desc>
</attr>

<attr id="573" name="zimbraPrefCalendarReminderDuration1" type="string" cardinality="single" optionalIn="account,cos" flags="accountInherited,domainAdminModifiable" since="5.0.0" deprecatedSince="6.0.0_BETA1">
  <defaultCOSValue>-PT15M</defaultCOSValue>
  <desc>When to send the first reminder for an event.</desc>
  <deprecateDesc>was added for Yahoo calendar, no longer used</deprecateDesc>
</attr>

<attr id="574" name="zimbraPrefCalendarReminderDuration2" type="string" cardinality="single" optionalIn="account,cos" flags="accountInherited,domainAdminModifiable" since="5.0.0" deprecatedSince="6.0.0_BETA1">
  <desc>When to send the second reminder for an event.</desc>
  <deprecateDesc>was added for Yahoo calendar, no longer used</deprecateDesc>
</attr>

<attr id="575" name="zimbraPrefCalendarReminderEmail" type="email" max="256" cardinality="single" optionalIn="account" flags="domainAdminModifiable" since="7.0.0">
  <desc>RFC822 email address for receiving reminders for appointments and tasks</desc>
</attr>

<attr id="576" name="zimbraPrefCalendarReminderSendEmail" type="boolean" cardinality="single" optionalIn="account,cos" flags="accountInherited,domainAdminModifiable" since="5.0.0" deprecatedSince="6.0.0_BETA1">
  <defaultCOSValue>TRUE</defaultCOSValue>
  <desc>whether or not email reminders for appointments and tasks are enabled</desc>
   <deprecateDesc>was added for Yahoo calendar, no longer used</deprecateDesc>
</attr>

<attr id="577" name="zimbraPrefCalendarReminderMobile" type="boolean" cardinality="single" optionalIn="account,cos" flags="accountInherited,domainAdminModifiable" since="5.0.0" deprecatedSince="6.0.0_BETA1">
  <defaultCOSValue>FALSE</defaultCOSValue>  
  <desc>The mobile device (phone) the reminder goes to.</desc>
  <deprecateDesc>was added for Yahoo calendar, no longer used</deprecateDesc>
</attr>

<attr id="578" name="zimbraPrefCalendarReminderYMessenger" type="boolean" cardinality="single" optionalIn="account,cos" flags="accountInherited,domainAdminModifiable" since="5.0.0" deprecatedSince="6.0.0_BETA1">
  <defaultCOSValue>FALSE</defaultCOSValue>
  <desc>Send a reminder via YIM</desc>
  <deprecateDesc>was added for Yahoo calendar, no longer used</deprecateDesc>
</attr>

<attr id="579" name="zimbraJunkMessagesIndexingEnabled" type="boolean" cardinality="single" optionalIn="account,cos" flags="accountInherited,domainAdminModifiable" since="5.0.0">
  <defaultCOSValue>TRUE</defaultCOSValue>
  <desc>Whether to index junk messages</desc>
</attr>

<attr id="580" name="zimbraMemcachedBindPort" type="port" cardinality="single" optionalIn="globalConfig,server" flags="serverInherited" callback="CheckPortConflict" requiresRestart="memcached" since="5.0.0">
  <globalConfigValue>11211</globalConfigValue>
  <desc>port number on which memcached server should listen</desc>
</attr>

<attr id="581" name="zimbraMemcachedBindAddress" type="string" max="128" cardinality="multi" optionalIn="server"  requiresRestart="memcached" since="5.0.0">
  <desc>interface address(es) on which memcached server</desc>
</attr>

<attr id="582" name="zimbraAttachmentsIndexedTextLimit" type="integer" cardinality="single" min="0" optionalIn="globalConfig,server" flags="serverInherited" since="5.0.0">
  <globalConfigValue>1048576</globalConfigValue>
  <desc>Maximum number of characters that will be indexed for a given MIME part.</desc>
</attr>

<attr id="583" name="zimbraGalLdapPageSize" type="integer" max="1000" cardinality="single" optionalIn="globalConfig,domain" flags="domainInherited" since="5.0.1">
  <globalConfigValue>1000</globalConfigValue>
  <desc>LDAP page size for paged search control while accessing LDAP server for GAL.  
        This applies to both Zimbra and external LDAP servers.
        A value of 0 means paging is not enabled. 
  </desc>
</attr>

<attr id="584" name="zimbraFeatureComposeInNewWindowEnabled" type="boolean" cardinality="single" optionalIn="account,cos" flags="accountInfo,accountInherited" since="5.0.1">
  <defaultCOSValue>TRUE</defaultCOSValue>
  <desc>whether or not compose messages in a new windows is allowed</desc>
</attr>

<attr id="585" name="zimbraFeatureOpenMailInNewWindowEnabled" type="boolean" cardinality="single" optionalIn="account,cos" flags="accountInfo,accountInherited" since="5.0.1">
  <defaultCOSValue>TRUE</defaultCOSValue>
  <desc>whether or not open a new msg/conv in a new windows is allowed</desc>
</attr>

<attr id="586" name="zimbraPasswordChangeListener" type="string" max="256" cardinality="single" optionalIn="globalConfig,domain" flags="domainInherited" since="5.0.1">
  <desc>registered change password listener name</desc>
</attr>

<attr id="587" name="zimbraReverseProxySendPop3Xoip" type="boolean" cardinality="single" optionalIn="globalConfig" requiresRestart="nginxproxy" since="5.0.1">
  <globalConfigValue>TRUE</globalConfigValue>
  <desc>whether nginx should send XOIP command for pop3</desc>
</attr>

<attr id="588" name="zimbraReverseProxySendImapId" type="boolean" cardinality="single" optionalIn="globalConfig" requiresRestart="nginxproxy" since="5.0.1">
  <globalConfigValue>TRUE</globalConfigValue>
  <desc>whether nginx should send ID command for imap</desc>
</attr>

<attr id="589" name="zimbraGalSyncLdapURL"  type="string" max="256" cardinality="multi" optionalIn="domain,galDataSource" since="5.0.2">
  <desc>LDAP URL for external GAL sync, if not set fallback to zimbraGalLdapURL</desc>
</attr>

<attr id="590" name="zimbraGalSyncLdapSearchBase"  type="string" max="256" cardinality="single" optionalIn="domain,galDataSource" since="5.0.2">
  <desc>LDAP search base for external GAL sync queries, if not set fallback to zimbraGalLdapSearchBase</desc>
</attr>

<attr id="591" name="zimbraGalSyncLdapFilter" type="string" max="4096" cardinality="single" optionalIn="domain,galDataSource" since="5.0.2">
  <desc>LDAP search filter for external GAL sync queries, if not set fallback to zimbraGalLdapFilter</desc>
</attr>

<attr id="592" name="zimbraGalSyncLdapAuthMech" type="enum" value="none,simple,kerberos5" cardinality="single" optionalIn="domain,galDataSource" since="5.0.2">
  <desc>external LDAP GAL authentication mechanism for GAL sync
        none: anonymous binding
        simple: zimbraGalLdapBindDn and zimbraGalLdapBindPassword has to be set
        kerberos5: zimbraGalLdapKerberos5Principal and zimbraGalLdapKerberos5Keytab has to be set
        
        if not set fallback to zimbraGalLdapAuthMech
  </desc>
</attr>

<attr id="593" name="zimbraGalSyncLdapBindDn" type="string" max="256" cardinality="single" optionalIn="domain,galDataSource" since="5.0.2">
  <desc>LDAP bind dn for external GAL sync queries, if not set fallback to zimbraGalLdapBindDn</desc>
</attr>

<attr id="594" name="zimbraGalSyncLdapBindPassword" type="string" max="256" cardinality="single" optionalIn="domain,galDataSource" since="5.0.2">
  <desc>LDAP bind password for external GAL sync queries, if not set fallback to zimbraGalLdapBindPassword</desc>
</attr>

<attr id="595" name="zimbraGalSyncLdapKerberos5Principal" type="string" max="256" cardinality="single" optionalIn="domain,galDataSource" since="5.0.2">
  <desc>kerberos5 principal for external GAL sync queries, if not set fallback to zimbraGalLdapKerberos5Principal</desc>
</attr>

<attr id="596" name="zimbraGalSyncLdapKerberos5Keytab" type="string" max="256" cardinality="single" optionalIn="domain,galDataSource" since="5.0.2">
  <desc>kerberos5 keytab file path for external GAL sync queries, if not set fallback to zimbraGalLdapKerberos5Keytab</desc>
</attr>

<attr id="597" name="zimbraGalSyncLdapPageSize" type="integer" max="1000" cardinality="single" optionalIn="globalConfig,domain,galDataSource" flags="domainInherited" since="5.0.2">
  <globalConfigValue>1000</globalConfigValue>
  <desc>LDAP page size for paged search control while accessing LDAP server for GAL sync.  
        This applies to both Zimbra and external LDAP servers.
        A value of 0 means paging is not enabled. 
        If not set fallback to zimbraGalLdapPageSize
  </desc>
</attr>

<attr id="598" name="zimbraGalSyncInternalSearchBase"  type="string" max="256" cardinality="single" optionalIn="globalConfig,domain" flags="domainInherited" since="5.0.2">
  <desc>LDAP search base for internal GAL sync (special values: "ROOT" for top, "DOMAIN" for domain only, "SUBDOMAINS" for domain and subdomains)
        If not set fallback to zimbraGalInternalSearchBase
  </desc>
</attr>

<attr id="599" name="zimbraGalTokenizeAutoCompleteKey" type="enum" value="and,or" cardinality="single" optionalIn="globalConfig,domain" flags="domainInherited" since="5.0.2">
  <globalConfigValue>and</globalConfigValue>
  <desc>whether to tokenize key and AND or OR the tokenized queries for GAL auto complete, if not set, key is not tokenized</desc>
</attr>

<attr id="600" name="zimbraGalTokenizeSearchKey" type="enum" value="and,or" cardinality="single" optionalIn="globalConfig,domain" flags="domainInherited" since="5.0.2">
  <globalConfigValue>and</globalConfigValue>
  <desc>whether to tokenize key and AND or OR the tokenized queries for GAL search, if not set, key is not tokenized</desc>
</attr>

<attr id="601" name="zimbraIsCustomerCareAccount" type="boolean" cardinality="single" optionalIn="account" flags="accountInfo" since="5.0.2">
  <desc>set to true for customer care accounts</desc>
</attr>

<attr id="602" name="zimbraFeatureWebSearchEnabled" type="boolean" cardinality="single" optionalIn="account,cos" flags="accountInfo,accountInherited" since="5.0.2" deprecatedSince="6.0.0_GA">
  <defaultCOSValue>TRUE</defaultCOSValue>
  <desc>whether web search feature is enabled</desc>
  <deprecateDesc>deprecated per bug 40170</deprecateDesc>
</attr>

<attr id="603" name="zimbraPrefLabel" type="string" max="256" cardinality="single" optionalIn="account" flags="domainAdminModifiable" since="5.0.2">
  <desc>optional account descriptive label</desc>
</attr>

<attr id="604" name="zimbraSpamApplyUserFilters" type="boolean" cardinality="single" optionalIn="account,cos" flags="accountInherited,domainAdminModifiable" since="5.0.2">
  <defaultCOSValue>FALSE</defaultCOSValue>
  <desc>If TRUE, spam messages will be affected by user mail filters instead of
        being automatically filed into the Junk folder.  This attribute is deprecated
        and will be removed in a future release.  See bug 23886 for details.</desc>
</attr>

<attr id="605" name="zimbraCustomerCareTier" type="integer" max="3" cardinality="single" optionalIn="account" flags="accountInfo" order="integerOrderingMatch" since="5.0.3">
  <desc>set to 1 or 3 to specify customer care account tier level</desc>
</attr>

<attr id="606" name="zimbraZimletTarget" type="cstring" max="1024" cardinality="multi" optionalIn="zimletEntry" since="5.0.3">
  <desc>Zimlet target apps</desc>
</attr>

<attr id="607" name="zimbraFreebusyExchangeURL" type="string" max="256" cardinality="single" optionalIn="globalConfig,domain,cos,account" flags="domainInherited,accountInherited" since="5.0.3">
  <desc>URL to Exchange server for free/busy lookup and propagation</desc>
</attr>

<attr id="608" name="zimbraFreebusyExchangeAuthUsername" type="string" max="256" cardinality="single" optionalIn="globalConfig,domain,cos,account" flags="domainInherited,accountInherited" since="5.0.3">
  <desc>Exchange username for free/busy lookup and propagation</desc>
</attr>

<attr id="609" name="zimbraFreebusyExchangeAuthPassword" type="string" max="256" cardinality="single" optionalIn="globalConfig,domain,cos,account" flags="domainInherited,accountInherited" since="5.0.3">
  <desc>Exchange user password for free/busy lookup and propagation</desc>
</attr>

<attr id="610" name="zimbraFreebusyExchangeUserOrg" type="string" max="256" cardinality="single" optionalIn="globalConfig,domain,cos,account" flags="domainInherited,accountInherited" since="5.0.3">
  <desc>O and OU used in legacyExchangeDN attribute</desc>
</attr>

<attr id="611" name="zimbraFreebusyExchangeAuthScheme" type="enum" value="basic,form" cardinality="single" optionalIn="globalConfig,domain,cos,account" flags="domainInherited,accountInherited" since="5.0.3">
  <desc>auth scheme to use</desc>
</attr>

<attr id="612" name="zimbraMtaAntiSpamLockMethod" type="astring" max="64" cardinality="single" optionalIn="globalConfig,server" flags="serverInherited" requiresRestart="mta" since="5.0.3">
  <globalConfigValue>flock</globalConfigValue>
  <desc>mta anti spam lock method.</desc>
</attr>

<attr id="613" name="zimbraMailReferMode" type="enum" value="always,wronghost,reverse-proxied" cardinality="single" optionalIn="globalConfig,server" flags="serverInherited" since="5.0.3">
  <globalConfigValue>wronghost</globalConfigValue>
  <desc>whether to send back a refer tag in an auth response to force a client redirect.
        always           - always send refer
        wronghost        - send refer if only if the account being authenticated does not live on this mail host
        reverse-proxied  - reverse proxy is in place and should never send refer
  </desc>
</attr>

<attr id="614" name="zimbraInterceptAddress" type="string" cardinality="multi" optionalIn="account,cos" flags="accountInherited,domainAdminModifiable" since="5.0.3">
  <desc>The address to which legal intercept messages will be sent.</desc>
</attr>

<attr id="615" name="zimbraInterceptSendHeadersOnly" type="boolean" cardinality="single" optionalIn="account,cos" flags="accountInherited,domainAdminModifiable" since="5.0.3">
  <defaultCOSValue>FALSE</defaultCOSValue>
  <desc>Specifies whether legal intercept messages should contain the entire original
        message or just the headers.</desc>
</attr>

<attr id="616" name="zimbraInterceptFrom" type="string" cardinality="single" optionalIn="account,cos" flags="accountInherited,domainAdminModifiable" since="5.0.3">
  <defaultCOSValue>Postmaster &lt;postmaster@${ACCOUNT_DOMAIN}&gt;</defaultCOSValue>
  <desc>Template used to construct the sender of a legal intercept message.</desc>
</attr>

<attr id="617" name="zimbraInterceptSubject" type="string" cardinality="single" optionalIn="account,cos" flags="accountInherited,domainAdminModifiable" since="5.0.3">
  <defaultCOSValue>Intercepted message for ${ACCOUNT_ADDRESS}: ${MESSAGE_SUBJECT}</defaultCOSValue>
  <desc>Template used to construct the subject of a legal intercept message.</desc>
</attr>

<attr id="618" name="zimbraInterceptBody" type="string" cardinality="single" optionalIn="account,cos" flags="accountInherited,domainAdminModifiable" since="5.0.3">
  <defaultCOSValue>Intercepted message for ${ACCOUNT_ADDRESS}.${NEWLINE}Operation=${OPERATION}, folder=${FOLDER_NAME}, folder ID=${FOLDER_ID}.</defaultCOSValue>
  <desc>Template used to construct the body of a legal intercept message.</desc>
</attr>

<attr id="619" name="zimbraBatchedIndexingSize" type="integer" min="0" cardinality="single" optionalIn="account,cos" flags="accountInherited,domainAdminModifiable" since="5.0.3">
  <defaultCOSValue>20</defaultCOSValue>
  <defaultCOSValueUpgrade>20</defaultCOSValueUpgrade>
  <desc>Batch size to use when indexing data</desc>
</attr>

<attr id="620" name="zimbraFreebusyExchangeCachedIntervalStart" type="duration" cardinality="single" optionalIn="globalConfig,domain,cos,account" flags="domainInherited,accountInherited" since="5.0.3">
  <globalConfigValue>7d</globalConfigValue>
  <desc>The value of duration is used to indicate the start date (in the past relative to today) of the f/b interval pushed to Exchange server.</desc>
</attr>

<attr id="621" name="zimbraFreebusyExchangeCachedInterval" type="duration" cardinality="single" optionalIn="globalConfig,domain,cos,account" flags="domainInherited,accountInherited" since="5.0.3">
  <globalConfigValue>60d</globalConfigValue>
  <desc>The duration of f/b block pushed to Exchange server.</desc>
</attr>

<attr id="622" name="zimbraReverseProxyIPLoginLimit" type="integer" min="0" cardinality="single" optionalIn="globalConfig" since="5.0.3">
  <globalConfigValue>0</globalConfigValue>
  <desc>Sets the upper limit on logins from a remote IP via POP or
    IMAP to this proxy server after which login is rejected with an
    appropriate protocol specific bye response. This counter is
    cumulative for all users that appear to the proxy to be logging in
    from the same IP address.  If multiple users appear to the proxy
    to be logging in from the same IP address (usual with NATing),
    then each of the different users login will contribute to
    increasing the hit counter for that IP address, and when the
    counter eventually exceeds the limit, then the connections
    from that IP address will be throttled.  Therefore, all users from
    the same IP will contribute to (and be affected by) this counter.
    Logins using all protocols (POP3/POP3S/IMAP/IMAPS) will affect
    this counter (the counter is aggregate for all protocols, *not*
    separate).  If this value is set to 0, then no limiting will take
    place for any IP.</desc>
</attr>

<attr id="623" name="zimbraReverseProxyIPLoginLimitTime" type="integer" min="0" cardinality="single" optionalIn="globalConfig" since="5.0.3">
  <globalConfigValue>3600</globalConfigValue>
  <desc>Sets the time-to-live for the hit counter for IP based login
    throttling.  If time is set to 3600 and limit is set to 1000, then
    it means that NGINX should not allow more than 1000 users to log
    in via the proxy from the same IP, within the time interval of an
    hour.  The semantics for such a configuration would then be:
    allow maximum 1000 users per hour from any given IP address.
  </desc>
</attr>

<attr id="624" name="zimbraReverseProxyUserLoginLimit" type="integer" min="0" cardinality="single" optionalIn="globalConfig" requiresRestart="nginxproxy" since="5.0.3">
  <globalConfigValue>0</globalConfigValue>
  <desc>Limit how many times a user can login via the proxy.  Setting
    limit to 100 and time to 3600 means: allow maximum 100 logins per
    hour for any user.  As with the ip counterparts, the user hit
    counter and timeout are cumulative for all protocols.  Also, for a
    given users login, both counters are checked in succession, with
    the IP counter being checked first.  A login may be rejected
    (throttled) because the IP is over-usage, or because the login
    name itself is over-usage. A value of 0 indicates that no
    throttling will take place for any user.
  </desc>
</attr>

<attr id="625" name="zimbraReverseProxyUserLoginLimitTime" type="integer" min="0" cardinality="single" optionalIn="globalConfig" requiresRestart="nginxproxy" since="5.0.3">
  <globalConfigValue>3600</globalConfigValue>
  <desc>
    Sets the time-to-live for the hit counter for per user login
    throttling.
  </desc>
</attr>

<attr id="626" name="zimbraMailProxyPort" type="port" cardinality="single" optionalIn="globalConfig,server" flags="serverInherited" callback="CheckPortConflict" requiresRestart="nginxproxy" since="5.0.3">
  <globalConfigValue>0</globalConfigValue>
  <desc>HTTP proxy port</desc>
</attr>

<attr id="627" name="zimbraMailSSLProxyPort" type="port" cardinality="single" optionalIn="globalConfig,server" flags="serverInherited" callback="CheckPortConflict" requiresRestart="nginxproxy" since="5.0.3">
  <globalConfigValue>0</globalConfigValue>
  <desc>SSL port HTTP proxy</desc>
</attr>

<attr id="628" name="zimbraReverseProxyHttpEnabled" type="boolean" cardinality="single" optionalIn="globalConfig,server" flags="serverInherited" requiresRestart="nginxproxy" since="5.0.3">
  <globalConfigValue>FALSE</globalConfigValue>
  <desc>Whether to enable HTTP proxy</desc>
</attr>

<attr id="629" name="zimbraReverseProxyMailEnabled" type="boolean" cardinality="single" optionalIn="globalConfig,server" flags="serverInherited" requiresRestart="nginxproxy" since="5.0.3">
  <globalConfigValue>TRUE</globalConfigValue>
  <desc>Whether to enable IMAP/POP proxy</desc>
</attr>

<attr id="630" name="zimbraLmtpServerEnabled" type="boolean" cardinality="single" optionalIn="globalConfig,server" flags="serverInherited" requiresRestart="mailbox" since="5.0.4">
  <globalConfigValue>TRUE</globalConfigValue>
  <desc>whether LMTP server is enabled for a given server</desc>
</attr>

<attr id="631" name="zimbraFeatureNewAddrBookEnabled" type="boolean" cardinality="single" optionalIn="account,cos" flags="accountInfo,accountInherited" since="5.0.4">
  <defaultCOSValue>TRUE</defaultCOSValue>
  <desc>Whether user can create address books</desc>
</attr>

<attr id="632" name="zimbraReverseProxyHttpPortAttribute" type="string" cardinality="single" optionalIn="globalConfig" since="5.0.5">
  <globalConfigValue>zimbraMailPort</globalConfigValue>
  <desc>attribute that contains http bind port</desc>
</attr>

<attr id="633" name="zimbraPrefTagTreeOpen" type="boolean" cardinality="single" optionalIn="account,cos" flags="accountInherited,domainAdminModifiable" since="5.0.5">
  <defaultCOSValue>TRUE</defaultCOSValue>
  <desc>whether or not tag tree is expanded</desc>
</attr>

<attr id="634" name="zimbraPrefSearchTreeOpen" type="boolean" cardinality="single" optionalIn="account,cos" flags="accountInherited,domainAdminModifiable" since="5.0.5">
  <defaultCOSValue>TRUE</defaultCOSValue>
  <desc>whether or not search tree is expanded</desc>
</attr>

<attr id="635" name="zimbraPrefGalSearchEnabled" type="boolean" cardinality="single" optionalIn="account,cos" flags="accountInherited,domainAdminModifiable" since="5.0.5">
  <defaultCOSValue>TRUE</defaultCOSValue>
  <desc>whether end-user wants search from GAL. Feature must also be enabled</desc>
</attr>

<attr id="636" name="zimbraSmtpSendAddMailer" type="boolean" cardinality="single" optionalIn="globalConfig" since="5.0.5">
  <globalConfigValue>TRUE</globalConfigValue>
  <desc>Whether X-Mailer will be added to messages sent by Zimbra</desc>
</attr>

<attr id="637" name="zimbraPrefFolderTreeOpen" type="boolean" cardinality="single" optionalIn="account,cos" flags="accountInherited,domainAdminModifiable" since="5.0.5">
  <defaultCOSValue>TRUE</defaultCOSValue>
  <desc>whether or not folder tree is expanded</desc>
</attr>

<attr id="638" name="zimbraPrefZimletTreeOpen" type="boolean" cardinality="single" optionalIn="account,cos" flags="accountInherited,domainAdminModifiable" since="5.0.5">
  <defaultCOSValue>FALSE</defaultCOSValue>
  <desc>whether or not zimlet tree is expanded</desc>
</attr>

<attr id="639" name="zimbraSSLExcludeCipherSuites" type="string" cardinality="multi" optionalIn="globalConfig" requiresRestart="mailbox" since="5.0.5">
  <globalConfigValue>SSL_RSA_WITH_DES_CBC_SHA</globalConfigValue>
  <globalConfigValue>SSL_DHE_RSA_WITH_DES_CBC_SHA</globalConfigValue>
  <globalConfigValue>SSL_DHE_DSS_WITH_DES_CBC_SHA</globalConfigValue> 
  <globalConfigValue>SSL_RSA_EXPORT_WITH_RC4_40_MD5</globalConfigValue> 
  <globalConfigValue>SSL_RSA_EXPORT_WITH_DES40_CBC_SHA</globalConfigValue> 
  <globalConfigValue>SSL_DHE_RSA_EXPORT_WITH_DES40_CBC_SHA</globalConfigValue> 
  <globalConfigValue>SSL_DHE_DSS_EXPORT_WITH_DES40_CBC_SHA</globalConfigValue>
  <desc>excluded cipher suites</desc>
</attr>

<attr id="640" name="zimbraReverseProxySSLCiphers" type="string" cardinality="single" optionalIn="globalConfig" requiresRestart="nginxproxy" since="5.0.5">
  <globalConfigValue>!SSLv2:!MD5:HIGH</globalConfigValue>
  <desc>permitted ciphers for reverse proxy. Ciphers are in the formats supported by OpenSSL 
        e.g. ALL:!ADH:!EXPORT56:RC4+RSA:+HIGH:+MEDIUM:+LOW:+SSLv2:+EXP;
        if not set, default ciphers permitted by nginx will apply
  </desc>
</attr>

<attr id="641" name="zimbraReverseProxyImapStartTlsMode" type="enum" value="on,off,only" cardinality="single" optionalIn="globalConfig,server" flags="serverInherited" requiresRestart="nginxproxy" since="5.0.5">
  <globalConfigValue>only</globalConfigValue>
  <desc>on   - on the plain POP/IMAP port, starttls is allowed
        off  - no starttls is offered on plain port
        only - you have to use starttls before clear text login 
  </desc>
</attr>

<attr id="642" name="zimbraReverseProxyPop3StartTlsMode" type="enum" value="on,off,only" cardinality="single" optionalIn="globalConfig,server" flags="serverInherited" requiresRestart="nginxproxy" since="5.0.5">
  <globalConfigValue>only</globalConfigValue>
  <desc>on   - on the plain POP/IMAP port, starttls is allowed
        off  - no starttls is offered on plain port
        only - you have to use starttls before clear text login 
  </desc>
</attr>

<attr id="643" name="zimbraReverseProxyImapSaslGssapiEnabled" type="boolean" cardinality="single" optionalIn="globalConfig,server" flags="serverInherited" requiresRestart="nginxproxy" since="5.0.5">
  <globalConfigValue>FALSE</globalConfigValue>
  <desc>whether IMAP SASL GSSAPI is enabled for reverse proxy</desc>
</attr>

<attr id="644" name="zimbraReverseProxyPop3SaslGssapiEnabled" type="boolean" cardinality="single" optionalIn="globalConfig,server" flags="serverInherited" requiresRestart="nginxproxy" since="5.0.5">
  <globalConfigValue>FALSE</globalConfigValue>
  <desc>whether POP3 SASL GSSAPI is enabled for reverse proxy</desc>
</attr>

<attr id="645" name="zimbraPrefIMCustomStatusMessage" type="string" cardinality="multi" optionalIn="account" flags="domainAdminModifiable" since="5.0.6">
  <desc>Custom IM status messages</desc>
</attr>

<attr id="646" name="zimbraNotebookSanitizeHtml" type="boolean" cardinality="single" optionalIn="account,cos" flags="accountInherited" since="5.0.6">
  <defaultCOSValue>TRUE</defaultCOSValue>
  <desc>whether to strip off potentially harming HTML tags in Wiki and HTML Documents.</desc>
</attr>

<attr id="647" name="zimbraSkinForegroundColor" type="string" max="256" cardinality="single" optionalIn="globalConfig,domain" flags="domainInherited,domainInfo,domainAdminModifiable" since="5.0.6">
  <desc>foreground color for chameleon skin for the domain</desc>
</attr>

<attr id="648" name="zimbraSkinBackgroundColor" type="string" max="256" cardinality="single" optionalIn="globalConfig,domain" flags="domainInherited,domainInfo,domainAdminModifiable" since="5.0.6">
  <desc>background color for chameleon skin for the domain</desc>
</attr>

<attr id="649" name="zimbraSkinLogoURL" type="string" max="256" cardinality="single" optionalIn="globalConfig,domain" flags="domainInherited,domainInfo,domainAdminModifiable" since="5.0.6">
  <desc>Logo URL for chameleon skin for the domain</desc>
</attr>

<attr id="650" name="zimbraPrefMarkMsgRead" type="integer" cardinality="single" min="-1" optionalIn="account,cos" flags="accountInherited,domainAdminModifiable" since="5.0.6">
  <defaultCOSValue>0</defaultCOSValue>
  <desc>whether and mark a message as read
          -1: Do not mark read
           0: Mark read
        1..n: Mark read after this many seconds
  </desc>
</attr>

<attr id="651" name="zimbraCalendarCalDavAlternateCalendarHomeSet" type="string" cardinality="multi" optionalIn="globalConfig" since="5.0.6">
  <desc>alternate location for calendar and task folders</desc>
</attr>

<attr id="652" name="zimbraCalendarCalDavDisableScheduling" type="boolean" cardinality="single" optionalIn="globalConfig" since="5.0.6">
  <globalConfigValue>FALSE</globalConfigValue>
  <desc>set true to turn off handling scheduling message for CalDAV</desc>
</attr>

<attr id="653" name="zimbraPrefPop3DownloadSince" type="gentime" cardinality="single" optionalIn="account,cos" flags="accountInherited,domainAdminModifiable" since="5.0.6">
  <desc>download pop3 messages since</desc>
</attr>

<attr id="654" name="zimbraAuthLdapStartTlsEnabled" type="boolean" cardinality="single" optionalIn="domain" since="5.0.6">
  <desc>whether to use startTLS for external LDAP auth</desc>
</attr>

<attr id="655" name="zimbraGalLdapStartTlsEnabled" type="boolean" cardinality="single" optionalIn="domain" since="5.0.6">
  <desc>whether to use startTLS for external GAL.
        startTLS will be used for external GAL access only if this attribute is true and zimbraGalLdapURL(or zimbraGalSyncLdapURL for sync) does not contain a ldaps URL.
  </desc>
</attr>

<attr id="656" name="zimbraGalSyncLdapStartTlsEnabled"  type="boolean" cardinality="single" optionalIn="domain,galDataSource" since="5.0.6">
  <desc>whether to use startTLS for external GAL sync, if not set fallback to zimbraGalLdapStartTlsEnabled</desc>
</attr>

<attr id="657" name="zimbraLmtpPermanentFailureWhenOverQuota" type="boolean" cardinality="single" optionalIn="globalConfig,server" flags="serverInherited" since="5.0.6">
  <globalConfigValue>FALSE</globalConfigValue>
  <desc>If true, a permanent failure (552) is returned when the user is over quota.  If false, a temporary failure (452) is returned.</desc>
</attr>

<attr id="658" name="zimbraYahooId" type="string" max="256" cardinality="single" optionalIn="account" since="5.0.6">
  <desc>Yahoo ID</desc>
</attr>

<attr id="659" name="zimbraACE" type="string" cardinality="multi" optionalIn="account,distributionList,cos,domain,globalConfig,server,zimletEntry,xmppComponent,aclTarget" since="5.0.7">
  <desc>Zimbra access control list</desc>
</attr>

<attr id="660" name="zimbraCalendarRecurrenceMaxInstances" type="integer" min="0" cardinality="single" optionalIn="globalConfig,server" flags="serverInherited" since="5.0.7">
  <globalConfigValue>0</globalConfigValue>
  <desc>Maximum number of instances expanded per recurrence rule; 0 means unlimited</desc>
</attr>

<attr id="661" name="zimbraCalendarRecurrenceDailyMaxDays" type="integer" min="0" cardinality="single" optionalIn="globalConfig,server" flags="serverInherited" since="5.0.7">
  <globalConfigValue>730</globalConfigValue>
  <desc>Maximum number of days a DAILY recurrence rule can span; 0 means unlimited</desc>
</attr>

<attr id="662" name="zimbraCalendarRecurrenceWeeklyMaxWeeks" type="integer" min="0" cardinality="single" optionalIn="globalConfig,server" flags="serverInherited" since="5.0.7">
  <globalConfigValue>520</globalConfigValue>
  <desc>Maximum number of weeks a WEEKLY recurrence rule can span; 0 means unlimited</desc>
</attr>

<attr id="663" name="zimbraCalendarRecurrenceMonthlyMaxMonths" type="integer" min="0" cardinality="single" optionalIn="globalConfig,server" flags="serverInherited" since="5.0.7">
  <globalConfigValue>360</globalConfigValue>
  <desc>Maximum number of months a MONTHLY recurrence rule can span; 0 means unlimited</desc>
</attr>

<attr id="664" name="zimbraCalendarRecurrenceYearlyMaxYears" type="integer" min="0" cardinality="single" optionalIn="globalConfig,server" flags="serverInherited" since="5.0.7">
  <globalConfigValue>100</globalConfigValue>
  <desc>Maximum number of years a YEARLY recurrence rule can span; 0 means unlimited</desc>
</attr>

<attr id="665" name="zimbraCalendarRecurrenceOtherFrequencyMaxYears" type="integer" min="0" cardinality="single" optionalIn="globalConfig,server" flags="serverInherited" since="5.0.7">
  <globalConfigValue>1</globalConfigValue>
  <desc>Maximum number of years a recurrence rule can span for frequencies other than DAILY/WEEKLY/MONTHLY/YEARLY; 0 means unlimited</desc>
</attr>

<attr id="666" name="zimbraPrefMailSoundsEnabled" type="boolean" cardinality="single" optionalIn="account,cos" flags="accountInherited,domainAdminModifiable" since="5.0.7">
  <defaultCOSValue>FALSE</defaultCOSValue>
  <desc>whether audible alert is enabled when a new email arrives</desc>
</attr>

<attr id="667" name="zimbraPrefCalendarReminderSoundsEnabled" type="boolean" cardinality="single" optionalIn="account,cos" flags="accountInherited,domainAdminModifiable" since="5.0.7">
  <defaultCOSValue>TRUE</defaultCOSValue>
  <desc>whether audible alert is enabled when appointment notification is played</desc>
</attr>

<attr id="668" name="zimbraSkinSecondaryColor" type="string" max="256" cardinality="single" optionalIn="globalConfig,domain" flags="domainInherited,domainInfo,domainAdminModifiable" since="5.0.7">
  <desc>secondary color for chameleon skin for the domain</desc>
</attr>

<attr id="669" name="zimbraSkinSelectionColor" type="string" max="256" cardinality="single" optionalIn="globalConfig,domain" flags="domainInherited,domainInfo,domainAdminModifiable" since="5.0.7">
  <desc>selection color for chameleon skin for the domain</desc>
</attr>

<attr id="670" name="zimbraSkinLogoLoginBanner" type="string" max="256" cardinality="single" optionalIn="globalConfig,domain" flags="domainInherited,domainInfo,domainAdminModifiable" since="5.0.7">
  <desc>logo login banner for chameleon skin for the domain</desc>
</attr>

<attr id="671" name="zimbraSkinLogoAppBanner" type="string" max="256" cardinality="single" optionalIn="globalConfig,domain" flags="domainInherited,domainInfo,domainAdminModifiable" since="5.0.7">
  <desc>logo app banner for chameleon skin for the domain</desc>
</attr>

<attr id="672" name="zimbraMtaSmtpdMilters" type="string" max="1024" cardinality="single" optionalIn="globalConfig,server" flags="serverInherited" requiresRestart="mta" since="5.0.7">
  <desc>value for postfix smtpd_milters</desc>
</attr>

<attr id="673" name="zimbraMtaNonSmtpdMilters" type="string" max="1024" cardinality="single" optionalIn="globalConfig,server" flags="serverInherited" requiresRestart="mta" since="5.0.7">
  <desc>value for postfix non_smtpd_milters</desc>
</attr>

<attr id="674" name="zimbraHelpAdminURL" type="string" max="256" cardinality="single" optionalIn="globalConfig,domain" flags="domainInherited,domainInfo,domainAdminModifiable" since="5.0.7">
  <desc>help URL for admin</desc>
</attr>

<attr id="675" name="zimbraHelpDelegatedURL" type="string" max="256" cardinality="single" optionalIn="globalConfig,domain" flags="domainInherited,domainInfo,domainAdminModifiable" since="5.0.7">
  <desc>help URL for delegated admin</desc>
</attr>

<attr id="676" name="zimbraHelpAdvancedURL" type="string" max="256" cardinality="single" optionalIn="globalConfig,domain" flags="domainInherited,domainInfo,domainAdminModifiable" since="5.0.7">
  <desc>help URL for advanced client</desc>
</attr>

<attr id="677" name="zimbraHelpStandardURL" type="string" max="256" cardinality="single" optionalIn="globalConfig,domain" flags="domainInherited,domainInfo,domainAdminModifiable" since="5.0.7">
  <desc>help URL for standard client</desc>
</attr>

<attr id="678" name="zimbraPrefAdvancedClientEnforceMinDisplay" type="boolean" cardinality="single" optionalIn="account,cos" flags="accountInherited,domainAdminModifiable" since="5.0.7">
  <defaultCOSValue>TRUE</defaultCOSValue>
  <desc>After login, whether the advanced client should enforce minimum display resolution</desc>
</attr>

<attr id="679" name="zimbraPrefIMFlashTitle" type="boolean" cardinality="single" optionalIn="account,cos" flags="accountInherited,domainAdminModifiable" since="5.0.7">
  <defaultCOSValue>TRUE</defaultCOSValue>
  <desc>Flash title bar when a new IM arrives</desc>
</attr>

<attr id="680" name="zimbraPrefMailFlashTitle" type="boolean" cardinality="single" optionalIn="account,cos" flags="accountInherited,domainAdminModifiable" since="5.0.7">
  <defaultCOSValue>FALSE</defaultCOSValue>
  <desc>Flash title bar when a new email arrives</desc>
</attr>

<attr id="681" name="zimbraPrefMailFlashIcon" type="boolean" cardinality="single" optionalIn="account,cos" flags="accountInherited,domainAdminModifiable" since="5.0.7">
  <defaultCOSValue>FALSE</defaultCOSValue>
  <desc>Flash icon when a new email arrives</desc>
</attr>

<attr id="682" name="zimbraPrefCalendarReminderFlashTitle" type="boolean" cardinality="single" optionalIn="account,cos" flags="accountInherited,domainAdminModifiable" since="5.0.7">
  <defaultCOSValue>TRUE</defaultCOSValue>
  <desc>Flash title when on appointment remimnder notification</desc>
</attr>

<attr id="683" name="zimbraDataSourceEnableTrace" type="boolean" cardinality="single" optionalIn="dataSource" flags="domainAdminModifiable" since="5.0.7">
  <desc>Whether to enable debug trace of this data source</desc>
</attr>

<attr id="684" name="zimbraAdminConsoleLogoutURL" type="string" max="256" cardinality="single" optionalIn="globalConfig,domain" flags="domainInherited,domainInfo,domainAdminModifiable" since="5.0.7">
  <desc>logout URL for admin console to send the user to upon explicit logging out</desc>
</attr>

<attr id="685" name="zimbraReverseProxyMailMode" type="enum" value="http,https,both,mixed,redirect" cardinality="single" optionalIn="globalConfig,server" flags="serverInherited" requiresRestart="nginxproxy" since="5.0.7">
  <desc>whether to run proxy in HTTP, HTTPS, both, mixed, or redirect mode.  See also related attributes zimbraMailProxyPort and zimbraMailSSLProxyPort</desc>
</attr>

<attr id="686" name="zimbraPrefCalendarAllowForwardedInvite" type="boolean" cardinality="single" optionalIn="account,cos" flags="accountInherited,domainAdminModifiable" since="6.0.0_BETA1">
  <defaultCOSValue>TRUE</defaultCOSValue>
  <desc>whether calendar invite part in a forwarded email is auto-added to calendar</desc>
</attr>

<attr id="688" name="zimbraPrefCalendarAllowPublishMethodInvite" type="boolean" cardinality="single" optionalIn="account,cos" flags="accountInherited,domainAdminModifiable" since="6.0.0_BETA1">
  <defaultCOSValue>FALSE</defaultCOSValue>
  <desc>whether calendar invite part with PUBLISH method is auto-added to calendar</desc>
</attr>

<attr id="689" name="zimbraPrefStandardClientAccessibilityMode" type="boolean" cardinality="single" optionalIn="account,cos" flags="accountInherited,domainAdminModifiable" since="6.0.0_BETA1">
  <defaultCOSValue>FALSE</defaultCOSValue>
  <desc>whether standard client should operate in accessibility Mode</desc>
</attr>

<attr id="690" name="zimbraCalendarCalDavDisableFreebusy" type="boolean" cardinality="single" optionalIn="globalConfig" since="5.0.9">
  <globalConfigValue>FALSE</globalConfigValue>
  <desc>set true to turn off handling free/busy lookup for CalDAV</desc>
</attr>

<attr id="691" name="zimbraLmtpExposeVersionOnBanner" type="boolean" cardinality="single" optionalIn="globalConfig,server" flags="serverInherited" requiresRestart="mailbox" since="5.0.9">
  <globalConfigValue>FALSE</globalConfigValue>
  <desc>Whether to expose version on LMTP banner</desc>
</attr>

<attr id="692" name="zimbraPop3ExposeVersionOnBanner" type="boolean" cardinality="single" optionalIn="globalConfig,server" flags="serverInherited" requiresRestart="mailbox" since="5.0.9">
  <globalConfigValue>FALSE</globalConfigValue>
  <desc>Whether to expose version on POP3 banner</desc>
</attr>

<attr id="693" name="zimbraImapExposeVersionOnBanner" type="boolean" cardinality="single" optionalIn="globalConfig,server" flags="serverInherited" requiresRestart="mailbox" since="5.0.9">
  <globalConfigValue>FALSE</globalConfigValue>
  <desc>Whether to expose version on IMAP banner</desc>
</attr>

<attr id="694" name="zimbraPrefListViewColumns" type="string" cardinality="single" optionalIn="account,cos" flags="accountInherited,domainAdminModifiable" since="5.0.9">
  <desc>list view columns in web client</desc>
</attr>

<attr id="695" name="zimbraXMPPServerDialbackKey" type="ostring" max="128" immutable="1" cardinality="multi" optionalIn="globalConfig" since="5.0.9">
  <desc>Shared Secret for XMPP Server Dialback Protocol</desc>
</attr>

<attr id="696" name="zimbraAdminConsoleLoginURL" type="string" max="256" cardinality="single" optionalIn="globalConfig,domain" flags="domainInherited,domainInfo,domainAdminModifiable" since="5.0.9">
  <desc>login URL for admin console to send the user to upon explicit logging in</desc>
</attr>

<attr id="697" name="zimbraReverseProxyAdminIPAddress" type="astring" max="256" cardinality="multi" optionalIn="globalConfig" since="5.0.9">
  <desc>Allowed reverse proxy IP addresses.  Lookup servlet will only generate authtokens if request was made from one of these IP addresses</desc>
</attr>

<attr id="698" name="zimbraPublicServiceProtocol" type="string" max="256" cardinality="single" optionalIn="domain,globalConfig" flags="domainInfo,domainInherited" since="5.0.9">
  <desc>Protocol to be used in public API such as REST or SOAP proxy.</desc>
</attr>

<attr id="699" name="zimbraPublicServicePort" type="port" cardinality="single" optionalIn="domain,globalConfig" flags="domainInfo,domainInherited" since="5.0.9">
  <desc>Port to be used in public API such as REST or SOAP proxy.</desc>
</attr>

<attr id="700" name="zimbraReverseProxyAdminPortAttribute" type="string" cardinality="single" optionalIn="globalConfig" since="5.0.9">
  <globalConfigValue>zimbraAdminPort</globalConfigValue>
  <desc>the attribute that identifies the zimbra admin bind port</desc>
</attr>

<attr id="701" name="zimbraWebClientAdminReference" type="string" max="256" cardinality="single" optionalIn="globalConfig,domain" flags="domainInherited,domainInfo,domainAdminModifiable" since="5.0.9">
  <desc>link for admin users in the web client</desc>
</attr>

<attr id="702" name="zimbraPrefCalendarAllowCancelEmailToSelf" type="boolean" cardinality="single" optionalIn="account,cos" flags="accountInherited,domainAdminModifiable" since="5.0.9">
  <defaultCOSValue>FALSE</defaultCOSValue>
  <desc>whether to allow a cancel email sent to organizer of appointment</desc>
</attr>

<attr id="703" name="zimbraReverseProxyDefaultRealm" type="string" cardinality="single" optionalIn="globalConfig,server" flags="serverInherited" requiresRestart="nginxproxy" since="5.0.9">
  <desc>The default realm that will be used by NGINX mail proxy, when the realm is not specified in GSSAPI Authentication</desc>
</attr>

<attr id="704" name="zimbraFeatureMailForwardingInFiltersEnabled" type="boolean" cardinality="single" optionalIn="account,cos" flags="accountInfo,accountInherited,domainAdminModifiable" since="5.0.10">
  <defaultCOSValue>TRUE</defaultCOSValue>
  <desc>enable end-user mail forwarding defined in mail filters features</desc>
</attr>

<attr id="705" name="zimbraPrefIMBuddyListSort" type="string" cardinality="single" optionalIn="account,cos" flags="accountInherited,domainAdminModifiable" since="5.0.10">
  <desc>IM buddy list sort order</desc>
</attr>

<attr id="706" name="zimbraPrefIMHideOfflineBuddies" type="boolean" cardinality="single" optionalIn="account,cos" flags="accountInherited,domainAdminModifiable" since="5.0.10">
  <defaultCOSValue>FALSE</defaultCOSValue>
  <desc>whether to hide IM offline buddies</desc>
</attr>

<attr id="707" name="zimbraPrefIMHideBlockedBuddies" type="boolean" cardinality="single" optionalIn="account,cos" flags="accountInherited,domainAdminModifiable" since="5.0.10">
  <defaultCOSValue>FALSE</defaultCOSValue>
  <desc>whether to hide IM blocked buddies</desc>
</attr>

<attr id="708" name="zimbraSoapExposeVersion" type="boolean" cardinality="single" optionalIn="globalConfig,server" flags="serverInherited" since="5.0.10">
  <globalConfigValue>FALSE</globalConfigValue>
  <desc>If TRUE, enables support for GetVersionInfo for account SOAP requests.  If FALSE, GetVersionInfoRequest returns a SOAP fault.</desc>
</attr>

<attr id="709" name="zimbraCalendarMaxRevisions" type="integer" min="0" cardinality="single" optionalIn="account,cos" flags="accountInherited,domainAdminModifiable" since="5.0.10">
  <defaultCOSValue>1</defaultCOSValue>
  <desc>maximum number of revisions to keep for calendar items (appointments and tasks). 0 means unlimited.</desc>
</attr>

<attr id="710" name="zimbraZimletDomainAvailableZimlets" type="string" max="256" cardinality="multi" optionalIn="domain,globalConfig" flags="domainInherited" callback="AvailableZimlets" since="5.0.10">
  <desc>
      List of Zimlets available to this domain.
      Zimlets available to accounts in the domain is the union of account/cos attribute zimbraZimletAvailableZimlets and this attribute. 
      See zimbraZimletAvailableZimlets for value format.
  </desc>
</attr>

<attr id="711" name="zimbraFeatureGalSyncEnabled" type="boolean" cardinality="single" optionalIn="account,cos" flags="accountInfo,accountInherited" since="5.0.10">
  <defaultCOSValue>TRUE</defaultCOSValue>
  <desc>whether GAL sync feature is enabled</desc>
</attr>

<attr id="712" name="zimbraReverseProxyPop3ExposeVersionOnBanner" type="boolean" cardinality="single" optionalIn="globalConfig,server" flags="serverInherited" requiresRestart="nginxproxy" since="5.0.10">
  <globalConfigValue>FALSE</globalConfigValue>
  <desc>Whether to expose version on Proxy POP3 banner</desc>
</attr>

<attr id="713" name="zimbraReverseProxyImapExposeVersionOnBanner" type="boolean" cardinality="single" optionalIn="globalConfig,server" flags="serverInherited" requiresRestart="nginxproxy" since="5.0.10">
  <globalConfigValue>FALSE</globalConfigValue>
  <desc>Whether to expose version on Proxy IMAP banner</desc>
</attr>

<attr id="714" name="zimbraDomainCOSMaxAccounts" type="string" max="256" cardinality="multi" optionalIn="domain" callback="DomainCOSMaxAccounts" since="5.0.10">
  <desc>maximum number of accounts allowed to be assigned to specified COSes in a domain.  Values are in the format of {zimraId-of-a-cos}:{max-accounts}</desc>
</attr>

<attr id="715" name="zimbraDomainFeatureMaxAccounts" type="string" max="256" cardinality="multi" optionalIn="domain" since="5.0.10">
  <desc>maximum number of accounts allowed to have specified features in a domain </desc>
</attr>

<attr id="716" name="zimbraDataSourceType" type="string" max="256" cardinality="single" optionalIn="dataSource" since="5.0.10" callback="DataSourceCallback">
  <desc>type of data source (pop3, imap, caldav, etc) </desc>
</attr>

<attr id="717" name="zimbraDataSourceImportClassName" type="string" max="256" cardinality="single" optionalIn="dataSource" since="5.0.10" callback="DataSourceCallback">
  <desc>DataImport class used by this data source object</desc>
</attr>

<attr id="718" name="zimbraDataSourceAttribute" type="string" max="256" cardinality="multi" optionalIn="dataSource" since="5.0.10" callback="DataSourceCallback">
  <desc>properties for data source</desc>
</attr>

<attr id="719" name="zimbraReverseProxyImapEnabledCapability" type="string" max="256" cardinality="multi" optionalIn="globalConfig,server" flags="serverInherited" requiresRestart="nginxproxy" since="5.0.10">
  <globalConfigValue>IMAP4rev1</globalConfigValue>
  <globalConfigValue>ACL</globalConfigValue>
  <globalConfigValue>BINARY</globalConfigValue>
  <globalConfigValue>CATENATE</globalConfigValue>
  <globalConfigValue>CHILDREN</globalConfigValue>
  <globalConfigValue>CONDSTORE</globalConfigValue>
  <globalConfigValue>ENABLE</globalConfigValue>
  <globalConfigValue>ESEARCH</globalConfigValue>
  <globalConfigValue>ESORT</globalConfigValue>
  <globalConfigValue>I18NLEVEL=1</globalConfigValue>
  <globalConfigValue>ID</globalConfigValue>
  <globalConfigValue>IDLE</globalConfigValue>
  <globalConfigValue>LIST-EXTENDED</globalConfigValue>
  <globalConfigValue>LITERAL+</globalConfigValue>
  <globalConfigValue>MULTIAPPEND</globalConfigValue>
  <globalConfigValue>NAMESPACE</globalConfigValue>
  <globalConfigValue>QRESYNC</globalConfigValue>
  <globalConfigValue>QUOTA</globalConfigValue>
  <globalConfigValue>RIGHTS=ektx</globalConfigValue>
  <globalConfigValue>SASL-IR</globalConfigValue>
  <globalConfigValue>SEARCHRES</globalConfigValue>
  <globalConfigValue>SORT</globalConfigValue>
  <globalConfigValue>THREAD=ORDEREDSUBJECT</globalConfigValue>
  <globalConfigValue>UIDPLUS</globalConfigValue>
  <globalConfigValue>UNSELECT</globalConfigValue>
  <globalConfigValue>WITHIN</globalConfigValue>
  <desc>NGINX reverse proxy imap capabilities</desc>
</attr>

<attr id="721" name="zimbraReverseProxyPop3EnabledCapability" type="string" max="256" cardinality="multi" optionalIn="globalConfig,server" flags="serverInherited" requiresRestart="nginxproxy" since="5.0.10">
  <globalConfigValue>TOP</globalConfigValue>
  <globalConfigValue>USER</globalConfigValue>
  <globalConfigValue>UIDL</globalConfigValue>
  <globalConfigValue>EXPIRE 31 USER</globalConfigValue>
  <globalConfigValue>XOIP</globalConfigValue>
  <desc>NGINX reverse proxy pop3 capabilities</desc>
</attr>

<attr id="723" name="zimbraReverseProxyLogLevel" type="enum" value="debug,info,notice,warn,error,crit" cardinality="single" optionalIn="globalConfig,server" flags="serverInherited" requiresRestart="nginxproxy" since="5.0.10">
  <globalConfigValue>info</globalConfigValue>
  <desc>Log level for NGINX Proxy error log</desc>
</attr>

<attr id="724" name="zimbraReverseProxyWorkerProcesses" type="integer" min="1" max="16" cardinality="single" optionalIn="globalConfig,server" flags="serverInherited" requiresRestart="nginxproxy" since="5.0.10">
  <globalConfigValue>4</globalConfigValue>
  <desc>Number of worker processes of NGINX Proxy</desc>
</attr>

<attr id="725" name="zimbraReverseProxyWorkerConnections" type="integer" min="1" max="40960" cardinality="single" optionalIn="globalConfig,server" flags="serverInherited" requiresRestart="nginxproxy" since="5.0.10">
  <globalConfigValue>10240</globalConfigValue>
  <desc>Maximum number of connections that an NGINX Proxy worker process is allowed to handle</desc>
</attr>

<attr id="726" name="zimbraReverseProxyUserThrottleMsg" type="string" cardinality="single" optionalIn="globalConfig" requiresRestart="nginxproxy" since="5.0.10">
  <globalConfigValue>Login rejected for this user</globalConfigValue>
  <desc>The error message with which a login attempt by a user will be throttled, if the attempt count exceeds the configured limit</desc>
</attr>

<attr id="727" name="zimbraReverseProxyIpThrottleMsg" type="string" cardinality="single" optionalIn="globalConfig" requiresRestart="nginxproxy" since="5.0.10">
  <globalConfigValue>Login rejected from this IP</globalConfigValue>
  <desc>The error message with which a connection attempt from an IP address will be throttled, if the connection count exceeds the configured limit</desc>
</attr>

<attr id="728" name="zimbraReverseProxyImapSaslPlainEnabled" type="boolean" cardinality="single" optionalIn="globalConfig,server" flags="serverInherited" requiresRestart="nginxproxy" since="5.0.10">
  <globalConfigValue>TRUE</globalConfigValue>
  <desc>whether IMAP SASL PLAIN is enabled for reverse proxy</desc>
</attr>

<attr id="729" name="zimbraReverseProxyPop3SaslPlainEnabled" type="boolean" cardinality="single" optionalIn="globalConfig,server" flags="serverInherited" requiresRestart="nginxproxy" since="5.0.10">
  <globalConfigValue>TRUE</globalConfigValue>
  <desc>whether POP3 SASL PLAIN is enabled for reverse proxy</desc>
</attr>

<attr id="730" name="zimbraReverseProxyCacheReconnectInterval" type="duration" cardinality="single" optionalIn="globalConfig" requiresRestart="nginxproxy" since="5.0.10">
  <globalConfigValue>1m</globalConfigValue>
  <desc>time interval that NGINX proxy will wait before attempting to re-establish a connection to a memcache server that disconnected</desc>
</attr>

<attr id="731" name="zimbraReverseProxyCacheFetchTimeout" type="duration" cardinality="single" optionalIn="globalConfig" requiresRestart="nginxproxy" since="5.0.10">
  <globalConfigValue>3s</globalConfigValue>
  <desc>time interval that NGINX proxy will wait for a cache result, before considering the result as a cache miss</desc>
</attr>

<attr id="732" name="zimbraReverseProxyCacheEntryTTL" type="duration" cardinality="single" optionalIn="globalConfig" requiresRestart="nginxproxy" since="5.0.10">
  <globalConfigValue>1h</globalConfigValue>
  <desc>time interval that an entry cached by NGINX will remain in the cache</desc>
</attr>

<attr id="735" name="zimbraReverseProxyInactivityTimeout" type="duration" cardinality="single" optionalIn="globalConfig,server" flags="serverInherited" requiresRestart="nginxproxy" since="5.0.10">
  <globalConfigValue>1h</globalConfigValue>
  <desc>Time interval after which NGINX mail proxy will disconnect an inactive IMAP/POP connection</desc>
</attr>

<attr id="736" name="zimbraReverseProxyPassErrors" type="boolean" cardinality="single" optionalIn="globalConfig,server" flags="serverInherited" requiresRestart="nginxproxy" since="5.0.10">
  <globalConfigValue>TRUE</globalConfigValue>
  <desc>whether NGINX mail proxy will pass upstream server errors back to the downstream email clients</desc>
</attr>

<attr id="737" name="zimbraXMPPComponentCategory" type="string" cardinality="single" requiredIn="xmppComponent" since="6.0.0_BETA1">
  <desc>XMPP Category of the component</desc>
</attr>

<attr id="738" name="zimbraXMPPComponentType" type="string" cardinality="single" requiredIn="xmppComponent" since="6.0.0_BETA1">
  <desc>XMPP Type of the component</desc>
</attr>

<attr id="739" name="zimbraXMPPComponentFeatures" type="string" cardinality="multi" optionalIn="xmppComponent" since="6.0.0_BETA1">
  <desc>XMPP Type of the component</desc>
</attr>

<attr id="740" name="zimbraXMPPComponentName" type="string" cardinality="single" optionalIn="xmppComponent" since="6.0.0_BETA1">
  <desc>Name of the XMPP Component</desc>
</attr>

<attr id="741" name="zimbraDomainId" type="id" cardinality="single" requiredIn="xmppComponent" since="6.0.0_BETA1">
  <desc>ZimbraID of the domain that this component is registered under</desc>
</attr>

<attr id="742" name="zimbraServerId" type="id" cardinality="single" requiredIn="xmppComponent" since="6.0.0_BETA1">
  <desc>ZimbraID of the server that this component is running on</desc>
</attr>  

<attr id="743" name="zimbraAdminConsoleDNSCheckEnabled" type="boolean" cardinality="single" optionalIn="globalConfig,domain" flags="domainInherited" since="5.0.10">
  <globalConfigValue>FALSE</globalConfigValue>
  <desc>enable MX check feature for domain</desc>
</attr>

<attr id="744" name="zimbraDNSCheckHostname"  type="string" max="256" cardinality="single" optionalIn="globalConfig,domain" flags="domainInherited,domainAdminModifiable" since="5.0.10">
   <desc>This attribute is used for DNS check by customers that configure their MX to point at spam relays or other non-zimbra inbox smtp servers</desc>
</attr>

<attr id="745" name="zimbraReverseProxyRouteLookupTimeout" type="duration" cardinality="single" optionalIn="globalConfig,server" flags="serverInherited" requiresRestart="nginxproxy" since="5.0.10">
  <globalConfigValue>15s</globalConfigValue>
  <desc>Time interval after which NGINX will fail over to the next route lookup handler, if a handler does not respond to the route lookup request within this time</desc>
</attr>

<attr id="746" name="zimbraAdminConsoleCatchAllAddressEnabled" type="boolean" cardinality="single" optionalIn="globalConfig,domain" flags="domainInherited" since="5.0.10">
  <globalConfigValue>FALSE</globalConfigValue>
  <desc>whether to show catchall addresses in admin console</desc>
</attr>

<attr id="747" name="zimbraSmtpSendAddAuthenticatedUser" type="boolean" cardinality="single" optionalIn="globalConfig" since="5.0.10">
  <globalConfigValue>FALSE</globalConfigValue>
  <desc>If true, an X-Authenticated-User header will be added to messages sent via SendMsgRequest.</desc>
</attr>

<attr id="748" name="zimbraMailPurgeUseChangeDateForTrash" type="boolean" cardinality="single" optionalIn="account,cos" flags="accountInherited" since="5.0.17">
  <defaultCOSValue>TRUE</defaultCOSValue>
  <desc>
    If TRUE, a message is purged from trash based on the date that it was moved
    to the Trash folder.  If FALSE, a message is purged from Trash based on the
    date that it was added to the mailbox.
  </desc>
</attr>

<attr id="749" name="zimbraPrefMandatorySpellCheckEnabled" type="boolean" cardinality="single" optionalIn="account,cos" flags="accountInherited,domainAdminModifiable" since="6.0.0_BETA1">
  <defaultCOSValue>FALSE</defaultCOSValue>
  <desc>whether mandatory spell check is enabled</desc>
</attr>

<attr id="750" name="zimbraFeatureImportExportFolderEnabled" type="boolean" cardinality="single" optionalIn="account,cos" flags="accountInfo,accountInherited" deprecatedSince="7.1.0" since="6.0.0_BETA1">
  <defaultCOSValue>TRUE</defaultCOSValue>
  <desc>whether import export folder feature is enabled</desc>
  <deprecateDesc>deprecated in favor of zimbraFeatureImportFolderEnabled and zimbraFeatureExportFolderEnabled for bug 53745</deprecateDesc>
</attr>

<attr id="751" name="zimbraAdminConsoleSkinEnabled" type="boolean" cardinality="single" optionalIn="globalConfig,domain" flags="domainInherited" since="5.0.11">
  <globalConfigValue>FALSE</globalConfigValue>
  <desc>whether to allow skin management in admin console</desc>
</attr>

<attr id="752" name="zimbraFreebusyLocalMailboxNotActive" type="boolean" cardinality="single" optionalIn="account,cos" flags="accountInherited,domainAdminModifiable" since="5.0.11">
  <defaultCOSValue>FALSE</defaultCOSValue>
  <desc>when set to TRUE, free/busy for the account is not calculated from local mailbox.</desc>
</attr>

<attr id="753" name="zimbraCalendarResourceExtraObjectClass" type="string" max="256" cardinality="multi" optionalIn="globalConfig" since="6.0.0_BETA1">
  <globalConfigValue>amavisAccount</globalConfigValue>
  <desc>Object classes to add when creating a zimbra calendar resource object.
  </desc>
</attr>

<attr id="754" name="zimbraCosExtraObjectClass" type="string" max="256" cardinality="multi" optionalIn="globalConfig" since="6.0.0_BETA1">
  <desc>Object classes to add when creating a zimbra cos object.
  </desc>
</attr>

<attr id="755" name="zimbraDomainExtraObjectClass" type="string" max="256" cardinality="multi" optionalIn="globalConfig" since="6.0.0_BETA1">
  <globalConfigValue>amavisAccount</globalConfigValue>
  <desc>Object classes to add when creating a zimbra domain object.
  </desc>
</attr>

<attr id="756" name="zimbraServerExtraObjectClass" type="string" max="256" cardinality="multi" optionalIn="globalConfig" since="6.0.0_BETA1">
  <desc>Object classes to add when creating a zimbra server object.
  </desc>
</attr>

<attr id="757" name="zimbraPrefIMYahooId" type="string" cardinality="single" optionalIn="account" flags="domainAdminModifiable" since="6.0.0_BETA1">
  <desc>last used yahoo id</desc>
</attr>

<attr id="758" name="zimbraContactRankingTableSize" type="integer" min="0" cardinality="single" optionalIn="account,cos" flags="accountInherited,domainAdminModifiable" since="6.0.0_BETA1">
  <defaultCOSValue>200</defaultCOSValue>
  <desc>
    Size of the contact ranking table.  Ranking table is used to keep track of
    most heavily used contacts in outgoing email.  Contacts in the ranking table
    are given the priority when generating the auto-complete contact list.
  </desc>
</attr>

<attr id="759" name="zimbraPrefSharedAddrBookAutoCompleteEnabled" type="boolean" cardinality="single" optionalIn="account,cos" flags="accountInherited,domainAdminModifiable" since="6.0.0_BETA1">
  <defaultCOSValue>FALSE</defaultCOSValue>
  <desc>whether end-user wants auto-complete from shared address books.</desc>
</attr>

<attr id="760" name="zimbraContactAutoCompleteEmailFields" type="string" max="64" cardinality="single" optionalIn="account,cos" flags="accountInherited,domainAdminModifiable" deprecatedSince="6.0.7" since="6.0.0_BETA1">
  <defaultCOSValue>email,email2,email3,workEmail1,workEmail2,workEmail3</defaultCOSValue>
  <desc>
    Comma separates list of attributes in contact object to search for
    email addresses when generating auto-complete contact list.  The
    same set of fields are used for GAL contacts as well because
    LDAP attributes for GAL objects are mapped to Contact compatible
    attributes via zimbraGalLdapAttrMap.
  </desc>
  <deprecateDesc>deprecated in favor of zimbraContactEmailFields, for bug 45475</deprecateDesc>
</attr>

<attr id="761" name="zimbraAdminConsoleUIComponents" type="string" cardinality="multi" optionalIn="account,distributionList" flags="accountInfo" since="6.0.0_BETA1">
  <desc>UI components available for the authed admin in admin console</desc>
</attr>

<attr id="762" name="zimbraIMService" type="enum" value="zimbra,yahoo" cardinality="single" optionalIn="account,cos" flags="accountInfo,accountInherited,domainAdminModifiable" since="6.0.0_BETA1" deprecatedSince="6.0.0_GA">
  <defaultCOSValue>zimbra</defaultCOSValue>
  <desc>IM service</desc>
  <deprecateDesc>deprecated per bug 40069</deprecateDesc>
</attr>

<attr id="763" name="zimbraXMPPComponentClassName" type="string" cardinality="single" requiredIn="xmppComponent" since="6.0.0_BETA1">
  <desc>class name of the XMPP component</desc>
</attr>

<attr id="764" name="zimbraMailRedirectSetEnvelopeSender" type="boolean" cardinality="single" optionalIn="globalConfig,server" flags="serverInherited" since="6.0.0_BETA1">
  <globalConfigValue>TRUE</globalConfigValue>
  <desc>
    If TRUE, the envelope sender of a message redirected by mail filters will be set to the users address.  
    If FALSE, the envelope sender will be set to the From address of the redirected message.
  </desc>
</attr>
    
<attr id="765" name="zimbraPrefZimlets" type="string" cardinality="multi" optionalIn="account,cos" flags="domainAdminModifiable" since="6.0.0_BETA1">
  <desc>zimlets user wants to see in the UI</desc>
</attr>

<attr id="766" name="zimbraConstraint" type="string" cardinality="multi" optionalIn="globalConfig,cos" since="6.0.0_BETA1">
  <desc>
      attribute constraints
      TODO: fill all the constraints
  </desc>
</attr>

<attr id="767" name="zimbraDataSourcePop3PollingInterval" type="duration" min="0" cardinality="single" optionalIn="account,cos" callback="DataSourceCallback" flags="accountInfo,accountInherited,domainAdminModifiable" since="6.0.0_BETA1">
  <desc>
    The time interval between automated data imports for a Pop3 data source.
    If unset or 0, the data source will not be scheduled for automated polling.
  </desc>
</attr>

<attr id="768" name="zimbraDataSourceImapPollingInterval" type="duration" min="0" cardinality="single" optionalIn="account,cos" callback="DataSourceCallback" flags="accountInfo,accountInherited,domainAdminModifiable" since="6.0.0_BETA1">
  <desc>
    The time interval between automated data imports for an Imap data source.
    If unset or 0, the data source will not be scheduled for automated polling.
  </desc>
</attr>

<attr id="769" name="zimbraDataSourceLivePollingInterval" type="duration" min="0" cardinality="single" optionalIn="account,cos" callback="DataSourceCallback" flags="accountInfo,accountInherited,domainAdminModifiable" since="6.0.0_BETA1">
  <desc>
    The time interval between automated data imports for a Live data source.
    If unset or 0, the data source will not be scheduled for automated polling.
  </desc>
</attr>

<attr id="770" name="zimbraDataSourceRssPollingInterval" type="duration" min="0" cardinality="single" optionalIn="account,cos" callback="DataSourceCallback" flags="accountInfo,accountInherited,domainAdminModifiable" since="6.0.0_BETA1">
  <defaultCOSValue>12h</defaultCOSValue>
  <desc>
    The time interval between automated data imports for a Rss data source.
    If unset or 0, the data source will not be scheduled for automated polling.
  </desc>
</attr>

<attr id="771" name="zimbraPrefFolderColorEnabled" type="boolean" cardinality="single" optionalIn="account,cos" flags="accountInherited,domainAdminModifiable" since="6.0.0_BETA1">
  <defaultCOSValue>TRUE</defaultCOSValue>
  <desc>whether folder color is enabled</desc>
</attr>

<attr id="772" name="zimbraAdminConsoleLoginMessage" type="string" cardinality="multi" optionalIn="globalConfig,domain" flags="domainInherited" since="5.0.12">
  <desc>admin console login message</desc>
</attr>

<attr id="773" name="zimbraFeatureDiscardInFiltersEnabled" type="boolean" cardinality="single" optionalIn="account,cos" flags="accountInfo,accountInherited,domainAdminModifiable" since="6.0.0_BETA1">
  <defaultCOSValue>TRUE</defaultCOSValue>
  <desc>enable end-user mail discarding defined in mail filters features</desc>
</attr>

<attr id="774" name="zimbraAdminConsoleLDAPAuthEnabled" type="boolean" cardinality="single" optionalIn="globalConfig,domain" flags="domainInherited" since="5.0.12">
  <globalConfigValue>FALSE</globalConfigValue>
  <desc>whether configuring external LDAP auth is enabled in admin console</desc>
</attr>

<attr id="775" name="zimbraDomainAliasTargetId" type="string" max="256" cardinality="single" optionalIn="domain" since="5.0.12">
  <desc>zimbraId of domain alias target</desc>
</attr>

<attr id="776" name="zimbraConvertdURL" type="string" cardinality="single" optionalIn="globalConfig,server" flags="serverInherited" requiresRestart="mailbox" since="6.0.0_BETA1">
  <desc>convertd URL</desc>
</attr>

<attr id="777" name="zimbraChangePasswordURL" type="string" max="256" cardinality="single" optionalIn="globalConfig,domain" flags="domainInherited" since="5.0.12">
  <desc>change password URL</desc>
</attr>

<attr id="778" name="zimbraReverseProxyRouteLookupTimeoutCache" type="duration" cardinality="single" optionalIn="globalConfig,server" flags="serverInherited" requiresRestart="nginxproxy" since="5.0.12">
  <globalConfigValue>60s</globalConfigValue>
  <desc>Time interval (ms) given to mail route lookup handler to cache a failed response to route a previous lookup request (after this time elapses, Proxy retries this host)</desc>
</attr>

<attr id="779" name="zimbraReverseProxyUseExternalRoute" type="boolean" cardinality="single" optionalIn="account,domain" flags="domainAdminModifiable" since="5.0.12">
  <desc>
      There is a deployment scenario for migrations where all of the customers users are pointed at the zimbra POP IMAP reverse proxy.  
      We then want their connections proxied back to the legacy system for for not-yet-non-migrated users.
      If this attribute is TRUE, reverse proxy lookup sevlet should check to see if zimbraExternal* is set on the domain.  If so it is used.  
      If not, lookup proceeds as usual.
  </desc>
</attr>

<attr id="780" name="zimbraExternalPop3Port" type="port" cardinality="single" optionalIn="account,domain" flags="domainAdminModifiable" since="5.0.12">
  <desc>external pop3 port</desc>
</attr>

<attr id="781" name="zimbraExternalPop3SSLPort" type="port" cardinality="single" optionalIn="account,domain" flags="domainAdminModifiable" since="5.0.12">
  <desc>external pop3 SSL port</desc>
</attr>

<attr id="782" name="zimbraExternalImapPort" type="port" cardinality="single" optionalIn="account,domain" flags="domainAdminModifiable" since="5.0.12">
  <desc>external imap port</desc>
</attr>

<attr id="783" name="zimbraExternalImapSSLPort" type="port" cardinality="single" optionalIn="account,domain" flags="domainAdminModifiable" since="5.0.12">
  <desc>external imap SSL port</desc>
</attr>

<attr id="784" name="zimbraExternalPop3Hostname" type="string" max="256" cardinality="single" optionalIn="account,domain" flags="domainAdminModifiable" since="5.0.12">
  <desc>external pop3 hostname</desc>
</attr>

<attr id="785" name="zimbraExternalPop3SSLHostname" type="string" max="256" cardinality="single" optionalIn="account,domain" flags="domainAdminModifiable" since="5.0.12">
  <desc>external pop3 SSL hostname</desc>
</attr>

<attr id="786" name="zimbraExternalImapHostname" type="string" max="256" cardinality="single" optionalIn="account,domain" flags="domainAdminModifiable" since="5.0.12">
  <desc>external imap hostname</desc>
</attr>

<attr id="787" name="zimbraExternalImapSSLHostname" type="string" max="256" cardinality="single" optionalIn="account,domain" flags="domainAdminModifiable" since="5.0.12">
  <desc>external imap SSL hostname</desc>
</attr>

<attr id="788" name="zimbraDataSourceCaldavPollingInterval" type="duration" min="0" cardinality="single" optionalIn="account,cos" callback="DataSourceCallback" flags="accountInfo,accountInherited,domainAdminModifiable" since="6.0.0_BETA1">
  <desc>
    The time interval between automated data imports for a Caldav data source.
    If unset or 0, the data source will not be scheduled for automated polling.
  </desc>
</attr>

<attr id="789" name="zimbraDataSourceYabPollingInterval" type="duration" min="0" cardinality="single" optionalIn="account,cos" callback="DataSourceCallback" flags="accountInfo,accountInherited,domainAdminModifiable" since="6.0.0_BETA1">
  <desc>
    The time interval between automated data imports for a Yahoo address book data source.
    If unset or 0, the data source will not be scheduled for automated polling.
  </desc>
</attr>

<attr id="790" name="zimbraCreateTimestamp" type="gentime" cardinality="single" immutable="1" optionalIn="account,alias,distributionList,cos,dataSource,domain,identity,globalConfig,server,signature,calendarResource,xmppComponent,zimletEntry" since="6.0.0_BETA1">
  <desc>time object was created</desc>
</attr>

<attr id="791" name="zimbraMailClearTextPasswordEnabled" type="boolean" cardinality="single" optionalIn="globalConfig,server" flags="serverInherited" since="6.0.0_BETA1">
  <globalConfigValue>TRUE</globalConfigValue>
  <desc>
    Whether to allow password sent to non-secured port when zimbraMailMode is mixed.
    If it set to TRUE the server will allow login with clear text AuthRequests and change password with clear text ChangePasswordRequest.
    If it set to FALSE the server will return an error if an attempt is made to ChangePasswordRequest or AuthRequest.  
  </desc>
</attr>

<attr id="792" name="zimbraStatThreadNamePrefix" type="string" cardinality="multi" optionalIn="globalConfig,server" flags="serverInherited" since="6.0.0_BETA1">
  <globalConfigValue>btpool</globalConfigValue>
  <globalConfigValue>pool</globalConfigValue>
  <globalConfigValue>LmtpServer</globalConfigValue>
  <globalConfigValue>ImapServer</globalConfigValue>
  <globalConfigValue>ImapSSLServer</globalConfigValue>
  <globalConfigValue>Pop3Server</globalConfigValue>
  <globalConfigValue>Pop3SSLServer</globalConfigValue>
  <globalConfigValue>ScheduledTask</globalConfigValue>
  <globalConfigValue>Timer</globalConfigValue>
  <globalConfigValue>AnonymousIoService</globalConfigValue>
  <globalConfigValue>CloudRoutingReaderThread</globalConfigValue>
  <globalConfigValue>GC</globalConfigValue>
  <globalConfigValue>SocketAcceptor</globalConfigValue>
  <globalConfigValue>Thread</globalConfigValue>
  <desc>
    Prefixes of thread names.  Each value is a column in
    threads.csv that tracks the number of threads whose
    name starts with the given prefix.
  </desc>
</attr>

<attr id="793" name="zimbraSmtpEnableTrace" type="boolean" cardinality="single" optionalIn="account,cos" flags="accountInfo,accountInherited,domainAdminModifiable" since="6.0.0_BETA1">
  <desc>Whether to enable smtp debug trace</desc>
</attr>

<attr id="794" name="zimbraCalendarCalDavUseDistinctAppointmentAndToDoCollection" type="boolean" cardinality="single" optionalIn="globalConfig" since="5.0.12">
  <globalConfigValue>FALSE</globalConfigValue>
  <desc>
    When set to TRUE, Calendar folders and Todo folders in Zimbra will be advertised as Calendar only and Todo only via CalDAV.  
    When set to FALSE, Calendar folders will be able to store both appointments and tasks, and Todo folders will not be advertised as CalDAV enabled.
  </desc>
</attr>

<attr id="795" name="zimbraMtaTlsSecurityLevel" type="enum" value="may,none" cardinality="single" optionalIn="globalConfig,server" flags="serverInherited" requiresRestart="mta" since="6.0.0_BETA1">
  <globalConfigValue>may</globalConfigValue>
  <desc>Value for postconf smtpd_tls_security_level</desc>
</attr>

<attr id="796" name="zimbraMtaSaslAuthEnable" type="enum" value="yes,no" cardinality="single" optionalIn="globalConfig,server" flags="serverInherited" requiresRestart="mta" since="6.0.0_BETA1">
  <globalConfigValue>yes</globalConfigValue>
  <desc>Value for postconf smtpd_sasl_auth_enable</desc>
</attr>

<attr id="797" name="zimbraReverseProxyConnectTimeout" type="duration" cardinality="single" optionalIn="globalConfig,server" flags="serverInherited" requiresRestart="nginxproxy" since="6.0.0_BETA1">
  <globalConfigValue>120000ms</globalConfigValue>
  <desc>Time interval after which NGINX mail proxy will disconnect while establishing an upstream IMAP/POP connection</desc>
</attr>

<attr id="798" name="zimbraMailWhitelistMaxNumEntries" type="integer" min="0" cardinality="single" optionalIn="account,cos" flags="accountInfo,accountInherited" since="6.0.0_BETA1">
  <defaultCOSValue>100</defaultCOSValue>
  <desc>
    Maximum number of entries for per user white list.
    This restricts the number of values that can be set on the amavisWhitelistSender attribute of an account.
    If set to 0, the per user white list feature is disabled.
  </desc>
</attr>

<attr id="799" name="zimbraMailBlacklistMaxNumEntries" type="integer" min="0" cardinality="single" optionalIn="account,cos" flags="accountInfo,accountInherited" since="6.0.0_BETA1">
  <defaultCOSValue>100</defaultCOSValue>
  <desc>
    Maximum number of entries for per user black list.
    This restricts the number of values that can be set on the amavisBlacklistSender attribute of an account.
    If set to 0, the per user white list feature is disabled.
  </desc>
</attr>

<attr id="800" name="zimbraSkinFavicon" type="string" max="256" cardinality="single" optionalIn="globalConfig,domain" flags="domainInherited,domainInfo,domainAdminModifiable" since="6.0.0_BETA1">
  <desc>favicon for chameleon skin for the domain</desc>
</attr>

<attr id="802" name="zimbraIsAdminGroup" type="boolean" cardinality="single" optionalIn="distributionList" since="6.0.0_BETA1" callback="AdminGroup">
  <desc>set to true for admin groups</desc>
</attr>

<attr id="803" name="zimbraAdminExtDisableUIUndeploy" type="boolean" cardinality="single" optionalIn="zimletEntry" since="6.0.0_BETA1">
  <desc>Zimlet Util will set this attribute based on the value in zimlet definition XML file</desc>
</attr>

<attr id="804" name="zimbraPrefReadingPaneLocation" type="enum" value="bottom,right,off" cardinality="single" optionalIn="account,cos" flags="accountInherited,domainAdminModifiable" since="6.0.0_BETA1">
  <defaultCOSValue>bottom</defaultCOSValue>
  <desc>where the message reading pane is displayed in list views</desc>
</attr>

<attr id="806" name="zimbraFeatureConfirmationPageEnabled" type="boolean" cardinality="single" optionalIn="account,cos" flags="accountInfo,accountInherited" since="6.0.0_BETA1">
  <defaultCOSValue>FALSE</defaultCOSValue>
  <desc>whether a confirmation page should be display after an operation is done in the UI</desc>
</attr>

<attr id="807" name="zimbraMailContentMaxSize" type="long" cardinality="single" optionalIn="globalConfig,server" flags="serverInherited" since="6.0.0_BETA1">
  <globalConfigValue>10240000</globalConfigValue>
  <desc>Maximum size in bytes for the &lt;content &gt; element in SOAP.  Mail content larger than this limit will be truncated.</desc>
</attr>

<attr id="808" name="zimbraCalResMaxNumConflictsAllowed" type="integer" min="0" cardinality="single" optionalIn="calendarResource" flags="domainAdminModifiable" since="5.0.14">
  <desc>Maximum number of conflicting instances allowed before declining schedule request for a recurring appointments; default 0 (means decline on any conflict)</desc>
</attr>

<attr id="809" name="zimbraCalResMaxPercentConflictsAllowed" type="integer" min="0" max="100" cardinality="single" optionalIn="calendarResource" flags="domainAdminModifiable" since="5.0.14">
  <desc>Maximum percent of conflicting instances allowed before declining schedule request for a recurring appointment; default 0 (means decline on any conflict)</desc>
</attr>

<attr id="810" name="zimbraDistributionListSendShareMessageToNewMembers" type="boolean" cardinality="single" optionalIn="distributionList" since="6.0.0_BETA1">
  <desc>
    Whether to send an email with all the shares of the group when a new member is added to the group.
    If not set, default is to send the email.
  </desc>
</attr>

<attr id="811" name="zimbraDistributionListSendShareMessageFromAddress" type="string" max="256" cardinality="single" optionalIn="distributionList" since="6.0.0_BETA1">
  <desc>
    Email address to put in from header for the share info email.
    If not set, email address of the authenticated admin account will be used. 
  </desc>
</attr>

<attr id="812" name="zimbraPrefMailToasterEnabled" type="boolean" cardinality="single" optionalIn="account,cos" flags="accountInherited,domainAdminModifiable" since="6.0.0_BETA1">
  <defaultCOSValue>FALSE</defaultCOSValue>
  <desc>whether to enable toaster notification for new mail</desc>
</attr>

<attr id="813" name="zimbraPrefCalendarToasterEnabled" type="boolean" cardinality="single" optionalIn="account,cos" flags="accountInherited,domainAdminModifiable" since="6.0.0_BETA1">
  <defaultCOSValue>FALSE</defaultCOSValue>
  <desc>whether to enable toaster notification for new mail</desc>
</attr>

<attr id="814" name="zimbraPrefIMToasterEnabled" type="boolean" cardinality="single" optionalIn="account,cos" flags="accountInherited,domainAdminModifiable" since="6.0.0_BETA1">
  <defaultCOSValue>FALSE</defaultCOSValue>
  <desc>whether to enable toaster notification for IM</desc>
</attr>

<attr id="815" name="zimbraCalendarCalDavSyncStart" type="duration" cardinality="single" optionalIn="account,cos" flags="accountInherited,domainAdminModifiable" since="5.0.14">
  <desc>
    zimbraCalendarCalDavSyncStart and zimbraCalendarCalDavSyncEnd limits the
    window of appointment data available via CalDAV.  for example when
    zimbraCalendarCalDavSyncStart is set to 30 days, and
    zimbraCalendarCalDavSyncEnd is set to 1 years, then the appointments between
    (now - 30 days) and (now + 1 year) will be available via CalDAV.  When they are
    unset all the appointments are available via CalDAV.
  </desc>
</attr>

<attr id="816" name="zimbraCalendarCalDavSyncEnd" type="duration" cardinality="single" optionalIn="account,cos" flags="accountInherited,domainAdminModifiable" since="5.0.14">
  <desc>see description of zimbraCalendarCalDavSyncStart</desc>
</attr>

<attr id="817" name="zimbraCalendarCalDavSharedFolderCacheDuration" type="duration" cardinality="single" optionalIn="account,cos" flags="accountInherited,domainAdminModifiable" since="5.0.14">
  <defaultCOSValue>1m</defaultCOSValue>
  <desc>CalDAV shared folder cache duration</desc>
</attr>

<attr id="818" name="zimbraPrefConversationOrder" type="enum" value="dateDesc,dateAsc" cardinality="single" optionalIn="account,cos" flags="accountInherited,domainAdminModifiable" since="6.0.0_BETA1">
  <defaultCOSValue>dateDesc</defaultCOSValue>
  <desc>order of messages displayed within a conversation</desc>
</attr>

<attr id="819" name="zimbraDataSourceCalendarPollingInterval" type="duration" min="0" cardinality="single" optionalIn="account,cos" callback="DataSourceCallback" flags="accountInfo,accountInherited,domainAdminModifiable" since="6.0.0_BETA1">
  <defaultCOSValue>12h</defaultCOSValue>
  <desc>
    The time interval between automated data imports for a remote calendar data source.
    If unset or 0, the data source will not be scheduled for automated polling.
  </desc>
</attr>

<attr id="820" name="zimbraCalendarCalDavClearTextPasswordEnabled" type="boolean" cardinality="single" optionalIn="globalConfig,server" flags="serverInherited" since="5.0.14">
  <globalConfigValue>TRUE</globalConfigValue>
  <desc>
    Whether to allow password sent to non-secured port from CalDAV clients.
    If it set to TRUE the server will allow access from CalDAV client to zimbraMailPort.
    If it set to FALSE the server will return an error if a request is made from CalDAV client to zimbraMailPort.  
  </desc>
</attr>

<attr id="821" name="zimbraFeatureReadReceiptsEnabled" type="boolean" cardinality="single" optionalIn="account,cos" flags="accountInfo,accountInherited" since="6.0.0_BETA1">
  <defaultCOSValue>TRUE</defaultCOSValue>
  <defaultCOSValueUpgrade>FALSE</defaultCOSValueUpgrade>
  <desc>whether the web UI shows UI elements related to read receipts</desc>
</attr>

<attr id="822" name="zimbraPrefMailSendReadReceipts" type="enum" value="always,never,prompt" cardinality="single" optionalIn="account,cos" flags="accountInherited,domainAdminModifiable" since="6.0.0_BETA1">
  <defaultCOSValue>never</defaultCOSValue>
  <desc>whether to send read receipt</desc>
</attr>

<attr id="823" name="zimbraPrefReadReceiptsToAddress" type="string" max="256" cardinality="single" optionalIn="account,identity,dataSource" flags="domainAdminModifiable" since="6.0.0_BETA1" deprecatedSince="6.0.8">
  <desc>
    address to put in reply-to header of read receipt messages, 
    if it is not set, then the compose identitys primary email address is used.
  </desc>
  <deprecateDesc>Deprecated per bug 46988.  This feature was never fully implemented.</deprecateDesc>
</attr>

<attr id="824" name="zimbraMailUncompressedCacheMaxFiles" type="integer" cardinality="single" optionalIn="globalConfig,server" flags="serverInherited" callback="ServerConfig" since="6.0.0_BETA1" deprecatedSince="6.0.7">
  <globalConfigValue>5000</globalConfigValue>
  <desc>max number of files in the uncompressed blob cache on disk</desc>
  <deprecateDesc>Deprecated per bug 43497.  The number of uncompressed files on disk will never exceed zimbraMailFileDescriptorCacheSize.</deprecateDesc>
</attr>

<attr id="825" name="zimbraMailUncompressedCacheMaxBytes" type="long" cardinality="single" optionalIn="globalConfig,server" flags="serverInherited" callback="ServerConfig" since="6.0.0_BETA1" deprecatedSince="6.0.7">
  <globalConfigValue>1073741824</globalConfigValue>
  <desc>max number of bytes stored in the uncompressed blob cache on disk</desc>
  <deprecateDesc>Deprecated per bug 43497.  The number of uncompressed files on disk will never exceed zimbraMailFileDescriptorCacheSize.</deprecateDesc>
</attr>

<attr id="826" name="zimbraDataSourceGalPollingInterval" type="duration" min="0" cardinality="single" optionalIn="account,cos" callback="DataSourceCallback" flags="accountInfo,accountInherited,domainAdminModifiable" since="6.0.0_BETA1">
  <desc>
    The time interval between automated data imports for a GAL data source.
    If unset or 0, the data source will not be scheduled for automated polling.
  </desc>
</attr>

<attr id="827" name="zimbraContactAutoCompleteMaxResults" type="integer" min="0" cardinality="single" optionalIn="account,cos" flags="accountInfo,accountInherited" since="6.0.0_BETA1">
  <defaultCOSValue>20</defaultCOSValue>
  <desc>maximum number of contact entries to return from an auto complete</desc>
</attr>

<attr id="828" name="zimbraGalLastSuccessfulSyncTimestamp"  type="gentime" cardinality="single" optionalIn="galDataSource" since="6.0.0_BETA1">
  <desc>the last time at which this GAL data source was successfully synced</desc>
</attr>

<attr id="829" name="zimbraGalLastFailedSyncTimestamp"  type="gentime" cardinality="single" optionalIn="galDataSource" since="6.0.0_BETA1">
  <desc>the last time at which a syncing attempt failed</desc>
</attr>

<attr id="830" name="zimbraGalStatus" type="enum" value="enabled,disabled" cardinality="single" requiredIn="galDataSource" since="6.0.0_BETA1">
  <desc>GAL data source status</desc>
</attr>

<attr id="831" name="zimbraGalAccountId"  type="id" cardinality="multi" optionalIn="domain" since="6.0.0_BETA1">
  <desc>zimbraId of GAL sync accounts</desc>
</attr>

<attr id="832" name="zimbraPrefCalendarApptVisibility" type="enum" value="public,private" cardinality="single" optionalIn="account,cos" flags="accountInherited,domainAdminModifiable" since="6.0.0_BETA1">
  <defaultCOSValue>public</defaultCOSValue>
  <desc>default visibility of the appointment when starting a new appointment in the UI</desc>
</attr>

<attr id="833" name="zimbraFeatureMobilePolicyEnabled" type="boolean" cardinality="single" optionalIn="account,cos" flags="accountInfo,accountInherited" since="6.0.0_BETA1">
  <defaultCOSValue>TRUE</defaultCOSValue>
  <defaultCOSValueUpgrade>FALSE</defaultCOSValueUpgrade>
  <desc>whether to enforce mobile policy</desc>
</attr>

<attr id="834" name="zimbraMobilePolicyAllowNonProvisionableDevices" type="boolean" cardinality="single" optionalIn="account,cos" flags="accountInherited" since="6.0.0_BETA1">
  <defaultCOSValue>TRUE</defaultCOSValue>
  <desc>
    whether to allow non-provisionable devices;
    ignored if zimbraFeatureMobilePolicyEnabled=FALSE
  </desc>
</attr>

<attr id="835" name="zimbraMobilePolicyAllowPartialProvisioning" type="boolean" cardinality="single" optionalIn="account,cos" flags="accountInherited" since="6.0.0_BETA1">
  <defaultCOSValue>TRUE</defaultCOSValue>
  <desc>
    whether to allow partial policy enforcement on device;
    ignored if zimbraFeatureMobilePolicyEnabled=FALSE
  </desc>
</attr>

<attr id="836" name="zimbraMobilePolicyRefreshInterval" type="integer" cardinality="single" optionalIn="account,cos" flags="accountInherited" since="6.0.0_BETA1">
  <defaultCOSValue>1440</defaultCOSValue>
  <desc>
    time interval in minutes before forcing device to refresh policy;
    ignored if zimbraFeatureMobilePolicyEnabled=FALSE
  </desc>
</attr>

<attr id="837" name="zimbraMobilePolicyDevicePasswordEnabled" type="boolean" cardinality="single" optionalIn="account,cos" flags="accountInherited" since="6.0.0_BETA1">
  <defaultCOSValue>TRUE</defaultCOSValue>
  <desc>
    whether to force pin on device;
    ignored if zimbraFeatureMobilePolicyEnabled=FALSE
  </desc>
</attr>

<attr id="838" name="zimbraMobilePolicyMinDevicePasswordLength" type="integer" cardinality="single" optionalIn="account,cos" flags="accountInherited" since="6.0.0_BETA1">
  <defaultCOSValue>4</defaultCOSValue>
  <desc>
    min length for device pin;
    ignored if zimbraFeatureMobilePolicyEnabled=FALSE or zimbraMobileDevicePasswordEnabled=FALSE
  </desc>
</attr>

<attr id="839" name="zimbraMobilePolicyAllowSimpleDevicePassword" type="boolean" cardinality="single" optionalIn="account,cos" flags="accountInherited" since="6.0.0_BETA1">
  <defaultCOSValue>FALSE</defaultCOSValue>
  <desc>
    whether to allow simple password;
    ignored if zimbraFeatureMobilePolicyEnabled=FALSE or zimbraMobileDevicePasswordEnabled=FALSE
  </desc>
</attr>

<attr id="840" name="zimbraMobilePolicyAlphanumericDevicePasswordRequired" type="boolean" cardinality="single" optionalIn="account,cos" flags="accountInherited" since="6.0.0_BETA1">
  <defaultCOSValue>FALSE</defaultCOSValue>
  <desc>
    whether to require alpha-numeric password as device pin;
    ignored if zimbraFeatureMobilePolicyEnabled=FALSE or zimbraMobileDevicePasswordEnabled=FALSE
  </desc>
</attr>

<attr id="841" name="zimbraMobilePolicyMinDevicePasswordComplexCharacters" type="integer" cardinality="single" optionalIn="account,cos" flags="accountInherited" since="6.0.0_BETA1">
  <defaultCOSValue>0</defaultCOSValue>
  <desc>
    least number of complex characters must be included in device pin;
    ignored if zimbraFeatureMobilePolicyEnabled=FALSE or zimbraMobileDevicePasswordEnabled=FALSE
  </desc>
</attr>

<attr id="842" name="zimbraMobilePolicyDevicePasswordExpiration" type="integer" cardinality="single" optionalIn="account,cos" flags="accountInherited" since="6.0.0_BETA1">
  <defaultCOSValue>0</defaultCOSValue>
  <desc>
    number of days before device pin must expire;
    ignored if zimbraFeatureMobilePolicyEnabled=FALSE or zimbraMobileDevicePasswordEnabled=FALSE
  </desc>
</attr>

<attr id="843" name="zimbraMobilePolicyDevicePasswordHistory" type="integer" cardinality="single" optionalIn="account,cos" flags="accountInherited" since="6.0.0_BETA1">
  <defaultCOSValue>8</defaultCOSValue>
  <desc>
    number of previously used password stored in history;
    ignored if zimbraFeatureMobilePolicyEnabled=FALSE or zimbraMobileDevicePasswordEnabled=FALSE or zimbraMobilePolicyDevicePasswordExpiration=0
  </desc>
</attr>

<attr id="844" name="zimbraMobilePolicyMaxInactivityTimeDeviceLock" type="integer" cardinality="single" optionalIn="account,cos" flags="accountInherited" since="6.0.0_BETA1">
  <defaultCOSValue>15</defaultCOSValue>
  <desc>
    max idle time in minutes before device is locked;
    ignored if zimbraFeatureMobilePolicyEnabled=FALSE or zimbraMobileDevicePasswordEnabled=FALSE
  </desc>
</attr>

<attr id="845" name="zimbraMobilePolicyMaxDevicePasswordFailedAttempts" type="integer" cardinality="single" optionalIn="account,cos" flags="accountInherited" since="6.0.0_BETA1">
  <defaultCOSValue>4</defaultCOSValue>
  <desc>
    number of consecutive incorrect pin input before device is wiped;
    ignored if zimbraFeatureMobilePolicyEnabled=FALSE or zimbraMobileDevicePasswordEnabled=FALSE
  </desc>
</attr>

<attr id="846" name="zimbraMobilePolicyPasswordRecoveryEnabled" type="boolean" cardinality="single" optionalIn="account,cos" flags="accountInherited" since="6.0.0_BETA1">
  <defaultCOSValue>TRUE</defaultCOSValue>
  <desc>
    support device pin recovery;
    ignored if zimbraFeatureMobilePolicyEnabled=FALSE or zimbraMobileDevicePasswordEnabled=FALSE
  </desc>
</attr>

<attr id="847" name="zimbraMobilePolicyDeviceEncryptionEnabled" type="boolean" cardinality="single" optionalIn="account,cos" flags="accountInherited" since="6.0.0_BETA1">
  <defaultCOSValue>TRUE</defaultCOSValue>
  <desc>
    require data encryption on device;
    ignored if zimbraFeatureMobilePolicyEnabled=FALSE
  </desc>
</attr>

<attr id="848" name="zimbraPrefCalendarAutoAddInvites" type="boolean" cardinality="single" optionalIn="account,cos" flags="accountInherited,domainAdminModifiable" since="6.0.0_BETA1">
  <defaultCOSValue>TRUE</defaultCOSValue>
  <desc>automatically add appointments when invited</desc>
</attr>

<attr id="849" name="zimbraPrefCalendarSendInviteDeniedAutoReply" type="boolean" cardinality="single" optionalIn="account,cos" flags="accountInherited,domainAdminModifiable" since="6.0.0_BETA1">
  <defaultCOSValue>FALSE</defaultCOSValue>
  <desc>if an invite is received from an organizer who does not have permission to invite this user to a meeting, send an auto-decline reply</desc>
</attr>

<attr id="850" name="zimbraGalType" type="enum" value="zimbra,ldap" cardinality="single" requiredIn="galDataSource" since="6.0.0_BETA1">
  <desc>type of this GAl data source.  zimbra - zimbra internal GAL.  ldap   - external LDAP GAL.</desc>
</attr>

<attr id="851" name="zimbraPrefCalendarForwardInvitesTo" type="string" cardinality="multi" optionalIn="account" flags="domainAdminModifiable" since="6.0.0_BETA1">
  <desc>Forward a copy of calendar invites received to these users.</desc>
</attr>

<attr id="852" name="zimbraIsDelegatedAdminAccount" type="boolean" cardinality="single" optionalIn="account" flags="accountInfo" since="6.0.0_BETA1">
  <desc>set to true for delegated admin accounts</desc>
</attr>

<!-- 
   ===============================================================================
   bug 32811: we need to skip oid 990 and 991, the next oid should start at 1000.
              Please talk to phoebe if you have any question.
   ===============================================================================
 -->

<attr id="1002" name="zimbraMailUseDirectBuffers" type="boolean" cardinality="single" optionalIn="globalConfig,server" flags="serverInherited" requiresRestart="mailbox" since="5.0.22">
  <globalConfigValue>FALSE</globalConfigValue>
  <desc>
    Used to control whether Java NIO direct buffers are used. 
    Value is propagated to Jetty configuration.  In the future, other NIO pieces
    (IMAP/POP/LMTP) will also honor this.
  </desc>
</attr>

<attr id="1003" name="zimbraBackupSkipSearchIndex" type="boolean" cardinality="single" optionalIn="globalConfig,server" flags="serverInherited" since="6.0.0_BETA2">
  <globalConfigValue>FALSE</globalConfigValue>
  <desc>if true, do not backup search index during a full backup</desc>
</attr>

<attr id="1004" name="zimbraBackupSkipBlobs" type="boolean" cardinality="single" optionalIn="globalConfig,server" flags="serverInherited" since="6.0.0_BETA2">
  <globalConfigValue>FALSE</globalConfigValue>
  <desc>if true, do not backup blobs (HSM or not) during a full backup</desc>
</attr>

<attr id="1005" name="zimbraBackupSkipHsmBlobs" type="boolean" cardinality="single" optionalIn="globalConfig,server" flags="serverInherited" since="6.0.0_BETA2">
  <globalConfigValue>FALSE</globalConfigValue>
  <desc>if true, do not backup blobs on secondary (HSM) volumes during a full backup</desc>
</attr>

<attr id="1006" name="zimbraMailboxMoveSkipSearchIndex" type="boolean" cardinality="single" optionalIn="globalConfig,server" flags="serverInherited" since="6.0.0_BETA2">
  <globalConfigValue>FALSE</globalConfigValue>
  <desc>if true, exclude search index from mailbox move</desc>
</attr>

<attr id="1007" name="zimbraMailboxMoveSkipBlobs" type="boolean" cardinality="single" optionalIn="globalConfig,server" flags="serverInherited" since="6.0.0_BETA2">
  <globalConfigValue>FALSE</globalConfigValue>
  <desc>if true, exclude blobs (HSM or not) from mailbox move</desc>
</attr>

<attr id="1008" name="zimbraMailboxMoveSkipHsmBlobs" type="boolean" cardinality="single" optionalIn="globalConfig,server" flags="serverInherited" since="6.0.0_BETA2">
  <globalConfigValue>FALSE</globalConfigValue>
  <desc>if true, exclude blobs on secondary (HSM) volumes from mailbox move</desc>
</attr>

<attr id="1009" name="zimbraRedoLogCrashRecoveryLookbackSec" type="integer" min="0" cardinality="single" optionalIn="globalConfig,server" flags="serverInherited" requiresRestart="mailbox" since="6.0.0_BETA2">
  <globalConfigValue>10</globalConfigValue>
  <desc>how many seconds worth of committed redo ops to re-execute during crash recovery; related to mysql parameter innodb_flush_log_at_trx_commit=0</desc>
</attr>

<attr id="1010" name="zimbraPrefConvReadingPaneLocation" type="enum" value="bottom,right,off" cardinality="single" optionalIn="account,cos" flags="accountInfo,accountInherited,domainAdminModifiable" since="6.0.0_BETA2">
  <defaultCOSValue>bottom</defaultCOSValue>
  <desc>where the message reading pane is displayed in conv view</desc>
</attr>

<attr id="1011" name="zimbraMaxMailItemsPerPage" type="integer" cardinality="single" optionalIn="account,cos" flags="accountInfo,accountInherited,domainAdminModifiable" since="6.0.0_BETA2">
  <defaultCOSValue>100</defaultCOSValue>
  <desc>
      max number of messages/conversations per page, 
      Web client (not server) verifies that zimbraPrefMailItemsPerPage should not exceed this attribute.
  </desc>
</attr>

<attr id="1012" name="zimbraMaxContactsPerPage" type="integer" cardinality="single" optionalIn="account,cos" flags="accountInfo,accountInherited,domainAdminModifiable" since="6.0.0_BETA2">
  <defaultCOSValue>100</defaultCOSValue>
  <desc>
      max number of contacts per page, 
      Web client (not server) verifies that zimbraPrefContactsPerPage should not exceed this attribute.
  </desc>
</attr>

<attr id="1013" name="zimbraMaxVoiceItemsPerPage" type="integer" cardinality="single" optionalIn="account,cos" flags="accountInfo,accountInherited,domainAdminModifiable" since="6.0.0_BETA2">
  <defaultCOSValue>100</defaultCOSValue>
  <desc>
      max number of voice items per page, 
      Web client (not server) verifies that zimbraPrefVoiceItemsPerPage should not exceed this attribute.
  </desc>
</attr>

<attr id="1014" name="zimbraMemcachedClientServerList" type="string" cardinality="multi" optionalIn="globalConfig,server" flags="serverInherited" since="5.0.17">
  <desc>list of host:port for memcached servers; set to empty value to disable the use of memcached</desc>
</attr>

<attr id="1015" name="zimbraMemcachedClientBinaryProtocolEnabled" type="boolean" cardinality="single" optionalIn="globalConfig,server" flags="serverInherited" since="5.0.17">
  <globalConfigValue>FALSE</globalConfigValue>
  <desc>if true, use binary protocol of memcached; if false, use ascii protocol</desc>
</attr>

<attr id="1016" name="zimbraMemcachedClientHashAlgorithm" type="string" cardinality="single" optionalIn="globalConfig,server" flags="serverInherited" since="5.0.17">
  <globalConfigValue>KETAMA_HASH</globalConfigValue>
  <desc>memcached hash algorithm</desc>
</attr>

<attr id="1017" name="zimbraMemcachedClientExpirySeconds" type="integer" min="0" max="2592000" cardinality="single" optionalIn="globalConfig,server" flags="serverInherited" since="5.0.17">
  <globalConfigValue>86400</globalConfigValue>
  <desc>default expiration time in seconds for memcached values; default is 1 day</desc>
</attr>

<attr id="1018" name="zimbraMemcachedClientTimeoutMillis" type="integer" min="0" cardinality="single" optionalIn="globalConfig,server" flags="serverInherited" since="5.0.17">
  <globalConfigValue>10000</globalConfigValue>
  <desc>default timeout in milliseconds for async memcached operations</desc>
</attr>

<attr id="1019" name="zimbraGalSyncTimestampFormat" type="string" max="256" cardinality="single" optionalIn="globalConfig,domain,galDataSource" flags="domainInherited" since="6.0.0_BETA2">
  <globalConfigValue>yyyyMMddHHmmss'Z'</globalConfigValue>
  <desc>LDAP generalized time format for external GAL sync</desc>
</attr>

<attr id="1020" name="zimbraRedoLogRolloverMinFileAge" type="integer" min="0" cardinality="single" optionalIn="globalConfig,server" flags="serverInherited" requiresRestart="mailbox" since="5.0.17">
  <globalConfigValue>60</globalConfigValue>
  <desc>minimum age in minutes for redo.log file before it becomes eligible for rollover based on size</desc>
</attr>

<attr id="1021" name="zimbraRedoLogRolloverHardMaxFileSizeKB" type="integer" min="0" cardinality="single" optionalIn="globalConfig,server" flags="serverInherited" requiresRestart="mailbox" since="5.0.17">
  <globalConfigValue>4194304</globalConfigValue>
  <desc>redo.log file rolls over when it goes over this size, even if it does not meet the minimum file age requirement</desc>
</attr>

<attr id="1022" name="zimbraPrefCalendarShowPastDueReminders" type="boolean" cardinality="single" optionalIn="account,cos" flags="accountInherited,domainAdminModifiable" since="6.0.0_BETA2">
  <defaultCOSValue>TRUE</defaultCOSValue>
  <desc>whether to pop-up reminder for past due appointments in the UI</desc>
</attr>

<attr id="1023" name="zimbraContactRankingTableRefreshInterval" type="duration" cardinality="single" optionalIn="globalConfig,server" flags="serverInherited" since="6.0.0_BETA2" deprecatedSince="6.0.6">
  <globalConfigValue>7d</globalConfigValue>
  <desc>How often do we refresh contact ranking table from address book and GAL to get friendly name for the email address.  Use 0 to disable the refresh.</desc>
  <deprecateDesc>Deprecated per bug 40081</deprecateDesc>
</attr>

<attr id="1024" name="zimbraHsmPolicy" type="string" cardinality="multi" optionalIn="globalConfig,server" flags="serverInherited" since="6.0.0_BETA2">
  <globalConfigValue>message,document:before:-30days</globalConfigValue>
  <desc>
    The policy that determines which mail items get moved to secondary storage during
    HSM.  Each value specifies a comma-separated list of item types and the search
    query used to select items to move.  See the spec for &lt;SearchRequest&gt; for the
    complete list of item types and query.txt for the search query spec.</desc>
</attr>

<attr id="1025" name="zimbraMailTrustedIP" type="string" cardinality="multi" optionalIn="globalConfig,server" flags="serverInherited" requiresRestart="mailbox" since="5.0.17">
  <desc>
    In our web app, AJAX and standard html client, we have support for adding the HTTP
    client IP address as X-Originating-IP in an outbound message.  We also use
    the HTTP client IP address in our logging.  
    
    In the case of standard client making connections to the SOAP layer, the JSP layer 
    tells the SOAP layer in a http header what the remote HTTP client address is. 
    In the case where nginx or some other proxy layer is fronting our webapps, the proxy 
    tells the SOAP/JSP layers in a http header  what the real HTTP client s address is. 
    
    Our SOAP/JSP layers will trust the client/proxy only if the IP address of the client/proxy 
    is one of the IPs listed in this attribute.
  </desc>
</attr>

<attr id="1026" name="zimbraFreebusyPropagationRetryInterval" type="duration" cardinality="single" optionalIn="globalConfig,server" flags="serverInherited" since="5.0.17">
  <globalConfigValue>1m</globalConfigValue>
  <desc>
      The interval to wait when the server encounters problems while 
      propagating Zimbra users free/busy information to external
      provider such as Exchange.
  </desc>
</attr>

<attr id="1027" name="zimbraGalSyncAccountBasedAutoCompleteEnabled" type="boolean" cardinality="single" optionalIn="account,cos" flags="accountInherited,domainAdminModifiable" since="6.0.0_BETA2">
  <defaultCOSValue>TRUE</defaultCOSValue>
  <desc>whether to use gal sync account for autocomplete</desc>
</attr>

<attr id="1028" name="zimbraPrefAppleIcalDelegationEnabled" type="boolean" cardinality="single" optionalIn="account,cos" flags="domainAdminModifiable" since="5.0.17">
  <defaultCOSValue>FALSE</defaultCOSValue>
  <desc>Use the iCal style delegation model for shared calendars for CalDAV interface when set to TRUE.</desc>
</attr>

<attr id="1029" name="zimbraDataSourceLastError" type="string" cardinality="single" optionalIn="dataSource" flags="domainAdminModifiable" since="5.0.17">
  <desc>
    If the last data source sync failed, contains the error message.
    If the last data source sync succeeded, this attribute is unset.
  </desc>
</attr>

<attr id="1030" name="zimbraDataSourceFailingSince" type="gentime" cardinality="single" optionalIn="dataSource" flags="domainAdminModifiable" since="5.0.17">
  <desc>
    Timestamp of the first sync error for a data source.  
    This value is unset after a successful sync.
  </desc>
</attr>

<attr id="1031" name="zimbraMtaBlockedExtensionWarnAdmin" type="boolean" cardinality="single" optionalIn="globalConfig" requiresRestart="mta" since="6.0.0_RC1">
  <globalConfigValue>TRUE</globalConfigValue>
  <desc>Whether to email admin on detection of attachment with blocked extension</desc>
</attr>

<attr id="1032" name="zimbraMtaBlockedExtensionWarnRecipient" type="boolean" cardinality="single" optionalIn="globalConfig" requiresRestart="mta" since="6.0.0_RC1">
  <globalConfigValue>TRUE</globalConfigValue>
  <desc>Whether to email recipient on detection of attachment with blocked extension</desc>
</attr>

<attr id="1033" name="zimbraDataSourceMaxTraceSize" type="integer" cardinality="single" optionalIn="dataSource" flags="domainAdminModifiable" since="6.0.0_RC1">
  <desc>Message content data exceeding this size will not be included in IMAP trace file</desc>
</attr>

<attr id="1034" name="zimbraMailFileDescriptorCacheSize" type="integer" min="0" cardinality="single" optionalIn="globalConfig,server" flags="serverInherited" callback="ServerConfig" since="6.0.0_RC1">
  <globalConfigValue>1000</globalConfigValue>
  <desc>Maximum number of file descriptors that are opened for accessing message content.</desc>
</attr>

<attr id="1035" name="zimbraMailFileDescriptorBufferSize" type="integer" min="0" cardinality="single" optionalIn="globalConfig,server" flags="serverInherited" since="6.0.0_RC1">
  <globalConfigValue>4096</globalConfigValue>
  <desc>Number of bytes to buffer in memory per file descriptor in the cache.  Larger values result in fewer disk reads, but increase memory consumption.</desc>
</attr>

<attr id="1036" name="zimbraPrefAdminConsoleWarnOnExit" type="boolean" cardinality="single" optionalIn="account,cos" flags="accountInherited,domainAdminModifiable" since="6.0.0_RC1">
  <defaultCOSValue>TRUE</defaultCOSValue>
  <desc>whether to display a warning when users try to navigate away from the admin console</desc>
</attr>

<attr id="1037" name="zimbraDataSourceDomain" type="string" max="128" cardinality="single" optionalIn="dataSource" flags="domainAdminModifiable" since="6.0.0_RC1">
  <desc>domain name of data source</desc>
</attr>

<attr id="1038" name="zimbraDatabaseSlowSqlThreshold" type="duration" cardinality="single" optionalIn="globalConfig,server" flags="serverInherited" callback="ServerConfig" since="6.0.0_RC1">
  <globalConfigValue>2s</globalConfigValue>
  <desc>SQL statements that take longer than this duration to execute will be logged to the sqltrace category in mailbox.log.</desc>
</attr>

<attr id="1039" name="zimbraMailForwardingAddressMaxLength" type="integer" min="0" cardinality="single" optionalIn="account,cos" flags="accountInfo,accountInherited" since="6.0.0_RC1">
  <defaultCOSValue>4096</defaultCOSValue>
  <desc>max number of chars in zimbraPrefMailForwardingAddress</desc>
</attr>

<attr id="1040" name="zimbraMailForwardingAddressMaxNumAddrs" type="integer" min="0" cardinality="single" optionalIn="account,cos" flags="accountInfo,accountInherited" since="6.0.0_RC1">
  <defaultCOSValue>100</defaultCOSValue>
  <desc>max number of email addresses in zimbraPrefMailForwardingAddress</desc>
</attr>

<attr id="1041" name="zimbraPrefSpellDictionary" type="string" max="64" cardinality="single" optionalIn="account,cos," flags="accountInherited,domainAdminModifiable" since="6.0.0_GA">
  <desc>The name of the dictionary used for spell checking.  If not set, the locale is used.</desc>
</attr>

<attr id="1042" name="zimbraSpellAvailableDictionary" type="string" cardinality="multi" optionalIn="globalConfig,server" flags="serverInherited" since="6.0.0_GA">
  <globalConfigValue>en_US</globalConfigValue>
  <desc>The list of available dictionaries that can be used for spell checking.</desc>
</attr>

<attr id="1043" name="zimbraHttpDebugHandlerEnabled" type="boolean" cardinality="single" optionalIn="globalConfig,server" flags="serverInherited" since="6.0.0_GA">
  <globalConfigValue>TRUE</globalConfigValue>
  <desc>Whether to enable http debug handler on a server</desc>
</attr>
     
<attr id="1044" name="zimbraAuthTokenValidityValue" type="integer" min="0" cardinality="single" optionalIn="account" flags="domainAdminModifiable" since="6.0.0_GA">
  <desc>if set, this value gets stored in the auth token and compared on every request. Changing it will invalidate all outstanding auth tokens. It also gets changed when an account password is changed.</desc>
</attr>

<attr id="1045" name="zimbraPrefShowCalendarWeek" type="boolean" cardinality="single" optionalIn="account,cos" flags="accountInherited,domainAdminModifiable" since="6.0.0_GA">
  <defaultCOSValue>FALSE</defaultCOSValue>
  <desc>show calendar week in calendar views</desc>
</attr>

<attr id="1046" name="zimbraPrefMailSelectAfterDelete" type="enum" value="next,previous,adaptive" cardinality="single" optionalIn="account,cos" flags="accountInherited,domainAdminModifiable" since="6.0.0_GA">
  <defaultCOSValue>next</defaultCOSValue>
  <desc>After deleting a message in list, which message should be selected</desc>
</attr>

<attr id="1047" name="zimbraWebClientShowOfflineLink" type="boolean" cardinality="single" optionalIn="account,cos" flags="accountInfo,accountInherited,domainAdminModifiable" since="6.0.0_GA">
  <defaultCOSValue>TRUE</defaultCOSValue>
  <desc>whether or not to show link to offline version in the web UI top bar</desc>
</attr>

<attr id="1048" name="zimbraPrefAccountTreeOpen" type="boolean" cardinality="single" optionalIn="account,cos" flags="accountInherited,domainAdminModifiable" since="6.0.2">
  <defaultCOSValue>TRUE</defaultCOSValue>
  <desc>whether or not account tree is expanded</desc>
</attr>

<attr id="1049" name="zimbraSpamReportEnvelopeFrom" type="string" cardinality="single" optionalIn="globalConfig" requiresRestart="mailbox" since="6.0.2">
  <globalConfigValue>&lt;&gt;</globalConfigValue>
  <desc>value for envelope from (MAIL FROM) in spam report</desc>
</attr>

<attr id="1050" name="zimbraFeatureVoiceChangePinEnabled" type="boolean" cardinality="single" optionalIn="account,cos" flags="accountInfo,accountInherited" since="5.0.19">
  <defaultCOSValue>TRUE</defaultCOSValue>
  <desc>whether or not changing voicemail pin is enabled</desc>
</attr>

<attr id="1051" name="zimbraFeatureManageZimlets" type="boolean" cardinality="single" optionalIn="account,cos" flags="accountInfo,accountInherited,domainAdminModifiable" since="6.0.2">
  <defaultCOSValue>TRUE</defaultCOSValue>
  <desc>enable end-user to manage zimlets</desc>
</attr>

<attr id="1052" name="zimbraAllowNonLDHCharsInDomain" type="boolean" cardinality="single" optionalIn="globalConfig" since="6.0.2">
  <globalConfigValue>TRUE</globalConfigValue>
  <desc>whether creating domains, and renaming domains to a name, containing non-LDH (letter, digit, hyphen) characters is allowed</desc>
</attr>

<attr id="1053" name="zimbraFeatureBriefcaseSpreadsheetEnabled" type="boolean" cardinality="single" optionalIn="account,cos" flags="accountInfo,accountInherited" since="6.0.2">
  <defaultCOSValue>FALSE</defaultCOSValue>
  <desc>Spreadsheet features enabled in briefcase</desc>
</attr>

<attr id="1054" name="zimbraFeatureBriefcaseSlidesEnabled" type="boolean" cardinality="single" optionalIn="account,cos" flags="accountInfo,accountInherited" since="6.0.2">
  <defaultCOSValue>FALSE</defaultCOSValue>
  <desc>Slides features enabled in briefcase</desc>
</attr>

<attr id="1055" name="zimbraFeatureBriefcaseDocsEnabled" type="boolean" cardinality="single" optionalIn="account,cos" flags="accountInfo,accountInherited" since="6.0.2">
  <defaultCOSValue>TRUE</defaultCOSValue>
  <desc>Docs features enabled in briefcase</desc>
</attr>

<attr id="1056" name="zimbraVersionCheckLastAttempt" type="gentime" cardinality="single" optionalIn="globalConfig" since="6.0.2">
  <desc>time Zimbra version was last checked</desc>
</attr>

<attr id="1057" name="zimbraVersionCheckLastSuccess" type="gentime" cardinality="single" optionalIn="globalConfig" since="6.0.2">
  <desc>time Zimbra version was last checked successfully</desc>
</attr>

<attr id="1058" name="zimbraVersionCheckLastResponse" type="string" cardinality="single" optionalIn="globalConfig" since="6.0.2">
  <desc>last response of last Zimbra version check.  This will be a short XML that will contain information about available updates.</desc>
</attr>

<attr id="1059" name="zimbraVersionCheckInterval" type="duration" cardinality="single" optionalIn="globalConfig" since="6.0.2">
  <globalConfigValue>1d</globalConfigValue>
  <desc>an email address to send mail to if Zimbra version check detects a new version</desc>
</attr>

<attr id="1060" name="zimbraVersionCheckServer" type="id" cardinality="single" optionalIn="globalConfig" since="6.0.2">
  <desc>zimbraId of the server that should perform the Zimbra version checks</desc>
</attr>

<attr id="1061" name="zimbraVersionCheckURL" type="string" max="256" cardinality="single" optionalIn="globalConfig" since="6.0.2">
  <globalConfigValue>http://www.zimbra.com/aus/admin/zimbraAdminVersionCheck.php</globalConfigValue>
  <desc>URL of the Zimbra version check script </desc>
</attr>

<attr id="1062" name="zimbraVersionCheckSendNotifications" type="boolean" cardinality="single" optionalIn="globalConfig" since="6.0.2">
  <globalConfigValue>TRUE</globalConfigValue>
  <desc>whether to send a notification message if Zimbra version check detects a new version</desc>
</attr>

<attr id="1063" name="zimbraVersionCheckNotificationEmail" type="cs_emailp" cardinality="single" optionalIn="globalConfig" since="6.0.2">
  <desc>email address to send mail to for the Zimbra version check notification message</desc>
</attr>

<attr id="1064" name="zimbraVersionCheckNotificationEmailFrom" type="string" max="1000" cardinality="single" optionalIn="globalConfig" since="6.0.2">
  <desc>from address for the Zimbra version check notification message</desc>
</attr>

<attr id="1065" name="zimbraVersionCheckNotificationSubject" type="string" max="1000" cardinality="single" optionalIn="globalConfig" since="6.0.2">
  <globalConfigValue>${IS_CRITICAL} updates are available for your Zimbra server</globalConfigValue>
  <desc>template used to construct the subject of an Zimbra version check notification message</desc>
</attr>

<attr id="1066" name="zimbraVersionCheckNotificationBody" type="string" max="10000" cardinality="single" optionalIn="globalConfig" since="6.0.2">
  <globalConfigValue>${BEGIN_PREFIX}The following updates were found:${NEWLINE}${NEWLINE}${END_PREFIX}${BEGIN_UPDATE}${UPDATE_COUNTER}.  ${IS_CRITICAL}.  Version: ${UPDATE_VERSION}, URL: ${UPDATE_URL}${NEWLINE}${NEWLINE}${END_UPDATE}${BEGIN_SIGNATURE}Zimbra Updater${NEWLINE}${END_SIGNATURE}</globalConfigValue>
  <desc>template used to construct the body of an Zimbra version check notification message</desc>
</attr>

<attr id="1067" name="zimbraPrefGetMailAction" type="enum" value="default,update" cardinality="single" optionalIn="account,cos" flags="accountInherited,domainAdminModifiable" since="6.0.2">
  <defaultCOSValue>default</defaultCOSValue>
  <desc>action to perform for the get mail button in UI</desc>
</attr>

<attr id="1068" name="zimbraSaslGssapiRequiresTls" type="boolean" cardinality="single" optionalIn="globalConfig,server" flags="serverInherited" since="5.0.20">
  <globalConfigValue>FALSE</globalConfigValue>
  <desc>whether TLS is required for IMAP/POP GSSAPI auth</desc>
</attr>

<attr id="1069" name="zimbraDomainMandatoryMailSignatureEnabled" type="boolean" cardinality="single" optionalIn="globalConfig,domain" flags="domainInherited" since="6.0.4">
  <globalConfigValue>FALSE</globalConfigValue>
  <desc>enable domain mandatory mail signature</desc>
</attr>

<attr id="1070" name="zimbraDomainMandatoryMailSignatureText" type="string" cardinality="single" optionalIn="globalConfig,domain" flags="domainInherited" since="6.0.4">
  <desc>domain mandatory mail plain text signature</desc>
</attr>

<attr id="1071" name="zimbraDomainMandatoryMailSignatureHTML" type="string" cardinality="single" optionalIn="globalConfig,domain" flags="domainInherited" since="6.0.4">
  <desc>domain mandatory mail html signature</desc>
</attr>

<attr id="1072" name="zimbraPrefMailFoldersCheckedForNewMsgIndicator" type="string" max="1024" cardinality="single" optionalIn="account,cos" flags="accountInherited,domainAdminModifiable" since="6.0.5">
  <desc>
     a list of comma separated folder ids of all folders used to count for showing a new message indicator icon for the account, 
     useful in UIs managing multiple accounts: desktop and family mailboxes.
  </desc>
</attr>

<attr id="1073" name="zimbraPrefSpellIgnoreWord" type="string" max="256" cardinality="multi" optionalIn="account,cos,domain" flags="domainAdminModifiable" since="6.0.5">
  <defaultCOSValue>blog</defaultCOSValue>
  <desc>List of words to ignore when checking spelling.  The word list of an account includes the words specified for its cos and domain.
  </desc>
</attr>

<attr id="1074" name="zimbraResponseHeader" type="string" cardinality="multi" optionalIn="globalConfig,domain" flags="domainInfo,domainInherited" since="6.0.5">
  <desc>
     Custom response headers. For example, can be used to add a P3P header
     for user agents to understand the sites privacy policy. Note: the value
     MUST be the entire header line (e.g. X-Foo: Bar).
  </desc>
</attr>

<attr id="1075" name="zimbraErrorReportUrl" type="string" max="256" cardinality="single" optionalIn="domain,globalConfig" flags="domainInfo,domainInherited" since="6.0.5">
  <desc>URL for posting error report popped up in WEB client</desc>
</attr>

<attr id="1076" name="zimbraPrefDisabledZimlets" type="string" cardinality="multi" optionalIn="account,cos" flags="domainAdminModifiable" since="6.0.5">
  <desc>zimlets user does not want to see in the UI</desc>
</attr>

<attr id="1077" name="zimbraSmtpRestrictEnvelopeFrom" type="boolean" cardinality="single" optionalIn="account,cos" flags="accountInfo,accountInherited" since="6.0.5">
  <defaultCOSValue>TRUE</defaultCOSValue>
  <desc>
    If TRUE, the address for MAIL FROM in the SMTP session will always be set to 
    the email address of the account.  If FALSE, the address will be the value of 
    the Sender or From header in the outgoing message, in that order.
  </desc>
</attr>

<attr id="1078" name="zimbraCalendarCalDavDefaultCalendarId" type="integer" min="1" cardinality="single" optionalIn="globalConfig,server" flags="serverInherited" since="6.0.6">
  <globalConfigValue>10</globalConfigValue>
  <desc>Id of calendar folder to advertise as the default calendar to CalDAV client.</desc>
</attr>

<attr id="1079" name="zimbraPrefItemsPerVirtualPage" type="integer" cardinality="single" optionalIn="account,cos" flags="accountInherited,domainAdminModifiable" since="6.0.6">
  <defaultCOSValue>50</defaultCOSValue>
  <desc>number of messages/conversations per virtual page</desc>
</attr>

<attr id="1080" name="zimbraImapShutdownGraceSeconds" type="integer" cardinality="single" optionalIn="globalConfig,server" flags="serverInherited" since="6.0.7">
  <globalConfigValue>10</globalConfigValue>
  <desc>number of seconds to wait before forcing IMAP server shutdown</desc>
</attr>

<attr id="1081" name="zimbraPop3ShutdownGraceSeconds" type="integer" cardinality="single" optionalIn="globalConfig,server" flags="serverInherited" since="6.0.7">
  <globalConfigValue>10</globalConfigValue>
  <desc>number of seconds to wait before forcing POP3 server shutdown</desc>
</attr>

<attr id="1082" name="zimbraLmtpShutdownGraceSeconds" type="integer" cardinality="single" optionalIn="globalConfig,server" flags="serverInherited" since="6.0.7">
  <globalConfigValue>10</globalConfigValue>
  <desc>number of seconds to wait before forcing LMTP server shutdown</desc>
</attr>

<attr id="1083" name="zimbraDataSourceConnectTimeout" type="integer" cardinality="single" optionalIn="dataSource,globalConfig" flags="domainAdminModifiable" callback="DataSourceCallback" since="6.0.7">
  <globalConfigValue>30</globalConfigValue>
  <desc>Connect timeout in seconds for the data source</desc>
</attr>

<attr id="1084" name="zimbraDataSourceReadTimeout" type="integer" cardinality="single"  optionalIn="dataSource,globalConfig" flags="domainAdminModifiable" callback="DataSourceCallback" since="6.0.7">
  <globalConfigValue>60</globalConfigValue>
  <desc>Read timeout in seconds</desc>
</attr>

<attr id="1085" name="zimbraImapMaxRequestSize" type="integer" cardinality="single" optionalIn="globalConfig,server" flags="serverInherited" since="6.0.7">
  <globalConfigValue>10240</globalConfigValue>
  <desc>maximum size of IMAP request in bytes excluding literal data</desc>
</attr>

<attr id="1086" name="zimbraContactHiddenAttributes" type="string" cardinality="single" optionalIn="globalConfig,server" flags="serverInherited" since="6.0.6">
  <globalConfigValue>dn,vcardUID,vcardURL,vcardXProps,member</globalConfigValue>
  <desc>Comma separated list of Contact attributes that should be hidden from clients and export of contacts.</desc>
</attr>

<attr id="1087" name="zimbraCalendarResourceDoubleBookingAllowed" type="boolean" cardinality="single" optionalIn="account,cos" flags="accountInfo,accountInherited" since="6.0.7">
  <defaultCOSValue>TRUE</defaultCOSValue>
  <desc>whether calendar reasources can be double booked</desc>
</attr>

<attr id="1088" name="zimbraContactEmailFields" type="string" max="4096" cardinality="single" optionalIn="account,cos" flags="accountInherited,domainAdminModifiable" since="6.0.7">
  <defaultCOSValue>email,email2,email3,email4,email5,email6,email7,email8,email9,email10,workEmail1,workEmail2,workEmail3</defaultCOSValue>
  <desc>
    Comma separates list of attributes in contact object to search for
    email addresses when generating auto-complete contact list.  The
    same set of fields are used for GAL contacts as well because
    LDAP attributes for GAL objects are mapped to Contact compatible
    attributes via zimbraGalLdapAttrMap.
  </desc>
</attr>

<attr id="1089" name="zimbraPrefCalendarApptAllowAtendeeEdit" type="boolean" cardinality="single" optionalIn="account,cos" flags="accountInherited,domainAdminModifiable" since="6.0.7">
  <defaultCOSValue>TRUE</defaultCOSValue>
  <desc>
    Whether to allow attendees to make local edits to appointments.
    The change is only on the attendees copy of the message and changes from the organizer will overwrite the local changes.
  </desc>
</attr>

<attr id="1090" name="zimbraPrefContactsDisableAutocompleteOnContactGroupMembers" type="boolean" cardinality="single" optionalIn="account,cos" flags="accountInherited,domainAdminModifiable" since="6.0.7">
  <defaultCOSValue>FALSE</defaultCOSValue>
  <desc>Disables autocomplete matching against the members email address.</desc>
</attr>

<attr id="1091" name="zimbraPrefAutoCompleteQuickCompletionOnComma" type="boolean" cardinality="single" optionalIn="account,cos" flags="accountInherited,domainAdminModifiable" since="6.0.7">
  <defaultCOSValue>TRUE</defaultCOSValue>
  <desc>whether to end auto-complete on comma</desc>
</attr>

<attr id="1092" name="zimbraCalendarShowResourceTabs" type="boolean" cardinality="single" optionalIn="account,cos" flags="accountInfo,accountInherited" since="6.0.7">
  <defaultCOSValue>TRUE</defaultCOSValue>
  <desc>whether to show Find Locations and Find Resources tabs for editing appointments</desc>
</attr>

<attr id="1093" name="zimbraGalAlwaysIncludeLocalCalendarResources" type="boolean" cardinality="single" optionalIn="domain,globalConfig" flags="domainInherited,domainAdminModifiable"  since="6.0.7">
  <globalConfigValue>FALSE</globalConfigValue>
  <desc>
    When set to TRUE, GAL search will always include local
    calendar resources regardless of zimbraGalMode.
  </desc>
</attr>

<attr id="1094" name="zimbraAuthTokenValidityValueEnabled" type="boolean" cardinality="single" optionalIn="globalConfig" since="6.0.7">
  <globalConfigValue>TRUE</globalConfigValue>
  <desc>
    Whether auth token validity value checking should be performed during auth token validation.  
    See description for zimbraAuthTokenValidityValue.
  </desc>
</attr>

<attr id="1095" name="zimbraPrefDefaultPrintFontSize" type="astring" max="32" cardinality="single" optionalIn="account,cos" flags="accountInherited,domainAdminModifiable"  since="6.0.8">
  <defaultCOSValue>12pt</defaultCOSValue>
  <desc>default font size</desc>
</attr>

<attr id="1096" name="zimbraMailPurgeBatchSize" type="integer" cardinality="single" optionalIn="globalConfig,server" flags="serverInherited" since="6.0.8">
  <globalConfigValue>10000</globalConfigValue>
  <desc>Maximum number of messages to delete from a folder during a single purge operation.  If the limit is exceeded, the mailbox is purged again at the end of the purge cycle until all qualifying messages are purged.</desc>
</attr>

<attr id="1097" name="zimbraMailEmptyFolderBatchSize" type="integer" cardinality="single" optionalIn="globalConfig,server" flags="serverInherited" since="6.0.8">
  <globalConfigValue>1000</globalConfigValue>
  <desc>
    Maximum number of messages to delete during a single transaction when emptying a large folder. 
    When a folder is emptied and it contains more than zimbraMailEmptyFolderBatchThreshold messages, 
    the operation is performed in multiple transactions.
  </desc>
</attr>

<attr id="1098" name="zimbraBasicAuthRealm"  type="string" max="256" cardinality="single" optionalIn="globalConfig,domain" flags="domainInherited" since="7.0.0">
  <globalConfigValue>Zimbra</globalConfigValue>
  <desc>Realm for the basic auth challenge (WWW-Authenticate) header</desc>
</attr>

<attr id="1099" name="zimbraMailAllowReceiveButNotSendWhenOverQuota" type="boolean" cardinality="single" optionalIn="account,cos" flags="accountInherited" since="7.0.0">
  <defaultCOSValue>FALSE</defaultCOSValue>
  <desc>If TRUE, a mailbox that exceeds its quota is still allowed to receive mail, but is not allowed to send.</desc>
</attr>

<attr id="1100" name="zimbraAmavisQuarantineAccount" type="email" max="256" cardinality="single" optionalIn="globalConfig" since="7.0.0">
  <desc>When a virus is detected quarantine message to this account</desc>
</attr>

<attr id="1101" name="zimbraAdminAccessControlMech" type="enum" cardinality="single" value="acl,global" optionalIn="globalConfig" since="6.0.9" requiresRestart="mailbox">
  <globalConfigValue>acl</globalConfigValue>
  <desc>
    access control mechanism for admin access
      acl: ACL based access control (a.k.a. delegated admin).
      global: allows only global admins.
  </desc>
</attr>

<attr id="1102" name="zimbraPrefContactsExpandAppleContactGroups" type="boolean" cardinality="single" optionalIn="account,cos" flags="accountInherited,domainAdminModifiable"  since="7.0.0">
  <defaultCOSValue>FALSE</defaultCOSValue>
  <desc>Expand the contact groups in Apple Address Book format to Zimbra format over CardDAV.</desc>
</attr>

<attr id="1103" name="zimbraPrefCalendarWorkingHours" type="string" cardinality="single" optionalIn="account,cos" flags="accountInherited,domainAdminModifiable" callback="WorkingHours" since="7.0.0">
  <defaultCOSValue>1:N:0800:1700,2:Y:0800:1700,3:Y:0800:1700,4:Y:0800:1700,5:Y:0800:1700,6:Y:0800:1700,7:N:0800:1700</defaultCOSValue>
  <desc>working hours for each day of the week</desc>
</attr>

<attr id="1106" name="zimbraDataSourceImportOnly" type="boolean" cardinality="single" optionalIn="dataSource" since="7.0.0">
  <desc>indicates that this datasource is used for one way (incoming) import vs. two-way sync</desc>
</attr>

<attr id="1107" name="zimbraDataSourceAuthMechanism" type="enum" value="PLAIN,GSSAPI,CRAM-MD5" cardinality="single" optionalIn="imapDataSource" since="7.0.0">
  <desc>Which SASL authentication mechanism  to use for authenticating to IMAP server.</desc>
</attr>

<attr id="1108" name="zimbraDataSourceAuthorizationId" type="string" cardinality="single" optionalIn="imapDataSource" since="7.0.0">
  <desc>authorizationId for SASL authentication</desc>
</attr>

<attr id="1109" name="zimbraFeaturePeopleSearchEnabled" type="boolean" cardinality="single" optionalIn="account,cos" flags="accountInfo,accountInherited" since="7.0.0">
  <defaultCOSValue>TRUE</defaultCOSValue>
  <desc>whether people search feature is enabled</desc>
</attr>

<attr id="1110" name="zimbraGalLdapValueMap" type="string" max="4096" cardinality="multi" optionalIn="globalConfig,domain,galDataSource" flags="domainInherited" since="7.0.0">
  <globalConfigValue>zimbraCalResType: Room Location</globalConfigValue>
  <globalConfigValue>zimbraAccountCalendarUserType: Room|Equipment RESOURCE</globalConfigValue>
  <desc>LDAP Gal attribute to contact value mapping. Each value is in the format of {gal contact filed}: {regex} {replacement}</desc>
</attr>

<attr id="1111" name="zimbraBackupMinFreeSpace" type="string" cardinality="single" optionalIn="globalConfig,server" flags="serverInherited" since="7.0.0">
  <globalConfigValue>0</globalConfigValue>
  <desc>Minimum percentage or TB/GB/MB/KB/bytes of free space on backup target to allow a full or auto-grouped backup to start; 0 = no minimum is enforced.  Examples: 25%, 10GB</desc>
</attr>

<attr id="1112" name="zimbraGalLdapGroupHandlerClass" type="string" max="1024" cardinality="single" optionalIn="globalConfig,domain,galDataSource" flags="domainInherited" since="7.0.0">
  <desc>the handler class for mapping groups from GAL source to zimbra GAL contacts for external GAL</desc>
</attr>

<attr id="1113" name="zimbraAdminImapImportNumThreads" type="integer" min="0" cardinality="single" optionalIn="globalConfig,server" flags="serverInherited" requiresRestart="mailbox" since="7.0.0">
  <globalConfigValue>20</globalConfigValue>
  <desc>number of admin initiated imap import handler threads</desc>
</attr>

<attr id="1114" name="zimbraMilterBindPort" type="port" cardinality="single" optionalIn="globalConfig,server" flags="serverInherited" callback="CheckPortConflict" requiresRestart="mta" since="7.0.0">
  <globalConfigValue>7026</globalConfigValue>
  <desc>port number on which milter server should listen</desc>
</attr>

<attr id="1115" name="zimbraMilterBindAddress" type="string" max="128" cardinality="multi" optionalIn="server" requiresRestart="mta" since="7.0.0">
  <desc>interface address(es) on which milter server should listen; if not specified, binds to 127.0.0.1</desc>
</attr>
  
<attr id="1116" name="zimbraMilterServerEnabled" type="boolean" cardinality="single" optionalIn="globalConfig,server" flags="serverInherited" requiresRestart="mta" since="7.0.0">
  <globalConfigValue>FALSE</globalConfigValue>
  <desc>whether milter server is enabled for a given server</desc>
</attr>

<attr id="1117" name="zimbraMailPurgeUseChangeDateForSpam" type="boolean" cardinality="single" optionalIn="account,cos" flags="accountInherited" since="7.0.0">
  <defaultCOSValue>TRUE</defaultCOSValue>
  <desc>
    If TRUE, a message is purged from Spam based on the date that it was moved
    to the Spam folder.  If FALSE, a message is purged from Spam based on the
    date that it was added to the mailbox.
  </desc>
</attr>

<attr id="1118" name="zimbraSpnegoAuthEnabled" type="boolean" cardinality="single" optionalIn="globalConfig" requiresRestart="mailbox" since="7.0.0">
  <globalConfigValue>FALSE</globalConfigValue>
  <desc>whether spnego SSO is enabled</desc>
</attr>

<attr id="1119" name="zimbraSpnegoAuthRealm" type="string" cardinality="single" optionalIn="globalConfig" requiresRestart="mailbox" since="7.0.0">
  <desc>spnego auth realm</desc>
</attr>

<!--
No longer need KDC/admin server, jetty does not consult them during spnego auth
TODO: delete them permerntly from here

<attr id="1120" name="zimbraSpnegoAuthKDC" type="string" cardinality="single" optionalIn="globalConfig" requiresRestart="mailbox" since="7.0.0">
  <desc>ip or hostname for spnego auth KDC</desc>
</attr>

<attr id="1121" name="zimbraSpnegoAuthAdminServer" type="string" cardinality="single" optionalIn="globalConfig" requiresRestart="mailbox" since="7.0.0">
  <desc>ip or hostname for spnego auth admin server</desc>
</attr>
-->

<attr id="1122" name="zimbraSpnegoAuthPrincipal" type="string" cardinality="single" optionalIn="server" requiresRestart="mailbox" since="7.0.0">
  <desc>spnego auth principal</desc>
</attr>

<attr id="1123" name="zimbraSpnegoAuthTargetName" type="string" cardinality="single" optionalIn="server" requiresRestart="mailbox" since="7.0.0">
  <desc>spnego auth target name</desc>
</attr>

<attr id="1124" name="zimbraSpnegoAuthErrorURL" type="string" cardinality="single" optionalIn="globalConfig" requiresRestart="mailbox" since="7.0.0">
  <desc>spnego auth error URL</desc>
</attr>

<attr id="1125" name="zimbraPrefForwardReplySignatureId" type="id" cardinality="single" optionalIn="account,identity,dataSource" flags="domainAdminModifiable" since="7.0.0">
  <desc>forword/reply signature id for account/identity/dataSource</desc>
</attr>

<attr id="1126" name="zimbraDataSourceIsInternal" type="boolean" cardinality="single" optionalIn="dataSource" since="7.0.0">
  <desc>If TRUE, the data source is hidden from the UI.</desc>
</attr>

<attr id="1127" name="zimbraFeatureMAPIConnectorEnabled" type="boolean" cardinality="single" optionalIn="account,cos" flags="accountInfo,accountInherited,domainAdminModifiable" since="7.0.0">
  <defaultCOSValue>TRUE</defaultCOSValue>
  <desc>enable/disable MAPI (Microsoft Outlook) Connector</desc>
</attr>

<attr id="1128" name="zimbraDumpsterEnabled" type="boolean" cardinality="single" optionalIn="account,cos" flags="accountInfo,accountInherited,domainAdminModifiable" since="7.0.0">
  <defaultCOSValue>FALSE</defaultCOSValue>
  <desc>enable/disable dumpster</desc>
</attr>

<attr id="1129" name="zimbraPrefMailSignatureContactId" type="string" cardinality="single" optionalIn="account,signature" flags="domainAdminModifiable" since="7.0.0">
  <desc>contact id associated with the signature</desc>
</attr>

<attr id="1130" name="zimbraMailOutgoingSieveScript" type="string" cardinality="single" optionalIn="account" callback="MailSieveScript" since="7.0.0">
  <desc>sieve script generated from user outgoing filter rules</desc>
</attr>

<attr id="1131" name="zimbraOAuthConsumerCredentials" type="string" max="1024" cardinality="multi" optionalIn="globalConfig,domain" flags="domainInherited" since="7.0.0">
  <desc>OAuth consumer ids and secrets.  It is in the format of {consumer-id]:{secrets}</desc>
</attr>

<attr id="1132" name="zimbraReverseProxyUseExternalRouteIfAccountNotExist" type="boolean" cardinality="single" optionalIn="domain" flags="domainAdminModifiable" since="7.0.0">
  <desc>
      Use external route configured on doamin if account cannot be found.
      Also see zimbraReverseProxyUseExternalRoute.
  </desc>
</attr>

<attr id="1133" name="zimbraMailDumpsterLifetime" type="duration" cardinality="single" optionalIn="account,cos" flags="accountInherited,domainAdminModifiable,accountInfo" since="7.0.0">
  <defaultCOSValue>30d</defaultCOSValue>
  <desc>
    Retention period of messages in the dumpster.  0 means that all messages will be retained.
  </desc>
</attr>

<attr id="1134" name="zimbraFeatureDistributionListExpandMembersEnabled" type="boolean" cardinality="single" optionalIn="account,cos" flags="accountInfo,accountInherited" since="7.0.0">
  <defaultCOSValue>TRUE</defaultCOSValue>
  <desc>whether expanding distribution list members feature is enabled</desc>
</attr>

<attr id="1135" name="zimbraForeignName" type="string" cardinality="multi" optionalIn="domain" since="7.0.0">
  <desc>foreign name for mapping an external name to a zimbra domain on domain level, it is in the format of {application}:{foreign name}</desc>
</attr>

<attr id="1136" name="zimbraForeignNameHandler" type="string" cardinality="multi" optionalIn="domain" since="7.0.0">
  <desc>handler for foreign name mapping, it is in the format of {application}:{class name}[:{params}]</desc>
</attr>

<attr id="1137" name="zimbraFeatureMailSendLaterEnabled" type="boolean" cardinality="single" optionalIn="account,cos" flags="accountInfo,accountInherited" since="7.0.0">
  <defaultCOSValue>FALSE</defaultCOSValue>
  <desc>whether the send later feature is enabled</desc>
</attr>

<attr id="1138" name="zimbraPrefMailTrustedSenderList" type="astring" max="256" callback="TrustedSenderList" cardinality="multi" optionalIn="account,cos,domain" flags="accountCosDomainInherited,domainAdminModifiable" since="7.0.0">
  <desc>Trusted sender email addresses or domains. External images in emails sent by trusted senders are automatically loaded in the message view.</desc>
</attr>

<attr id="1139" name="zimbraMailTrustedSenderListMaxNumEntries" type="integer" min="0" cardinality="single" optionalIn="account,cos,domain" flags="accountInfo,accountCosDomainInherited,domainAdminModifiable" since="7.0.0">
  <defaultCOSValue>500</defaultCOSValue>
  <desc>Maximum number of entries for zimbraPrefMailTrustedSenderList.</desc>
</attr>

<attr id="1140" name="zimbraCalendarReminderDeviceEmail" type="email" max="256" cardinality="single" optionalIn="account" flags="accountInfo,domainAdminModifiable" since="7.0.0">
  <desc>email address identifying the default device for receiving reminders for appointments and tasks</desc>
</attr>

<attr id="1141" name="zimbraWebClientLoginURLAllowedUA" type="string" cardinality="multi" optionalIn="globalConfig,domain" flags="domainInherited,domainInfo,domainAdminModifiable" since="7.0.0">
  <desc>
    regex to be matched for allowed user agents for honoring zimbraWebClientLoginURL.
    If not set, all UAs are allowed.
    If multiple values are set, an UA is allowed as long as it matches any one of the values.
    e.g. ".*Windows NT.*Firefox/3.*" will match firefox 3 or later browsers on Windows.
         ".*MSIE.*Windows NT.*" will match IE browsers on Windows.
   </desc>
</attr>

<attr id="1142" name="zimbraWebClientLogoutURLAllowedUA" type="string" cardinality="multi" optionalIn="globalConfig,domain" flags="domainInherited,domainInfo,domainAdminModifiable" since="7.0.0">
  <desc>
    regex to be matched for allowed user agents for honoring zimbraWebClientLogoutURL.
    If not set, all UAs are allowed.
    If multiple values are set, an UA is allowed as long as it matches any one of the values.
    e.g. ".*Windows NT.*Firefox/3.*" will match firefox 3 or later browsers on Windows.
         ".*MSIE.*Windows NT.*" will match IE browsers on Windows.  </desc>
</attr>

<attr id="1143" name="zimbraFeatureFreeBusyViewEnabled" type="boolean" cardinality="single" optionalIn="account,cos" flags="accountInfo,accountInherited" since="7.0.0">
  <defaultCOSValue>FALSE</defaultCOSValue>
  <desc>whether free busy view is enabled in the web UI</desc>
</attr>

<attr id="1144" name="zimbraMilterNumThreads" type="integer" cardinality="single" optionalIn="globalConfig,server" flags="serverInherited" requiresRestart="mta" since="7.0.0">
  <globalConfigValue>100</globalConfigValue>
  <desc>number of milter handler threads</desc>
</attr>

<attr id="1145" name="zimbraGalSyncIgnoredAttributes"  type="string" max="256" cardinality="multi" optionalIn="galDataSource" since="6.0.10">
  <desc>
    List of attributes that will be ignored when determining whether 
    a GAL contact has been modified.  Any change in other attribute 
    values will make the contact "dirty" and the contact will show as
    modified in the next GAL sync response.  By default modifyTimeStamp 
    is always included in ignored attributes.  Then if the only change 
    in GAL contact is modifyTimeStamp, the contact will not be shown as 
    modified in the next GAL sync response from the client, thus
    minimizing the need to download the GAL contact again when none of the
    meaningful attributes have changed.
  </desc>
</attr>

<attr id="1146" name="zimbraPrefAutocompleteAddressBubblesEnabled" type="boolean" min="0" cardinality="single" optionalIn="account,cos" flags="accountInherited,domainAdminModifiable" since="7.0.0">
  <defaultCOSValue>TRUE</defaultCOSValue>
  <desc>whether actionable address objects result from autocomplete is enabled</desc>
</attr>

<attr id="1147" name="zimbraPhoneticFirstName" type="string" max="256" cardinality="single" optionalIn="account" flags="domainAdminModifiable" since="7.0.0">
  <desc>phonetic first name</desc>
</attr>

<attr id="1148" name="zimbraPhoneticLastName" type="string" max="256" cardinality="single" optionalIn="account" flags="domainAdminModifiable" since="7.0.0">
  <desc>phonetic last name</desc>
</attr>

<attr id="1149" name="zimbraPhoneticCompany" type="string" max="256" cardinality="single" optionalIn="account" flags="domainAdminModifiable" since="7.0.0">
  <desc>phonetic company name</desc>
</attr>

<attr id="1150" name="zimbraFeatureCalendarReminderDeviceEmailEnabled" type="boolean" cardinality="single" optionalIn="account,cos" flags="accountInfo,accountInherited" since="7.0.0">
  <defaultCOSValue>FALSE</defaultCOSValue>
  <desc>whether receiving reminders on the designated device for appointments and tasks is enabled</desc>
</attr>

<attr id="1151" name="zimbraPrefTasksReadingPaneLocation" type="enum" value="bottom,right,off" cardinality="single" optionalIn="account,cos" flags="accountInherited,domainAdminModifiable" since="7.0.0">
  <defaultCOSValue>bottom</defaultCOSValue>
  <desc>where the reading pane is displayed for tasks</desc>
</attr>

<attr id="1152" name="zimbraPrefBriefcaseReadingPaneLocation" type="enum" value="bottom,right,off" cardinality="single" optionalIn="account,cos" flags="accountInherited,domainAdminModifiable" since="7.0.0">
  <defaultCOSValue>bottom</defaultCOSValue>
  <desc>where the reading pane is displayed for briefcase</desc>
</attr>

<attr id="1153" name="zimbraGalGroupIndicatorEnabled" type="boolean" cardinality="single" optionalIn="globalConfig,domain" flags="domainInherited" since="7.0.0">
  <globalConfigValue>TRUE</globalConfigValue>
  <desc>whether to indicate if an email address on a message is a GAL group</desc>
</attr>

<attr id="1154" name="zimbraGalSyncMaxConcurrentClients" type="integer" cardinality="single" optionalIn="globalConfig,domain" flags="domainInherited,domainAdminModifiable" since="7.0.0">
  <globalConfigValue>2</globalConfigValue>
  <desc>Maximum number of concurrent GAL sync requests allowed on the system / domain.</desc>
</attr>

<attr id="1158" name="zimbraFilterBatchSize" type="integer" cardinality="single" optionalIn="account,cos" flags="accountInherited,domainAdminModifiable,accountInfo" since="7.0.0">
  <defaultCOSValue>10000</defaultCOSValue>
  <desc>Maximum number of messages that can be processed in a single ApplyFilterRules operation.</desc>
</attr>

<attr id="1159" name="zimbraFilterSleepInterval" type="duration" cardinality="single" optionalIn="account,cos" flags="accountInherited,domainAdminModifiable" since="7.0.0">
  <defaultCOSValue>1ms</defaultCOSValue>
  <desc>
    The amount of time to sleep between every two messages during ApplyFilterRules.
    Increasing this value will even out server load at the expense of slowing down
    the operation.
  </desc>
</attr>

<attr id="1161" name="zimbraMailKeepOutWebCrawlers" type="boolean" cardinality="single" optionalIn="globalConfig,server" flags="serverInherited" since="7.0.1">
  <globalConfigValue>FALSE</globalConfigValue>
  <desc>When set to true, robots.txt on mailboxd will be set up to keep web crawlers out</desc>
</attr>

<attr id="1162" name="zimbraPasswordMinAlphaChars" type="integer" min="0" cardinality="single" optionalIn="account,cos" flags="accountInfo,accountInherited,domainAdminModifiable" since="7.1.0">
  <defaultCOSValue>0</defaultCOSValue>
  <desc>minimum number of alphabet characters required in a password</desc>
</attr>

<attr id="1163" name="zimbraPasswordAllowedChars" type="cstring" max="1024" cardinality="single" optionalIn="account,cos" flags="accountInfo,accountInherited,domainAdminModifiable" since="7.1.0">
  <desc>regex of alllowed characters in password</desc>
</attr>

<attr id="1164" name="zimbraFeatureContactsDetailedSearchEnabled" type="boolean" cardinality="single" optionalIn="account,cos" flags="accountInfo,accountInherited" since="7.1.0">
  <defaultCOSValue>FALSE</defaultCOSValue>
  <desc>whether detailed contact search UI is enabled</desc>
</attr>

<attr id="1168" name="zimbraFeatureAntispamEnabled" type="boolean" cardinality="single" optionalIn="account,cos" flags="accountInfo,accountInherited,domainAdminModifiable" since="7.1.0">
  <defaultCOSValue>TRUE</defaultCOSValue>
  <desc>
    whether or not to enable rerouting spam messages to Junk folder in ZCS, 
    exposing Junk folder and actions in the web UI, and 
    exposing Junk folder to IMAP clients.
  </desc>
</attr>

<attr id="1169" name="zimbraMyoneloginSamlSigningCert"  type="astring" cardinality="single" optionalIn="globalConfig,domain" flags="domainInherited" since="7.0.1">
  <desc>certificate to be used for validating the SAML assertions received from myonelogin (tricipher)</desc>
</attr>

<attr id="1170" name="zimbraFeatureAdminMailEnabled" type="boolean" cardinality="single" optionalIn="account,cos" flags="accountInfo,accountInherited" since="7.1.0">
  <defaultCOSValue>TRUE</defaultCOSValue>
  <desc>whether email features and tabs are enabled in the web client if accessed from the admin console</desc>
</attr>

<attr id="1171" name="zimbraIPMode" type="enum" value="ipv4,ipv6,both" cardinality="single" optionalIn="globalConfig,server" flags="serverInherited" requiresRestart="all" since="7.1.0">
  <globalConfigValue>ipv4</globalConfigValue>
  <desc>supported IP mode</desc>
</attr>

<attr id="1172" name="zimbraPrefMailSMIMECertificate" type="binary" cardinality="multi" optionalIn="account" since="7.1.0" deprecatedSince="7.1.1">
  <desc>user's S/MIME public keys (certificates)</desc>
  <deprecateDesc>deprecated in favor of userCertificate and userSMIMECertificate</deprecateDesc>
</attr>

<attr id="1173" name="zimbraPrefShortEmailAddress" type="boolean" cardinality="single" optionalIn="account,cos" flags="accountInherited,domainAdminModifiable" since ="7.0.1">
  <defaultCOSValue>TRUE</defaultCOSValue>
  <desc>show just the display name of email addresses in the message header area and compose pane</desc>
</attr>

<attr id="1174" name="zimbraFreebusyExchangeServerType" type="enum" value="webdav,ews" cardinality="single" optionalIn="globalConfig,domain" flags="domainInherited,domainAdminModifiable" since="6.0.11">
  <globalConfigValue>webdav</globalConfigValue>
  <desc>Can be set to either webdav for Exchange 2007 or older, or ews for 2010 and newer</desc>
</attr>

<attr id="1175" name="zimbraMailboxMoveTempDir" type="string" cardinality="single" optionalIn="globalConfig,server" flags="serverInherited" since="7.0.1">
  <globalConfigValue>/opt/zimbra/backup/tmp/mboxmove</globalConfigValue>
  <desc>temp directory for mailbox move</desc>
</attr>

<attr id="1176" name="zimbraSMIMELdapURL" type="string" max="256" cardinality="multi" optionalIn="domain,globalConfig" immutable="1"  since="7.1.0">
  <desc>
    LDAP URL(s) for public key lookup for S/MIME via external LDAP.  Multiple URLs for error fallback purpose can be seperated by space.
    
    All SMIME attributes are in the format of {config-name}:{value}.  A 'SMIME config' is a set of SMIME attribute values with the same {config-name}.
    Multiple SMIME configs can be configured on a domain or on globalconfig.  Note: SMIME attributes on domains do not inherited values from globalconfig, 
    they are not domain-inherited attributes.  During SMIME public key lookup, if there are any SMIME config on the domain of the account, they are used. 
    SMIME configs on globalconfig will be used only when there is no SMIME config on the domain.
    SMIME attributes cannot be modified directly with zmprov md/mcf commands.  Use zmprov gcsc/gdsc/mcsc/mdsc/rcsc/rdsc command instead.
  </desc>
</attr>

<attr id="1177" name="zimbraSMIMELdapStartTlsEnabled" type="string" cardinality="multi" optionalIn="domain,globalConfig" immutable="1" since="7.1.0">
  <desc>
    Whether to use startTLS for public key lookup for S/MIME via external LDAP.
    
    All SMIME attributes are in the format of {config-name}:{value}.  A 'SMIME config' is a set of SMIME attribute values with the same {config-name}.
    Multiple SMIME configs can be configured on a domain or on globalconfig.  Note: SMIME attributes on domains do not inherited values from globalconfig, 
    they are not domain-inherited attributes.  During SMIME public key lookup, if there are any SMIME config on the domain of the account, they are used. 
    SMIME configs on globalconfig will be used only when there is no SMIME config on the domain.
    SMIME attributes cannot be modified directly with zmprov md/mcf commands.  Use zmprov gcsc/gdsc/mcsc/mdsc/rcsc/rdsc command instead.
  </desc>
</attr>

<attr id="1178" name="zimbraSMIMELdapBindDn" type="string" max="256" cardinality="multi" optionalIn="domain,globalConfig" immutable="1" since="7.1.0">
  <desc>
    LDAP bind DN for public key lookup for S/MIME via external LDAP.  Can be empty for anonymous bind.
    
    All SMIME attributes are in the format of {config-name}:{value}.  A 'SMIME config' is a set of SMIME attribute values with the same {config-name}.
    Multiple SMIME configs can be configured on a domain or on globalconfig.  Note: SMIME attributes on domains do not inherited values from globalconfig, 
    they are not domain-inherited attributes.  During SMIME public key lookup, if there are any SMIME config on the domain of the account, they are used. 
    SMIME configs on globalconfig will be used only when there is no SMIME config on the domain.
    SMIME attributes cannot be modified directly with zmprov md/mcf commands.  Use zmprov gcsc/gdsc/mcsc/mdsc/rcsc/rdsc command instead.
  </desc>
</attr>

<attr id="1179" name="zimbraSMIMELdapBindPassword" type="string" max="256" cardinality="multi" optionalIn="domain,globalConfig" immutable="1" since="7.1.0">
  <desc>
    LDAP bind password for public key lookup for S/MIME via external LDAP.  Can be empty for anonymous bind.
    
    All SMIME attributes are in the format of {config-name}:{value}.  A 'SMIME config' is a set of SMIME attribute values with the same {config-name}.
    Multiple SMIME configs can be configured on a domain or on globalconfig.  Note: SMIME attributes on domains do not inherited values from globalconfig, 
    they are not domain-inherited attributes.  During SMIME public key lookup, if there are any SMIME config on the domain of the account, they are used. 
    SMIME configs on globalconfig will be used only when there is no SMIME config on the domain.
    SMIME attributes cannot be modified directly with zmprov md/mcf commands.  Use zmprov gcsc/gdsc/mcsc/mdsc/rcsc/rdsc command instead.
  </desc>
</attr>

<attr id="1180" name="zimbraSMIMELdapSearchBase"  type="string" max="256" cardinality="multi" optionalIn="domain,globalConfig" immutable="1" since="7.1.0">
  <desc>
    LDAP search base for public key lookup for S/MIME via external LDAP.
  
    All SMIME attributes are in the format of {config-name}:{value}.  A 'SMIME config' is a set of SMIME attribute values with the same {config-name}.
    Multiple SMIME configs can be configured on a domain or on globalconfig.  Note: SMIME attributes on domains do not inherited values from globalconfig, 
    they are not domain-inherited attributes.  During SMIME public key lookup, if there are any SMIME config on the domain of the account, they are used. 
    SMIME configs on globalconfig will be used only when there is no SMIME config on the domain.
    SMIME attributes cannot be modified directly with zmprov md/mcf commands.  Use zmprov gcsc/gdsc/mcsc/mdsc/rcsc/rdsc command instead.
  </desc>
</attr>

<attr id="1181" name="zimbraSMIMELdapFilter" type="string" max="1024" cardinality="multi" optionalIn="domain,globalConfig" immutable="1" since="7.1.0">
  <desc>
    LDAP search filter for public key lookup for S/MIME via external LDAP.
    Can contain the following conversion variables for expansion:
    %n - search key with @ (or without, if no @ was specified)
    %u - with @ removed
    e.g. (mail=%n)
    
    All SMIME attributes are in the format of {config-name}:{value}.  A 'SMIME config' is a set of SMIME attribute values with the same {config-name}.
    Multiple SMIME configs can be configured on a domain or on globalconfig.  Note: SMIME attributes on domains do not inherited values from globalconfig, 
    they are not domain-inherited attributes.  During SMIME public key lookup, if there are any SMIME config on the domain of the account, they are used. 
    SMIME configs on globalconfig will be used only when there is no SMIME config on the domain.
    SMIME attributes cannot be modified directly with zmprov md/mcf commands.  Use zmprov gcsc/gdsc/mcsc/mdsc/rcsc/rdsc command instead.
  </desc>
</attr>

<attr id="1182" name="zimbraSMIMELdapAttribute" type="string" max="256" cardinality="multi" optionalIn="domain,globalConfig" immutable="1" since="7.1.0">
  <desc>
    LDAP attribute(s) for public key lookup for S/MIME via external LDAP.  Multiple attributes can be separated by comma.
  
    All SMIME attributes are in the format of {config-name}:{value}.  A 'SMIME config' is a set of SMIME attribute values with the same {config-name}.
    Multiple SMIME configs can be configured on a domain or on globalconfig.  Note: SMIME attributes on domains do not inherited values from globalconfig, 
    they are not domain-inherited attributes.  During SMIME public key lookup, if there are any SMIME config on the domain of the account, they are used. 
    SMIME configs on globalconfig will be used only when there is no SMIME config on the domain.
    SMIME attributes cannot be modified directly with zmprov md/mcf commands.  Use zmprov gcsc/gdsc/mcsc/mdsc/rcsc/rdsc command instead.
  </desc>
</attr>

<attr id="1183" name="zimbraFeatureManageSMIMECertificateEnabled" type="boolean" cardinality="single" optionalIn="account,cos" flags="accountInfo,accountInherited"  since="7.1.0">
  <defaultCOSValue>FALSE</defaultCOSValue>
  <desc>whether to allow end user to publish and remove S/MIME certificates to their GAL entry in the web UI</desc>
</attr>

<attr id="1184" name="zimbraFeatureImportFolderEnabled" type="boolean" cardinality="single" optionalIn="account,cos" flags="accountInfo,accountInherited" since="7.1.0">
  <defaultCOSValue>TRUE</defaultCOSValue>
  <desc>whether import folder feature is enabled</desc>
</attr>

<attr id="1185" name="zimbraFeatureExportFolderEnabled" type="boolean" cardinality="single" optionalIn="account,cos" flags="accountInfo,accountInherited" since="7.1.0">
  <defaultCOSValue>TRUE</defaultCOSValue>
  <desc>whether export folder feature is enabled</desc>
</attr>

<attr id="1186" name="zimbraFeatureSMIMEEnabled" type="boolean" cardinality="single" optionalIn="account,cos" flags="accountInherited"  since="7.1.0">
  <defaultCOSValue>FALSE</defaultCOSValue>
  <desc>whether S/MIME feature is enabled.  Note: SMIME is a Network feature, this attribute is effective only if SMIME is permited by license.</desc>
</attr>

<attr id="1188" name="zimbraPrefSortOrder" type="string" cardinality="single" optionalIn="account,cos" flags="accountInherited,domainAdminModifiable" since="7.1.0">
  <desc>sort order for list view in the WEB UI</desc>
</attr>

<attr id="1189" name="zimbraOpenidConsumerStatelessModeEnabled" type="boolean" cardinality="single" optionalIn="server,globalConfig" flags="serverInherited" since="7.1.0">
  <globalConfigValue>TRUE</globalConfigValue>
  <desc>whether stateless mode (not establishing an association with the OpenID Provider) in OpenID Consumer is enabled</desc>
</attr>

<attr id="1190" name="zimbraMailSSLClientCertMode" type="enum" cardinality="single" value="Disabled,NeedClientAuth,WantClientAuth" optionalIn="globalConfig,server" flags="serverInherited" requiresRestart="mailbox" since="7.1.0">
  <globalConfigValue>Disabled</globalConfigValue>
  <desc>
    enable authentication via X.509 Client Certificate.
    Disabled: client authentication is disabled.
    NeedClientAuth: client authentication is required during SSL handshake on the SSL mutual authentication port(see zimbraMailSSLClientCertPort). 
        The SSL handshake will fail if the client does not present a certificate to autenticate.
    WantClientAuth: client authentication is requested during SSL handshake on the SSL mutual authentication port(see zimbraMailSSLClientCertPort).  
        The SSL handshake will still proceed if the client does not present a certificate to autenticate.  In the case when client does not send a 
        certificate, user will be redirected to the usual entry page of the requested webapp, where username/password is ptompted.
  </desc>
</attr>

<attr id="1191" name="zimbraOpenidConsumerAllowedOPEndpointURL" type="string" max="256" cardinality="multi" optionalIn="domain,globalConfig" flags="domainInherited" since="7.1.0">
  <desc>allowed OpenID Provider Endpoint URLs for authentication</desc>
</attr>

<attr id="1199" name="zimbraMailSSLClientCertPort" type="port" cardinality="single" optionalIn="globalConfig,server" flags="serverInherited" callback="CheckPortConflict" requiresRestart="mailbox" since="7.1.0">
  <globalConfigValue>0</globalConfigValue>
  <desc>SSL port requesting client certificate for end-user UI</desc>
</attr>

<attr id="1200" name="zimbraReverseProxyClientCertMode" type="enum" value="on,off,optional" cardinality="single" optionalIn="globalConfig,server,domain" flags="serverInherited,domainInherited" since="7.1.1">
  <globalConfigValue>off</globalConfigValue>
  <desc>enable authentication via X.509 Client Certificate in nginx proxy (https only)</desc>
</attr>

<attr id="1201" name="zimbraReverseProxyClientCertCA" type="astring" cardinality="single" optionalIn="globalConfig,server,domain" flags="serverInherited,domainInherited" since="7.1.1">
  <desc>CA certificate for authenticating client certificates in nginx proxy (https only)</desc>
</attr>

<attr id="1208" name="zimbraMailEmptyFolderBatchThreshold" type="integer" cardinality="single" min="0" optionalIn="globalConfig,server" flags="serverInherited,domainAdminModifiable" since="6.0.13">
  <globalConfigValue>100000</globalConfigValue>
  <desc>
    Folders that contain more than this many messages will be emptied in batches of size zimbraMailEmptyFolderBatchSize.
  </desc>
</attr>

<attr id="1209" name="zimbraSMIMELdapDiscoverSearchBaseEnabled"  type="string" max="32" cardinality="multi" optionalIn="domain,globalConfig" immutable="1" since="7.1.1">
  <desc>
    Whether or not to discover search base DNs if zimbraSMIMELdapSearchBase is not set. Allowed values are TRUE or FALSE.
    If zimbraSMIMELdapSearchBase is set for a config, this attribute is ignored for the config.
    If not set, default for the config is FALSE.  In that case, if zimbraSMIMELdapSearchBase is not set,
    the search will default to the rootDSE.
    
    If multiple DNs are discovered, the ldap search will use them one by one until a hit is returned. 
  
    All SMIME attributes are in the format of {config-name}:{value}.  A 'SMIME config' is a set of SMIME attribute values with the same {config-name}.
    Multiple SMIME configs can be configured on a domain or on globalconfig.  Note: SMIME attributes on domains do not inherited values from globalconfig, 
    they are not domain-inherited attributes.  During SMIME public key lookup, if there are any SMIME config on the domain of the account, they are used. 
    SMIME configs on globalconfig will be used only when there is no SMIME config on the domain.
    SMIME attributes cannot be modified directly with zmprov md/mcf commands.  Use zmprov gcsc/gdsc/mcsc/mdsc/rcsc/rdsc command instead.
  </desc>
</attr>

<attr id="1210" name="zimbraDefaultFolderFlags" type="string" cardinality="single" min="0" max="32" optionalIn="account,cos" flags="accountInherited,domainAdminModifiable" since="7.1.1">
  <desc>
    Default flags on folder. These are set when a new folder is created, has no effect on existing folders.
    Possible values are:
     * - \Subscribed
     b - \ExcludeFB
     # - \Checked
     i - \NoInherit
     y - \SyncFolder
     ~ - \Sync
     o - \Noinferiors
     g - \Global
  </desc>
</attr>

<attr id="1212" name="zimbraMailSSLProxyClientCertPort" type="port" cardinality="single" optionalIn="globalConfig,server" flags="serverInherited" callback="CheckPortConflict" requiresRestart="nginxproxy" since="7.1.1">
  <globalConfigValue>0</globalConfigValue>
  <desc>SSL client certificate port for HTTP proxy</desc>
</attr>

<attr id="1213" name="zimbraMailHighlightObjectsMaxSize" type="integer" min="0" cardinality="single" optionalIn="account,cos" flags="accountInfo,accountInherited" since="7.1.2">
  <defaultCOSValue>70</defaultCOSValue>
  <desc>max size in KB of text emails that will automatically highlight objects</desc>
</attr>

<<<<<<< HEAD
=======
<attr id="1214" name="zimbraIsSystemAccount" type="boolean" cardinality="single" optionalIn="account" since="8.0.0">
  <desc>
    Indicates the account is an account used by the system such as spam accounts or Notebook accounts.
    System accounts cannot be deleted in admin console.
  </desc>
</attr>

>>>>>>> 9439d218
<attr id="1215" name="zimbraMailSSLClientCertPrincipalMap" type="string" cardinality="single" optionalIn="globalConfig,domain" flags="domainInherited" since="7.1.2">
  <globalConfigValue>SUBJECT_EMAILADDRESS=name</globalConfigValue>
  <desc>
    Map from a certificate field to a Zimbra account key that can uniquely identify a Zimbra account for client certificate authentication.
    Value is a comma-separated  list of mapping rules, each mapping maps a certificate field to a Zimbra account key.
    Each is attempted in sequence untill a unique account can be resolved.  
    
    e.g. a value can be: 
         SUBJECTALTNAME_OTHERNAME_UPN=zimbraForeignPrincipal,(uid=%{SUBJECT_CN})
    
    value:
        comma-separated mapping-rule
    
    mapping-rule:
        {cert-field-to-zimbra-key-map} | {LDAP-filter}
        
    cert-field-to-zimbra-key-map:     
        {certificate-field}={Zimbra-account-key}
    
    certificate-field:
        SUBJECT_{an RDN attr, e.g. CN}: a RND in DN of Subject
        SUBJECT_DN:                   entire DN of Subject
        SUBJECTALTNAME_OTHERNAME_UPN: UPN(aka Principal Name) in otherName in subjectAltName extension 
        SUBJECTALTNAME_RFC822NAME:    rfc822Name in subjectAltName extension 
    
    Zimbra-account-key:
        name:                   primary name or any of the aliases of an account
        zimbraId:               zimbraId of an account
        zimbraForeignPrincipal: zimbraForeignPrincipal of an account.  
                                The matching value on the zimbraForeignPrincipal must be prefixed with "cert {supported-certificate-filed}:"
                                e.g. cert SUBJECTALTNAME_OTHERNAME_UPN:123456@mydomain
                                
    LDAP-filter: An LDAP filter template with placeholders to be substituted by certificate field values.  
                 (objectClass=zimbraAccount) is internally ANDed with the supplied filter. 
                 e.g. (|(uid=%{SUBJECT_CN})(mail=%{SUBJECTALTNAME_RFC822NAME}))
                 
    Note: it is recommended not to use LDAP-filter rule, as it will trigger an LDAP search for each cert auth request.
          LDAP-filter is disabled by default.  To enable it globally, set zimbraMailSSLClientCertPrincipalMapLdapFilterEnabled 
          on global config to TRUE.  If LDAP-filter is not enabled, all client certificate authentication will fail on domains 
          configured with LDAP-filter.
  </desc>
</attr>
  
<attr id="1216" name="zimbraMailSSLClientCertPrincipalMapLdapFilterEnabled" type="boolean" cardinality="single" optionalIn="globalConfig" since="7.1.2">
  <globalConfigValue>FALSE</globalConfigValue>
  <desc>whether to enable LDAP-filter in zimbraMailSSLClientCertPrincipalMap</desc>
</attr>

<attr id="1240" name="zimbraCalendarKeepExceptionsOnSeriesTimeChange" type="boolean" cardinality="single" optionalIn="account,cos" flags="accountInfo,accountInherited,domainAdminModifiable" since="7.1.2">
  <defaultCOSValue>FALSE</defaultCOSValue>
  <desc>whether to retain exception instances when the recurrence series is changed to new time; set to FALSE for Exchange compatibility</desc>
</attr>

<<<<<<< HEAD
=======
<attr id="1219" name="zimbraSharedItem" type="string" max="1024" cardinality="multi" optionalIn="account" since="8.0.0">
  <desc>All items an account has shared</desc>
</attr>

<attr id="1220" name="zimbraSharingUpdatePublishInterval" type="duration" cardinality="single" optionalIn="server,globalConfig" flags="serverInherited" requiresRestart="mailbox" since="8.0.0">
  <globalConfigValue>15m</globalConfigValue>
  <desc>Interval between successive executions of the task that publishes shared item updates to LDAP</desc>
</attr>


<attr id="1221" name="zimbraAutoProvMode" type="enum" value="EAGER,LAZY,MANUAL" cardinality="multi" optionalIn="domain" since="8.0.0">
  <desc>
    Auto provisoninging modes enabled.  Multiple modes can be enabled on a domain.
    
    EAGER: A server maintenance thread automatically polls the configured External LDAP directory 
           at a configured interval for external entries due to be auto provisioned in Zimbra and 
           then auto creates the accounts in Zimbra directory. 
    
    LAZY: auto creates the Zimbra account when user first login via one of the external auth mechanisms 
          enabled for auto provisioning.  Auth mechanisms enabled for auto provisioning are configured 
          in zimbraAutoProvAuthMech.
          
    MANUAL: admin to search and select a user from the configured External LDAP directory and 
            create the Zimbra account.
            
    In all cases, the Zimbra account is populated with attributes mapped from the external LDAP user   
    entry based on the zimbraAutoProvAttrMap setting.      
  </desc>
</attr>

<attr id="1222" name="zimbraAutoProvAuthMech" type="enum" value="LDAP,PREAUTH,KRB5,SPNEGO" cardinality="multi" optionalIn="domain" since="8.0.0">
  <desc>
     EAGER mode: N/A
      LAZY mode: required
    MANUAL mode: N/A
    
    Auth mechanisms enabled for auto provisioning LAZY mode.  When a user authenticates via one of the 
    external auth mechanisms enabled for auto provisioning configured in this attribute, and when the 
    user account does not exist in Zimbra directory, an account entry will be automatically created 
    in Zimbra directory.
  </desc>
</attr>

<attr id="1223" name="zimbraAutoProvUseLdapAuthSettings" type="boolean" cardinality="single" optionalIn="domain" since="8.0.0">
  <desc>
     EAGER mode: optional
      LAZY mode: optional
    MANUAL mode: optional
    
    Default is FALSE.
    
    Whether to use external LDAP auth setting for auto provisioning.  
    Honored when:
      - for EAGER mode: always.
      - for LAZY mode: only when user authenticated to Zimbra by external LDAP/AD auth.  
      - for MANUAL mode: always.
    If honored, all zimbraAutoProvLdap*** values are ignored, and settings for external LDAP/AD auth will be used.
    If honored and external LDAP/AD auth is not configured or not configured properly, it will be a config error 
    and we will not fallback to the zimbraAutoProvLdap*** values.
  </desc>
</attr>

<attr id="1224" name="zimbraAutoProvLdapURL" type="string" max="256" cardinality="single" optionalIn="domain" since="8.0.0">
  <desc>
     EAGER mode: required (if not using LDAP/AD auth settings) 
      LAZY mode: required (if not using LDAP/AD auth settings) 
    MANUAL mode: required (if not using LDAP/AD auth settings) 
    
    LDAP URL of the external LDAP server for account auto provisioning.
  </desc>
</attr>

<attr id="1225" name="zimbraAutoProvLdapStartTlsEnabled" type="boolean" cardinality="single" optionalIn="domain" since="8.0.0">
  <desc>
     EAGER mode: optional 
      LAZY mode: optional 
    MANUAL mode: optional 
    
    Default is FALSE.
    
    Whether to use startTLS when accessing the external LDAP server for account auto provisioning.
  </desc>
</attr>

<attr id="1226" name="zimbraAutoProvLdapAdminBindDn" type="string" max="256" cardinality="single" optionalIn="domain" since="8.0.0">
  <desc>
     EAGER mode: required (if not using LDAP/AD auth settings) 
      LAZY mode: required (if not using LDAP/AD auth settings and using zimbraAutoProvLdapSearchFilter), 
    MANUAL mode: required (if not using LDAP/AD auth settings) 
    
    LDAP search bind dn for account auto provisioning.
  </desc>
</attr>

<attr id="1227" name="zimbraAutoProvLdapAdminBindPassword" type="string" max="256" cardinality="single" optionalIn="domain" since="8.0.0">
  <desc>
     EAGER mode: required (if not using LDAP/AD auth settings) 
      LAZY mode: required (if not using LDAP/AD auth settings and using zimbraAutoProvLdapSearchFilter), 
    MANUAL mode: required (if not using LDAP/AD auth settings) 
    
    LDAP search bind password for account auto provisioning.
  </desc>
</attr>

<attr id="1228" name="zimbraAutoProvLdapSearchBase" type="string" max="256" cardinality="single" optionalIn="domain" since="8.0.0">
  <desc>
     EAGER mode: required (if not using LDAP/AD auth settings) 
      LAZY mode: required (if not using LDAP/AD auth settings and using zimbraAutoProvLdapSearchFilter), 
    MANUAL mode: required (if not using LDAP/AD auth settings) 
    
    LDAP search base for account auto provisioning, used in conjunction with zimbraAutoProvLdapSearchFilter.  
    If not set, LDAP root DSE will be used.
  </desc>
</attr>

<attr id="1229" name="zimbraAutoProvLdapSearchFilter" type="string" max="256" cardinality="single" optionalIn="domain" since="8.0.0">
  <desc>
     EAGER mode: required (if not using LDAP/AD auth settings) 
      LAZY mode: optional (if not using LDAP/AD auth settings) 
    MANUAL mode: optional (if not using LDAP/AD auth settings)  
    
    LDAP search filter template for account auto provisioning.
    For LAZY nad MANUAL modes, either zimbraAutoProvLdapSearchFilter or zimbraAutoProvLdapBindDn has to be set.  
    If both are set, zimbraAutoProvLdapSearchFilter will take precedence.
  </desc>
</attr>

<attr id="1230" name="zimbraAutoProvLdapBindDn" type="string" max="256" cardinality="single" optionalIn="domain" since="8.0.0">
  <desc>
     EAGER mode: required (if not using LDAP/AD auth settings) 
      LAZY mode: optional (if not using LDAP/AD auth settings) 
    MANUAL mode: optional (if not using LDAP/AD auth settings) 
    
    LDAP external DN template for account auto provisioning.
    For LAZY nad MANUAL modes, either zimbraAutoProvLdapSearchFilter or zimbraAutoProvLdapBindDn has to be set.  
    If both are set, zimbraAutoProvLdapSearchFilter will take precedence.
  </desc>
</attr>

<attr id="1231" name="zimbraAutoProvAccountNameMap" type="string" max="256" cardinality="single" optionalIn="domain" since="8.0.0">
  <desc>
     EAGER mode: optional 
      LAZY mode: optional 
    MANUAL mode: optional 
    
    Attribute name in the external directory that contains localpart of the account name.
    If not specified, localpart of teh account name is the principal user used to authenticated to Zimbra.
  </desc>
</attr>

<attr id="1232" name="zimbraAutoProvAttrMap" type="string" max="256" cardinality="multi" optionalIn="domain" since="8.0.0">
  <desc>
     EAGER mode: optional 
      LAZY mode: optional 
    MANUAL mode: optional  
    
    Attribute map for account auto provisioning.  Values are in the format of {external attribute}={zimbra attribute}.
    If not set, no attributes from the external directory will be populated in the Zimrba directory.
    
    Invalid mapping configuration will cause the account creation to fail.
    Examples of bad mapping:
        - invalid external attribute name.
        - invalid Zimbra attribute name.
        - external attribute has multiple values but the zimbra attribute is single-valued.
        - syntax violation.  e.g. Value on the external attribute is a String but the Zimbra attribute is declared an integer.
  </desc>
</attr>

<attr id="1233" name="zimbraAutoProvNotificationFromAddress" type="string" max="256" cardinality="single" optionalIn="domain" since="8.0.0">
  <desc>
     EAGER mode: optional 
      LAZY mode: optional 
    MANUAL mode: optional  
    
    Email address to put in the From header for the notification email to the newly created account..
    If not set, no notification email will sent to the newly created account.
  </desc>
</attr>

<attr id="1234" name="zimbraAutoProvListenerClass" type="string" max="1024" cardinality="single" optionalIn="domain" since="8.0.0">
  <desc>
     EAGER mode: optional 
      LAZY mode: optional 
    MANUAL mode: optional 
    
    Class name of auto provision listener.  The listener instance is invoked after each account is auto created in Zimbra.
    Listener can be plugged in as a server externsion to handle tasks like updating the account auto provision status 
    in the external LDAP directory.
  </desc>
</attr>

<attr id="1235" name="zimbraAutoProvBatchSize" type="integer" cardinality="single" optionalIn="domain,globalConfig" flags="domainInherited" since="8.0.0">
  <globalConfigValue>20</globalConfigValue>
  <desc>
     EAGER mode: required 
      LAZY mode: N/A 
    MANUAL mode: N/A  
     
    Max number of accounts to process in each interval.
  </desc>
</attr>

<attr id="1236" name="zimbraAutoProvLastPolledTimestamp" type="gentime" cardinality="single" optionalIn="domain" since="8.0.0">
  <desc>
     EAGER mode: for Zimbra internal use only - do not change it.
      LAZY mode: N/A
    MANUAL mode: N/A 
    
    Timestampt when the external domain is last polled for EAGER auto provision.  It is the latest create timestamp of the 
    external LDAP entries for which a Zimbra account is auto provisioned in a EAGER auto provision iteration.
    The poll (LDAP search) for the next iteration will fetch external entries with a create timestamp later the timestamp 
    recorded from the previous iteration.
  </desc>
</attr>

<attr id="1237" name="zimbraAutoProvLock" type="string" cardinality="single" optionalIn="domain" since="8.0.0">
  <desc>
     EAGER mode: for Zimbra internal use only - do not change it.
      LAZY mode: N/A
    MANUAL mode: N/A 
    
    Lock the domain for EAGER auto provision.  This attribute is for internal use only: only one server can perform 
    EAGER auto provisioning for a domain at one time.  This lock is to shchronize EAGER auto provision attempts between servers.
  </desc>
</attr>

<attr id="1238" name="zimbraAutoProvScheduledDomains" type="string" cardinality="multi" optionalIn="server" since="8.0.0">
  <desc>
     EAGER mode: required
      LAZY mode: N/A
    MANUAL mode: N/A 
    
    Domain scheduled for eager auto provision on this server.  Scheduled domains must have EAGER mode enabled in zimbraAutoProvMode.
    Multiple domains can be scheduled on a server for EAGER auto provision.  Also, a domain can be scheduled on multiple servers 
    for EAGER auto provision.
  </desc>
</attr>

<attr id="1239" name="zimbraAutoProvPollingInterval" type="duration" cardinality="single" optionalIn="server,globalConfig" flags="serverInherited" callback="AutoProvPollingInterval" since="8.0.0">
  <globalConfigValue>15m</globalConfigValue>
  <desc>
     EAGER mode: required
      LAZY mode: N/A
    MANUAL mode: N/A 
    
    Interval between successive polling and provisioning accounts.  
    The actual interval may be longer since it can be affected by two other factors: zimbraAutoProvBatchSize and 
    number of domains configured in zimbraAutoProvScheduledDomains.  At each interval, the auto provision thread iterates through 
    all domains in zimbraAutoProvScheduledDomains and auto creates up to domain.zimbraAutoProvBatchSize accounts.  If that 
    process takes longer than zimbraAutoProvPollingInterval then the next iteration will start immediately instead of waiting for 
    zimbraAutoProvPollingInterval amount of time.
    
    If set to 0 when server starts up, the auto provision thread will not start.
    If changed from a non-0 value to 0 while server is running, the auto provision thread will be shutdown.
    If changed from 0 to a non-0 value while server is running, the auto provision thread will be started.
  </desc>
</attr>

<attr id="1241" name="zimbraMailAddressValidationRegex" type="string" max="512" cardinality="multi" optionalIn="domain,globalConfig" flags="domainInherited,domainInfo" since="7.1.2">
  <desc>optional regex used by web client to validate email address</desc>
</attr>

>>>>>>> 9439d218
</attrs><|MERGE_RESOLUTION|>--- conflicted
+++ resolved
@@ -5567,16 +5567,6 @@
   <desc>max size in KB of text emails that will automatically highlight objects</desc>
 </attr>
 
-<<<<<<< HEAD
-=======
-<attr id="1214" name="zimbraIsSystemAccount" type="boolean" cardinality="single" optionalIn="account" since="8.0.0">
-  <desc>
-    Indicates the account is an account used by the system such as spam accounts or Notebook accounts.
-    System accounts cannot be deleted in admin console.
-  </desc>
-</attr>
-
->>>>>>> 9439d218
 <attr id="1215" name="zimbraMailSSLClientCertPrincipalMap" type="string" cardinality="single" optionalIn="globalConfig,domain" flags="domainInherited" since="7.1.2">
   <globalConfigValue>SUBJECT_EMAILADDRESS=name</globalConfigValue>
   <desc>
@@ -5630,269 +5620,8 @@
   <desc>whether to retain exception instances when the recurrence series is changed to new time; set to FALSE for Exchange compatibility</desc>
 </attr>
 
-<<<<<<< HEAD
-=======
-<attr id="1219" name="zimbraSharedItem" type="string" max="1024" cardinality="multi" optionalIn="account" since="8.0.0">
-  <desc>All items an account has shared</desc>
-</attr>
-
-<attr id="1220" name="zimbraSharingUpdatePublishInterval" type="duration" cardinality="single" optionalIn="server,globalConfig" flags="serverInherited" requiresRestart="mailbox" since="8.0.0">
-  <globalConfigValue>15m</globalConfigValue>
-  <desc>Interval between successive executions of the task that publishes shared item updates to LDAP</desc>
-</attr>
-
-
-<attr id="1221" name="zimbraAutoProvMode" type="enum" value="EAGER,LAZY,MANUAL" cardinality="multi" optionalIn="domain" since="8.0.0">
-  <desc>
-    Auto provisoninging modes enabled.  Multiple modes can be enabled on a domain.
-    
-    EAGER: A server maintenance thread automatically polls the configured External LDAP directory 
-           at a configured interval for external entries due to be auto provisioned in Zimbra and 
-           then auto creates the accounts in Zimbra directory. 
-    
-    LAZY: auto creates the Zimbra account when user first login via one of the external auth mechanisms 
-          enabled for auto provisioning.  Auth mechanisms enabled for auto provisioning are configured 
-          in zimbraAutoProvAuthMech.
-          
-    MANUAL: admin to search and select a user from the configured External LDAP directory and 
-            create the Zimbra account.
-            
-    In all cases, the Zimbra account is populated with attributes mapped from the external LDAP user   
-    entry based on the zimbraAutoProvAttrMap setting.      
-  </desc>
-</attr>
-
-<attr id="1222" name="zimbraAutoProvAuthMech" type="enum" value="LDAP,PREAUTH,KRB5,SPNEGO" cardinality="multi" optionalIn="domain" since="8.0.0">
-  <desc>
-     EAGER mode: N/A
-      LAZY mode: required
-    MANUAL mode: N/A
-    
-    Auth mechanisms enabled for auto provisioning LAZY mode.  When a user authenticates via one of the 
-    external auth mechanisms enabled for auto provisioning configured in this attribute, and when the 
-    user account does not exist in Zimbra directory, an account entry will be automatically created 
-    in Zimbra directory.
-  </desc>
-</attr>
-
-<attr id="1223" name="zimbraAutoProvUseLdapAuthSettings" type="boolean" cardinality="single" optionalIn="domain" since="8.0.0">
-  <desc>
-     EAGER mode: optional
-      LAZY mode: optional
-    MANUAL mode: optional
-    
-    Default is FALSE.
-    
-    Whether to use external LDAP auth setting for auto provisioning.  
-    Honored when:
-      - for EAGER mode: always.
-      - for LAZY mode: only when user authenticated to Zimbra by external LDAP/AD auth.  
-      - for MANUAL mode: always.
-    If honored, all zimbraAutoProvLdap*** values are ignored, and settings for external LDAP/AD auth will be used.
-    If honored and external LDAP/AD auth is not configured or not configured properly, it will be a config error 
-    and we will not fallback to the zimbraAutoProvLdap*** values.
-  </desc>
-</attr>
-
-<attr id="1224" name="zimbraAutoProvLdapURL" type="string" max="256" cardinality="single" optionalIn="domain" since="8.0.0">
-  <desc>
-     EAGER mode: required (if not using LDAP/AD auth settings) 
-      LAZY mode: required (if not using LDAP/AD auth settings) 
-    MANUAL mode: required (if not using LDAP/AD auth settings) 
-    
-    LDAP URL of the external LDAP server for account auto provisioning.
-  </desc>
-</attr>
-
-<attr id="1225" name="zimbraAutoProvLdapStartTlsEnabled" type="boolean" cardinality="single" optionalIn="domain" since="8.0.0">
-  <desc>
-     EAGER mode: optional 
-      LAZY mode: optional 
-    MANUAL mode: optional 
-    
-    Default is FALSE.
-    
-    Whether to use startTLS when accessing the external LDAP server for account auto provisioning.
-  </desc>
-</attr>
-
-<attr id="1226" name="zimbraAutoProvLdapAdminBindDn" type="string" max="256" cardinality="single" optionalIn="domain" since="8.0.0">
-  <desc>
-     EAGER mode: required (if not using LDAP/AD auth settings) 
-      LAZY mode: required (if not using LDAP/AD auth settings and using zimbraAutoProvLdapSearchFilter), 
-    MANUAL mode: required (if not using LDAP/AD auth settings) 
-    
-    LDAP search bind dn for account auto provisioning.
-  </desc>
-</attr>
-
-<attr id="1227" name="zimbraAutoProvLdapAdminBindPassword" type="string" max="256" cardinality="single" optionalIn="domain" since="8.0.0">
-  <desc>
-     EAGER mode: required (if not using LDAP/AD auth settings) 
-      LAZY mode: required (if not using LDAP/AD auth settings and using zimbraAutoProvLdapSearchFilter), 
-    MANUAL mode: required (if not using LDAP/AD auth settings) 
-    
-    LDAP search bind password for account auto provisioning.
-  </desc>
-</attr>
-
-<attr id="1228" name="zimbraAutoProvLdapSearchBase" type="string" max="256" cardinality="single" optionalIn="domain" since="8.0.0">
-  <desc>
-     EAGER mode: required (if not using LDAP/AD auth settings) 
-      LAZY mode: required (if not using LDAP/AD auth settings and using zimbraAutoProvLdapSearchFilter), 
-    MANUAL mode: required (if not using LDAP/AD auth settings) 
-    
-    LDAP search base for account auto provisioning, used in conjunction with zimbraAutoProvLdapSearchFilter.  
-    If not set, LDAP root DSE will be used.
-  </desc>
-</attr>
-
-<attr id="1229" name="zimbraAutoProvLdapSearchFilter" type="string" max="256" cardinality="single" optionalIn="domain" since="8.0.0">
-  <desc>
-     EAGER mode: required (if not using LDAP/AD auth settings) 
-      LAZY mode: optional (if not using LDAP/AD auth settings) 
-    MANUAL mode: optional (if not using LDAP/AD auth settings)  
-    
-    LDAP search filter template for account auto provisioning.
-    For LAZY nad MANUAL modes, either zimbraAutoProvLdapSearchFilter or zimbraAutoProvLdapBindDn has to be set.  
-    If both are set, zimbraAutoProvLdapSearchFilter will take precedence.
-  </desc>
-</attr>
-
-<attr id="1230" name="zimbraAutoProvLdapBindDn" type="string" max="256" cardinality="single" optionalIn="domain" since="8.0.0">
-  <desc>
-     EAGER mode: required (if not using LDAP/AD auth settings) 
-      LAZY mode: optional (if not using LDAP/AD auth settings) 
-    MANUAL mode: optional (if not using LDAP/AD auth settings) 
-    
-    LDAP external DN template for account auto provisioning.
-    For LAZY nad MANUAL modes, either zimbraAutoProvLdapSearchFilter or zimbraAutoProvLdapBindDn has to be set.  
-    If both are set, zimbraAutoProvLdapSearchFilter will take precedence.
-  </desc>
-</attr>
-
-<attr id="1231" name="zimbraAutoProvAccountNameMap" type="string" max="256" cardinality="single" optionalIn="domain" since="8.0.0">
-  <desc>
-     EAGER mode: optional 
-      LAZY mode: optional 
-    MANUAL mode: optional 
-    
-    Attribute name in the external directory that contains localpart of the account name.
-    If not specified, localpart of teh account name is the principal user used to authenticated to Zimbra.
-  </desc>
-</attr>
-
-<attr id="1232" name="zimbraAutoProvAttrMap" type="string" max="256" cardinality="multi" optionalIn="domain" since="8.0.0">
-  <desc>
-     EAGER mode: optional 
-      LAZY mode: optional 
-    MANUAL mode: optional  
-    
-    Attribute map for account auto provisioning.  Values are in the format of {external attribute}={zimbra attribute}.
-    If not set, no attributes from the external directory will be populated in the Zimrba directory.
-    
-    Invalid mapping configuration will cause the account creation to fail.
-    Examples of bad mapping:
-        - invalid external attribute name.
-        - invalid Zimbra attribute name.
-        - external attribute has multiple values but the zimbra attribute is single-valued.
-        - syntax violation.  e.g. Value on the external attribute is a String but the Zimbra attribute is declared an integer.
-  </desc>
-</attr>
-
-<attr id="1233" name="zimbraAutoProvNotificationFromAddress" type="string" max="256" cardinality="single" optionalIn="domain" since="8.0.0">
-  <desc>
-     EAGER mode: optional 
-      LAZY mode: optional 
-    MANUAL mode: optional  
-    
-    Email address to put in the From header for the notification email to the newly created account..
-    If not set, no notification email will sent to the newly created account.
-  </desc>
-</attr>
-
-<attr id="1234" name="zimbraAutoProvListenerClass" type="string" max="1024" cardinality="single" optionalIn="domain" since="8.0.0">
-  <desc>
-     EAGER mode: optional 
-      LAZY mode: optional 
-    MANUAL mode: optional 
-    
-    Class name of auto provision listener.  The listener instance is invoked after each account is auto created in Zimbra.
-    Listener can be plugged in as a server externsion to handle tasks like updating the account auto provision status 
-    in the external LDAP directory.
-  </desc>
-</attr>
-
-<attr id="1235" name="zimbraAutoProvBatchSize" type="integer" cardinality="single" optionalIn="domain,globalConfig" flags="domainInherited" since="8.0.0">
-  <globalConfigValue>20</globalConfigValue>
-  <desc>
-     EAGER mode: required 
-      LAZY mode: N/A 
-    MANUAL mode: N/A  
-     
-    Max number of accounts to process in each interval.
-  </desc>
-</attr>
-
-<attr id="1236" name="zimbraAutoProvLastPolledTimestamp" type="gentime" cardinality="single" optionalIn="domain" since="8.0.0">
-  <desc>
-     EAGER mode: for Zimbra internal use only - do not change it.
-      LAZY mode: N/A
-    MANUAL mode: N/A 
-    
-    Timestampt when the external domain is last polled for EAGER auto provision.  It is the latest create timestamp of the 
-    external LDAP entries for which a Zimbra account is auto provisioned in a EAGER auto provision iteration.
-    The poll (LDAP search) for the next iteration will fetch external entries with a create timestamp later the timestamp 
-    recorded from the previous iteration.
-  </desc>
-</attr>
-
-<attr id="1237" name="zimbraAutoProvLock" type="string" cardinality="single" optionalIn="domain" since="8.0.0">
-  <desc>
-     EAGER mode: for Zimbra internal use only - do not change it.
-      LAZY mode: N/A
-    MANUAL mode: N/A 
-    
-    Lock the domain for EAGER auto provision.  This attribute is for internal use only: only one server can perform 
-    EAGER auto provisioning for a domain at one time.  This lock is to shchronize EAGER auto provision attempts between servers.
-  </desc>
-</attr>
-
-<attr id="1238" name="zimbraAutoProvScheduledDomains" type="string" cardinality="multi" optionalIn="server" since="8.0.0">
-  <desc>
-     EAGER mode: required
-      LAZY mode: N/A
-    MANUAL mode: N/A 
-    
-    Domain scheduled for eager auto provision on this server.  Scheduled domains must have EAGER mode enabled in zimbraAutoProvMode.
-    Multiple domains can be scheduled on a server for EAGER auto provision.  Also, a domain can be scheduled on multiple servers 
-    for EAGER auto provision.
-  </desc>
-</attr>
-
-<attr id="1239" name="zimbraAutoProvPollingInterval" type="duration" cardinality="single" optionalIn="server,globalConfig" flags="serverInherited" callback="AutoProvPollingInterval" since="8.0.0">
-  <globalConfigValue>15m</globalConfigValue>
-  <desc>
-     EAGER mode: required
-      LAZY mode: N/A
-    MANUAL mode: N/A 
-    
-    Interval between successive polling and provisioning accounts.  
-    The actual interval may be longer since it can be affected by two other factors: zimbraAutoProvBatchSize and 
-    number of domains configured in zimbraAutoProvScheduledDomains.  At each interval, the auto provision thread iterates through 
-    all domains in zimbraAutoProvScheduledDomains and auto creates up to domain.zimbraAutoProvBatchSize accounts.  If that 
-    process takes longer than zimbraAutoProvPollingInterval then the next iteration will start immediately instead of waiting for 
-    zimbraAutoProvPollingInterval amount of time.
-    
-    If set to 0 when server starts up, the auto provision thread will not start.
-    If changed from a non-0 value to 0 while server is running, the auto provision thread will be shutdown.
-    If changed from 0 to a non-0 value while server is running, the auto provision thread will be started.
-  </desc>
-</attr>
-
 <attr id="1241" name="zimbraMailAddressValidationRegex" type="string" max="512" cardinality="multi" optionalIn="domain,globalConfig" flags="domainInherited,domainInfo" since="7.1.2">
   <desc>optional regex used by web client to validate email address</desc>
 </attr>
 
->>>>>>> 9439d218
 </attrs>