<?xml version="1.0" encoding="UTF-8"?>

<attrs group="ZimbraAttrType" groupid="1">


<!--

This config file is used by the AttributeManager class for multiple
purposes:

  1) check the validity of attributes. value types, as well as whether
     or not a value can be modified. AttributeManager is invoked when
     entries are created/modified.

  2) perform callbacks when certain attributes changes

  3) used by the Zimbra build system to generate LDAP schema and
     default value LDIFs

Please do not modify the attribute files unless you are doing it in
the code tree before the product is released.  Modifying attrs has
serious implications for upgrades.

Zimbra devs - things to keep in mind when adding new attributes:

 1) Always add the new attribute at the end of the list, adding one to
    the highest attr id (the one that corresponds to the OID) number
    in use.  Do not sort by name - it will break OID allocation.

 2) When defining new attributes, try and use descriptive names. The
    name should *always* start with zimbra*.  When defining
    multiple-attributes use a standard prefix for all related
    attributes. For example, if you are defining multiple attrs all
    related to the blob store, then prefix them all with zimbraBlob*.

 3) Never change/re-use numbers after the product released.

 4) Prefix attrs that are user-settable prefs with zimbraPref*.

Here is the syntax for declaring attributes:

TODO - add support for multi-line values in globalConfigValue and defaultCOSValue

<attr name="{name}"
      [immutable="*0|1"]
      [type="{type-of-attr}"]
      [value="..."]
      [max="..."]
      [min="..."]
      [callback="..." ]
      [id="{oid-integer}"
       cadinality="single|multi"
       requiredIn="{class-names-comma-seperated}"
       optionalIn="{class-names-comma-seperated}"
       [flags="{flag-names-comma-seperated}"]]
       [deprecatedSince="{version}"]>
   <desc>Documentation</desc>
   [<deprecateDesc>Documentation for how the attribute was deprecated</deprecateDesc>]
   [<globalConfigValue>{initial-value-in-global-config}</globalConfigValue>]*
   [<defaultCOSValue>{initial-value-in-default-cos}</defaultCOSValue>]*
</attr>

  name: name of attribute

  immutable: 1 means attribute can never be changed directly by
             end-user actions. i.e., it is an attribute that is
             maintined by the server and shouldn't be changed by
             SOAP/command-line/APIs. The Entry.modifyAttrs(attrs,
             checkImmutable) call should be used with checkImmutable
             set to true for all data obtained outside the server.

  type:
    boolean.....TRUE|FALSE
    duration....^\d+[hmsd]?$.  If [hmsd] is not specified, the default
                is seconds.
    gentime.....time expressed as \d{14}[zZ]
    enum........value attr is comma-separated list of valid values
    email.......valid email address. must have a "@" and no personal
                part.
    emailp......valid email address. must have a "@" and personal part
                is optional.
    id..........^[0-9a-fA-F]{8}-[0-9a-fA-F]{4}-[0-9a-fA-F]{4}-[0-9a-fA-F]{4}-[0-9a-fA-F]{12}$
    integer.....32 bit signed, min/max checked
    port........0-65535
    regex.......value attr is a regular expression. Should explicitly
                add ^ to front and $ at the end
    string......currently just checks max length if specified
    astring.....IA5 string (almost ascii)
    cstring.....case sensitive string
    ostring.....octet string defined in LDAP

  value: used with enum and regex

  min: min value for integers. defaults to Integer.MIN_VALUE

  max: max value for integers, max length for strings/email. defaults
       to Integer.MAX_VALUE

  callback: class name of AttributeCallback object to invoke on
            changes to attribute. If package is not specified,
            defaults to "com.zimbra.cs.account.callback".

  id: the integer OID of this attribute if it is a Zimbra defined
      attribute.

  cardinality: whether this is a multi-value attribute or not

  requiredIn:
  optionalIn: whether this is a required attribute or not.  A
              comma-seperated list containing some combination of:
              mailRecipient, account, alias, distributionList, cos,
              globalConfig, domain, securityGroup, server, mimeEntry,
              objectEntry, zimletEntry, calendarResource;
              attribute

  flags:
    accountInfo............returned as part of the GetInfo call
    domainInfo.............returned as part of the GetDomainInfo call
    domainAdminModifiable..modifiable by a domain admin
    accountInherited.......if not set on account, inherit from COS
    domainInherited........if not set on domain, inherit from global config
    serverInherited........if not set on server, inherit from global config
    idn....................can contain Internationalized Domain Names (IDN). 
                           For attributes that are either:
	                           - of type email or emailp, or
	                           - has idn flag
                           server will convert the values to unicode in utf8
                           encoding in SOAP responses.

  deprecatedSince:
  	version since which the attribute had been deprecated.  Deprecated
  	attributes are still generated into the schema.  This flag is only for
  	documentation purpose so when somone (Zimbra employee or customer)
    looks at zimbra-attrs.xml or zimbra.schema they know those attributes
    are no longer used.

  Element deprecateDesc:
    Documentation for how the attribute was deprecated. e.g. attributes and
    mechenisms that are replacing the deprecated attribute.  Required if
    deprecatedSince is present.  Cannot be present if deprecatedSince is not
    present.
-->

<attr name="c" type="string" optionalIn="account" flags="domainAdminModifiable"/>

<attr name="co" type="string" optionalIn="account" flags="domainAdminModifiable"/>

<attr name="company" type="string" optionalIn="account" flags="domainAdminModifiable"/>

<attr name="cn" type="string" optionalIn="account,alias,distributionList" requiredIn="cos,server,mimeEntry,objectEntry,timeZone,zimletEntry" flags="domainAdminModifiable,accountInfo"/>

<attr name="displayName" type="string" optionalIn="account,distributionList" requiredIn="calendarResource" flags="accountInfo,domainAdminModifiable" callback="DisplayName"/>

<attr name="gn" type="string" optionalIn="account" flags="domainAdminModifiable"/>

<attr name="givenName" type="string" flags="domainAdminModifiable"/>

<attr name="description" type="string" optionalIn="account,distributionList,cos,domain,server,mimeEntry,objectEntry" flags="domainAdminModifiable"/>

<attr name="initials" type="string" optionalIn="account" flags="domainAdminModifiable"/>

<attr name="l" type="string" optionalIn="account" flags="domainAdminModifiable"/>

<attr name="mail" type="string" immutable="1" optionalIn="account,distributionList" flags="idn"/>

<attr name="objectClass" type="string"/>

<attr name="o" type="string" optionalIn="account" flags="domainAdminModifiable"/>

<attr name="ou" type="string" optionalIn="account" flags="domainAdminModifiable"/>

<attr name="physicalDeliveryOfficeName" type="string" optionalIn="account" flags="domainAdminModifiable"/>

<attr name="postalAddress" type="string" optionalIn="account" flags="domainAdminModifiable"/>

<attr name="postalCode" type="string" optionalIn="account" flags="domainAdminModifiable"/>

<attr name="sn" type="string" optionalIn="account" flags="domainAdminModifiable"/>

<attr name="st" type="string" optionalIn="account" flags="domainAdminModifiable"/>

<attr name="street" type="string" flags="domainAdminModifiable"/>

<attr name="streetAddress" type="string"  flags="domainAdminModifiable"/>

<attr name="telephoneNumber" type="string" optionalIn="account" flags="domainAdminModifiable"/>

<attr name="title" type="string" optionalIn="account" flags="domainAdminModifiable"/>

<attr name="uid" type="string" immutable="1" optionalIn="alias" requiredIn="account,distributionList" flags="accountInfo"/>

<attr name="userPassword" type="string" optionalIn="account"/>


<!-- zimbraHsmAge is special. We set parentOid to keep the same OID it had before -->

<attr id="20" parentOid="1.3.6.1.4.1.19348.2.4" name="zimbraHsmAge" type="duration" cardinality="single" optionalIn="globalConfig,server" flags="serverInherited">
  <globalConfigValue>30d</globalConfigValue>
  <desc>Minimum age of mail items whose filesystem data will be moved to secondary storage (nnnnn[hmsd]).</desc>
</attr>

<attr id="1" name="zimbraId" type="id" immutable="1" cardinality="single" requiredIn="account,alias,distributionList,cos,domain,server,calendarResource" flags="accountInfo">
  <desc>Zimbra Systems Unique ID</desc>
</attr>

<attr id="2" name="zimbraAccountStatus" type="enum" value="active,maintenance,locked,closed,lockout" callback="AccountStatus" cardinality="single" requiredIn="account" flags="domainAdminModifiable">
  <desc>account status</desc>
</attr>

<attr id="3" name="zimbraMailAddress" type="email" max="256" immutable="1" cardinality="multi" optionalIn="mailRecipient">
  <desc>RFC822 email address of this recipient for accepting mail</desc>
</attr>

<attr id="4" name="zimbraMailHost" type="astring" max="256" callback="MailHost" cardinality="single" optionalIn="mailRecipient">
  <desc>the server hosting the accounts mailbox</desc>
</attr>

<attr id="9" name="zimbraNotes" type="string" max="1024" cardinality="single" optionalIn="account,distributionList,cos,domain,server" flags="domainAdminModifiable">
  <desc>administrative notes</desc>
</attr>

<attr id="11" name="zimbraMemberOf" type="id" cardinality="multi" optionalIn="account,securityGroup" deprecatedSince="3.2.0">
  <desc>for group membership, included with person object</desc>
  <deprecateDesc>greatly simplify dl/group model</deprecateDesc>
</attr>

<attr id="12" name="zimbraMailForwardingAddress" type="email" max="256" cardinality="multi" optionalIn="mailRecipient" flags="accountInfo,domainAdminModifiable">
  <desc>RFC822 forwarding address for an account</desc>
</attr>

<attr id="13" name="zimbraMailDeliveryAddress" type="email" max="256" immutable="1" cardinality="multi" optionalIn="mailRecipient">
  <desc>RFC822 email address of this recipient for local delivery</desc>
</attr>

<attr id="14" name="zimbraCOSId" type="id" cardinality="single" optionalIn="account"> <!-- should we set type to cosID and check for valid COS id? -->
  <desc>COS zimbraID</desc>
</attr>

<attr id="15" name="zimbraMailStatus" type="enum" value="enabled,disabled" cardinality="single" optionalIn="mailRecipient" flags="domainAdminModifiable">
  <desc>mail delivery status (enabled/disabled)</desc>
</attr>

<attr id="16" name="zimbraMailQuota" type="long" cardinality="single" optionalIn="account,cos" flags="accountInfo,accountInherited,domainAdminModifiable">
  <defaultCOSValue>0</defaultCOSValue>
  <desc>mail quota in bytes</desc>
</attr>

<attr id="17" name="zimbraPrefMailSignature" type="string" cardinality="single" optionalIn="account,identity,signature" flags="domainAdminModifiable" callback="MailSignature">
  <desc>mail text signature (deprecatedSince 5.0 in identity)</desc>
</attr>

<attr id="18" name="zimbraPrefMailSignatureEnabled" type="boolean" cardinality="single" optionalIn="account,identity" flags="domainAdminModifiable">
  <desc>mail signature enabled (deprecatedSince 5.0 in identity)</desc>
</attr>

<attr id="19" name="zimbraDomainName" type="string" max="256" immutable="1" cardinality="single" requiredIn="domain" flags="idn">
  <desc>name of the domain</desc>
</attr>

<attr id="20" name="zimbraMailAlias" type="email" max="256" immutable="1" cardinality="multi" optionalIn="mailRecipient" flags="accountInfo">
  <desc>RFC822 email address of this recipient for accepting mail</desc>
</attr>

<attr id="21" name="zimbraCOSInheritedAttr" type="string" max="1024" cardinality="multi" optionalIn="globalConfig">
  <desc>zimbraCOS attrs that get inherited in a zimbraAccount</desc>
</attr>

<attr id="22" name="zimbraPrefSaveToSent" type="boolean" cardinality="single" optionalIn="account,cos,identity" flags="accountInherited,domainAdminModifiable">
  <defaultCOSValue>TRUE</defaultCOSValue>
  <desc>whether or not to save outgoing mail (deprecatedSince 5.0 in identity)</desc>
</attr>

<attr id="23" name="zimbraLmtpAdvertisedName" type="string" max="128" cardinality="single" optionalIn="server">
  <desc>name to use in greeting and sign-off; if empty, uses hostname</desc>
</attr>

<attr id="24" name="zimbraLmtpBindPort" type="port" cardinality="single" optionalIn="globalConfig,server" flags="serverInherited" callback="CheckPortConflict">
  <globalConfigValue>7025</globalConfigValue>
  <desc>port number on which LMTP server should listen</desc>
</attr>

<attr id="25" name="zimbraLmtpBindAddress" type="string" max="128" cardinality="multi" optionalIn="server">
  <desc>interface address(es) on which LMTP server should listen; if empty, binds to all interfaces</desc>
</attr>

<attr id="26" name="zimbraLmtpNumThreads" type="integer" min="0" cardinality="single" optionalIn="globalConfig,server" flags="serverInherited">
  <globalConfigValue>20</globalConfigValue>
  <desc>number of handler threads, should match MTA concurrency setting for this server</desc>
</attr>

<attr id="31" name="zimbraIsAdminAccount" type="boolean" cardinality="single" optionalIn="account" flags="accountInfo">
  <desc>set to true for admin accounts</desc>
</attr>

<attr id="32" name="zimbraMailSieveScript" type="string" cardinality="single" optionalIn="account" callback="MailSieveScript">
  <desc>sieve script generated from user filter rules</desc>
</attr>

<attr id="33" name="zimbraPasswordMinLength" type="integer" min="0" cardinality="single" optionalIn="account,cos" flags="accountInfo,accountInherited,domainAdminModifiable">
  <defaultCOSValue>6</defaultCOSValue>
  <desc>minimum length of a password</desc>
</attr>

<attr id="34" name="zimbraPasswordMaxLength" type="integer" min="0" cardinality="single" optionalIn="account,cos" flags="accountInfo,accountInherited,domainAdminModifiable">
  <defaultCOSValue>64</defaultCOSValue>
  <desc>max length of a password</desc>
</attr>

<attr id="35" name="zimbraPasswordMinAge" type="integer" min="0" cardinality="single" optionalIn="account,cos" flags="accountInherited,domainAdminModifiable">
  <defaultCOSValue>0</defaultCOSValue>
  <desc>minimum days between password changes</desc>
</attr>

<attr id="36" name="zimbraPasswordMaxAge" type="integer" min="0" cardinality="single" optionalIn="account,cos" flags="accountInherited,domainAdminModifiable">
  <defaultCOSValue>0</defaultCOSValue>
  <desc>maximum days between password changes</desc>
</attr>

<attr id="37" name="zimbraPasswordEnforceHistory" type="integer" min="0" cardinality="single" optionalIn="account,cos" flags="accountInherited,domainAdminModifiable">
  <defaultCOSValue>0</defaultCOSValue>
  <desc>whether or not to enforce password history.  Number of unique passwords a user must have before being allowed to re-use an old one. A value of 0 means no password history.</desc>
</attr>

<attr id="38" name="zimbraPasswordHistory" type="ostring" max="128" cardinality="multi" optionalIn="account">
  <desc>historical password values</desc>
</attr>

<attr id="39" name="zimbraPasswordModifiedTime" type="gentime" cardinality="single" optionalIn="account">
  <desc>time password was last changed</desc>
</attr>

<attr id="40" name="zimbraAliasTargetId" type="string" max="256" immutable="1" cardinality="single" requiredIn="alias">
  <desc>zimbraId of alias target</desc>
</attr>

<attr id="41" name="zimbraPasswordMustChange" type="boolean" cardinality="single" optionalIn="account" flags="domainAdminModifiable">
  <desc>must change password on auth</desc>
</attr>

<attr id="42" name="zimbraAuthMech" type="string" max="32" cardinality="single" optionalIn="domain">
  <desc>mechanism to use for authentication.  Valid values are zimbra, ldap, ad, kerberos5, custom:{handler-name}</desc>
</attr>

<attr id="43" name="zimbraAuthLdapURL" type="string" max="256" cardinality="multi" optionalIn="domain">
  <desc>LDAP URL for ldap auth mech</desc>
</attr>

<attr id="44" name="zimbraAuthLdapBindDn" type="string" max="256" cardinality="single" optionalIn="domain">
  <desc>LDAP bind dn for ldap auth mech</desc>
</attr>

<attr id="45" name="zimbraPasswordLocked" type="boolean" cardinality="single" optionalIn="account,cos" flags="accountInherited,domainAdminModifiable">
  <defaultCOSValue>FALSE</defaultCOSValue>
  <desc>user is unable to change password</desc>
</attr>

<attr id="46" name="zimbraGalMode" type="enum" value="zimbra,both,ldap" cardinality="single" optionalIn="domain">
  <desc>should be internal (query internal only), external (external only), or both</desc>
</attr>

<attr id="47" name="zimbraGalLdapURL"  type="string" max="256" cardinality="multi" optionalIn="domain">
  <desc>LDAP URL for external GAL queries</desc>
</attr>

<attr id="48" name="zimbraGalLdapSearchBase"  type="string" max="256" cardinality="single" optionalIn="domain">
  <desc>LDAP search base for external GAL queries</desc>
</attr>

<attr id="49" name="zimbraGalLdapBindDn" type="string" max="256" cardinality="single" optionalIn="domain">
  <desc>LDAP bind dn for external GAL queries</desc>
</attr>

<attr id="50" name="zimbraGalLdapBindPassword" type="string" max="256" cardinality="single" optionalIn="domain">
  <desc>LDAP bind password for external GAL queries</desc>
</attr>

<attr id="51" name="zimbraGalLdapFilter" type="string" max="4096" cardinality="single" optionalIn="domain">
  <desc>LDAP search filter for external GAL queries</desc>
</attr>

<attr id="52" name="zimbraGalLdapFilterDef" type="string" max="4096" cardinality="multi" optionalIn="globalConfig">
  <globalConfigValue>zimbraAccounts:(&amp;(|(displayName=*%s*)(cn=*%s*)(sn=*%s*)(gn=*%s*)(mail=*%s*)(zimbraMailDeliveryAddress=*%s*)(zimbraMailAlias=*%s*))(|(objectclass=zimbraAccount)(objectclass=zimbraDistributionList))(!(objectclass=zimbraCalendarResource)))</globalConfigValue>
  <globalConfigValue>zimbraAccountAutoComplete:(&amp;(|(displayName=*%s*)(cn=%s*)(sn=%s*)(gn=%s*)(mail=%s*)(zimbraMailDeliveryAddress=%s*)(zimbraMailAlias=%s*))(|(objectclass=zimbraAccount)(objectclass=zimbraDistributionList))(!(objectclass=zimbraCalendarResource)))</globalConfigValue>
  <globalConfigValue>zimbraResources:(&amp;(|(displayName=*%s*)(cn=*%s*)(sn=*%s*)(gn=*%s*)(mail=*%s*)(zimbraMailDeliveryAddress=*%s*)(zimbraMailAlias=*%s*))(objectclass=zimbraCalendarResource))</globalConfigValue>
  <globalConfigValue>zimbraResourceAutoComplete:(&amp;(|(displayName=*%s*)(cn=%s*)(sn=%s*)(gn=%s*)(mail=%s*)(zimbraMailDeliveryAddress=%s*)(zimbraMailAlias=%s*))(objectclass=zimbraCalendarResource))</globalConfigValue>
  <globalConfigValue>ad:(&amp;(|(cn=*%s*)(sn=*%s*)(gn=*%s*)(mail=*%s*))(!(msExchHideFromAddressLists=TRUE))(mailnickname=*)(|(&amp;(objectCategory=person)(objectClass=user)(!(homeMDB=*))(!(msExchHomeServerName=*)))(&amp;(objectCategory=person)(objectClass=user)(|(homeMDB=*)(msExchHomeServerName=*)))(&amp;(objectCategory=person)(objectClass=contact))(objectCategory=group)(objectCategory=publicFolder)(objectCategory=msExchDynamicDistributionList)))</globalConfigValue>
  <globalConfigValue>adAutoComplete:(&amp;(|(cn=%s*)(sn=%s*)(gn=%s*)(mail=%s*))(!(msExchHideFromAddressLists=TRUE))(mailnickname=*)(|(&amp;(objectCategory=person)(objectClass=user)(!(homeMDB=*))(!(msExchHomeServerName=*)))(&amp;(objectCategory=person)(objectClass=user)(|(homeMDB=*)(msExchHomeServerName=*)))(&amp;(objectCategory=person)(objectClass=contact))(objectCategory=group)(objectCategory=publicFolder)(objectCategory=msExchDynamicDistributionList)))</globalConfigValue>
  <globalConfigValue>externalLdapAutoComplete:(|(cn=%s*)(sn=%s*)(gn=%s*)(mail=%s*))</globalConfigValue>
  <desc>LDAP search filter definitions for GAL queries</desc>
</attr>

<attr id="53" name="zimbraGalMaxResults" type="integer" min="0" cardinality="single" optionalIn="globalConfig,domain" flags="domainInherited">
  <globalConfigValue>100</globalConfigValue>
  <desc>maximum number of gal entries to return from a search</desc>
</attr>

<attr id="54" name="zimbraPrefGroupMailBy" type="enum" value="conversation,message" cardinality="single" optionalIn="account,cos" flags="accountInherited,domainAdminModifiable">
  <defaultCOSValue>conversation</defaultCOSValue>
  <desc>how to group mail by default</desc>
</attr>

<attr id="55" name="zimbraPrefIncludeSpamInSearch" type="boolean" cardinality="single" optionalIn="account,cos" flags="accountInherited,domainAdminModifiable">
  <defaultCOSValue>FALSE</defaultCOSValue>
  <desc>whether or not to include spam in search by default</desc>
</attr>

<attr id="56" name="zimbraPrefIncludeTrashInSearch" type="boolean" cardinality="single" optionalIn="account,cos" flags="accountInherited,domainAdminModifiable">
  <defaultCOSValue>FALSE</defaultCOSValue>
  <desc>whether or not to include trash in search by default</desc>
</attr>

<attr id="57" name="zimbraPrefMailItemsPerPage" type="integer" cardinality="single" optionalIn="account,cos" flags="accountInherited,domainAdminModifiable"> <!-- TODO: get min/max? -->
  <defaultCOSValue>25</defaultCOSValue>
  <desc>number of messages/conversations per page</desc>
</attr>

<attr id="58" name="zimbraPrefOutOfOfficeReply" type="string" max="8192" callback="OutOfOfficeCallback" cardinality="single" optionalIn="account" flags="domainAdminModifiable">
  <desc>out of office message</desc>
</attr>

<attr id="59" name="zimbraPrefOutOfOfficeReplyEnabled" type="boolean" callback="OutOfOfficeCallback" cardinality="single" optionalIn="account" flags="domainAdminModifiable">
  <desc>whether or not out of office reply is enabled</desc>
</attr>

<attr id="60" name="zimbraPrefReplyToAddress" type="string" max="256" cardinality="single" optionalIn="account,identity,dataSource" flags="domainAdminModifiable">
  <desc>address to put in reply-to header</desc>
</attr>

<attr id="61" name="zimbraPrefUseKeyboardShortcuts" type="boolean" cardinality="single" optionalIn="account,cos" flags="accountInherited,domainAdminModifiable">
  <defaultCOSValue>TRUE</defaultCOSValue>
  <desc>whether or not keyboard shortcuts are enabled</desc>
</attr>

<attr id="62" name="zimbraServerInheritedAttr" type="string" max="1024" cardinality="multi" optionalIn="globalConfig">
  <desc>zimbraServer attrs that get inherited from global config</desc>
</attr>

<attr id="63" name="zimbraDomainInheritedAttr" type="string" max="1024" cardinality="multi" optionalIn="globalConfig">
  <desc>zimbraDomain attrs that get inherited from global config</desc>
</attr>

<attr id="65" name="zimbraServiceHostname" type="string" max="256" cardinality="single" optionalIn="server">
  <desc>public hostname of the host</desc>
</attr>

<attr id="74" name="zimbraRedoLogEnabled" type="boolean" cardinality="single" optionalIn="globalConfig,server" flags="serverInherited">
  <globalConfigValue>TRUE</globalConfigValue>
  <desc>whether redo logging is enabled</desc>
</attr>

<attr id="75" name="zimbraRedoLogLogPath" type="string" max="256" cardinality="single" optionalIn="globalConfig,server" flags="serverInherited">
  <globalConfigValue>redolog/redo.log</globalConfigValue>
  <desc>name and location of the redolog file</desc>
</attr>

<attr id="76" name="zimbraRedoLogArchiveDir" type="string" max="256" cardinality="single" optionalIn="globalConfig,server" flags="serverInherited">
  <globalConfigValue>redolog/archive</globalConfigValue>
  <desc>redolog rollover destination</desc>
</attr>

<attr id="78" name="zimbraRedoLogRolloverFileSizeKB" type="integer" min="0" cardinality="single" optionalIn="globalConfig,server" flags="serverInherited">
  <globalConfigValue>102400</globalConfigValue>
  <desc>redo.log file rolls over when it gets to this size</desc>
</attr>

<attr id="79" name="zimbraRedoLogFsyncIntervalMS" type="integer" min="0" cardinality="single" optionalIn="globalConfig,server" flags="serverInherited">
  <globalConfigValue>10</globalConfigValue>
  <desc>how frequently writes to redo log get fsynced to disk</desc>
</attr>

<attr id="93" name="zimbraPop3AdvertisedName" type="string" max="128" cardinality="single" optionalIn="server">
  <desc>name to use in greeting and sign-off; if empty, uses hostname</desc>
</attr>

<attr id="94" name="zimbraPop3BindPort" type="port" cardinality="single" optionalIn="globalConfig,server" flags="serverInherited" callback="CheckPortConflict">
  <globalConfigValue>7110</globalConfigValue>
  <desc>port number on which POP3 server should listen</desc>
</attr>

<attr id="95" name="zimbraPop3BindAddress" type="string" max="128" cardinality="multi" optionalIn="server">
  <desc>interface address(es) on which POP3 server should listen; if empty, binds to all interfaces</desc>
</attr>

<attr id="96" name="zimbraPop3NumThreads" type="integer" cardinality="single" optionalIn="globalConfig,server" flags="serverInherited">
  <globalConfigValue>100</globalConfigValue>
  <desc>number of handler threads</desc>
</attr>

<attr id="97" name="zimbraSmtpHostname" type="astring" max="256" cardinality="multi" optionalIn="globalConfig,server" flags="serverInherited">
  <globalConfigValue>localhost</globalConfigValue>
  <desc>the SMTP server to connect to when sending mail</desc>
</attr>

<attr id="98" name="zimbraSmtpPort" type="port" cardinality="single" optionalIn="globalConfig,server" flags="serverInherited">
  <globalConfigValue>25</globalConfigValue>
  <desc>the SMTP server port to connect to when sending mail</desc>
</attr>

<attr id="99" name="zimbraSmtpTimeout" type="integer" min="0" cardinality="single" optionalIn="globalConfig,server" flags="serverInherited">
  <globalConfigValue>60</globalConfigValue>
  <desc>timeout value in seconds</desc>
</attr>

<attr id="100" name="zimbraAuthTokenKey" type="ostring" max="128" immutable="1" cardinality="multi" optionalIn="globalConfig">
  <desc>auth token secret key</desc>
</attr>

<attr id="102" name="zimbraPrefMailInitialSearch" type="string" max="512" cardinality="single" optionalIn="account,cos" flags="accountInherited,domainAdminModifiable">
  <defaultCOSValue>in:inbox</defaultCOSValue>
  <desc>initial search done by dhtml client</desc>
</attr>

<attr id="103" name="zimbraPrefSentMailFolder" type="string" max="256" cardinality="single" optionalIn="account,cos,identity" flags="accountInherited,domainAdminModifiable">
  <defaultCOSValue>sent</defaultCOSValue>
  <desc>name of folder to save sent mail in (deprecatedSince 5.0 in identity)</desc>
</attr>

<attr id="104" name="zimbraMailTrashLifetime" type="duration" cardinality="single" optionalIn="account,cos" flags="accountInherited,domainAdminModifiable,accountInfo">
  <defaultCOSValue>30d</defaultCOSValue>
  <desc>
    Retention period of messages in the Trash folder.  0 means that all messages
    will be retained.  This admin-modifiable attribute works in conjunction with
    zimbraPrefTrashLifetime, which is user-modifiable.  The shorter duration is
    used.
  </desc>
</attr>

<attr id="105" name="zimbraMailSpamLifetime" type="duration" cardinality="single" optionalIn="account,cos" flags="accountInherited,domainAdminModifiable,accountInfo">
  <defaultCOSValue>30d</defaultCOSValue>
  <desc>
    Retention period of messages in the Junk folder.  0 means that all messages
    will be retained.  This admin-modifiable attribute works in conjunction with
    zimbraPrefJunkLifetime, which is user-modifiable.  The shorter duration is
    used.
  </desc>
</attr>

<attr id="106" name="zimbraMailMessageLifetime" type="duration" cardinality="single" optionalIn="account,cos" flags="accountInherited,domainAdminModifiable,accountInfo">
  <defaultCOSValue>0</defaultCOSValue>
  <desc>lifetime (nnnnn[hmsd]) of a mail message regardless of location</desc>
</attr>

<attr id="107" name="zimbraContactMaxNumEntries" type="integer" min="0" cardinality="single" optionalIn="account,cos" flags="accountInfo,accountInherited,domainAdminModifiable">
  <defaultCOSValue>0</defaultCOSValue>
  <desc>maximum number of contacts allowed in mailbox</desc>
</attr>

<attr id="108" name="zimbraAuthTokenLifetime" type="duration" cardinality="single" optionalIn="account,cos" flags="accountInherited,domainAdminModifiable">
  <defaultCOSValue>2d</defaultCOSValue>
  <desc>lifetime (nnnnn[hmsd]) of newly created auth tokens</desc>
</attr>

<attr id="109" name="zimbraAdminAuthTokenLifetime" type="duration" cardinality="single" optionalIn="account,cos" flags="accountInherited,domainAdminModifiable">
  <defaultCOSValue>12h</defaultCOSValue>
  <desc>lifetime (nnnnn[hmsd]) of newly created admin auth tokens</desc>
</attr>

<attr id="110" name="zimbraMailMinPollingInterval" type="duration" cardinality="single" optionalIn="account,cos" flags="accountInfo,accountInherited,domainAdminModifiable">
  <defaultCOSValue>2m</defaultCOSValue>
  <desc>minimum allowed mail polling interval (nnnnn[hmsd])</desc>
</attr>

<attr id="111" name="zimbraPrefMailPollingInterval" type="duration" cardinality="single" optionalIn="account,cos" flags="accountInherited,domainAdminModifiable">
  <defaultCOSValue>5m</defaultCOSValue>
  <desc>configured mail polling interval (nnnnn[hmsd])</desc>
</attr>

<attr id="112" name="zimbraAccountClientAttr" type="string" max="1024" cardinality="multi" optionalIn="globalConfig">
  <desc>additional account attrs that get returned to a client</desc>
</attr>

<attr id="113" name="zimbraLastLogonTimestamp" type="gentime" immutable="1" cardinality="single" optionalIn="account">
  <desc>rough estimate of when the user last logged in. see zimbraLastLogonTimestampFrequency</desc>
</attr>

<attr id="114" name="zimbraLastLogonTimestampFrequency" type="duration" cardinality="single" optionalIn="globalConfig">
  <globalConfigValue>7d</globalConfigValue>
  <desc>how often (nnnnn[hmsd]) the zimbraLastLogonTimestamp is updated.  
        if set to 0, updating zimbraLastLogonTimestamp is completely disabled
  </desc>
</attr>

<attr id="115" name="zimbraAttachmentsBlocked" type="boolean" cardinality="single" optionalIn="account,cos,globalConfig" flags="accountInfo,accountInherited,domainAdminModifiable">
  <defaultCOSValue>FALSE</defaultCOSValue>
  <globalConfigValue>FALSE</globalConfigValue>
  <desc>block all attachment downloading</desc>
</attr>

<attr id="116" name="zimbraAttachmentsViewInHtmlOnly" type="boolean" cardinality="single" optionalIn="account,cos,globalConfig" flags="accountInherited,domainAdminModifiable">
  <defaultCOSValue>FALSE</defaultCOSValue>
  <globalConfigValue>FALSE</globalConfigValue>
  <desc>view all attachments in html only</desc>
</attr>

<attr id="125" name="zimbraMailHostPool" type="id" callback="MailHostPool" cardinality="multi" optionalIn="cos">
  <desc>servers that an account can be initially provisioned on</desc>
</attr>

<attr id="126" name="zimbraPrefNewMailNotificationEnabled" type="boolean" cardinality="single" optionalIn="account" flags="domainAdminModifiable">
  <desc>whether or not new mail notification is enabled</desc>
</attr>

<attr id="127" name="zimbraPrefNewMailNotificationAddress" type="email" max="256" cardinality="single" optionalIn="account" flags="domainAdminModifiable">
  <desc>RFC822 email address for email notifications</desc>
</attr>

<attr id="130" name="zimbraPrefForwardReplyPrefixChar" type="astring" max="1" cardinality="single" optionalIn="account,cos,identity" flags="accountInherited,domainAdminModifiable">
  <defaultCOSValue>&gt;</defaultCOSValue>
  <desc>prefix character to use during forward/reply (deprecatedSince 5.0 in identity)</desc>
</attr>

<attr id="131" name="zimbraPrefAutoAddAddressEnabled" type="boolean" cardinality="single" optionalIn="account,cos" flags="accountInherited,domainAdminModifiable">
  <defaultCOSValue>TRUE</defaultCOSValue>
  <desc>whether or not new address in outgoing email are auto added to address book</desc>
</attr>

<attr id="132" name="zimbraIsMonitorHost" type="boolean" cardinality="single" optionalIn="server">
  <desc>true if this server is the monitor host</desc>
</attr>

<attr id="133" name="zimbraPrefReplyIncludeOriginalText" type="enum" value="includeAsAttachment,includeBody,includeBodyWithPrefix,includeNone,includeSmart" cardinality="single" optionalIn="account,cos,identity" flags="accountInherited,domainAdminModifiable">
  <defaultCOSValue>includeBody</defaultCOSValue>
  <desc>what part of the original message to include during replies (deprecatedSince 5.0 in identity)</desc>
</attr>

<attr id="134" name="zimbraPrefForwardIncludeOriginalText" type="enum" value="includeAsAttachment,includeBody,includeBodyWithPrefix" cardinality="single" optionalIn="account,cos,identity" flags="accountInherited,domainAdminModifiable">
  <defaultCOSValue>includeBody</defaultCOSValue>
  <desc>what part of the original message to include during forwards (deprecatedSince 5.0 in identity)</desc>
</attr>

<attr id="135" name="zimbraFeatureContactsEnabled" type="boolean" cardinality="single" optionalIn="account,cos" flags="accountInfo,accountInherited,domainAdminModifiable">
  <defaultCOSValue>TRUE</defaultCOSValue>
  <desc>contact features</desc>
</attr>

<attr id="136" name="zimbraFeatureCalendarEnabled" type="boolean" cardinality="single" optionalIn="account,cos" flags="accountInfo,accountInherited,domainAdminModifiable">
  <defaultCOSValue>TRUE</defaultCOSValue>
  <desc>calendar features</desc>
</attr>

<attr id="137" name="zimbraFeatureTaggingEnabled" type="boolean" cardinality="single" optionalIn="account,cos" flags="accountInfo,accountInherited,domainAdminModifiable">
  <defaultCOSValue>TRUE</defaultCOSValue>
  <desc>tagging feature</desc>
</attr>

<attr id="138" name="zimbraFeatureAdvancedSearchEnabled" type="boolean" cardinality="single" optionalIn="account,cos" flags="accountInfo,accountInherited,domainAdminModifiable">
  <defaultCOSValue>TRUE</defaultCOSValue>
  <desc>advanced search button enabled</desc>
</attr>

<attr id="139" name="zimbraFeatureSavedSearchesEnabled" type="boolean" cardinality="single" optionalIn="account,cos" flags="accountInfo,accountInherited,domainAdminModifiable">
  <defaultCOSValue>TRUE</defaultCOSValue>
  <desc>saved search feature</desc>
</attr>

<attr id="140" name="zimbraFeatureConversationsEnabled" type="boolean" cardinality="single" optionalIn="account,cos" flags="accountInfo,accountInherited,domainAdminModifiable">
  <defaultCOSValue>TRUE</defaultCOSValue>
  <desc>conversations</desc>
</attr>

<attr id="141" name="zimbraFeatureChangePasswordEnabled" type="boolean" cardinality="single" optionalIn="account,cos" flags="accountInfo,accountInherited,domainAdminModifiable">
  <defaultCOSValue>TRUE</defaultCOSValue>
  <desc>password changing</desc>
</attr>

<attr id="142" name="zimbraFeatureInitialSearchPreferenceEnabled" type="boolean" cardinality="single" optionalIn="account,cos" flags="accountInfo,accountInherited,domainAdminModifiable">
  <defaultCOSValue>TRUE</defaultCOSValue>
  <desc>preference to set initial search</desc>
</attr>

<attr id="143" name="zimbraFeatureFiltersEnabled" type="boolean" cardinality="single" optionalIn="account,cos" flags="accountInfo,accountInherited,domainAdminModifiable">
  <defaultCOSValue>TRUE</defaultCOSValue>
  <desc>filter prefs enabled</desc>
</attr>

<attr id="144" name="zimbraPrefDedupeMessagesSentToSelf" type="enum" value="dedupeNone,secondCopyifOnToOrCC,dedupeAll" cardinality="single" optionalIn="account,cos" flags="accountInherited,domainAdminModifiable">
  <defaultCOSValue>dedupeNone</defaultCOSValue>
  <desc>dedupeNone|secondCopyIfOnToOrCC|moveSentMessageToInbox|dedupeAll</desc>
</attr>

<attr id="145" name="zimbraPrefMessageViewHtmlPreferred" type="boolean" cardinality="single" optionalIn="account,cos" flags="accountInherited,domainAdminModifiable">
  <defaultCOSValue>TRUE</defaultCOSValue>
  <desc>whether client prefers text/html or text/plain</desc>
</attr>

<attr id="146" name="zimbraUserServicesEnabled" type="boolean" cardinality="single" optionalIn="server">
  <desc>whether end-user services on SOAP and LMTP interfaces are enabled</desc>
</attr>

<attr id="147" name="zimbraMailIdleSessionTimeout" type="duration" cardinality="single" optionalIn="account,cos" flags="accountInfo,accountInherited,domainAdminModifiable">
  <defaultCOSValue>0</defaultCOSValue>
  <desc>idle timeout (nnnnn[hmsd])</desc>
</attr>

<attr id="148" name="zimbraPrefContactsPerPage" type="integer" cardinality="single" optionalIn="account,cos" flags="accountInherited,domainAdminModifiable"> <!-- TODO: get min/max? -->
  <defaultCOSValue>25</defaultCOSValue>
  <desc>number of contacts per page</desc>
</attr>

<attr id="149" name="zimbraFeatureGalEnabled" type="boolean" cardinality="single" optionalIn="account,cos" flags="accountInfo,accountInherited,domainAdminModifiable">
  <defaultCOSValue>TRUE</defaultCOSValue>
  <desc>GAL features</desc>
</attr>

<attr id="150" name="zimbraNewMailNotificationFrom" type="string" max="1000" cardinality="single" optionalIn="account,cos" flags="accountInherited,domainAdminModifiable">
  <defaultCOSValue>Postmaster &lt;postmaster@${RECIPIENT_DOMAIN}&gt;</defaultCOSValue>
  <desc>template used to construct the sender of an email notification message</desc>
</attr>

<attr id="151" name="zimbraNewMailNotificationSubject" type="string" max="1000" cardinality="single" optionalIn="account,cos" flags="accountInherited,domainAdminModifiable">
  <defaultCOSValue>New message received at ${RECIPIENT_ADDRESS}</defaultCOSValue>
  <desc>template used to construct the subject of an email notification message</desc>
</attr>

<attr id="152" name="zimbraNewMailNotificationBody" type="string" max="10000" cardinality="single" optionalIn="account,cos" flags="accountInherited,domainAdminModifiable">
  <defaultCOSValue>New message received at ${RECIPIENT_ADDRESS}.${NEWLINE}Sender: ${SENDER_ADDRESS}${NEWLINE}Subject: ${SUBJECT}</defaultCOSValue>
  <desc>template used to construct the body of an email notification message</desc>
</attr>

<attr id="153" name="zimbraGalLdapAttrMap" type="string" max="4096" cardinality="multi" optionalIn="globalConfig,domain" flags="domainInherited">
  <globalConfigValue>co=workCountry</globalConfigValue>
  <globalConfigValue>company=company</globalConfigValue>
  <globalConfigValue>givenName,gn=firstName</globalConfigValue>
  <globalConfigValue>sn=lastName</globalConfigValue>
  <globalConfigValue>displayName,cn=fullName</globalConfigValue>
  <globalConfigValue>initials=initials</globalConfigValue>
  <globalConfigValue>description=notes</globalConfigValue>
  <globalConfigValue>l=workCity</globalConfigValue>
  <globalConfigValue>physicalDeliveryOfficeName=office</globalConfigValue>
  <globalConfigValue>ou=department</globalConfigValue>
  <globalConfigValue>street,streetAddress=workStreet</globalConfigValue>
  <globalConfigValue>postalCode=workPostalCode</globalConfigValue>
  <globalConfigValue>telephoneNumber=workPhone</globalConfigValue>
  <globalConfigValue>st=workState</globalConfigValue>
  <globalConfigValue>zimbraMailDeliveryAddress,zimbraMailAlias,mail=email,email2,email3,email4,email5,email6,email7,email8,email9,email10,email11,email12,email13,email14,email15,email16</globalConfigValue>
  <globalConfigValue>title=jobTitle</globalConfigValue>
  <globalConfigValue>whenChanged,modifyTimeStamp=modifyTimeStamp</globalConfigValue>
  <globalConfigValue>whenCreated,createTimeStamp=createTimeStamp</globalConfigValue>
  <globalConfigValue>zimbraId=zimbraId</globalConfigValue>
  <globalConfigValue>objectClass=objectClass</globalConfigValue>
  <globalConfigValue>zimbraMailForwardingAddress=zimbraMailForwardingAddress</globalConfigValue>
  <globalConfigValue>zimbraCalResType=zimbraCalResType</globalConfigValue>
  <globalConfigValue>zimbraCalResLocationDisplayName=zimbraCalResLocationDisplayName</globalConfigValue>
  <desc>LDAP Gal attribute to contact attr mapping</desc>
</attr>

<attr id="154" name="zimbraMailPort" type="port" cardinality="single" optionalIn="globalConfig,server" flags="serverInherited" callback="CheckPortConflict">
  <globalConfigValue>80</globalConfigValue>
  <desc>HTTP port for end-user UI</desc>
</attr>

<attr id="155" name="zimbraAdminPort" type="port" cardinality="single" optionalIn="globalConfig,server" flags="serverInherited" callback="CheckPortConflict">
  <globalConfigValue>7071</globalConfigValue>
  <desc>SSL port for admin UI</desc>
</attr>

<attr id="156" name="zimbraPrefMailSignatureStyle" type="enum" value="outlook,internet" cardinality="single" optionalIn="account,cos,identity" flags="accountInherited,domainAdminModifiable">
  <defaultCOSValue>outlook</defaultCOSValue>
  <desc>mail signature style outlook|internet (deprecatedSince 5.0 in identity)</desc>
</attr>

<attr id="157" name="zimbraMimeType" type="string" cardinality="multi" optionalIn="mimeEntry">
  <desc>the MIME type (type/substype) or a regular expression</desc>
</attr>

<attr id="158" name="zimbraMimeIndexingEnabled" type="boolean" cardinality="single" requiredIn="mimeEntry">
  <desc>whether or not indexing is enabled for this type</desc>
</attr>

<attr id="159" name="zimbraMimeHandlerClass" type="cstring" cardinality="single" optionalIn="mimeEntry">
  <desc>the handler class for the mime type</desc>
</attr>

<attr id="160" name="zimbraMimeFileExtension" type="string" cardinality="multi" optionalIn="mimeEntry">
  <desc>the file extension (without the .)</desc>
</attr>

<attr id="161" name="zimbraObjectType" type="string" cardinality="single" requiredIn="objectEntry">
  <desc>the object type</desc>
</attr>

<attr id="162" name="zimbraObjectIndexingEnabled" type="boolean" cardinality="single" requiredIn="objectEntry">
  <desc>whether or not indexing is enabled for this type</desc>
</attr>

<attr id="163" name="zimbraObjectStoreMatched" type="boolean" cardinality="single" requiredIn="objectEntry">
  <desc>whether or not store is matched for this type</desc>
</attr>

<attr id="164" name="zimbraObjectHandlerClass" type="cstring" cardinality="single" optionalIn="objectEntry">
  <desc>the handler class for the object type</desc>
</attr>

<attr id="165" name="zimbraObjectHandlerConfig" type="string" cardinality="single" optionalIn="objectEntry">
  <desc>config for this type</desc>
</attr>

<attr id="166" name="zimbraMailSSLPort" type="port" cardinality="single" optionalIn="globalConfig,server" flags="serverInherited" callback="CheckPortConflict">
  <globalConfigValue>0</globalConfigValue>
  <desc>SSL port for end-user UI</desc>
</attr>

<attr id="167" name="zimbraPrefContactsInitialView" type="enum" value="cards,list" cardinality="single" optionalIn="account,cos" flags="accountInherited,domainAdminModifiable">
  <defaultCOSValue>list</defaultCOSValue>
  <desc>initial contact view to use</desc>
</attr>

<attr id="168" name="zimbraTableMaintenanceMinRows" type="integer" min="0" cardinality="single" optionalIn="globalConfig,server" flags="serverInherited" deprecatedSince="4.5.7">
  <globalConfigValue>10000</globalConfigValue>
  <desc>minimum number of rows required for database table maintenance</desc>
  <deprecateDesc>We now maintain all tables unconditionally.  See bug 19145</deprecateDesc>
</attr>

<attr id="169" name="zimbraTableMaintenanceMaxRows" type="integer" min="0" cardinality="single" optionalIn="globalConfig,server" flags="serverInherited" deprecatedSince="4.5.7">
  <globalConfigValue>1000000</globalConfigValue>
  <desc>maximum number of rows required for database table maintenance</desc>
  <deprecateDesc>We now maintain all tables unconditionally.  See bug 19145</deprecateDesc>
</attr>

<attr id="170" name="zimbraTableMaintenanceOperation" type="enum" value="ANALYZE,OPTIMIZE" cardinality="multi" optionalIn="globalConfig,server" flags="serverInherited" deprecatedSince="4.5.7">
  <globalConfigValue>ANALYZE</globalConfigValue>
  <desc>table maintenance operation that will be performed.  Valid options: "ANALYZE", "OPTIMIZE"</desc>
  <deprecateDesc>We now maintain all tables unconditionally.  See bug 19145</deprecateDesc>
</attr>

<attr id="171" name="zimbraTableMaintenanceGrowthFactor" type="integer" min="0" cardinality="single" optionalIn="globalConfig,server" flags="serverInherited" deprecatedSince="4.5.7">
  <globalConfigValue>10</globalConfigValue>
  <desc>table maintenance will be performed if the number of rows grows by this factor</desc>
  <deprecateDesc>We now maintain all tables unconditionally.  See bug 19145</deprecateDesc>
</attr>

<attr id="172" name="zimbraDefaultDomainName" type="string" max="256" cardinality="single" optionalIn="globalConfig" flags="idn">
  <desc>name of the default domain for accounts when authenticating without a domain</desc>
</attr>

<attr id="173" name="zimbraAttachmentsIndexingEnabled" type="boolean" cardinality="single" optionalIn="account,cos" flags="accountInherited,domainAdminModifiable">
  <defaultCOSValue>TRUE</defaultCOSValue>
  <desc>whether or not to index attachemts</desc>
</attr>

<attr id="174" name="zimbraImapEnabled" type="boolean" cardinality="single" optionalIn="account,cos" flags="accountInherited,domainAdminModifiable">
  <defaultCOSValue>TRUE</defaultCOSValue>
  <desc>whether IMAP is enabled for an account</desc>
</attr>

<attr id="175" name="zimbraPop3Enabled" type="boolean" cardinality="single" optionalIn="account,cos" flags="accountInherited,domainAdminModifiable">
  <defaultCOSValue>TRUE</defaultCOSValue>
  <desc>whether POP3 is enabled for an account</desc>
</attr>

<attr id="176" name="zimbraImapServerEnabled" type="boolean" cardinality="single" optionalIn="globalConfig,server" flags="serverInherited">
  <globalConfigValue>TRUE</globalConfigValue>
  <desc>whether IMAP server is enabled for a given server</desc>
</attr>

<attr id="177" name="zimbraPop3ServerEnabled" type="boolean" cardinality="single" optionalIn="globalConfig,server" flags="serverInherited">
  <globalConfigValue>TRUE</globalConfigValue>
  <desc>whether IMAP is enabled for a server</desc>
</attr>

<attr id="178" name="zimbraImapAdvertisedName" type="string" max="128" cardinality="single" optionalIn="server">
  <desc>name to use in greeting and sign-off; if empty, uses hostname</desc>
</attr>

<attr id="179" name="zimbraImapBindAddress" type="string" max="128" cardinality="multi" optionalIn="server">
  <desc>interface address(es) on which IMAP server should listen; if empty, binds to all interfaces</desc>
</attr>

<attr id="180" name="zimbraImapBindPort" type="port" cardinality="single" optionalIn="globalConfig,server" flags="serverInherited" callback="CheckPortConflict">
  <globalConfigValue>7143</globalConfigValue>
  <desc>port number on which IMAP server should listen</desc>
</attr>

<attr id="181" name="zimbraImapNumThreads" type="integer" cardinality="single" optionalIn="globalConfig,server" flags="serverInherited">
  <globalConfigValue>200</globalConfigValue>
  <desc>number of handler threads</desc>
</attr>

<attr id="182" name="zimbraImapSSLBindAddress" type="string" max="128" cardinality="multi" optionalIn="server">
  <desc>interface address(es) on which IMAP server should listen; if empty, binds to all interfaces</desc>
</attr>

<attr id="183" name="zimbraImapSSLBindPort" type="port" cardinality="single" optionalIn="globalConfig,server" flags="serverInherited" callback="CheckPortConflict">
  <globalConfigValue>7993</globalConfigValue>
  <desc>port number on which IMAP SSL server should listen on</desc>
</attr>

<attr id="184" name="zimbraImapSSLServerEnabled" type="boolean" cardinality="single" optionalIn="globalConfig,server" flags="serverInherited">
  <globalConfigValue>TRUE</globalConfigValue>
  <desc>whether IMAP SSL server is enabled for a given server</desc>
</attr>

<attr id="185" name="zimbraImapCleartextLoginEnabled" type="boolean" cardinality="single" optionalIn="globalConfig,server" flags="serverInherited">
  <globalConfigValue>FALSE</globalConfigValue>
  <desc>whether or not to allow cleartext logins over a non SSL/TLS connection</desc>
</attr>

<attr id="186" name="zimbraPop3SSLBindAddress" type="string" max="128" cardinality="multi" optionalIn="server">
  <desc>interface address(es) on which POP3 server should listen; if empty, binds to all interfaces</desc>
</attr>

<attr id="187" name="zimbraPop3SSLBindPort" type="port" cardinality="single" optionalIn="globalConfig,server" flags="serverInherited" callback="CheckPortConflict">
  <globalConfigValue>7995</globalConfigValue>
  <desc>port number on which POP3 server should listen</desc>
</attr>

<attr id="188" name="zimbraPop3SSLServerEnabled" type="boolean" cardinality="single" optionalIn="globalConfig,server" flags="serverInherited">
  <globalConfigValue>TRUE</globalConfigValue>
  <desc>whether POP3 SSL server is enabled for a server</desc>
</attr>

<attr id="189" name="zimbraPop3CleartextLoginEnabled" type="boolean" cardinality="single" optionalIn="globalConfig,server" flags="serverInherited">
  <globalConfigValue>FALSE</globalConfigValue>
  <desc>whether or not to allow cleartext logins over a non SSL/TLS connection</desc>
</attr>

<attr id="191" name="zimbraVirusDefinitionsUpdateFrequency" type="duration" cardinality="single" optionalIn="globalConfig,server" flags="serverInherited">
  <globalConfigValue>2h</globalConfigValue>
  <desc>how often (nnnnn[hmsd]) the virus definitions are updated</desc>
</attr>

<attr id="192" name="zimbraPrefShowFragments" type="boolean" cardinality="single" optionalIn="account,cos" flags="accountInherited,domainAdminModifiable">
  <defaultCOSValue>TRUE</defaultCOSValue>
  <desc>show fragments in conversation and message lists</desc>
</attr>

<attr id="194" name="zimbraMtaAuthEnabled" type="boolean" cardinality="single" optionalIn="globalConfig,server" flags="serverInherited">
  <globalConfigValue>TRUE</globalConfigValue>
  <desc>Value for postconf smtpd_use_tls</desc>
</attr>

<attr id="195" name="zimbraMtaBlockedExtension" type="string" max="64" cardinality="multi" optionalIn="globalConfig">
  <desc>Attachment file extensions that are blocked</desc>
</attr>

<attr id="196" name="zimbraMtaCommonBlockedExtension" type="string" max="64" cardinality="multi" optionalIn="globalConfig">
  <globalConfigValue>asd</globalConfigValue>
  <globalConfigValue>bat</globalConfigValue>
  <globalConfigValue>chm</globalConfigValue>
  <globalConfigValue>cmd</globalConfigValue>
  <globalConfigValue>com</globalConfigValue>
  <globalConfigValue>dll</globalConfigValue>
  <globalConfigValue>do</globalConfigValue>
  <globalConfigValue>exe</globalConfigValue>
  <globalConfigValue>hlp</globalConfigValue>
  <globalConfigValue>hta</globalConfigValue>
  <globalConfigValue>js</globalConfigValue>
  <globalConfigValue>jse</globalConfigValue>
  <globalConfigValue>lnk</globalConfigValue>
  <globalConfigValue>mov</globalConfigValue>
  <globalConfigValue>ocx</globalConfigValue>
  <globalConfigValue>pif</globalConfigValue>
  <globalConfigValue>reg</globalConfigValue>
  <globalConfigValue>rm</globalConfigValue>
  <globalConfigValue>scr</globalConfigValue>
  <globalConfigValue>shb</globalConfigValue>
  <globalConfigValue>shm</globalConfigValue>
  <globalConfigValue>shs</globalConfigValue>
  <globalConfigValue>vbe</globalConfigValue>
  <globalConfigValue>vbs</globalConfigValue>
  <globalConfigValue>vbx</globalConfigValue>
  <globalConfigValue>vxd</globalConfigValue>
  <globalConfigValue>wav</globalConfigValue>
  <globalConfigValue>wmf</globalConfigValue>
  <globalConfigValue>wsf</globalConfigValue>
  <globalConfigValue>wsh</globalConfigValue>
  <globalConfigValue>xl</globalConfigValue>
  <desc>Commonly blocked attachment file extensions</desc>
</attr>

<attr id="197" name="zimbraMtaDnsLookupsEnabled" type="boolean" cardinality="single" optionalIn="globalConfig,server" flags="serverInherited">
  <globalConfigValue>TRUE</globalConfigValue>
  <desc>Value for postconf disable_dns_lookups (note enable v. disable)</desc>
</attr>

<attr id="198" name="zimbraMtaMaxMessageSize" type="integer" min="0" cardinality="single" optionalIn="globalConfig">
  <globalConfigValue>10240000</globalConfigValue>
  <desc>Value for postconf message_size_limit</desc>
</attr>

<attr id="199" name="zimbraMtaRelayHost" type="astring" max="256" cardinality="multi" optionalIn="globalConfig,server" flags="serverInherited">
  <desc>Value for postconf relayhost</desc>
</attr>

<attr id="200" name="zimbraMtaTlsAuthOnly" type="boolean" cardinality="single" optionalIn="globalConfig,server" flags="serverInherited">
  <globalConfigValue>TRUE</globalConfigValue>
  <desc>Value for postconf smtpd_tls_auth_only</desc>
</attr>

<attr id="201" name="zimbraSpamCheckEnabled" type="boolean" cardinality="single" optionalIn="globalConfig" deprecatedSince="4.5">
  <globalConfigValue>FALSE</globalConfigValue>
  <deprecateDesc>Deprecated in favor of zimbraIsServiceEnabled</deprecateDesc>
  <desc>Whether to enable spam checking</desc>
</attr>

<attr id="202" name="zimbraSpamKillPercent" type="integer" min="0" cardinality="single" optionalIn="globalConfig">
  <globalConfigValue>75</globalConfigValue>
  <desc>Spaminess percentage beyond which a message is dropped</desc>
</attr>

<attr id="203" name="zimbraSpamSubjectTag" type="astring" max="32" cardinality="single" optionalIn="globalConfig">
  <desc>Subject prefix for spam messages</desc>
</attr>

<attr id="204" name="zimbraSpamTagPercent" type="integer" min="0" cardinality="single" optionalIn="globalConfig">
  <globalConfigValue>33</globalConfigValue>
  <desc>Spaminess percentage beyound which a message is marked as spam</desc>
</attr>

<attr id="205" name="zimbraVirusBlockEncryptedArchive" type="boolean" cardinality="single" optionalIn="globalConfig">
  <globalConfigValue>TRUE</globalConfigValue>
  <desc>Whether to block archive files that are password protected or encrypted</desc>
</attr>

<attr id="206" name="zimbraVirusCheckEnabled" type="boolean" cardinality="single" optionalIn="globalConfig" deprecatedSince="4.5">
  <globalConfigValue>FALSE</globalConfigValue>
  <deprecateDesc>Deprecated in favor of zimbraIsServiceEnabled</deprecateDesc>
  <desc>Whether to enable virus checking</desc>
</attr>

<attr id="207" name="zimbraVirusWarnAdmin" type="boolean" cardinality="single" optionalIn="globalConfig">
  <globalConfigValue>TRUE</globalConfigValue>
  <desc>Whether to email admin on virus detection</desc>
</attr>

<attr id="208" name="zimbraVirusWarnRecipient" type="boolean" cardinality="single" optionalIn="globalConfig">
  <globalConfigValue>TRUE</globalConfigValue>
  <desc>Whether to email recipient on virus detection</desc>
</attr>

<attr id="209" name="zimbraPrefComposeInNewWindow" type="boolean" cardinality="single" optionalIn="account,cos" flags="accountInherited,domainAdminModifiable">
  <defaultCOSValue>FALSE</defaultCOSValue>
  <desc>whether or not compose messages in a new windows by default</desc>
</attr>

<attr id="210" name="zimbraSpamHeader" type="string" cardinality="single" optionalIn="globalConfig">
  <globalConfigValue>X-Spam-Flag</globalConfigValue>
  <desc>mail header name for flagging spam</desc>
</attr>

<attr id="211" name="zimbraSpamHeaderValue" type="string" cardinality="single" optionalIn="globalConfig">
  <globalConfigValue>YES</globalConfigValue>
  <desc>regular expression for matching the spam header</desc>
</attr>

<attr id="212" name="zimbraDomainType" type="enum" value="local,alias" immutable="1" cardinality="single" requiredIn="domain">
  <desc>should be one of: local, alias</desc>
</attr>

<attr id="213" name="zimbraMailCanonicalAddress" type="email" max="256" cardinality="single" optionalIn="mailRecipient" flags="domainAdminModifiable">
  <desc>RFC822 email address for senders outbound messages</desc>
</attr>

<attr id="214" name="zimbraMailCatchAllAddress" type="regex" max="256" value="^@[A-Za-z0-9-\.]+$" cardinality="multi" optionalIn="mailRecipient" flags="idn">
  <desc>Address to catch all messages to specified domain</desc>
</attr>

<attr id="215" name="zimbraMailCatchAllForwardingAddress" type="regex" max="256" value="^@[A-Za-z0-9-\.]+$" cardinality="single" optionalIn="mailRecipient" flags="idn">
  <desc>Address to deliver catch all messages to</desc>
</attr>

<attr id="216" name="zimbraMailCatchAllCanonicalAddress" type="regex" max="256" value="^@[A-Za-z0-9-\.]+$" cardinality="single" optionalIn="mailRecipient" flags="idn">
  <desc>Catch all address to rewrite to</desc>
</attr>

<attr id="217" name="zimbraPrefComposeFormat" type="enum" value="text,html" cardinality="single" optionalIn="account,cos" flags="accountInherited,domainAdminModifiable">
  <defaultCOSValue>text</defaultCOSValue>
  <desc>whether or not to compose in html or text.</desc>
</attr>

<attr id="218" name="zimbraPrefForwardReplyInOriginalFormat" type="boolean" cardinality="single" optionalIn="account,cos" flags="accountInherited,domainAdminModifiable" deprecatedSince="4.5">
  <deprecateDesc>Deprecated in favor of zimbraPrefForwardReplyFormat</deprecateDesc>
  <defaultCOSValue>FALSE</defaultCOSValue>
  <desc>whether or not to use same format (text or html) of message we are replying to</desc>
</attr>

<attr id="219" name="zimbraFeatureHtmlComposeEnabled" type="boolean" cardinality="single" optionalIn="account,cos" flags="accountInfo,accountInherited,domainAdminModifiable">
  <defaultCOSValue>TRUE</defaultCOSValue>
  <desc>enabled html composing</desc>
</attr>

<attr id="220" name="zimbraServiceEnabled" type="string" max="256" cardinality="multi" optionalIn="server">
  <desc>services that are enabled on this server</desc>
</attr>

<attr id="221" name="zimbraServiceInstalled" type="string" max="256" cardinality="multi" optionalIn="server">
  <desc>services that are installed on this server</desc>
</attr>

<attr id="222" name="zimbraPrefShowSearchString" type="boolean" cardinality="single" optionalIn="account,cos" flags="accountInherited,domainAdminModifiable">
  <defaultCOSValue>FALSE</defaultCOSValue>
  <desc>whether to show search box or not</desc>
</attr>

<attr id="225" name="zimbraRedoLogProvider" type="string" max="256" cardinality="multi" optionalIn="globalConfig,server" flags="serverInherited">
  <desc>provider class name for redo logging</desc>
</attr>

<attr id="226" name="zimbraMtaRestriction" type="string" max="64" cardinality="multi" optionalIn="globalConfig">
  <globalConfigValue>reject_invalid_hostname</globalConfigValue>
  <globalConfigValue>reject_non_fqdn_sender</globalConfigValue>
  <desc>restrictions to reject some suspect SMTP clients</desc>
</attr>

<attr id="227" name="zimbraFileUploadMaxSize" type="long" cardinality="single" optionalIn="globalConfig,server" flags="serverInherited">
  <globalConfigValue>10485760</globalConfigValue>
  <desc>Maximum size in bytes for attachments</desc>
</attr>

<attr id="229" name="zimbraTimeZoneStandardDtStart" type="string" max="256" cardinality="multi" requiredIn="timeZone">
  <desc>Start date for standard time</desc>
</attr>

<attr id="230" name="zimbraTimeZoneStandardOffset" type="string" max="5" cardinality="multi" requiredIn="timeZone">
  <desc>Offset in standard time</desc>
</attr>

<attr id="231" name="zimbraTimeZoneStandardRRule" type="string" max="256" cardinality="multi" optionalIn="timeZone">
  <desc>iCalendar recurrence rule for onset of standard time</desc>
</attr>

<attr id="232" name="zimbraTimeZoneDaylightDtStart" type="string" max="256" cardinality="multi" optionalIn="timeZone">
  <desc>Start date for daylight time</desc>
</attr>

<attr id="233" name="zimbraTimeZoneDaylightOffset" type="string" max="5" cardinality="multi" optionalIn="timeZone">
  <desc>Offset in daylight time</desc>
</attr>

<attr id="234" name="zimbraTimeZoneDaylightRRule" type="string" max="256" cardinality="multi" optionalIn="timeZone">
  <desc>iCalendar recurrence rule for onset of daylight time</desc>
</attr>

<attr id="235" name="zimbraPrefTimeZoneId" type="string" max="256" cardinality="multi" optionalIn="account,cos" flags="accountInherited,domainAdminModifiable">
  <defaultCOSValue>(GMT-08.00) Pacific Time (US &amp; Canada)</defaultCOSValue>
  <desc>time zone of user or COS</desc>
</attr>

<attr id="236" name="zimbraPrefUseTimeZoneListInCalendar" type="boolean" cardinality="single" optionalIn="account,cos" flags="accountInherited,domainAdminModifiable">
  <defaultCOSValue>FALSE</defaultCOSValue>
  <desc>whether list of well known time zones is displayed in calendar UI</desc>
</attr>

<attr id="237" name="zimbraAttachmentsScanEnabled" type="boolean" cardinality="single" optionalIn="globalConfig">
  <globalConfigValue>FALSE</globalConfigValue>
  <desc>Whether to scan attachments during compose</desc>
</attr>

<attr id="238" name="zimbraAttachmentsScanClass" type="cstring" max="256" cardinality="single" optionalIn="globalConfig">
  <globalConfigValue>com.zimbra.cs.scan.ClamScanner</globalConfigValue>
  <desc>Class to use to scan attachments during compose</desc>
</attr>

<attr id="239" name="zimbraAttachmentsScanURL" type="string" max="256" cardinality="single" optionalIn="globalConfig,server" flags="serverInherited">
  <desc>Data for class that scans attachments during compose</desc>
</attr>

<attr id="240" name="zimbraPrefCalendarInitialView" type="enum" value="day,week,workWeek,month,schedule" cardinality="single" optionalIn="account,cos" flags="accountInherited,domainAdminModifiable">
  <defaultCOSValue>workWeek</defaultCOSValue>
  <desc>initial calendar view to use</desc>
</attr>

<attr id="241" name="zimbraPrefImapSearchFoldersEnabled" type="boolean" cardinality="single" optionalIn="account,cos" flags="accountInherited,domainAdminModifiable">
  <defaultCOSValue>TRUE</defaultCOSValue>
  <desc>whether or not the IMAP server exports search folders</desc>
</attr>

<attr id="242" name="zimbraComponentAvailable" type="string" max="64" cardinality="multi" optionalIn="globalConfig">
  <desc>Names of additonal components that have been installed</desc>
</attr>

<attr id="243" name="zimbraCalendarCompatibilityMode" type="enum" value="standard,exchange" cardinality="single" optionalIn="globalConfig">
  <globalConfigValue>standard</globalConfigValue>
  <desc>compatibility mode for calendar server</desc>
</attr>

<attr id="244" name="zimbraSpamIsSpamAccount" type="email" max="256" cardinality="single" optionalIn="globalConfig">
  <desc>When user classifies a message as spam forward message via SMTP to this account</desc>
</attr>

<attr id="245" name="zimbraSpamIsNotSpamAccount" type="email" max="256" cardinality="single" optionalIn="globalConfig">
  <desc>When user classifies a message as not spam forward message via SMTP to this account</desc>
</attr>

<attr id="247" name="zimbraMailTransport" type="astring" max="320" cardinality="single" optionalIn="mailRecipient">
  <desc>where to deliver parameter for use in postfix transport_maps</desc>
</attr>

<attr id="249" name="zimbraSmtpSendPartial" type="boolean" cardinality="single" optionalIn="globalConfig,server" flags="serverInherited">
  <globalConfigValue>FALSE</globalConfigValue>
  <desc>Value of the mail.smtp.sendpartial property</desc>
</attr>

<attr id="250" name="zimbraLogHostname" type="astring" max="256" cardinality="multi" optionalIn="globalConfig">
  <desc>destination for syslog messages</desc>
</attr>

<attr id="251" name="zimbraRedoLogDeleteOnRollover" type="boolean" cardinality="single" optionalIn="globalConfig,server" flags="serverInherited">
  <globalConfigValue>TRUE</globalConfigValue>
  <desc>whether logs are delete on rollover or archived</desc>
</attr>

<attr id="252" name="zimbraAuthLdapSearchBase" type="string" max="256" cardinality="single" optionalIn="domain">
  <desc>LDAP search base for ldap auth mech</desc>
</attr>

<attr id="253" name="zimbraAuthLdapSearchBindDn" type="string" max="256" cardinality="single" optionalIn="domain">
  <desc>LDAP search bind dn for ldap auth mech</desc>
</attr>

<attr id="254" name="zimbraAuthLdapSearchBindPassword" type="string" max="256" cardinality="single" optionalIn="domain">
  <desc>LDAP search bind password for ldap auth mech</desc>
</attr>

<attr id="255" name="zimbraAuthLdapSearchFilter" type="string" max="256" cardinality="single" optionalIn="domain">
  <desc>LDAP search filter for ldap auth mech</desc>
</attr>

<attr id="256" name="zimbraAuthLdapExternalDn" type="string" max="256" cardinality="single" optionalIn="account" flags="domainAdminModifiable">
  <desc>explict mapping to an external LDAP dn for a given account</desc>
</attr>

<attr id="257" name="zimbraAuthFallbackToLocal" type="boolean" cardinality="single" optionalIn="domain">
  <desc>fallback to local auth if external mech fails</desc>
</attr>

<attr id="258" name="zimbraPrefHtmlEditorDefaultFontFamily" type="astring" max="64" cardinality="single" optionalIn="account,cos" flags="accountInherited,domainAdminModifiable">
  <defaultCOSValue>Times New Roman</defaultCOSValue>
  <desc>default font family</desc>
</attr>

<attr id="259" name="zimbraPrefHtmlEditorDefaultFontSize" type="astring" max="32" cardinality="single" optionalIn="account,cos" flags="accountInherited,domainAdminModifiable">
  <defaultCOSValue>12pt</defaultCOSValue>
  <desc>default font size</desc>
</attr>

<attr id="260" name="zimbraPrefHtmlEditorDefaultFontColor" type="astring" max="32" cardinality="single" optionalIn="account,cos" flags="accountInherited,domainAdminModifiable">
  <defaultCOSValue>#000000</defaultCOSValue>
  <desc>default font color</desc>
</attr>

<attr id="261" name="zimbraPrefCalendarFirstDayOfWeek" type="integer" min="0" max="6" cardinality="single" optionalIn="account,cos" flags="accountInherited,domainAdminModifiable">
  <defaultCOSValue>0</defaultCOSValue>
  <desc>first day of week to show in calendar (0=sunday, 6=saturday)</desc>
</attr>

<attr id="262" name="zimbraSshPublicKey" type="astring" max="1024" cardinality="single" optionalIn="server">
  <desc>Public key of this server, used by other hosts to authorize this server to login.</desc>
</attr>

<attr id="263" name="zimbraLogRawLifetime" type="duration" cardinality="single" optionalIn="globalConfig">
  <globalConfigValue>31d</globalConfigValue>
  <desc>lifetime (nnnnn[hmsd]) of raw log rows in consolidated logger tables</desc>
</attr>

<attr id="264" name="zimbraLogSummaryLifetime" type="duration" cardinality="single" optionalIn="globalConfig">
  <globalConfigValue>730d</globalConfigValue>
  <desc>lifetime (nnnnn[hmsd]) of summarized log rows in consolidated logger tables</desc>
</attr>

<attr id="267" name="zimbraSpellCheckURL" type="astring" max="256" cardinality="multi" optionalIn="globalConfig,server" flags="serverInherited">
  <desc>URL of the server running the spell checking service.  Multi-valued attribute that allows multiple spell check servers to be specified.  If the request to the first server fails, a request to the second server is sent and so on.</desc>
</attr>

<attr id="268" name="zimbraImapBindOnStartup" type="boolean" cardinality="single" optionalIn="globalConfig,server" flags="serverInherited">
  <globalConfigValue>TRUE</globalConfigValue>
  <desc>Whether to bind to port on startup irrespective of whether the server is enabled.  Useful when port to bind is privileged and must be bound early.</desc>
</attr>

<attr id="269" name="zimbraImapSSLBindOnStartup" type="boolean" cardinality="single" optionalIn="globalConfig,server" flags="serverInherited">
  <globalConfigValue>TRUE</globalConfigValue>
  <desc>Whether to bind to port on startup irrespective of whether the server is enabled.  Useful when port to bind is privileged and must be bound early.</desc>
</attr>

<attr id="270" name="zimbraLmtpBindOnStartup" type="boolean" cardinality="single" optionalIn="globalConfig,server" flags="serverInherited">
  <globalConfigValue>FALSE</globalConfigValue>
  <desc>Whether to bind to port on startup irrespective of whether the server is enabled.  Useful when port to bind is privileged and must be bound early.</desc>
</attr>

<attr id="271" name="zimbraPop3BindOnStartup" type="boolean" cardinality="single" optionalIn="globalConfig,server" flags="serverInherited">
  <globalConfigValue>TRUE</globalConfigValue>
  <desc>Whether to bind to port on startup irrespective of whether the server is enabled.  Useful when port to bind is privileged and must be bound early.</desc>
</attr>

<attr id="272" name="zimbraPop3SSLBindOnStartup" type="boolean" cardinality="single" optionalIn="globalConfig,server" flags="serverInherited">
  <globalConfigValue>TRUE</globalConfigValue>
  <desc>Whether to bind to port on startup irrespective of whether the server is enabled.  Useful when port to bind is privileged and must be bound early.</desc>
</attr>

<attr id="273" name="zimbraPrefCalendarNotifyDelegatedChanges" type="boolean" cardinality="single" optionalIn="account,cos" flags="accountInherited,domainAdminModifiable">
  <defaultCOSValue>FALSE</defaultCOSValue>
  <desc>If set to true, user is notified by email of changes made to her calendar by others via delegated calendar access.</desc>
</attr>

<attr id="274" name="zimbraPrefCalendarUseQuickAdd" type="boolean" cardinality="single" optionalIn="account,cos" flags="accountInherited,domainAdminModifiable">
  <defaultCOSValue>TRUE</defaultCOSValue>
  <desc>whether or not use quick add dialog or go into full appt edit view</desc>
</attr>

<attr id="275" name="zimbraPrefCalendarInitialCheckedCalendars" type="astring" max="512" cardinality="single" optionalIn="account" flags="domainAdminModifiable">
  <desc>comma-sep list of calendars that are initially checked</desc>
</attr>

<attr id="276" name="zimbraPrefCalendarAlwaysShowMiniCal" type="boolean" cardinality="single" optionalIn="account,cos" flags="accountInherited,domainAdminModifiable">
  <defaultCOSValue>TRUE</defaultCOSValue>
  <desc>always show the mini calendar</desc>
</attr>

<attr id="277" name="zimbraSslCaCert" type="astring" max="2048" cardinality="single" optionalIn="globalConfig">
  <desc>CA Cert used to sign all self signed certs</desc>
</attr>

<attr id="278" name="zimbraSslCaKey" type="astring" max="2048" cardinality="single" optionalIn="globalConfig">
  <desc>CA Key used to sign all self signed certs</desc>
</attr>

<attr id="279" name="zimbraCertAuthorityKeySelfSigned" type="astring" max="2048" cardinality="single" optionalIn="globalConfig">
  <desc>Please see the documentation for the attribute zimbraCertAuthorityCertSelfSigned.  In addition, please note that this attribute is provided at install for convenience during a test install without real certs issued by well known CAs.  If you choose to create your own CA for your production uses, please note that it is a bad idea to store your CA-s private key in LDAP, as this data maybe read from zimbraGlobalConfig in the clear.</desc>
</attr>

<attr id="280" name="zimbraCertAuthorityCertSelfSigned" type="astring" max="2048" cardinality="single" optionalIn="globalConfig">
  <desc>When creating self-signed SSL certs during an install, we also create a local Certificate Authority (CA) to sign these SSL certs.  This local CA-s own cert is then added to different applications "trusted CA-s" list/store.  This attribute should not be used in a system with real certs issued by well known CAs.</desc>
</attr>

<attr id="281" name="zimbraZimletKeyword" type="string" max="256" cardinality="single" optionalIn="zimletEntry">
  <desc>Server side object keyword used for indexing and search for this Zimlet</desc>
</attr>

<attr id="282" name="zimbraZimletVersion" type="string" max="256" cardinality="single" requiredIn="zimletEntry">
  <desc>Version of the Zimlet</desc>
</attr>

<attr id="283" name="zimbraZimletDescription" type="string" max="256" cardinality="single" optionalIn="zimletEntry">
  <desc>Zimlet description</desc>
</attr>

<attr id="284" name="zimbraZimletIndexingEnabled" type="boolean" cardinality="single" optionalIn="zimletEntry">
  <desc>Whether server side keyword indexing enabled</desc>
</attr>

<attr id="285" name="zimbraZimletStoreMatched" type="boolean" cardinality="single">
  <desc>Whether store is matched for this type</desc>
</attr>

<attr id="286" name="zimbraZimletHandlerClass" type="cstring" max="256" cardinality="single" optionalIn="zimletEntry">
  <desc>The handler class for server side Zimlet extension</desc>
</attr>

<attr id="287" name="zimbraZimletHandlerConfig" type="string" max="10240" cardinality="multi" optionalIn="zimletEntry">
  <desc>The global config for the Zimlet</desc>
</attr>

<attr id="288" name="zimbraZimletContentObject" type="string" max="10240" cardinality="single">
  <desc>The content object section in the Zimlet description</desc>
</attr>

<attr id="289" name="zimbraZimletPanelItem" type="string" max="10240" cardinality="single">
  <desc>The panel item section in the Zimlet description</desc>
</attr>

<attr id="290" name="zimbraZimletScript" type="cstring" max="256" cardinality="multi" optionalIn="zimletEntry">
  <desc>URL of extra scripts used by the Zimlet</desc>
</attr>

<attr id="291" name="zimbraZimletAvailableZimlets" type="string" max="256" cardinality="multi" optionalIn="account,cos" flags="accountInfo,domainAdminModifiable,accountInherited">
  <desc>List of Zimlets available to this COS</desc>
</attr>

<attr id="292" name="zimbraZimletServerIndexRegex" type="cstring" max="256" cardinality="single" optionalIn="zimletEntry">
  <desc>Regex of content object</desc>
</attr>

<attr id="293" name="zimbraMimeHandlerExtension" type="cstring" cardinality="single" optionalIn="mimeEntry">
  <desc>the name of the zimbra extension where the handler class for the mime type lives</desc>
</attr>

<attr id="294" name="zimbraProxyAllowedDomains" type="string" max="256" cardinality="multi" optionalIn="account,cos">
  <desc>Allowed domains for Proxy servlet</desc>
</attr>

<attr id="295" name="zimbraForeignPrincipal" type="string" max="256" cardinality="multi" optionalIn="account" flags="domainAdminModifiable">
  <desc>mapping to foreign principal identifier</desc>
</attr>

<attr id="296" name="zimbraZimletUserProperties" type="cstring" max="1024" cardinality="multi" optionalIn="account" flags="domainAdminModifiable">
  <desc>User properties for Zimlets</desc>
</attr>

<attr id="297" name="zimbraMessageCacheSize" type="integer" cardinality="single" optionalIn="globalConfig,server" flags="serverInherited">
  <globalConfigValue>1671168</globalConfigValue>
  <desc>Size limit in number of bytes on the message cache.</desc>
</attr>

<attr id="298" name="zimbraIsDomainAdminAccount" type="boolean" cardinality="single" optionalIn="account" flags="accountInfo,domainAdminModifiable">
  <desc>set to true for domain admin accounts</desc>
</attr>

<attr id="299" name="zimbraDomainDefaultCOSId" type="id" cardinality="single" optionalIn="domain"> <!-- should we set type to cosId and and check for valid COS id? -->
  <desc>COS zimbraID</desc>
</attr>

<attr id="300" name="zimbraDomainAdminModifiableAttr" max="1024" type="string" cardinality="multi" optionalIn="globalConfig">
  <desc>account attributes that a domain administrator is allowed to modify</desc>
</attr>

<attr id="301" name="zimbraZimletEnabled" type="boolean" cardinality="single" requiredIn="zimletEntry">
  <desc>whether this Zimlet is enabled</desc>
</attr>

<attr id="302" name="zimbraZimletPriority" type="string" max="32" cardinality="single" optionalIn="zimletEntry">
  <desc>Object match priority</desc>
</attr>

<attr id="303" name="zimbraProxyCacheableContentTypes" type="string" max="256" cardinality="multi" optionalIn="cos">
  <defaultCOSValue>text/javascript</defaultCOSValue>
  <defaultCOSValue>application/x-javascript</defaultCOSValue>
  <desc>Content types that can be cached by proxy servlet</desc>
</attr>

<attr id="304" name="zimbraZimletIsExtension" type="boolean" cardinality="single" optionalIn="zimletEntry">
  <desc>Whether this zimlet is an extension</desc>
</attr>

<attr id="305" name="zimbraFeatureIMEnabled" type="boolean" cardinality="single" optionalIn="account,cos" flags="accountInfo,accountInherited,domainAdminModifiable">
  <defaultCOSValue>FALSE</defaultCOSValue>
  <desc>IM features</desc>
</attr>

<attr id="306" name="zimbraMtaRecipientDelimiter" type="astring" max="256" cardinality="multi" optionalIn="globalConfig">
  <desc>Value for postconf recipient_delimiter.  Also used by ZCS LMTP server to check if it should accept messages to addresses with extensions.</desc>
</attr>

<attr id="307" name="zimbraPreAuthKey" type="ostring" max="128" cardinality="single" optionalIn="domain">
  <desc>preauth secret key</desc>
</attr>

<attr id="308" name="zimbraMailMode" type="enum" value="http,https,both,mixed,redirect" cardinality="single" optionalIn="globalConfig,server" flags="serverInherited">
  <desc>whether to run HTTP or HTTPS or both/mixed mode or redirect mode.  See also related attributes zimbraMailPort and zimbraMailSSLPort</desc>
</attr>

<attr id="309" name="zimbraMtaAuthHost" type="astring" max="256" callback="MtaAuthHost" cardinality="multi" optionalIn="globalConfig,server" flags="serverInherited">
  <desc>Host running SOAP service for use by MTA auth.  Setting this sets zimbraMtaAuthURL via attr callback mechanism.</desc>
</attr>

<attr id="310" name="zimbraMtaAuthURL" type="astring" max="256" immutable="1" cardinality="multi" optionalIn="globalConfig,server" flags="serverInherited">
  <desc>URL at which this MTA (via zimbra saslauthd) should authenticate.  Set by setting zimbraMtaAuthHost.</desc>
</attr>

<attr id="311" name="zimbraMtaMyNetworks" type="astring" max="10240" cardinality="multi" optionalIn="globalConfig,server" flags="serverInherited">
  <desc>value of postfix mynetworks</desc>
</attr>

<attr id="312" name="zimbraFeatureViewInHtmlEnabled" type="boolean" cardinality="single" optionalIn="account,cos" flags="accountInfo,accountInherited,domainAdminModifiable">
  <defaultCOSValue>FALSE</defaultCOSValue>
  <desc>option to view attachments in html</desc>
</attr>

<attr id="313" name="zimbraAccountCalendarUserType" type="enum" value="USER,RESOURCE" cardinality="single" optionalIn="account" requiredIn="calendarResource" flags="domainAdminModifiable">
  <desc>calendar user type - USER (default) or RESOURCE</desc>
</attr>

<attr id="314" name="zimbraCalResType" type="enum" value="Location,Equipment" cardinality="single" requiredIn="calendarResource" flags="domainAdminModifiable">
  <desc>calendar resource type - Location or Equipment</desc>
</attr>

<attr id="315" name="zimbraCalResAutoAcceptDecline" type="boolean" cardinality="single" optionalIn="calendarResource" flags="domainAdminModifiable">
  <desc>Whether this calendar resource accepts/declines meeting invites automatically; default TRUE</desc>
</attr>

<attr id="316" name="zimbraNotifyServerEnabled" type="boolean" cardinality="single" optionalIn="globalConfig,server" flags="serverInherited">
  <globalConfigValue>TRUE</globalConfigValue>
  <desc>Whether notification server should be enabled.</desc>
</attr>

<attr id="317" name="zimbraNotifyBindAddress" type="string" max="128" cardinality="multi" optionalIn="globalConfig,server" flags="serverInherited">
  <desc>Network interface on which notification server should listen; if empty, binds to all interfaces.</desc>
</attr>

<attr id="318" name="zimbraNotifyBindPort" type="integer" cardinality="single" optionalIn="globalConfig,server" flags="serverInherited">
  <globalConfigValue>7035</globalConfigValue>
  <desc>Port number on which notification server should listen.</desc>
</attr>

<attr id="319" name="zimbraNotifySSLServerEnabled" type="boolean" cardinality="single" optionalIn="globalConfig,server" flags="serverInherited">
  <globalConfigValue>TRUE</globalConfigValue>
  <desc>Whether SSL notification server should be enabled.</desc>
</attr>

<attr id="320" name="zimbraNotifySSLBindAddress" type="string" max="128" cardinality="multi" optionalIn="globalConfig,server" flags="serverInherited">
  <desc>Network interface on which SSL notification server should listen; if empty, binds to all interfaces</desc>
</attr>

<attr id="321" name="zimbraNotifySSLBindPort" type="integer" cardinality="single" optionalIn="globalConfig,server" flags="serverInherited">
  <globalConfigValue>7036</globalConfigValue>
  <desc>Port number on which notification server should listen.</desc>
</attr>

<attr id="322" name="zimbraCalResAutoDeclineIfBusy" type="boolean" cardinality="single" optionalIn="calendarResource" flags="domainAdminModifiable">
  <desc>Whether this calendar resource declines invite if already busy; default TRUE</desc>
</attr>

<attr id="323" name="zimbraCalResAutoDeclineRecurring" type="boolean" cardinality="single" optionalIn="calendarResource" flags="domainAdminModifiable">
  <desc>Whether this calendar resource declines invites to recurring appointments; default FASE</desc>
</attr>

<attr id="324" name="zimbraCalResLocationDisplayName" type="string" max="256" cardinality="single" optionalIn="calendarResource" flags="domainAdminModifiable">
  <desc>display name for resource location</desc>
</attr>

<attr id="325" name="zimbraGroupId" type="id" immutable="1" cardinality="single" requiredIn="securityGroup" optionalIn="distributionList" deprecatedSince="3.2.0">
  <desc>Zimbra Systems Unique Group ID</desc>
  <deprecateDesc>greatly simplify dl/group model</deprecateDesc>
</attr>

<attr id="326" name="zimbraCalResSite" type="string" max="32" cardinality="single" optionalIn="calendarResource" flags="domainAdminModifiable">
  <desc>site name</desc>
</attr>

<attr id="327" name="zimbraCalResBuilding" type="string" max="32" cardinality="single" optionalIn="calendarResource" flags="domainAdminModifiable">
  <desc>building number or name</desc>
</attr>

<attr id="328" name="zimbraCalResFloor" type="string" max="32" cardinality="single" optionalIn="calendarResource" flags="domainAdminModifiable">
  <desc>floor number or name</desc>
</attr>

<attr id="329" name="zimbraCalResRoom" type="string" max="32" cardinality="single" optionalIn="calendarResource" flags="domainAdminModifiable">
  <desc>room number or name</desc>
</attr>

<attr id="330" name="zimbraCalResCapacity" type="integer" order="integerOrderingMatch" cardinality="single" optionalIn="calendarResource" flags="domainAdminModifiable">
  <desc>capacity</desc>
</attr>

<attr id="331" name="zimbraCalResContactName" type="string" max="256" cardinality="single" optionalIn="calendarResource" flags="domainAdminModifiable">
  <desc>name of contact in charge of resource</desc>
</attr>

<attr id="332" name="zimbraCalResContactEmail" type="email" cardinality="single" optionalIn="calendarResource" flags="domainAdminModifiable">
  <desc>email of contact in charge of resource</desc>
</attr>

<attr id="333" name="zimbraCalResContactPhone" type="phone" max="32" cardinality="single" optionalIn="calendarResource" flags="domainAdminModifiable">
  <desc>phone number of contact in charge of resource</desc>
</attr>

<attr id="334" name="zimbraMessageIdDedupeCacheSize" type="integer" cardinality="single" optionalIn="globalConfig">
  <globalConfigValue>3000</globalConfigValue>
  <desc>Size of cache for delivery time dedupe based on Message-Id header.  Set to 0 to disable this type of deduping.</desc>
</attr>

<attr id="335" name="zimbraFeatureSharingEnabled" type="boolean" cardinality="single" optionalIn="account,cos" flags="accountInfo,accountInherited,domainAdminModifiable">
  <defaultCOSValue>TRUE</defaultCOSValue>
  <desc>enabled sharing</desc>
</attr>

<attr id="336" name="zimbraRemoteManagementCommand" type="astring" max="1024" cardinality="single" optionalIn="globalConfig,server" flags="serverInherited">
  <globalConfigValue>/opt/zimbra/libexec/zmrcd</globalConfigValue>
  <desc>Path to remote management command to execute on this server</desc>
</attr>

<attr id="337" name="zimbraRemoteManagementUser" type="astring" max="256" cardinality="single" optionalIn="globalConfig,server" flags="serverInherited">
  <globalConfigValue>zimbra</globalConfigValue>
  <desc>Login name of user allowed to execute remote management command</desc>
</attr>

<attr id="338" name="zimbraRemoteManagementPrivateKeyPath" type="astring" max="1024" cardinality="single" optionalIn="globalConfig,server" flags="serverInherited">
  <globalConfigValue>/opt/zimbra/.ssh/zimbra_identity</globalConfigValue>
  <desc>Private key this server should use to access another server</desc>
</attr>

<attr id="339" name="zimbraRemoteManagementPort" type="integer" cardinality="single" optionalIn="globalConfig,server" flags="serverInherited" callback="CheckPortConflict">
  <globalConfigValue>22</globalConfigValue>
  <desc>Port on which remote management sshd listening on this server.</desc>
</attr>

<attr id="340" name="zimbraMailURL" type="string" max="1024" cardinality="single" optionalIn="globalConfig,server" flags="serverInherited">
  <globalConfigValue>/zimbra</globalConfigValue>
  <desc>URL prefix for where the zimbra app resides on this server</desc>
</attr>

<attr id="341" name="zimbraPrefCalendarApptReminderWarningTime" type="integer" min="0" cardinality="single" optionalIn="account,cos" flags="accountInherited,domainAdminModifiable">
  <defaultCOSValue>5</defaultCOSValue>
  <desc>number of minutes (0 = never) before appt to show reminder dialog</desc>
</attr>

<attr id="342" name="zimbraFeatureMailForwardingEnabled" type="boolean" cardinality="single" optionalIn="account,cos" flags="accountInfo,accountInherited,domainAdminModifiable">
  <defaultCOSValue>TRUE</defaultCOSValue>
  <desc>enable end-user mail forwarding features</desc>
</attr>

<attr id="343" name="zimbraPrefMailForwardingAddress" type="emailp" max="256" cardinality="single" optionalIn="account" flags="domainAdminModifiable">
  <desc>RFC822 forwarding address for an account</desc>
</attr>

<attr id="344" name="zimbraPrefMailLocalDeliveryDisabled" type="boolean" cardinality="single" optionalIn="account">
  <desc>whether or not to deliver mail locally</desc>
</attr>

<attr id="345" name="zimbraLocale" type="string" max="64" cardinality="single" optionalIn="mailRecipient,account,alias,distributionList,cos,globalConfig,domain,server,calendarResource" flags="accountInfo,accountInherited,domainAdminModifiable,serverInherited">
  <desc>locale of entry, e.g. en_US</desc>
</attr>

<attr id="346" name="zimbraMailboxLocationBeforeMove" type="astring" max="256" cardinality="single" optionalIn="account">
  <desc>serverId:mboxId of mailbox before being moved</desc>
</attr>

<attr id="347" name="zimbraFeatureMobileSyncEnabled" type="boolean" cardinality="single" optionalIn="account,cos" flags="accountInherited">
  <defaultCOSValue>FALSE</defaultCOSValue>
  <desc>whether to permit mobile sync</desc>
</attr>

<attr id="348" name="zimbraImapProxyBindPort" type="port" cardinality="single" optionalIn="globalConfig,server" flags="serverInherited" callback="CheckPortConflict">
  <globalConfigValue>143</globalConfigValue>
  <desc>port number on which IMAP proxy server should listen</desc>
</attr>

<attr id="349" name="zimbraImapSSLProxyBindPort" type="port" cardinality="single" optionalIn="globalConfig,server" flags="serverInherited" callback="CheckPortConflict">
  <globalConfigValue>993</globalConfigValue>
  <desc>port number on which IMAPS proxy server should listen</desc>
</attr>

<attr id="350" name="zimbraPop3ProxyBindPort" type="port" cardinality="single" optionalIn="globalConfig,server" flags="serverInherited" callback="CheckPortConflict">
  <globalConfigValue>110</globalConfigValue>
  <desc>port number on which POP3 proxy server should listen</desc>
</attr>

<attr id="351" name="zimbraPop3SSLProxyBindPort" type="port" cardinality="single" optionalIn="globalConfig,server" flags="serverInherited" callback="CheckPortConflict">
  <globalConfigValue>995</globalConfigValue>
  <desc>port number on which POP3S proxy server should listen</desc>
</attr>

<attr id="352" name="zimbraVirtualHostname" type="string" max="256" cardinality="multi" optionalIn="domain">
  <desc>An alias for this domain, used to determine default login domain based on URL client is visiting</desc>
</attr>

<attr id="353" name="zimbraHideInGal" type="boolean" cardinality="single" optionalIn="mailRecipient" flags="domainAdminModifiable">
  <desc>hide entry in Global Address List</desc>
</attr>

<attr id="354" name="zimbraFeatureSkinChangeEnabled" type="boolean" cardinality="single" optionalIn="account,cos" flags="accountInfo,accountInherited,domainAdminModifiable">
  <defaultCOSValue>TRUE</defaultCOSValue>
  <desc>Whether changing skin is allowed for this account or in this cos</desc>
</attr>

<attr id="355" name="zimbraPrefSkin" type="string" max="80" cardinality="single" optionalIn="account,cos" flags="accountInherited,domainAdminModifiable">
  <defaultCOSValue>beach</defaultCOSValue>
  <desc>Skin to use for this account</desc>
</attr>

<attr id="356" name="zimbraFeatureNotebookEnabled" type="boolean" cardinality="single" optionalIn="account,cos" flags="accountInfo,accountInherited,domainAdminModifiable">
  <defaultCOSValue>TRUE</defaultCOSValue>
  <desc>Whether notebook feature should be allowed for this account or in this cos</desc>
</attr>

<attr id="357" name="zimbraShareInfo" type="string" max="1024" cardinality="multi" optionalIn="account">
  <desc>items an account has shared</desc>
</attr>

<attr id="358" name="zimbraGalInternalSearchBase"  type="string" max="256" cardinality="single" optionalIn="globalConfig,domain" flags="domainInherited">
  <globalConfigValue>DOMAIN</globalConfigValue>
  <desc>LDAP search base for interal GAL queries (special values: "ROOT" for top, "DOMAIN" for domain only, "SUBDOMAINS" for domain and subdomains)</desc>
</attr>

<attr id="359" name="zimbraFeatureGalAutoCompleteEnabled" type="boolean" cardinality="single" optionalIn="account,cos" flags="accountInfo,accountInherited,domainAdminModifiable">
  <defaultCOSValue>TRUE</defaultCOSValue>
  <desc>enable auto-completion from the GAL, zimbraFeatureGalEnabled also has to be enabled for the auto-completion feature</desc>
</attr>

<attr id="360" name="zimbraGalAutoCompleteLdapFilter" type="string" max="4096" cardinality="single" optionalIn="globalConfig,domain" flags="domainInherited">
  <globalConfigValue>externalLdapAutoComplete</globalConfigValue>
  <desc>LDAP search filter for external GAL auto-complete queries</desc>
</attr>

<attr id="363" name="zimbraNotebookAccount" type="string" max="256" cardinality="single" optionalIn="globalConfig,domain">
  <desc>Account for storing templates and providing space for public wiki</desc>
</attr>

<attr id="364" name="zimbraAvailableSkin" type="string" max="80" cardinality="multi" optionalIn="account,cos" flags="accountInfo,accountInherited,domainAdminModifiable">
  <desc>Skins available for this account</desc>
</attr>

<attr id="365" name="zimbraDebugInfo" type="string" max="1024" cardinality="multi" optionalIn="account">
  <desc>For selective enabling of debug logging</desc>
</attr>

<attr id="366" name="zimbraFeatureOutOfOfficeReplyEnabled" type="boolean" cardinality="single" optionalIn="account,cos" flags="accountInfo,accountInherited,domainAdminModifiable">
  <defaultCOSValue>TRUE</defaultCOSValue>
  <desc>Whether out of office reply feature should be allowed for this account or in this cos</desc>
</attr>

<attr id="367" name="zimbraFeatureNewMailNotificationEnabled" type="boolean" cardinality="single" optionalIn="account,cos" flags="accountInfo,accountInherited,domainAdminModifiable">
  <defaultCOSValue>TRUE</defaultCOSValue>
  <desc>Whether new mail notification feature should be allowed for this account or in this cos</desc>
</attr>

<attr id="368" name="zimbraInstalledSkin" type="string" max="80" cardinality="multi" optionalIn="globalConfig" deprecatedSince="5.0">
    <deprecateDesc>Installed skin list is a per server property, the list is now generated by directory scan of skin files</deprecateDesc>
    <desc>Skins installed and available on all servers (this is global config only)</desc>
</attr>

<attr id="369" name="zimbraNotebookPageCacheSize" type="integer" cardinality="single" optionalIn="globalConfig,server" flags="serverInherited">
  <globalConfigValue>10240</globalConfigValue>
  <desc>The size of composed Wiki / Notebook page cache on the server.</desc>
</attr>

<attr id="370" name="zimbraNotebookFolderCacheSize" type="integer" cardinality="single" optionalIn="globalConfig,server" flags="serverInherited">
  <globalConfigValue>1024</globalConfigValue>
  <desc>The size of Wiki / Notebook folder cache on the server.</desc>
</attr>

<attr id="371" name="zimbraNotebookMaxCachedTemplatesPerFolder" type="integer" cardinality="single" optionalIn="globalConfig,server" flags="serverInherited">
  <globalConfigValue>256</globalConfigValue>
  <desc>The maximum number of cached templates in each Wiki / Notebook folder cache.</desc>
</attr>

<attr id="372" name="zimbraPrefGalAutoCompleteEnabled" type="boolean" cardinality="single" optionalIn="account,cos" flags="accountInherited,domainAdminModifiable">
  <defaultCOSValue>FALSE</defaultCOSValue>
  <desc>whether end-user wants auto-complete from GAL. Feature must also be enabled.</desc>
</attr>

<attr id="374" name="zimbraNetworkLicense" type="string" cardinality="single" optionalIn="globalConfig" immutable="1">
  <desc>Contents of a signed Zimbra license key - an XML string.</desc>
</attr>

<attr id="375" name="zimbraNetworkActivation" type="string" cardinality="single" optionalIn="globalConfig" immutable="1">
  <desc>A signed activation key that authorizes this installation.</desc>
</attr>

<attr id="376" name="zimbraIsSystemResource" type="boolean" cardinality="single" optionalIn="account">
  <desc>Indicates the account is a resource used by the system such as spam accounts or Notebook accounts.</desc>
</attr>

<attr id="377" name="zimbraPublicServiceHostname" type="string" max="256" cardinality="single" optionalIn="domain">
  <desc>Name to be used in public API such as REST or SOAP proxy.</desc>
</attr>

<attr id="378" name="zimbraPasswordLockoutEnabled" type="boolean" cardinality="single" optionalIn="account,cos" flags="accountInherited,domainAdminModifiable">
  <defaultCOSValue>FALSE</defaultCOSValue>
  <desc>whether or not account lockout is enabled.</desc>
</attr>

<attr id="379" name="zimbraPasswordLockoutDuration" type="duration" cardinality="single" optionalIn="account,cos" flags="accountInherited,domainAdminModifiable">
  <defaultCOSValue>1h</defaultCOSValue>
  <desc>how long an account is locked out. Use 0 to lockout an account until admin resets it</desc>
</attr>

<attr id="380" name="zimbraPasswordLockoutMaxFailures" type="integer" cardinality="single" optionalIn="account,cos" flags="accountInherited,domainAdminModifiable">
  <defaultCOSValue>10</defaultCOSValue>
  <desc>number of consecutive failed login attempts until an account is locked out</desc>
</attr>

<attr id="381" name="zimbraPasswordLockoutFailureLifetime" type="duration" cardinality="single" optionalIn="account,cos" flags="accountInherited,domainAdminModifiable">
  <defaultCOSValue>1h</defaultCOSValue>
  <desc>the duration after which old consecutive failed login attempts are purged from the list, even though no  successful  authentication  has occurred</desc>
</attr>

<attr id="382" name="zimbraPasswordLockoutLockedTime" type="gentime" cardinality="single" optionalIn="account" flags="domainAdminModifiable">
  <desc>the time at which an account was locked</desc>
</attr>

<attr id="383" name="zimbraPasswordLockoutFailureTime" type="gentime" cardinality="multi" optionalIn="account" flags="domainAdminModifiable">
  <desc>this attribute contains the timestamps of each of the consecutive  authentication failures made on an account</desc>
</attr>

<attr id="384" name="zimbraPrefOutOfOfficeFromDate" type="gentime" cardinality="single" optionalIn="account" flags="domainAdminModifiable">
  <desc>out of office notifications (if enabled) are sent only if current date is after this date</desc>
</attr>

<attr id="385" name="zimbraPrefOutOfOfficeUntilDate" type="gentime" cardinality="single" optionalIn="account" flags="domainAdminModifiable">
  <desc>out of office notifications (if enabled) are sent only if current date is before this date</desc>
</attr>

<attr id="386" name="zimbraPrefOutOfOfficeCacheDuration" type="duration" cardinality="single" optionalIn="account,cos" flags="domainAdminModifiable">
  <defaultCOSValue>7d</defaultCOSValue>
  <desc>server remembers addresses to which notifications have been sent for this interval, and does not send duplicate notifications in this interval</desc>
</attr>

<attr id="387" name="zimbraPrefOutOfOfficeDirectAddress" type="email" cardinality="multi" optionalIn="account" flags="domainAdminModifiable">
  <desc>per RFC 3834 no out of office notifications are sent if recipients address is not directly specified in the To/CC headers - for this check, we check to see if To/CC contained accounts address, aliases, canonical address.  But when external accounts are forwarded to Zimbra, and you want notifications sent to messages that contain their external address in To/Cc, add those address, then you can specify those external addresses here.</desc>
</attr>

<attr id="388" name="zimbraHttpProxyURL" type="astring" max="512" cardinality="multi" optionalIn="globalConfig,server" flags="serverInherited">
  <desc>the http proxy URL to connect to when making outgoing connections (Zimlet proxy, RSS/ATOM feeds, etc)</desc>
</attr>

<attr id="389" name="zimbraPasswordMinUpperCaseChars" type="integer" min="0" cardinality="single" optionalIn="account,cos" flags="accountInfo,accountInherited,domainAdminModifiable">
  <defaultCOSValue>0</defaultCOSValue>
  <desc>minimum number of upper case characters required in a password</desc>
</attr>

<attr id="390" name="zimbraPasswordMinLowerCaseChars" type="integer" min="0" cardinality="single" optionalIn="account,cos" flags="accountInfo,accountInherited,domainAdminModifiable">
  <defaultCOSValue>0</defaultCOSValue>
  <desc>minimum number of lower case characters required in a password</desc>
</attr>

<attr id="391" name="zimbraPasswordMinPunctuationChars" type="integer" min="0" cardinality="single" optionalIn="account,cos" flags="accountInfo,accountInherited,domainAdminModifiable">
  <defaultCOSValue>0</defaultCOSValue>
  <desc>minimum number of ascii punctuation characters required in a password</desc>
</attr>

<attr id="392" name="zimbraPasswordMinNumericChars" type="integer" min="0" cardinality="single" optionalIn="account,cos" flags="accountInfo,accountInherited,domainAdminModifiable">
  <defaultCOSValue>0</defaultCOSValue>
  <desc>minimum number of numeric characters required in a password</desc>
</attr>

<attr id="393" name="zimbraTextAnalyzer" type="string" cardinality="single" optionalIn="account,cos" flags="accountInherited,domainAdminModifiable">
  <desc>The registered name of the Zimbra Analyzer Extension for this account to use</desc>
</attr>

<attr id="394" name="zimbraPrefReadingPaneEnabled" type="boolean" cardinality="single" optionalIn="account,cos" flags="accountInfo,accountInherited,domainAdminModifiable">
  <defaultCOSValue>TRUE</defaultCOSValue>
  <desc>whether reading pane is shown by default</desc>
</attr>

<attr id="395" name="zimbraPrefUseRfc2231" type="boolean" cardinality="single" optionalIn="account,cos" flags="accountInherited,domainAdminModifiable">
  <defaultCOSValue>FALSE</defaultCOSValue>
  <desc>When composing and sending mail, whether to use RFC 2231 MIME parameter value encoding. If set to FALSE, then RFC 2047 style encoding is used.</desc>
</attr>

<attr id="396" name="zimbraPrefShortcuts" type="string" max="2048" cardinality="single" optionalIn="account,cos" flags="accountInfo,accountInherited,domainAdminModifiable">
  <desc>keyboard shortcuts</desc>
</attr>

<attr id="397" name="zimbraXMPPEnabled" type="boolean" cardinality="single" optionalIn="globalConfig,server" flags="serverInherited">
  <globalConfigValue>TRUE</globalConfigValue>
  <desc>Enable XMPP support for IM</desc>
</attr>

<attr id="398" name="zimbraDomainAdminMaxMailQuota" type="long" cardinality="single" optionalIn="account,cos" flags="accountInfo,accountInherited">
  <desc>maximum amount of mail quota a domain admin can set on a user</desc>
</attr>

<attr id="399" name="zimbraVersion" type="integer" cardinality="single" optionalIn="account">
  <desc>account version information</desc>
</attr>

<attr id="400" name="zimbraDomainMaxAccounts" type="integer" min="0" cardinality="single" optionalIn="domain">
  <desc>maximum number of accounts allowed in a domain</desc>
</attr>

<attr id="402" name="zimbraPrefFromDisplay" type="string" max="256" cardinality="single" optionalIn="account,identity,dataSource" flags="domainAdminModifiable">
  <desc>personal part of email address put in from header</desc>
</attr>

<attr id="403" name="zimbraPrefFromAddress" type="string" max="256" cardinality="single" optionalIn="account,identity,dataSource" flags="domainAdminModifiable">
  <desc>email address to put in from header</desc>
</attr>

<attr id="404" name="zimbraPrefReplyToDisplay" type="string" max="256" cardinality="single" optionalIn="account,identity,dataSource" flags="domainAdminModifiable">
    <desc>personal part of email address put in reply-to header</desc>
</attr>

<attr id="405" name="zimbraPrefReplyToEnabled" type="boolean" cardinality="single" optionalIn="account,identity" flags="domainAdminModifiable">
  <desc>TRUE if we should set a reply-to header</desc>
</attr>

<attr id="406" name="zimbraPrefWhenSentToEnabled" type="boolean" cardinality="single" optionalIn="account,identity" flags="domainAdminModifiable">
  <desc>TRUE if we should look at zimbraPrefWhenSentToAddresses (deprecatedSince 5.0 in account)</desc>
</attr>

<attr id="407" name="zimbraPrefWhenSentToAddresses" type="string" max="2048" cardinality="multi" optionalIn="account,identity" flags="domainAdminModifiable">
    <desc>addresses that we will look at to see if we should use an identity (deprecatedSince 5.0 in account)</desc>
</attr>

<attr id="408" name="zimbraPrefWhenInFoldersEnabled" type="boolean" cardinality="single" optionalIn="account,identity" flags="domainAdminModifiable">
  <desc>TRUE if we should look at zimbraPrefWhenInFolderIds (deprecatedSince 5.0 in account)</desc>
</attr>

<attr id="409" name="zimbraPrefWhenInFolderIds" type="string" max="512" cardinality="multi" optionalIn="account,identity" flags="domainAdminModifiable">
    <desc>if replying/forwarding a message in this folder, use this identity (deprecatedSince 5.0 in account)</desc>
</attr>

<attr id="410" name="zimbraPrefUseDefaultIdentitySettings" type="boolean" cardinality="single" optionalIn="account,identity" flags="domainAdminModifiable" deprecatedSince="5.0">
    <deprecateDesc>no longer used in account or identity</deprecateDesc>deprecateDesc>
    <desc>TRUE if we this identity should get settings from the default identity</desc>
</attr>

<attr id="411" name="zimbraPrefBccAddress" type="string" max="2048" cardinality="single" optionalIn="account,identity" flags="domainAdminModifiable">
  <desc>address that we will bcc when using sending mail with this identity (deprecatedSince 5.0 in identity)</desc>
</attr>

<attr id="412" name="zimbraPrefIdentityName" type="string" max="128" cardinality="single" requiredIn="identity" optionalIn="account" flags="domainAdminModifiable">
    <desc>name of the identity</desc>
</attr>

<attr id="413" name="zimbraPrefForwardReplyFormat" type="enum" value="text,html,same" cardinality="single" optionalIn="cos,account,identity" flags="domainAdminModifiable">
  <defaultCOSValue>text</defaultCOSValue>
  <desc>what format we reply/forward messages in (deprecatedSince 5.0 in identity)</desc>
</attr>

<attr id="414" name="zimbraIdentityMaxNumEntries" type="integer" min="0" cardinality="single" optionalIn="account,cos" flags="accountInfo,accountInherited,domainAdminModifiable">
  <defaultCOSValue>20</defaultCOSValue>
  <desc>maximum number of identities allowed on an account</desc>
</attr>

<attr id="415" name="zimbraFeatureIdentitiesEnabled" type="boolean" cardinality="single" optionalIn="account,cos" flags="accountInfo,accountInherited,domainAdminModifiable">
  <defaultCOSValue>TRUE</defaultCOSValue>
  <desc>whether to allow use of identities feature</desc>
</attr>

<attr id="416" name="zimbraFeaturePop3DataSourceEnabled" type="boolean" cardinality="single" optionalIn="account,cos" flags="accountInfo,accountInherited,domainAdminModifiable">
  <defaultCOSValue>TRUE</defaultCOSValue>
  <desc>whether user is allowed to retrieve mail from an external POP3 data source</desc>
</attr>

<attr id="417" name="zimbraDataSourceId" type="id" cardinality="single" requiredIn="dataSource">
  <desc>Unique ID for a data source</desc>
</attr>

<attr id="418" name="zimbraDataSourceName" type="string" max="128" cardinality="single" requiredIn="dataSource" flags="domainAdminModifiable">
  <desc>Descriptive name of the data source</desc>
</attr>

<attr id="419" name="zimbraDataSourceEnabled" type="boolean" cardinality="single" requiredIn="dataSource" flags="domainAdminModifiable">
  <desc>Whether or not the data source is enabled</desc>
</attr>

<attr id="420" name="zimbraDataSourceHost" type="string" max="128" cardinality="single" requiredIn="pop3DataSource,imapDataSource" flags="domainAdminModifiable">
  <desc>Host name of server</desc>
</attr>

<attr id="421" name="zimbraDataSourcePort" type="port" cardinality="single" requiredIn="pop3DataSource,imapDataSource" flags="domainAdminModifiable">
  <desc>Port number of server</desc>
</attr>

<attr id="422" name="zimbraDataSourceUsername" type="string" max="128" cardinality="single" requiredIn="pop3DataSource,imapDataSource" flags="domainAdminModifiable">
  <desc>Username on server</desc>
</attr>

<attr id="423" name="zimbraDataSourcePassword" type="string" max="128" cardinality="single" requiredIn="pop3DataSource,imapDataSource" flags="domainAdminModifiable">
  <desc>Password on server</desc>
</attr>

<attr id="424" name="zimbraDataSourceFolderId" type="string" max="128" cardinality="single" requiredIn="pop3DataSource,imapDataSource" flags="domainAdminModifiable">
  <desc>Local folder id to store retreived data in</desc>
</attr>

<attr id="425" name="zimbraDataSourceConnectionType" type="enum" value="cleartext,ssl,starttls" cardinality="single" requiredIn="pop3DataSource,imapDataSource" flags="domainAdminModifiable">
  <desc>Which security layer to use for connection (cleartext, ssl, starttls)</desc>
</attr>

<attr id="426" name="zimbraDataSourceMaxNumEntries" type="integer" min="0" cardinality="single" optionalIn="account,cos" flags="accountInfo,accountInherited,domainAdminModifiable">
  <defaultCOSValue>20</defaultCOSValue>
  <desc>Maximum number of data sources allowed on an account</desc>
</attr>

<attr id="427" name="zimbraAllowAnyFromAddress" type="boolean" cardinality="single" optionalIn="account,cos" flags="accountInfo,accountInherited">
  <defaultCOSValue>FALSE</defaultCOSValue>
  <desc>Whether this account can use any from address.  Not changeable by domain admin to allow arbitrary addresses</desc>
</attr>

<attr id="428" name="zimbraAllowFromAddress" type="email" max="256" cardinality="multi" optionalIn="account" flags="accountInfo,domainAdminModifiable">
  <desc>Addresses that this account can as from address if arbitrary-addresses-allowed setting is not set</desc>
</attr>

<attr id="429" name="zimbraArchiveAccount" type="email" max="256" cardinality="multi" optionalIn="account">
  <desc>
    Mailboxes in which the current account in archived.  Multi-value
    attr with eg values { user-2006@example.com.archive,
    user-2007@example.com.archive } that tells us that
    user@example.com has been archived into those two mailboxes.
  </desc>
</attr>

<attr id="430" name="zimbraArchiveMailFrom" type="email" max="256" cardinality="single" optionalIn="globalConfig">
  <desc>
    Address to which archive message bounces should be sent.
    Typically could be an admin account.  This is global across all
    domains.
  </desc>
</attr>

<attr id="431" name="zimbraArchiveAccountNameTemplate" type="string" max="256" cardinality="single" optionalIn="account,cos" flags="accountInherited">
  <defaultCOSValue>${USER}-${DATE}@${DOMAIN}.archive</defaultCOSValue>
  <desc>
    An account or CoS setting - typically only in CoS - that tells the
    archiving system how to derive the archive mailbox name.  ID, USER,
    DATE, and DOMAIN are expanded.
  </desc>
</attr>

<attr id="432" name="zimbraArchiveAccountDateTemplate" type="string" max="256" cardinality="single" optionalIn="account,cos" flags="accountInherited">
  <defaultCOSValue>yyyyMMdd</defaultCOSValue>
  <desc>
    An account or CoS setting that works with the name template that
    allows you to dictate the date format used in the name template.
    This is a Java SimpleDateFormat specifier.  The default is an LDAP
    generalized time format:
  </desc>
</attr>

<attr id="433" name="zimbraPrefIdentityId" type="id" cardinality="single" optionalIn="identity">
    <desc>Unique ID for an identity</desc>
</attr>

<attr id="434" name="zimbraDataSourceLeaveOnServer" type="boolean" cardinality="single"
  optionalIn="pop3DataSource" flags="domainAdminModifiable">
  <desc>Specifies whether imported POP3 messages should be left on the server or deleted.</desc>
</attr>

<attr id="435" name="zimbraSmtpSendAddOriginatingIP" type="boolean" cardinality="single" optionalIn="globalConfig">
  <globalConfigValue>TRUE</globalConfigValue>
  <desc>Whether X-Originating-IP will be added to messages sent via SendMsgRequest.</desc>
</attr>

<attr id="436" name="zimbraFeatureTasksEnabled" type="boolean" cardinality="single" optionalIn="account,cos" flags="accountInfo,accountInherited,domainAdminModifiable">
  <defaultCOSValue>TRUE</defaultCOSValue>
  <desc>whether to allow use of tasks feature</desc>
</attr>

<attr id="437" name="zimbraSyncWindowSize" type="integer" min="0" cardinality="single" optionalIn="account,cos" flags="accountInherited,domainAdminModifiable">
  <defaultCOSValue>0</defaultCOSValue>
  <desc>
    The maximum batch size for each ZimbraSync transaction.  Default value of 0 means to follow client requested size.  If set to any positive integer, the value will be the maximum number of items to sync even if client requests more.  This setting affects all sync categories including email, contacts, calendar and tasks.
  </desc>
</attr>

<attr id="438" name="zimbraAccountExtraObjectClass" type="string" max="256" cardinality="multi" optionalIn="globalConfig">
  <globalConfigValue>amavisAccount</globalConfigValue>
  <desc>Object classes to add when creating a zimbra account object.  Useful if you want to add sambaSamAccount etc to zimbra accounts.
  </desc>
</attr>

<attr id="439" name="zimbraPrefCalendarDayHourStart" type="integer" min="0" max="23" cardinality="single" optionalIn="account,cos" flags="accountInherited,domainAdminModifiable">
  <defaultCOSValue>8</defaultCOSValue>
  <desc>hour of day that the day view should start at (1=1 AM, 8=8 AM, etc)</desc>
</attr>

<attr id="440" name="zimbraPrefCalendarDayHourEnd" type="integer" min="0" max="24" cardinality="single" optionalIn="account,cos" flags="accountInherited,domainAdminModifiable">
  <defaultCOSValue>18</defaultCOSValue>
  <desc>hour of day that the day view should end at, non-inclusive (16=4pm, 24 = midnight, etc)</desc>
</attr>

<attr id="441" name="zimbraFeatureMailPollingIntervalPreferenceEnabled" type="boolean" cardinality="single" optionalIn="account,cos" flags="accountInfo,accountInherited,domainAdminModifiable" deprecatedSince="5.0">
  <defaultCOSValue>TRUE</defaultCOSValue>
  <deprecateDesc>done via skin template overrides</deprecateDesc>
  <desc>whether user is allowed to set mail polling interval</desc>
</attr>

<attr id="442" name="zimbraPrefLocale" type="string" max="64" cardinality="single" optionalIn="account,cos," flags="accountInherited,domainAdminModifiable">
  <desc>
    user locale preference, e.g. en_US
    Whenever the server looks for the user locale, it will first look for zimbraPrefLocale, if it
    is not set then it will fallback to the current mechanism of looking for zimbraLocale in the various
    places for a user.  zimbraLocale is the non end-user attribute that specifies which locale an object defaults to,
    it is not an end-user setting.
  </desc>
</attr>

<attr id="443" name="zimbraImapDisabledCapability" type="string" max="256" cardinality="multi" optionalIn="globalConfig,server" flags="serverInherited">
  <desc>disabled IMAP capabilities.  Capabilities are listed on the CAPABILITY line, also known in RFCs as extensions</desc>
</attr>

<attr id="444" name="zimbraImapSSLDisabledCapability" type="string" max="256" cardinality="multi" optionalIn="globalConfig,server" flags="serverInherited">
  <desc>disabled IMAP SSL capabilities.  Capabilities are listed on the CAPABILITY line, also known in RFCs as extensions</desc>
</attr>

<attr id="445" name="zimbraFeatureVoiceEnabled" type="boolean" cardinality="single" optionalIn="account,cos" flags="accountInfo,accountInherited,domainAdminModifiable">
  <defaultCOSValue>FALSE</defaultCOSValue>
  <desc>Voicemail features enabled</desc>
</attr>

<attr id="446" name="zimbraAdminSavedSearches" type="string" max="512" cardinality="multi" optionalIn="account,cos" flags="accountInherited,domainAdminModifiable">
  <desc>admin saved searches</desc>
</attr>

<attr id="447" name="zimbraFeaturePortalEnabled" type="boolean" cardinality="single" optionalIn="account,cos" flags="accountInfo,accountInherited,domainAdminModifiable">
  <defaultCOSValue>FALSE</defaultCOSValue>
  <desc>portal features</desc>
</attr>

<attr id="448" name="zimbraPortalName" type="string" max="256" cardinality="single" optionalIn="account,cos" flags="accountInfo,accountInherited,domainAdminModifiable">
  <defaultCOSValue>example</defaultCOSValue>
  <desc>portal name</desc>
</attr>

<attr id="449" name="zimbraChildAccount" type="id" cardinality="multi" optionalIn="account" flags="domainAdminModifiable" callback="ChildAccount">
  <desc>zimbraId of child accounts</desc>
</attr>

<attr id="450" name="zimbraChildVisibleAccount" type="id" cardinality="multi" optionalIn="account" flags="domainAdminModifiable" deprecatedSince="5.0 D4">
  <deprecateDesc> deprecated in favor of user-settable attribute zimbraPrefChildVisibleAccount </deprecateDesc>
  <desc>zimbraId of visible child accounts</desc>
</attr>

<attr id="451" name="zimbraFeatureOptionsEnabled" type="boolean" cardinality="single" optionalIn="account,cos" flags="accountInfo,accountInherited,domainAdminModifiable">
  <defaultCOSValue>TRUE</defaultCOSValue>
  <desc>whether an account can modify its zimbraPref* attributes</desc>
</attr>

<attr id="452" name="zimbraFeatureShortcutAliasesEnabled" type="boolean" cardinality="single" optionalIn="account,cos" flags="accountInfo,accountInherited,domainAdminModifiable">
  <defaultCOSValue>TRUE</defaultCOSValue>
  <desc>keyboard shortcuts aliases features</desc>
</attr>

<attr id="453" name="zimbraPrefClientType" type="enum" value="standard,advanced" cardinality="single" optionalIn="account,cos" flags="accountInherited,domainAdminModifiable">
  <defaultCOSValue>advanced</defaultCOSValue>
  <desc>user preference of client type</desc>
</attr>

<attr id="454" name="zimbraMailSignatureMaxLength" type="long" min="0" cardinality="single" optionalIn="account,cos" flags="accountInfo,accountInherited,domainAdminModifiable">
  <defaultCOSValue>1024</defaultCOSValue>
  <desc>maximum length of mail signature, 0 means unlimited. If not set, default is 1024</desc>
</attr>

<attr id="455" name="zimbraDataSourcePollingInterval" type="duration" min="0" cardinality="single" optionalIn="dataSource,account,cos" callback="DataSourceCallback" flags="accountInfo,accountInherited,domainAdminModifiable">
  <desc>
    The time interval between automated data imports for a data source, or
    all data sources owned by an account.  If unset or 0,
    the data source will not be scheduled for automated polling.
  </desc>
</attr>

<attr id="456" name="zimbraPrefWarnOnExit" type="boolean" cardinality="single" optionalIn="account,cos" flags="accountInherited,domainAdminModifiable">
  <defaultCOSValue>TRUE</defaultCOSValue>
  <desc>whether to display a warning when users try to navigate away from ZCS</desc>
</attr>

<attr id="458" name="zimbraBackupTarget" type="string" cardinality="single" optionalIn="globalConfig,server" flags="serverInherited">
  <globalConfigValue>/opt/zimbra/backup</globalConfigValue>
  <desc>Default backup target path</desc>
</attr>

<attr id="459" name="zimbraBackupReportEmailRecipients" type="string" cardinality="multi" optionalIn="globalConfig,server" flags="serverInherited">
  <desc>Backup report email recipients</desc>
</attr>

<attr id="460" name="zimbraBackupReportEmailSender" type="string" cardinality="single" optionalIn="globalConfig,server" flags="serverInherited">
  <desc>Backup report email From address</desc>
</attr>

<attr id="461" name="zimbraBackupReportEmailSubjectPrefix" type="string" cardinality="single" optionalIn="globalConfig,server" flags="serverInherited">
  <globalConfigValue>ZCS Backup Report</globalConfigValue>
  <desc>Backup report email subject prefix</desc>
</attr>

<attr id="462" name="zimbraPrefIMFlashIcon" type="boolean" cardinality="single" optionalIn="account,cos" flags="accountInherited,domainAdminModifiable">
  <defaultCOSValue>TRUE</defaultCOSValue>
  <desc>Flash IM icon on new messages</desc>
</attr>

<attr id="463" name="zimbraPrefIMNotifyPresence" type="boolean" cardinality="single" optionalIn="account,cos" flags="accountInherited,domainAdminModifiable">
  <defaultCOSValue>TRUE</defaultCOSValue>
  <desc>Notify for presence modifications</desc>
</attr>

<attr id="464" name="zimbraPrefIMNotifyStatus" type="boolean" cardinality="single" optionalIn="account,cos" flags="accountInherited,domainAdminModifiable">
  <defaultCOSValue>TRUE</defaultCOSValue>
  <desc>Notify for status change</desc>
</attr>

<attr id="465" name="zimbraSpamReportSenderHeader" type="string" cardinality="single" optionalIn="globalConfig">
  <globalConfigValue>X-Zimbra-Spam-Report-Sender</globalConfigValue>
  <desc>mail header name for sender in spam report</desc>
</attr>

<attr id="466" name="zimbraSpamReportTypeHeader" type="string" cardinality="single" optionalIn="globalConfig">
  <globalConfigValue>X-Zimbra-Spam-Report-Type</globalConfigValue>
  <desc>mail header name for report type in spam report</desc>
</attr>

<attr id="467" name="zimbraSpamReportTypeSpam" type="string" cardinality="single" optionalIn="globalConfig">
  <globalConfigValue>spam</globalConfigValue>
  <desc>spam report type value for spam</desc>
</attr>

<attr id="468" name="zimbraSpamReportTypeHam" type="string" cardinality="single" optionalIn="globalConfig">
  <globalConfigValue>ham</globalConfigValue>
  <desc>spam report type value for ham</desc>
</attr>

<attr id="469" name="zimbraPrefMailDefaultCharset" type="string" max="64" cardinality="single" optionalIn="account,cos" flags="accountInherited,domainAdminModifiable" callback="MailCharset">
  <defaultCOSValue>UTF-8</defaultCOSValue>
  <desc>Default Charset for mail composing and parsing text</desc>
</attr>

<attr id="470" name="zimbraPrefDeleteInviteOnReply" type="boolean" cardinality="single" optionalIn="account,cos" flags="accountInherited,domainAdminModifiable">
  <defaultCOSValue>TRUE</defaultCOSValue>
  <desc>whether meeting invite emails are moved to Trash folder upon accept/decline</desc>
</attr>

<attr id="471" name="zimbraPrefShowSelectionCheckbox" type="boolean" cardinality="single" optionalIn="account,cos" flags="accountInherited,domainAdminModifiable">
  <defaultCOSValue>TRUE</defaultCOSValue>
  <desc>show selection checkbox for selecting email, contact, voicemial items in a list view for batch operations</desc>
</attr>

<attr id="472" name="zimbraReverseProxyMailHostQuery" type="string" cardinality="single" optionalIn="globalConfig">
  <globalConfigValue>(|(zimbraMailDeliveryAddress=${USER})(zimbraMailAlias=${USER}))</globalConfigValue>
  <desc>LDAP query to find a user</desc>
</attr>

<attr id="473" name="zimbraReverseProxyMailHostSearchBase" type="string" cardinality="single" optionalIn="globalConfig">
  <desc>search base for zimbraReverseProxyMailHostQuery</desc>
</attr>

<attr id="474" name="zimbraReverseProxyMailHostAttribute" type="string" cardinality="single" optionalIn="globalConfig">
  <globalConfigValue>zimbraMailHost</globalConfigValue>
  <desc>LDAP attribute that contains mailhost for the user</desc>
</attr>

<attr id="475" name="zimbraReverseProxyPortQuery" type="string" cardinality="single" optionalIn="globalConfig">
  <globalConfigValue>(&amp;(zimbraServiceHostname=${MAILHOST})(objectClass=zimbraServer))</globalConfigValue>
  <desc>LDAP query to find server object</desc>
</attr>

<attr id="476" name="zimbraReverseProxyPortSearchBase" type="string" cardinality="single" optionalIn="globalConfig">
  <desc>search base for zimbraReverseProxyPortQuery</desc>
</attr>

<attr id="477" name="zimbraReverseProxyPop3PortAttribute" type="string" cardinality="single" optionalIn="globalConfig">
  <globalConfigValue>zimbraPop3BindPort</globalConfigValue>
  <desc>attribute that contains pop3 bind port</desc>
</attr>

<attr id="478" name="zimbraReverseProxyPop3SSLPortAttribute" type="string" cardinality="single" optionalIn="globalConfig">
  <globalConfigValue>zimbraPop3SSLBindPort</globalConfigValue>
  <desc>attribute that contains pop3 bind port for SSL</desc>
</attr>

<attr id="479" name="zimbraReverseProxyImapPortAttribute" type="string" cardinality="single" optionalIn="globalConfig">
  <globalConfigValue>zimbraImapBindPort</globalConfigValue>
  <desc>attribute that contains imap bind port</desc>
</attr>

<attr id="480" name="zimbraReverseProxyImapSSLPortAttribute" type="string" cardinality="single" optionalIn="globalConfig">
  <globalConfigValue>zimbraImapSSLBindPort</globalConfigValue>
  <desc>attribute that contains imap bind port for SSL</desc>
</attr>

<attr id="481" name="zimbraFeatureGroupCalendarEnabled" type="boolean" cardinality="single" optionalIn="account,cos" flags="accountInfo,accountInherited,domainAdminModifiable">
  <defaultCOSValue>TRUE</defaultCOSValue>
  <desc>group calendar features.  if set to FALSE, calendar works as a personal calendar and attendees and scheduling etc are turned off in web UI</desc>
</attr>

<attr id="482" name="zimbraNotebookMaxRevisions" type="integer" min="0" cardinality="single" optionalIn="account,cos" flags="accountInherited,domainAdminModifiable">
  <defaultCOSValue>0</defaultCOSValue>
  <desc>maximum number of revisions to keep for wiki pages and documents. 0 means unlimited.</desc>
</attr>

<attr id="483" name="zimbraQuotaWarnPercent" type="integer" min="0" max="100" cardinality="single" optionalIn="account,cos" flags="accountInherited,domainAdminModifiable">
  <defaultCOSValue>90</defaultCOSValue>
  <desc>Threshold for quota warning messages.</desc>
</attr>

<attr id="484" name="zimbraQuotaLastWarnTime" type="gentime" cardinality="single" optionalIn="account">
  <desc>Last time a quota warning was sent.</desc>
</attr>

<attr id="485" name="zimbraQuotaWarnInterval" type="duration" cardinality="single" optionalIn="account,cos" flags="accountInherited,domainAdminModifiable">
  <defaultCOSValue>1d</defaultCOSValue>
  <desc>Minimum duration of time between quota warnings.</desc>
</attr>

<attr id="486" name="zimbraQuotaWarnMessage" type="string" max="10000" cardinality="single" optionalIn="account,cos" flags="accountInherited,domainAdminModifiable">
  <defaultCOSValue>From: Postmaster &lt;postmaster@${RECIPIENT_DOMAIN}&gt;${NEWLINE}To: ${RECIPIENT_NAME} &lt;${RECIPIENT_ADDRESS}&gt;${NEWLINE}Subject: Quota warning${NEWLINE}Date: ${DATE}${NEWLINE}Content-Type: text/plain${NEWLINE}${NEWLINE}Your mailbox size has reached ${MBOX_SIZE_MB}MB, which is over ${WARN_PERCENT}% of your ${QUOTA_MB}MB quota.${NEWLINE}Please delete some messages to avoid exceeding your quota.${NEWLINE}</defaultCOSValue>
  <desc>Quota warning message template.</desc>
</attr>

<attr id="487" name="zimbraAvailableLocale" type="string" max="80" cardinality="multi" optionalIn="account,cos" flags="accountInfo,accountInherited,domainAdminModifiable">
  <desc>Locales available for this account</desc>
</attr>

<attr id="488" name="zimbraPrefIMAutoLogin" type="boolean" cardinality="single" optionalIn="account,cos" flags="accountInherited,domainAdminModifiable">
  <defaultCOSValue>FALSE</defaultCOSValue>
  <desc>whether to login to the IM client automatically</desc>
</attr>

<attr id="489" name="zimbraFeatureMailEnabled" type="boolean" cardinality="single" optionalIn="account,cos" flags="accountInfo,accountInherited,domainAdminModifiable">
  <defaultCOSValue>TRUE</defaultCOSValue>
  <desc>email features enabled</desc>
</attr>

<attr id="490" name="zimbraSignatureId" type="id" cardinality="single" requiredIn="signature" optionalIn="account">
    <desc>Unique ID for an signature</desc>
</attr>

<attr id="491" name="zimbraSignatureName" type="string" max="128" cardinality="single" requiredIn="signature" optionalIn="account" flags="domainAdminModifiable">
    <desc>name of the signature</desc>
</attr>

<attr id="492" name="zimbraPrefDefaultSignatureId" type="string" cardinality="single" optionalIn="account,identity,dataSource" flags="domainAdminModifiable">
  <desc>default mail signature for account/identity/dataSource</desc>
</attr>

<attr id="493" name="zimbraSignatureMaxNumEntries" type="integer" min="0" cardinality="single" optionalIn="account,cos" flags="accountInfo,accountInherited,domainAdminModifiable">
  <defaultCOSValue>20</defaultCOSValue>
  <desc>maximum number of signatures allowed on an account</desc>
</attr>

<attr id="494" name="zimbraFeatureSignaturesEnabled" type="boolean" cardinality="single" optionalIn="account,cos" flags="accountInfo,accountInherited,domainAdminModifiable">
  <defaultCOSValue>TRUE</defaultCOSValue>
  <desc>whether to allow use of signature feature</desc>
</attr>

<attr id="495" name="zimbraDataSourceEmailAddress" type="string" max="128" cardinality="single" optionalIn="dataSource" flags="domainAdminModifiable">
  <desc>email address for the data source</desc>
</attr>

<attr id="496" name="zimbraDataSourceUseAddressForForwardReply" type="boolean" cardinality="single" optionalIn="dataSource" flags="domainAdminModifiable">
  <desc>when forwarding or replying to messages sent to this data source, whether or not to use the email address of the data source
        for the from address and the designated signature/replyTo of the data source for the outgoing message.
  </desc>
</attr>

<attr id="497" name="zimbraAdminURL" type="string" max="1024" cardinality="single" optionalIn="globalConfig,server" flags="serverInherited">
  <globalConfigValue>/zimbraAdmin</globalConfigValue>
  <desc>URL prefix for where the zimbraAdmin app resides on this server</desc>
</attr>

<attr id="498" name="zimbraFeatureBriefcasesEnabled" type="boolean" cardinality="single" optionalIn="account,cos" flags="accountInfo,accountInherited,domainAdminModifiable">
  <defaultCOSValue>TRUE</defaultCOSValue>
  <desc>whether to allow use of briefcase feature</desc>
</attr>

<attr id="499" name="zimbraFeatureFlaggingEnabled" type="boolean" cardinality="single" optionalIn="account,cos" flags="accountInfo,accountInherited,domainAdminModifiable">
  <defaultCOSValue>TRUE</defaultCOSValue>
  <desc>whether to allow use of flagging feature</desc>
</attr>

<attr id="500" name="zimbraPrefOpenMailInNewWindow" type="boolean" cardinality="single" optionalIn="account,cos" flags="accountInherited,domainAdminModifiable">
  <defaultCOSValue>FALSE</defaultCOSValue>
  <desc>whether or not the client opens a new msg/conv in a new window (via dbl-click)</desc>
</attr>

<attr id="501" name="zimbraExcludeFromCMBSearch" type="boolean" cardinality="single" optionalIn="account">
  <desc>Indicates the account should be excluded from Crossmailbox searchers.</desc>
</attr>

<attr id="502" name="zimbraAutoSubmittedNullReturnPath" type="boolean" cardinality="single" optionalIn="globalConfig">
  <globalConfigValue>TRUE</globalConfigValue>
  <desc>Use null return path for envelope MAIL FROM when sending out of office and new mail notifications.  If false, use account address for envelope</desc>
</attr>

<attr id="503" name="zimbraMimePriority" type="integer" min="0" cardinality="single" optionalIn="mimeEntry">
  <desc>
      The priority that this MIME type will be chosen, in the case that more than one
      MIME type object matches a given type or filename extension.
  </desc>
</attr>

<attr id="504" name="zimbraReverseProxyLookupTarget" type="boolean" cardinality="single" optionalIn="globalConfig,server" flags="serverInherited">
  <globalConfigValue>TRUE</globalConfigValue>
  <desc>whether this server is a reverse proxy lookup target</desc>
</attr>

<attr id="505" name="zimbraMtaAuthTarget" type="boolean" cardinality="single" optionalIn="globalConfig,server" flags="serverInherited">
  <globalConfigValue>TRUE</globalConfigValue>
  <desc>whether this server is a mta auth target</desc>
</attr>

<attr id="506" name="zimbraWebClientLoginURL" type="string" max="256" cardinality="single" optionalIn="globalConfig,domain" flags="domainInherited,domainInfo">
  <desc>login URL for web client to send the user to upon failed login, auth expired, or no/invalid auth</desc>
</attr>

<attr id="507" name="zimbraWebClientLogoutURL" type="string" max="256" cardinality="single" optionalIn="globalConfig,domain" flags="domainInherited,domainInfo">
  <desc>logout URL for web client to send the user to upon explicit loggin out</desc>
</attr>

<attr id="508" name="zimbraClusterType" type="enum" value="none,RedHat,Veritas" cardinality="single" optionalIn="globalConfig,server" flags="serverInherited">
  <globalConfigValue>none</globalConfigValue>
  <desc>
    Type of HA cluster software in use; "none" by default, "RedHat" for Red Hat cluster
    or "Veritas" for Veritas Cluster Server from Symantec
  </desc>
</attr>

<attr id="509" name="zimbraMtaMyHostname" type="astring" max="256" cardinality="single" optionalIn="globalConfig,server" flags="serverInherited">
  <desc>value of postfix myhostname</desc>
</attr>

<attr id="510" name="zimbraMtaMyOrigin" type="astring" max="256" cardinality="single" optionalIn="globalConfig,server" flags="serverInherited">
  <desc>value of postfix myorigin</desc>
</attr>

<attr id="511" name="zimbraPrefDisplayExternalImages" type="boolean" cardinality="single" optionalIn="account,cos" flags="accountInherited,domainAdminModifiable">
  <defaultCOSValue>FALSE</defaultCOSValue>
  <desc>whether to display external images in HTML mail</desc>
</attr>

<attr id="512" name="zimbraBackupMode" type="enum" value="Standard,Auto-Grouped" cardinality="single" optionalIn="globalConfig,server" flags="serverInherited">
  <globalConfigValue>Standard</globalConfigValue>
  <desc>backup mode</desc>
</attr>

<attr id="513" name="zimbraBackupAutoGroupedInterval" type="astring" max="256" cardinality="single" optionalIn="globalConfig,server" flags="serverInherited">
  <globalConfigValue>1d</globalConfigValue>
  <desc>length of each interval in auto-grouped backup</desc>
</attr>

<attr id="514" name="zimbraBackupAutoGroupedNumGroups" type="integer" min="1" cardinality="single" optionalIn="globalConfig,server" flags="serverInherited">
  <globalConfigValue>7</globalConfigValue>
  <desc>number of groups to auto-group backups over</desc>
</attr>

<attr id="515" name="zimbraBackupAutoGroupedThrottled" type="boolean" cardinality="single" optionalIn="globalConfig,server" flags="serverInherited">
  <globalConfigValue>FALSE</globalConfigValue>
  <desc>if true, limit the number of mailboxes in auto-grouped backup to total mailboxes divided by auto-group days</desc>
</attr>

<attr id="516" name="zimbraPrefMailSignatureHTML" type="string" cardinality="single" optionalIn="account,signature" flags="domainAdminModifiable" callback="MailSignature">
  <desc>mail html signature</desc>
</attr>

<attr id="517" name="zimbraPrefIMInstantNotify" type="boolean" cardinality="single" optionalIn="account,cos" flags="accountInherited,domainAdminModifiable">
  <defaultCOSValue>TRUE</defaultCOSValue>
  <desc>Enable instant notifications</desc>
</attr>

<attr id="518" name="zimbraHttpNumThreads" type="integer" cardinality="single" optionalIn="globalConfig,server" flags="serverInherited">
  <globalConfigValue>250</globalConfigValue>
  <desc>number of http handler threads</desc>
</attr>

<attr id="519" name="zimbraHttpSSLNumThreads" type="integer" cardinality="single" optionalIn="globalConfig,server" flags="serverInherited" deprecatedSince="5.0">
  <globalConfigValue>50</globalConfigValue>
  <deprecateDesc>not applicable for jetty</deprecateDesc>
  <desc>number of https handler threads</desc>
</attr>

<attr id="520" name="zimbraLogToSyslog" type="boolean" cardinality="single" optionalIn="globalConfig,server" flags="serverInherited">
  <globalConfigValue>FALSE</globalConfigValue>
  <desc>whether mailbox server should log to syslog</desc>
</attr>

<attr id="521" name="zimbraFeatureInstantNotify" type="boolean" cardinality="single" optionalIn="account,cos" flags="accountInfo,accountInherited,domainAdminModifiable">
  <defaultCOSValue>TRUE</defaultCOSValue>
  <desc>Enable instant notifications</desc>
</attr>

<attr id="522" name="zimbraScheduledTaskNumThreads" type="integer" min="1" cardinality="single" optionalIn="globalConfig,server" flags="serverInherited">
  <globalConfigValue>20</globalConfigValue>
  <desc>Maximum number of scheduled tasks that can run simultaneously.</desc>
</attr>

<attr id="523" name="zimbraSignatureMinNumEntries" type="integer" min="0" cardinality="single" optionalIn="account,cos" flags="accountInfo,accountInherited,domainAdminModifiable">
  <defaultCOSValue>1</defaultCOSValue>
  <desc>minimum number of signatures allowed on an account, this is only used in the client</desc>
</attr>

<attr id="524" name="zimbraMtaMyDestination" type="astring" max="256" cardinality="single" optionalIn="globalConfig,server" flags="serverInherited">
  <globalConfigValue>localhost</globalConfigValue>
  <desc>value of postfix mydestination</desc>
</attr>

<attr id="525" name="zimbraDataSourceMinPollingInterval" type="duration" cardinality="single" optionalIn="account,cos" flags="accountInfo,accountInherited,domainAdminModifiable">
  <defaultCOSValue>1m</defaultCOSValue>
  <desc>Shortest allowed duration for zimbraDataSourcePollingInterval.</desc>
</attr>

<attr id="526" name="zimbraPrefVoiceItemsPerPage" type="integer" cardinality="single" optionalIn="account,cos" flags="accountInherited,domainAdminModifiable">
  <defaultCOSValue>25</defaultCOSValue>
  <desc>number of voice messages/call logs per page</desc>
</attr>

<attr id="527" name="zimbraFeatureMailUpsellEnabled" type="boolean" cardinality="single" optionalIn="account,cos" flags="accountInfo,accountInherited,domainAdminModifiable">
  <defaultCOSValue>FALSE</defaultCOSValue>
  <desc>email upsell enabled</desc>
</attr>

<attr id="528" name="zimbraFeatureMailUpsellURL" type="string" max="256" cardinality="single" optionalIn="account,cos" flags="accountInfo,accountInherited,domainAdminModifiable">
  <desc>email upsell URL</desc>
</attr>

<attr id="529" name="zimbraFeatureContactsUpsellEnabled" type="boolean" cardinality="single" optionalIn="account,cos" flags="accountInfo,accountInherited,domainAdminModifiable">
  <defaultCOSValue>FALSE</defaultCOSValue>
  <desc>address book upsell enabled</desc>
</attr>

<attr id="530" name="zimbraFeatureContactsUpsellURL" type="string" max="256" cardinality="single" optionalIn="account,cos" flags="accountInfo,accountInherited,domainAdminModifiable">
  <desc>address book upsell URL</desc>
</attr>

<attr id="531" name="zimbraFeatureCalendarUpsellEnabled" type="boolean" cardinality="single" optionalIn="account,cos" flags="accountInfo,accountInherited,domainAdminModifiable">
  <defaultCOSValue>FALSE</defaultCOSValue>
  <desc>calendar upsell enabled</desc>
</attr>

<attr id="532" name="zimbraFeatureCalendarUpsellURL" type="string" max="256" cardinality="single" optionalIn="account,cos" flags="accountInfo,accountInherited,domainAdminModifiable">
  <desc>calendar upsell URL</desc>
</attr>

<attr id="533" name="zimbraFeatureVoiceUpsellEnabled" type="boolean" cardinality="single" optionalIn="account,cos" flags="accountInfo,accountInherited,domainAdminModifiable">
  <defaultCOSValue>FALSE</defaultCOSValue>
  <desc>voice upsell enabled</desc>
</attr>

<attr id="534" name="zimbraFeatureVoiceUpsellURL" type="string" max="256" cardinality="single" optionalIn="account,cos" flags="accountInfo,accountInherited,domainAdminModifiable">
  <desc>voice upsell URL</desc>
</attr>

<attr id="535" name="zimbraDomainStatus" type="enum" value="active,maintenance,locked,closed,suspended,shutdown" callback="DomainStatus" cardinality="single" optionalIn="globalConfig,domain" flags="domainInherited">
  <desc>domain status.  enum values are akin to those of zimbraAccountStatus
        
        zimbraAccountStatus values:
            active      - active
            lockout     - no login until lockout duration is over
            locked      - no login
            maintenance - no login, no delivery(try again, no bouncing)
            closed      - no login, no delivery(bouncing mails)
        
        zimbraDomainStatus values:
            all values for zimbraAccountStatus (except for lockout, see mapping below)
            suspended   - maintenance + no creating/deleting/modifying accounts/DLs under the domain.  
            shutdown    - suspended + no modifying domain attrs (can only be set internally, cannot be set in admin console or zmprov)
        
        How zimbraDomainStatus affects account behavior :
        -------------------------------------
        zimbraDomainStatus   account behavior
        -------------------------------------
        active               zimbraAccountStatus
        locked               zimbraAccountStatus if it is maintenance or closed,
                             else locked
        maintenance          zimbraAccountStatus if it is closed, 
                             else maintenance
        suspended            zimbraAccountStatus if it is closed, 
                             else maintenance
        shutdown             zimbraAccountStatus if it is closed, 
                             else maintenance                     
        closed               closed
  </desc>
</attr>

<attr id="536" name="zimbraDomainRenameInfo" type="string" max="1024" cardinality="single" optionalIn="domain">
  <desc>domain rename info/status</desc>
</attr>
    
<attr id="537" name="zimbraPrefInboxUnreadLifetime" type="duration" cardinality="single" optionalIn="account,cos" flags="accountInherited,domainAdminModifiable">
  <defaultCOSValue>0</defaultCOSValue>
  <desc>
    Retention period of unread messages in the Inbox folder.  0 means that
    all messages will be retained.
  </desc>
</attr>

<attr id="538" name="zimbraPrefInboxReadLifetime" type="duration" cardinality="single" optionalIn="account,cos" flags="accountInherited,domainAdminModifiable">
  <defaultCOSValue>0</defaultCOSValue>
  <desc>
    Retention period of read messages in the Inbox folder.  0 means that all
    messages will be retained.
  </desc>
</attr>

<attr id="539" name="zimbraPrefSentLifetime" type="duration" cardinality="single" optionalIn="account,cos" flags="accountInherited,domainAdminModifiable">
  <defaultCOSValue>0</defaultCOSValue>
  <desc>
    Retention period of messages in the Sent folder.  0 means that all messages
    will be retained.
  </desc>
</attr>

<attr id="540" name="zimbraPrefJunkLifetime" type="duration" cardinality="single" optionalIn="account,cos" flags="accountInherited,domainAdminModifiable">
  <defaultCOSValue>0</defaultCOSValue>
  <desc>
    Retention period of messages in the Junk folder.  0 means that all messages
    will be retained.  This user-modifiable attribute works in conjunction with
    zimbraMailSpamLifetime, which is admin-modifiable.  The shorter duration is
    used.
  </desc>
</attr>

<attr id="541" name="zimbraPrefTrashLifetime" type="duration" cardinality="single" optionalIn="account,cos" flags="accountInherited,domainAdminModifiable">
  <defaultCOSValue>0</defaultCOSValue>
  <desc>
    Retention period of messages in the Trash folder.  0 means that all messages
    will be retained.  This user-modifiable attribute works in conjunction with
    zimbraMailTrashLifetime, which is admin-modifiable.  The shorter duration
    is used.
  </desc>
</attr>

<attr id="542" name="zimbraMailPurgeSleepInterval" type="duration" cardinality="single" optionalIn="globalConfig,server" flags="serverInherited,domainAdminModifiable" callback="MailboxPurge">
  <globalConfigValue>0</globalConfigValue>
  <desc>
    Sleep time between subsequent mailbox purges.  0 means that mailbox purging
    is disabled.
  </desc>
</attr>

<attr id="543" name="zimbraMailLastPurgedMailboxId" type="integer" cardinality="single" optionalIn="server">
  <desc>The id of the last purged mailbox.</desc>
</attr>

<attr id="544" name="zimbraFeatureZimbraAssistantEnabled" type="boolean" cardinality="single" optionalIn="account,cos" flags="accountInfo,accountInherited,domainAdminModifiable">
  <defaultCOSValue>TRUE</defaultCOSValue>
  <desc>Zimbra Assistant enabled</desc>
</attr>

<attr id="545" name="zimbraReverseProxyDomainNameQuery" type="string" cardinality="single" optionalIn="globalConfig">
  <globalConfigValue>(&amp;(zimbraVirtualIPAddress=${IPADDR})(objectClass=zimbraDomain))</globalConfigValue>
  <desc>LDAP query to find a domain</desc>
</attr>

<attr id="546" name="zimbraReverseProxyDomainNameSearchBase" type="string" cardinality="single" optionalIn="globalConfig">
  <desc>search base for zimbraReverseProxyDomainNameQuery</desc>
</attr>

<attr id="547" name="zimbraReverseProxyDomainNameAttribute" type="string" cardinality="single" optionalIn="globalConfig">
  <globalConfigValue>zimbraDomainName</globalConfigValue>
  <desc>LDAP attribute that contains domain name for the domain</desc>
</attr>

<attr id="548" name="zimbraAuthKerberos5Realm" type="string" max="1024" cardinality="single" optionalIn="domain">
  <desc>kerberos5 realm for kerberos5 auth mech</desc>
</attr>

<attr id="549" name="zimbraGalLdapAuthMech" type="enum" value="none,simple,kerberos5" cardinality="single" optionalIn="domain">
  <desc>external LDAP GAL authentication mechanism
        none: anonymous binding
        simple: zimbraGalLdapBindDn and zimbraGalLdapBindPassword has to be set
        kerberos5: zimbraGalLdapKerberos5Principal and zimbraGalLdapKerberos5Keytab has to be set
  </desc>
</attr>

<attr id="550" name="zimbraGalLdapKerberos5Principal" type="string" max="256" cardinality="single" optionalIn="domain">
  <desc>kerberos5 principal for external GAL queries</desc>
</attr>

<attr id="551" name="zimbraGalLdapKerberos5Keytab" type="string" max="256" cardinality="single" optionalIn="domain">
  <desc>kerberos5 keytab file path for external GAL queries</desc>
</attr>

<attr id="552" name="zimbraPrefIMLogChatsEnabled" type="boolean" cardinality="single" optionalIn="account,cos" flags="accountInherited,domainAdminModifiable">
  <defaultCOSValue>TRUE</defaultCOSValue>
  <desc>whether IM log chats is enabled</desc>
</attr>

<attr id="553" name="zimbraPrefChildVisibleAccount" type="id" cardinality="multi" optionalIn="account" flags="domainAdminModifiable" callback="ChildAccount">
  <desc>zimbraId of visible child accounts</desc>
</attr>

<attr id="554" name="zimbraPop3SaslGssapiEnabled" type="boolean" cardinality="single" optionalIn="globalConfig,server" flags="serverInherited">
  <globalConfigValue>FALSE</globalConfigValue>
  <desc>whether POP3 SASL GSSAPI is enabled for a given server</desc>
</attr>

<attr id="555" name="zimbraImapSaslGssapiEnabled" type="boolean" cardinality="single" optionalIn="globalConfig,server" flags="serverInherited">
  <globalConfigValue>FALSE</globalConfigValue>
  <desc>whether POP3 SASL GSSAPI is enabled for a given server</desc>
</attr>

<attr id="556" name="zimbraPrefIMLogChats" type="boolean" cardinality="single" optionalIn="account,cos" flags="accountInfo,accountInherited,domainAdminModifiable">
  <defaultCOSValue>TRUE</defaultCOSValue>
  <desc>whether to log IM chats to the Chats folder</desc>
</attr>  

<attr id="557" name="zimbraSoapRequestMaxSize" type="integer" min="0" cardinality="single" optionalIn="globalConfig,server" flags="serverInherited">
  <globalConfigValue>15360000</globalConfigValue>
  <desc>Maximum size in bytes for incoming SOAP requests.  0 means no limit.</desc>
</attr>

<attr id="558" name="zimbraPrefIMReportIdle" type="boolean" cardinality="single" optionalIn="account,cos" flags="accountInherited,domainAdminModifiable">
  <defaultCOSValue>TRUE</defaultCOSValue>
  <desc>whether to report IM idle status</desc>
</attr>

<attr id="559" name="zimbraPrefIMIdleTimeout" type="integer" cardinality="single" optionalIn="account,cos" flags="accountInherited,domainAdminModifiable">
  <defaultCOSValue>10</defaultCOSValue>
  <desc>IM session idle timeout in minutes</desc>
</attr>   

<attr id="560" name="zimbraPrefIMIdleStatus" type="enum" value="away,xa,invisible,offline" cardinality="single" optionalIn="account,cos" flags="accountInherited,domainAdminModifiable">
  <defaultCOSValue>away</defaultCOSValue>
  <desc>IM idle status</desc>
</attr>

<attr id="561" name="zimbraPrefAutoSaveDraftInterval" type="duration" cardinality="single" optionalIn="account,cos" flags="accountInherited,domainAdminModifiable">
  <defaultCOSValue>30s</defaultCOSValue>
  <desc>time to wait before auto saving a draft(nnnnn[hmsd])</desc>
</attr>

<attr id="562" name="zimbraVirtualIPAddress" type="string" max="256" cardinality="multi" optionalIn="domain">
  <desc>An virtual IP address for this domain, used to determine domain based on an IP address</desc>
</attr>

<attr id="563" name="zimbraSSLCertificate" type="astring" max="2048" cardinality="single" optionalIn="globalConfig,server" flags="serverInherited">
  <desc>SSL certificate</desc>
</attr>

<attr id="564" name="zimbraSSLPrivateKey" type="astring" max="2048" cardinality="single" optionalIn="globalConfig,server" flags="serverInherited">
  <desc>SSL private key</desc>
</attr>

<attr id="565" name="zimbraMailDiskStreamingThreshold" type="integer" cardinality="single" optionalIn="globalConfig,server" flags="serverInherited">
  <globalConfigValue>1048576</globalConfigValue>
  <desc>Incoming messages larger than this number of bytes are streamed to disk during LMTP delivery, instead of being read into memory.  This limits memory consumption at the expense of higher disk utilization.</desc>
</attr>

<attr id="566" name="zimbraFeatureMailPriorityEnabled" type="boolean" cardinality="single" optionalIn="account,cos" flags="accountInfo,accountInherited,domainAdminModifiable">
  <defaultCOSValue>TRUE</defaultCOSValue>
  <desc>mail priority feature</desc>
</attr>

<attr id="567" name="zimbraIMBindAddress" type="string" max="128" cardinality="multi" optionalIn="server">
  <desc>interface address(es) on which IM server should listen; if empty, binds to all interfaces</desc>
</attr>

<attr id="568" name="zimbraFeatureImapDataSourceEnabled" type="boolean" cardinality="single" optionalIn="account,cos" flags="accountInfo,accountInherited,domainAdminModifiable">
  <defaultCOSValue>TRUE</defaultCOSValue>
  <desc>whether user is allowed to retrieve mail from an external IMAP data source</desc>
</attr>

<attr id="569" name="zimbraReverseProxyAuthWaitInterval" type="duration" cardinality="single" optionalIn="globalConfig">
  <globalConfigValue>10s</globalConfigValue>
  <desc>wait duration before nginx sending back the NO response for failed imap/pop3 reverse proxy lookups</desc>
</attr>

<attr id="570" name="zimbraPrefIMSoundsEnabled" type="boolean" cardinality="single" optionalIn="account,cos" flags="accountInherited,domainAdminModifiable">
  <defaultCOSValue>TRUE</defaultCOSValue>
  <desc>whether sounds is enabled in IM</desc>
</attr>

<attr id="571" name="zimbraIMAvailableInteropGateways" type="string" cardinality="multi" optionalIn="account,cos" flags="accountInfo,accountInherited,domainAdminModifiable">
  <desc>available IM interop gateways</desc>
</attr>

<attr id="572" name="zimbraReverseProxyUserNameAttribute" type="string" cardinality="single" optionalIn="globalConfig">
  <desc>LDAP attribute that contains user name for the principal</desc>
</attr>

<attr id="579" name="zimbraJunkMessagesIndexingEnabled" type="boolean" cardinality="single" optionalIn="account,cos" flags="accountInherited,domainAdminModifiable">
  <defaultCOSValue>TRUE</defaultCOSValue>
  <desc>Whether to index junk messages</desc>
</attr>

<attr id="580" name="zimbraMemcachedBindPort" type="port" cardinality="single" optionalIn="globalConfig,server" flags="serverInherited" callback="CheckPortConflict">
  <globalConfigValue>11211</globalConfigValue>
  <desc>port number on which memcached server should listen</desc>
</attr>

<attr id="581" name="zimbraMemcachedBindAddress" type="string" max="128" cardinality="multi" optionalIn="server">
  <desc>interface address(es) on which memcached server</desc>
</attr>

<attr id="582" name="zimbraAttachmentsIndexedTextLimit" type="integer" cardinality="single" min="0" optionalIn="globalConfig,server" flags="serverInherited">
  <globalConfigValue>1048576</globalConfigValue>
  <desc>Maximum number of characters that will be indexed for a given MIME part.</desc>
</attr>

<<<<<<< HEAD
=======
<attr id="583" name="zimbraGalLdapPageSize" type="integer" max="1000" cardinality="single" optionalIn="globalConfig,domain" flags="domainInherited">
  <globalConfigValue>0</globalConfigValue>
  <desc>LDAP page size for paged search control while accessing LDAP server for GAL.  
        This apples to both Zimbra and external LDAP servers.
        A value of 0 means paging is not enabled. 
  </desc>
</attr>

<attr id="584" name="zimbraFeatureComposeInNewWindowEnabled" type="boolean" cardinality="single" optionalIn="account,cos" flags="accountInfo,accountInherited,domainAdminModifiable">
  <defaultCOSValue>TRUE</defaultCOSValue>
  <desc>whether or not compose messages in a new windows is allowed</desc>
</attr>

<attr id="585" name="zimbraFeatureOpenMailInNewWindowEnabled" type="boolean" cardinality="single" optionalIn="account,cos" flags="accountInfo,accountInherited,domainAdminModifiable">
  <defaultCOSValue>TRUE</defaultCOSValue>
  <desc>whether or not open a new msg/conv in a new windows is allowed</desc>
</attr>

<attr id="586" name="zimbraPasswordChangeListener" type="string" max="256" cardinality="single" optionalIn="globalConfig,domain" flags="domainInherited">
  <desc>registered change password listener name</desc>
</attr>

<attr id="587" name="zimbraReverseProxySendOriginatingIP" type="boolean" cardinality="single" optionalIn="globalConfig">
  <globalConfigValue>TRUE</globalConfigValue>
  <desc>whether nginx should send originating IP commands for pop3 and imap</desc>
</attr>

>>>>>>> c9cd4cf5
</attrs><|MERGE_RESOLUTION|>--- conflicted
+++ resolved
@@ -2737,34 +2737,9 @@
   <desc>Maximum number of characters that will be indexed for a given MIME part.</desc>
 </attr>
 
-<<<<<<< HEAD
-=======
-<attr id="583" name="zimbraGalLdapPageSize" type="integer" max="1000" cardinality="single" optionalIn="globalConfig,domain" flags="domainInherited">
-  <globalConfigValue>0</globalConfigValue>
-  <desc>LDAP page size for paged search control while accessing LDAP server for GAL.  
-        This apples to both Zimbra and external LDAP servers.
-        A value of 0 means paging is not enabled. 
-  </desc>
-</attr>
-
-<attr id="584" name="zimbraFeatureComposeInNewWindowEnabled" type="boolean" cardinality="single" optionalIn="account,cos" flags="accountInfo,accountInherited,domainAdminModifiable">
-  <defaultCOSValue>TRUE</defaultCOSValue>
-  <desc>whether or not compose messages in a new windows is allowed</desc>
-</attr>
-
-<attr id="585" name="zimbraFeatureOpenMailInNewWindowEnabled" type="boolean" cardinality="single" optionalIn="account,cos" flags="accountInfo,accountInherited,domainAdminModifiable">
-  <defaultCOSValue>TRUE</defaultCOSValue>
-  <desc>whether or not open a new msg/conv in a new windows is allowed</desc>
-</attr>
-
-<attr id="586" name="zimbraPasswordChangeListener" type="string" max="256" cardinality="single" optionalIn="globalConfig,domain" flags="domainInherited">
-  <desc>registered change password listener name</desc>
-</attr>
-
 <attr id="587" name="zimbraReverseProxySendOriginatingIP" type="boolean" cardinality="single" optionalIn="globalConfig">
   <globalConfigValue>TRUE</globalConfigValue>
   <desc>whether nginx should send originating IP commands for pop3 and imap</desc>
 </attr>
 
->>>>>>> c9cd4cf5
 </attrs>