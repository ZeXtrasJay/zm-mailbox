--- conflicted
+++ resolved
@@ -5663,18 +5663,9 @@
   <desc>description of the custom tab in the Preferences page in HTML client in the format {tab-name},{associated-URL}</desc>
 </attr>
 
-<<<<<<< HEAD
-=======
-<attr id="1268" name="zimbraMailProxyReconnectTimeout" type="string" cardinality="single" optionalIn="globalConfig,server" flags="serverInherited" since="8.0.0">
-  <globalConfigValue>60</globalConfigValue>
-  <desc>
-    the time in sec that proxy will reconnect the current server (as an upstream) after connection errors happened before</desc>
-</attr>
-
 <attr id="1269" name="zimbraZimletDataSensitiveInMixedModeDisabled" type="boolean" cardinality="single" optionalIn="domain,globalConfig" flags="domainInfo,domainInherited" since="7.1.3">
   <globalConfigValue>TRUE</globalConfigValue>
   <desc>whether zimlets that send sensitive data are disabled in "mixed" zimbraMailMode</desc>
 </attr>
 
->>>>>>> a0e13d09
 </attrs>