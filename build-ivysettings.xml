--- conflicted
+++ resolved
@@ -27,10 +27,6 @@
     </filesystem>
   </resolvers>
      <modules>
-<<<<<<< HEAD
-      <module organisation="xerces"  name="xercesImpl" revision="2.9.1-patch-01" resolver="maven-redhat"/>
-=======
       <module organisation="xerces" name="xercesImpl" revision="2.9.1-patch-01" resolver="maven-redhat"/>
->>>>>>> cbc8fb6c
     </modules>
 </ivysettings>