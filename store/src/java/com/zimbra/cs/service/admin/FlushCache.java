--- conflicted
+++ resolved
@@ -226,11 +226,7 @@
 
     private static void flushCacheOnAllServers(ZimbraSoapContext zsc, FlushCacheRequest req) throws ServiceException {
         req.getCache().setAllServers(false);  // make sure we don't go round in loops
-<<<<<<< HEAD
-
-=======
    
->>>>>>> 36f00a55
         Provisioning prov = Provisioning.getInstance();
         String localServerId = prov.getLocalServer().getId();
 
