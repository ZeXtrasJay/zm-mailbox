--- conflicted
+++ resolved
@@ -514,12 +514,6 @@
         attrs.put(Provisioning.A_zimbraZimletDescription,     zd.getDescription());
         attrs.put(Provisioning.A_zimbraZimletHandlerClass,    zd.getServerExtensionClass());
         attrs.put(Provisioning.A_zimbraZimletServerIndexRegex, zd.getRegexString());
-<<<<<<< HEAD
-=======
-        //attrs.put(Provisioning.A_zimbraZimletContentObject,   zd.getContentObjectAsXML());
-        //attrs.put(Provisioning.A_zimbraZimletPanelItem,       zd.getPanelItemAsXML());
-        //attrs.put(Provisioning.A_zimbraZimletScript,          zd.getScripts());
->>>>>>> 5b2efd18
         return attrs;
     }
 
@@ -1745,10 +1739,6 @@
                 mTransport = new SoapHttpTransport(adminUrl);
             }
             Element resp = mTransport.invoke(req);
-<<<<<<< HEAD
-=======
-            // mAuth = resp.getElement(AccountConstants.E_AUTH_TOKEN).getText();
->>>>>>> 5b2efd18
             mAuth = new ZAuthToken(resp.getElement(AccountConstants.E_AUTH_TOKEN), true);
         }
 
