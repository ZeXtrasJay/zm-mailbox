--- conflicted
+++ resolved
@@ -56,10 +56,7 @@
 import com.zimbra.cs.mime.MimeTypeInfo;
 import com.zimbra.cs.util.AccountUtil;
 import com.zimbra.cs.util.Zimbra;
-<<<<<<< HEAD
 import com.zimbra.soap.account.type.HABGroupMember;
-=======
->>>>>>> e8f53567
 import com.zimbra.soap.account.type.AddressListInfo;
 import com.zimbra.soap.admin.type.CacheEntryType;
 import com.zimbra.soap.admin.type.CmdRightsInfo;
@@ -2712,8 +2709,6 @@
         throw ServiceException.UNSUPPORTED();
     }
     
-<<<<<<< HEAD
-
     public AddressList getAddressList(String id) throws ServiceException {
         throw ServiceException.UNSUPPORTED();
     }
@@ -2723,18 +2718,6 @@
         throw ServiceException.UNSUPPORTED();
     }
 
-=======
-
-    public AddressList getAddressList(String id) throws ServiceException {
-        throw ServiceException.UNSUPPORTED();
-    }
-    
-
-    public List<AddressListInfo> getAllAddressLists(Domain domain, boolean activeOnly) throws ServiceException {
-        throw ServiceException.UNSUPPORTED();
-    }
-
->>>>>>> e8f53567
     public void deleteAddressList(String addressListId) throws ServiceException {
         throw ServiceException.UNSUPPORTED();
     }
@@ -2762,7 +2745,6 @@
         }
     }
 
-<<<<<<< HEAD
     /**
      * @param domain
      * @param rootDn 
@@ -2791,8 +2773,6 @@
         throws ServiceException {
         throw ServiceException.UNSUPPORTED();
     }
-=======
->>>>>>> e8f53567
     // address list
     public String createAddressList(Domain domain, String name, String desc, Map<String, Object> attrs) throws ServiceException {
         throw new UnsupportedOperationException("Currently address list is not supported.");
