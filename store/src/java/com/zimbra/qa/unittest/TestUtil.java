/*
 * ***** BEGIN LICENSE BLOCK *****
 * Zimbra Collaboration Suite Server
 * Copyright (C) 2005, 2006, 2007, 2008, 2009, 2010, 2011, 2012, 2013, 2014, 2015, 2016 Synacor, Inc.
 *
 * This program is free software: you can redistribute it and/or modify it under
 * the terms of the GNU General Public License as published by the Free Software Foundation,
 * version 2 of the License.
 *
 * This program is distributed in the hope that it will be useful, but WITHOUT ANY WARRANTY;
 * without even the implied warranty of MERCHANTABILITY or FITNESS FOR A PARTICULAR PURPOSE.
 * See the GNU General Public License for more details.
 * You should have received a copy of the GNU General Public License along with this program.
 * If not, see <https://www.gnu.org/licenses/>.
 * ***** END LICENSE BLOCK *****
 */

package com.zimbra.qa.unittest;


import java.io.BufferedReader;
import java.io.ByteArrayInputStream;
import java.io.ByteArrayOutputStream;
import java.io.IOException;
import java.io.InputStream;
import java.io.StringReader;
import java.util.ArrayList;
import java.util.Arrays;
import java.util.Collections;
import java.util.Date;
import java.util.HashMap;
import java.util.List;
import java.util.Map;
import java.util.Set;
import java.util.TreeSet;

import javax.mail.MessagingException;
import javax.mail.internet.MimeMessage;
import javax.mail.util.SharedByteArrayInputStream;

import org.dom4j.DocumentException;
import org.junit.internal.AssumptionViolatedException;
import org.junit.runner.JUnitCore;

import com.google.common.base.Strings;
import com.google.common.collect.Lists;
import com.google.common.io.Closeables;
import com.zimbra.client.ZAuthResult;
import com.zimbra.client.ZContact;
import com.zimbra.client.ZDataSource;
import com.zimbra.client.ZDateTime;
import com.zimbra.client.ZDocument;
import com.zimbra.client.ZEmailAddress;
import com.zimbra.client.ZFilterRule;
import com.zimbra.client.ZFolder;
import com.zimbra.client.ZGetInfoResult;
import com.zimbra.client.ZGetMessageParams;
import com.zimbra.client.ZGrant.GranteeType;
import com.zimbra.client.ZIdentity;
import com.zimbra.client.ZInvite;
import com.zimbra.client.ZInvite.ZAttendee;
import com.zimbra.client.ZInvite.ZClass;
import com.zimbra.client.ZInvite.ZComponent;
import com.zimbra.client.ZInvite.ZOrganizer;
import com.zimbra.client.ZInvite.ZParticipantStatus;
import com.zimbra.client.ZInvite.ZRole;
import com.zimbra.client.ZInvite.ZStatus;
import com.zimbra.client.ZInvite.ZTransparency;
import com.zimbra.client.ZMailbox;
import com.zimbra.client.ZMailbox.ContactSortBy;
import com.zimbra.client.ZMailbox.Options;
import com.zimbra.client.ZMailbox.OwnerBy;
import com.zimbra.client.ZMailbox.SharedItemBy;
import com.zimbra.client.ZMailbox.TrustedStatus;
import com.zimbra.client.ZMailbox.ZAppointmentResult;
import com.zimbra.client.ZMailbox.ZImportStatus;
import com.zimbra.client.ZMailbox.ZOutgoingMessage;
import com.zimbra.client.ZMailbox.ZOutgoingMessage.AttachedMessagePart;
import com.zimbra.client.ZMailbox.ZOutgoingMessage.MessagePart;
import com.zimbra.client.ZMessage;
import com.zimbra.client.ZMessage.ZMimePart;
import com.zimbra.client.ZMountpoint;
import com.zimbra.client.ZSearchHit;
import com.zimbra.client.ZSearchParams;
import com.zimbra.client.ZSearchResult;
import com.zimbra.client.ZTag;
import com.zimbra.common.account.Key;
import com.zimbra.common.account.Key.AccountBy;
import com.zimbra.common.account.Key.DistributionListBy;
import com.zimbra.common.auth.ZAuthToken;
import com.zimbra.common.auth.twofactor.AuthenticatorConfig;
import com.zimbra.common.auth.twofactor.TOTPAuthenticator;
import com.zimbra.common.auth.twofactor.TwoFactorOptions;
import com.zimbra.common.lmtp.LmtpClient;
import com.zimbra.common.localconfig.ConfigException;
import com.zimbra.common.localconfig.KnownKey;
import com.zimbra.common.localconfig.LC;
import com.zimbra.common.localconfig.LocalConfig;
import com.zimbra.common.mailbox.ContactConstants;
import com.zimbra.common.service.ServiceException;
import com.zimbra.common.soap.AccountConstants;
import com.zimbra.common.soap.AdminConstants;
import com.zimbra.common.soap.Element;
import com.zimbra.common.soap.Element.Attribute;
import com.zimbra.common.soap.Element.XMLElement;
import com.zimbra.common.soap.SoapFaultException;
import com.zimbra.common.soap.SoapHttpTransport;
import com.zimbra.common.soap.SoapTransport;
import com.zimbra.common.util.ByteUtil;
import com.zimbra.common.util.CliUtil;
import com.zimbra.common.util.StringUtil;
import com.zimbra.common.util.ZimbraLog;
import com.zimbra.common.zmime.ZMimeMessage;
import com.zimbra.cs.account.Account;
import com.zimbra.cs.account.Config;
import com.zimbra.cs.account.DataSource;
import com.zimbra.cs.account.DistributionList;
import com.zimbra.cs.account.Domain;
import com.zimbra.cs.account.Provisioning;
import com.zimbra.cs.account.Server;
import com.zimbra.cs.account.soap.SoapProvisioning;
import com.zimbra.cs.client.LmcSession;
import com.zimbra.cs.client.soap.LmcAdminAuthRequest;
import com.zimbra.cs.client.soap.LmcAdminAuthResponse;
import com.zimbra.cs.client.soap.LmcAuthRequest;
import com.zimbra.cs.client.soap.LmcAuthResponse;
import com.zimbra.cs.client.soap.LmcSoapClientException;
import com.zimbra.cs.db.DbMailItem;
import com.zimbra.cs.db.DbPool;
import com.zimbra.cs.db.DbPool.DbConnection;
import com.zimbra.cs.db.DbUtil;
import com.zimbra.cs.httpclient.URLUtil;
import com.zimbra.cs.index.SortBy;
import com.zimbra.cs.index.ZimbraHit;
import com.zimbra.cs.index.ZimbraQueryResults;
import com.zimbra.cs.mailbox.Contact;
import com.zimbra.cs.mailbox.DeliveryOptions;
import com.zimbra.cs.mailbox.Flag;
import com.zimbra.cs.mailbox.Folder;
import com.zimbra.cs.mailbox.MailItem;
import com.zimbra.cs.mailbox.MailServiceException;
import com.zimbra.cs.mailbox.Mailbox;
import com.zimbra.cs.mailbox.Message;
import com.zimbra.cs.mailbox.OperationContext;
import com.zimbra.cs.mime.ParsedContact;
import com.zimbra.cs.mime.ParsedMessage;
import com.zimbra.cs.rmgmt.RemoteCommands;
import com.zimbra.cs.rmgmt.RemoteMailQueue;
import com.zimbra.cs.rmgmt.RemoteMailQueue.QueueAttr;
import com.zimbra.cs.rmgmt.RemoteManager;
import com.zimbra.cs.service.admin.FlushCache;
import com.zimbra.cs.store.StoreManager;
import com.zimbra.cs.store.file.FileBlobStore;
import com.zimbra.cs.util.BuildInfo;
import com.zimbra.cs.util.JMSession;
import com.zimbra.qa.unittest.prov.soap.SoapTest;
import com.zimbra.soap.JaxbUtil;
import com.zimbra.soap.account.message.AuthRequest;
import com.zimbra.soap.account.message.AuthResponse;
import com.zimbra.soap.admin.message.GetAccountRequest;
import com.zimbra.soap.admin.message.GetAccountResponse;
import com.zimbra.soap.admin.message.GrantRightRequest;
import com.zimbra.soap.admin.message.GrantRightResponse;
import com.zimbra.soap.admin.message.QueryWaitSetRequest;
import com.zimbra.soap.admin.message.QueryWaitSetResponse;
import com.zimbra.soap.admin.message.ReloadLocalConfigRequest;
import com.zimbra.soap.admin.message.ReloadLocalConfigResponse;
import com.zimbra.soap.admin.type.Attr;
import com.zimbra.soap.admin.type.EffectiveRightsTargetSelector;
import com.zimbra.soap.admin.type.GranteeSelector;
import com.zimbra.soap.admin.type.GranteeSelector.GranteeBy;
import com.zimbra.soap.admin.type.RightModifierInfo;
import com.zimbra.soap.admin.type.SessionForWaitSet;
import com.zimbra.soap.admin.type.WaitSetInfo;
import com.zimbra.soap.admin.type.WaitSetSessionInfo;
import com.zimbra.soap.type.AccountSelector;
import com.zimbra.soap.type.TargetBy;
import com.zimbra.soap.type.TargetType;

import junit.framework.Assert;


/**
 * @author bburtin
 */
public class TestUtil extends Assert {
    public static int DEFAULT_WAIT = 200;
    public static final String DEFAULT_PASSWORD = "test123";
    public static boolean fromRunUnitTests = false; /* set if run from within RunUnitTestsRequest */

    public static boolean accountExists(String userName) throws ServiceException {
        return AccountTestUtil.accountExists(userName);
    }

    public static boolean DLExists(String dlName) throws ServiceException {
        String address = getAddress(dlName);
        DistributionList dl = Provisioning.getInstance().get(DistributionListBy.name, address);
        return (dl != null);
    }

    /**
     * @return the <code>Account</code>, or <code>null</code> if account does not exist.
     * @throws ServiceException if name is invalid or can't determine the default domain
     */
    public static Account getAccount(String userName) throws ServiceException {
        return AccountTestUtil.getAccount(userName);
    }

    public static String getDomain() throws ServiceException {
        return AccountTestUtil.getDomain();
    }

    public static Mailbox getMailbox(String userName) throws ServiceException {
        return AccountTestUtil.getMailbox(userName);
    }

    public static String getAddress(String userName) throws ServiceException {
        return AccountTestUtil.getAddress(userName);
    }

    public static String getAddress(String userName, String domainName) {
        return AccountTestUtil.getAddress(userName, domainName);
    }

    public static String getSoapUrl() {
        return getSoapUrl(null);
    }

    public static String getSoapUrl(Server server) {
        try {
            return getBaseUrl(server) + AccountConstants.USER_SERVICE_URI;
        } catch (ServiceException e) {
            ZimbraLog.test.error("Unable to determine SOAP URL", e);
        }
        return null;
    }

    public static String getBaseUrl() throws ServiceException {
        return getBaseUrl(null);
    }

    public static String getBaseUrl(Server server) throws ServiceException {
        String scheme;
        Provisioning prov = Provisioning.getInstance();
        if(server == null) {
            server = prov.getLocalServer();
        }
        String hostname = server.getServiceHostname();
        int port;
        port = server.getIntAttr(Provisioning.A_zimbraMailSSLPort, 0);
        if (port > 0) {
            scheme = "https";
        } else {
            port = server.getIntAttr(Provisioning.A_zimbraMailPort, 0);
            scheme = "http";
        }
        return scheme + "://" + hostname + ":" + port;
    }

    public static String getAdminSoapUrl() {
        int port;
        String hostname = "localhost";
        try {
            port = Provisioning.getInstance().getLocalServer().getIntAttr(Provisioning.A_zimbraAdminPort, 0);
            hostname = Provisioning.getInstance().getLocalServer().getServiceHostname();
        } catch (ServiceException e) {
            ZimbraLog.test.error("Unable to get admin SOAP port", e);
            port = LC.zimbra_admin_service_port.intValue();
        }
        return "https://" + hostname + ":" + port + AdminConstants.ADMIN_SERVICE_URI;
    }

    public static LmcSession getSoapSession(String userName) throws ServiceException, LmcSoapClientException,
            IOException, SoapFaultException {
        LmcAuthRequest auth = new LmcAuthRequest();
        auth.setUsername(getAddress(userName));
        auth.setPassword(DEFAULT_PASSWORD);
        LmcAuthResponse authResp = (LmcAuthResponse) auth.invoke(getSoapUrl());
        return authResp.getSession();
    }

    public static LmcSession getAdminSoapSession() throws Exception {
        // Authenticate
        LmcAdminAuthRequest auth = new LmcAdminAuthRequest();
        auth.setUsername(LC.zimbra_ldap_user.value());
        auth.setPassword(LC.zimbra_ldap_password.value());
        LmcAdminAuthResponse authResp = (LmcAdminAuthResponse) auth.invoke(getAdminSoapUrl());
        return authResp.getSession();
    }

    public static Message addMessage(Mailbox mbox, String subject) throws Exception {
        return addMessage(mbox, Mailbox.ID_FOLDER_INBOX, subject, System.currentTimeMillis());
    }

    public static Message addMessage(Mailbox mbox, int folderId, String subject, long timestamp) throws Exception {
        String message = getTestMessage(subject, null, null, new Date(timestamp));
        ParsedMessage pm = new ParsedMessage(message.getBytes(), timestamp, false);
        DeliveryOptions dopt = new DeliveryOptions().setFolderId(folderId).setFlags(Flag.BITMASK_UNREAD);
        return mbox.addMessage(null, pm, dopt, null);
    }

    public static Message addMessage(Mailbox mbox, ParsedMessage pm) throws Exception {
        DeliveryOptions dopt = new DeliveryOptions().setFolderId(Mailbox.ID_FOLDER_INBOX).setFlags(Flag.BITMASK_UNREAD);
        return mbox.addMessage(null, pm, dopt, null);
    }

    public static Message addMessage(Mailbox mbox, String recipient, String sender, String subject, String body,
            long timestamp) throws Exception {
        String message = getTestMessage(subject, recipient, sender, body, new Date(timestamp));
        ParsedMessage pm = new ParsedMessage(message.getBytes(), timestamp, false);
        return addMessage(mbox, pm);
    }

    public static String getTestMessage(String subject) throws ServiceException, MessagingException, IOException {
        return new MessageBuilder().withSubject(subject).create();
    }

    public static String getTestMessage(String subject, String recipient, String sender, Date date)
            throws ServiceException, MessagingException, IOException {
        return new MessageBuilder().withSubject(subject).withToRecipient(recipient).withFrom(sender).withDate(date)
                .create();
    }

    public static String getTestMessage(String subject, String recipient, String sender, String body, Date date)
            throws ServiceException, MessagingException, IOException {
        return new MessageBuilder().withSubject(subject).withToRecipient(recipient).withFrom(sender).withDate(date)
                .withBody(body).create();
    }

    public static Contact createContact(Mailbox mbox, int folderId, String emailAddr) throws ServiceException {
        return mbox.createContact(null,
                new ParsedContact(Collections.singletonMap(ContactConstants.A_email, emailAddr)), folderId, null);
    }

    public static Contact createContactInDefaultFolder(Mailbox mbox, String emailAddr) throws ServiceException {
        return createContact(mbox, Mailbox.ID_FOLDER_CONTACTS, emailAddr);
    }

    static String addDomainIfNecessary(String user) throws ServiceException {
        if (StringUtil.isNullOrEmpty(user) || user.contains("@")) {
            return user;
        }
        return String.format("%s@%s", user, getDomain());
    }

    public static boolean addMessageLmtp(String subject, String recipient, String sender) throws Exception {
        return addMessageLmtp(subject, new String[] { recipient }, sender);
    }

    public static boolean addMessageLmtp(String subject, String[] recipients, String sender) throws Exception {
        String message = getTestMessage(subject, recipients[0], sender, null);
        return addMessageLmtp(recipients, sender, message);
    }

    public static boolean addMessageLmtp(String subject, String[] recipients, String sender, String body)
            throws Exception {
        String message = getTestMessage(subject, recipients[0], sender, body, null);
        return addMessageLmtp(recipients, sender, message);
    }

    public static boolean addMessageLmtp(String[] recipients, String sender, String message) throws Exception {
        String[] recipWithDomain = new String[recipients.length];
        for (int i = 0; i < recipients.length; i++) {
            recipWithDomain[i] = addDomainIfNecessary(recipients[i]);
        }
        Provisioning prov = Provisioning.getInstance();
        LmtpClient lmtp = new LmtpClient("localhost", prov.getLocalServer().getIntAttr(
                Provisioning.A_zimbraLmtpBindPort, 7025));
        byte[] data = message.getBytes();
        String senderAddress = "";
        if (!StringUtil.isNullOrEmpty(sender)) {
            senderAddress = addDomainIfNecessary(sender);
        }
        boolean success = lmtp.sendMessage(new ByteArrayInputStream(data), recipWithDomain, senderAddress, "TestUtil",
                (long) data.length);
        lmtp.close();
        return success;
    }

    public static String addMessage(ZMailbox mbox, String subject) throws ServiceException, IOException,
            MessagingException {
        return addMessage(mbox, subject, Integer.toString(Mailbox.ID_FOLDER_INBOX));
    }

    public static String addMessage(ZMailbox mbox, String subject, String folderId) throws ServiceException,
            IOException, MessagingException {
        String message = getTestMessage(subject);
        return mbox.addMessage(folderId, null, null, 0, message, true);
    }

    public static String addMessage(ZMailbox mbox, String subject, String folderId, String flags)
            throws ServiceException, IOException, MessagingException {
        String message = getTestMessage(subject);
        return mbox.addMessage(folderId, flags, null, 0, message, true);
    }

    public static String addRawMessage(ZMailbox mbox, String rawMessage) throws ServiceException {
        return mbox.addMessage(Integer.toString(Mailbox.ID_FOLDER_INBOX), null, null, 0, rawMessage, true);
    }

    public static void sendMessage(ZMailbox senderMbox, String recipientName, String subject) throws Exception {
        String body = getTestMessage(subject);
        sendMessage(senderMbox, recipientName, subject, body);
    }

    public static void sendMessage(ZMailbox senderMbox, String recipientName, String subject, String body)
            throws Exception {
        sendMessage(senderMbox, recipientName, subject, body, null);
    }

    public static void sendMessage(ZMailbox senderMbox, String recipientName, String subject, String body,
            String attachmentUploadId) throws Exception {
        ZOutgoingMessage msg = getOutgoingMessage(recipientName, subject, body, attachmentUploadId);
        senderMbox.sendMessage(msg, null, false);
    }

    public static void saveDraftAndSendMessage(ZMailbox senderMbox, String recipient, String subject, String body,
            String attachmentUploadId) throws ServiceException {
        ZOutgoingMessage outgoingDraft = getOutgoingMessage(recipient, subject, body, attachmentUploadId);
        ZMessage draft = senderMbox.saveDraft(outgoingDraft, null, Integer.toString(Mailbox.ID_FOLDER_DRAFTS));

        ZOutgoingMessage outgoing = getOutgoingMessage(recipient, subject, body, null);
        if (attachmentUploadId != null) {
            AttachedMessagePart part = new AttachedMessagePart(draft.getId(), "2", null);
            outgoing.setMessagePartsToAttach(Arrays.asList(part));
        }
        senderMbox.sendMessage(outgoing, null, false);
    }

    public static ZOutgoingMessage getOutgoingMessage(String recipient, String subject, String body,
            String attachmentUploadId) throws ServiceException {
        ZOutgoingMessage msg = new ZOutgoingMessage();
        List<ZEmailAddress> addresses = new ArrayList<ZEmailAddress>();
        addresses.add(new ZEmailAddress(addDomainIfNecessary(recipient), null, null, ZEmailAddress.EMAIL_TYPE_TO));
        msg.setAddresses(addresses);
        msg.setSubject(subject);
        msg.setMessagePart(new MessagePart("text/plain", body));
        msg.setAttachmentUploadId(attachmentUploadId);
        return msg;
    }

    /**
     * Searches a mailbox and returns the id's of all matching items.
     */
    public static List<Integer> search(Mailbox mbox, String query, MailItem.Type type) throws ServiceException {
        return search(mbox, query, Collections.singleton(type));
    }

    /**
     * Searches a mailbox and returns the id's of all matching items.
     */
    public static List<Integer> search(Mailbox mbox, String query, Set<MailItem.Type> types) throws ServiceException {
        List<Integer> ids = new ArrayList<Integer>();
        ZimbraQueryResults r = mbox.index.search(new OperationContext(mbox), query, types, SortBy.DATE_DESC, 100);
        while (r.hasNext()) {
            ZimbraHit hit = r.getNext();
            ids.add(new Integer(hit.getItemId()));
        }
        Closeables.closeQuietly(r);
        return ids;
    }

    public static List<ZimbraHit> searchForHits(Mailbox mbox, String query, MailItem.Type type) throws Exception {
        return searchForHits(mbox, query, Collections.singleton(type));
    }

    public static List<ZimbraHit> searchForHits(Mailbox mbox, String query, Set<MailItem.Type> types) throws Exception {
        List<ZimbraHit> hits = Lists.newArrayList();
        ZimbraQueryResults r = mbox.index.search(new OperationContext(mbox), query, types, SortBy.DATE_DESC, 100);
        while (r.hasNext()) {
            hits.add(r.getNext());
        }
        Closeables.closeQuietly(r);
        return hits;
    }

    public static List<String> search(ZMailbox mbox, String query, String type) throws ServiceException {
        List<String> ids = new ArrayList<String>();
        ZSearchParams params = new ZSearchParams(query);
        params.setTypes(type);
        for (ZSearchHit hit : mbox.search(params).getHits()) {
            ids.add(hit.getId());
        }
        return ids;
    }

    public static List<ZMessage> search(ZMailbox mbox, String query) throws ServiceException {
        ZSearchParams params = new ZSearchParams(query);
        params.setTypes(ZSearchParams.TYPE_MESSAGE);

        return search(mbox, params);
    }

    public static List<ZMessage> search(ZMailbox mbox, ZSearchParams params) throws ServiceException {
        List<ZMessage> msgs = new ArrayList<ZMessage>();
        for (ZSearchHit hit : mbox.search(params).getHits()) {
            ZGetMessageParams msgParams = new ZGetMessageParams();
            msgParams.setId(hit.getId());
            msgs.add(mbox.getMessage(msgParams));
        }
        return msgs;
    }

    public static List<String> searchMessageIds(ZMailbox mbox, ZSearchParams params) throws ServiceException {
        List<String> msgsIds = new ArrayList<String>();
        ZSearchResult results = mbox.search(params);
        for (ZSearchHit hit : results.getHits()) {
            msgsIds.add(hit.getId());
        }
        return msgsIds;
    }

    /**
     * Gets the raw content of a message.
     */
    public static String getContent(ZMailbox mbox, String msgId) throws ServiceException {
        ZGetMessageParams msgParams = new ZGetMessageParams();
        msgParams.setId(msgId);
        msgParams.setRawContent(true);
        ZMessage msg = mbox.getMessage(msgParams);
        return msg.getContent();
    }

    public static byte[] getContent(ZMailbox mbox, String msgId, String name) throws ServiceException, IOException {
        ZMessage msg = mbox.getMessageById(msgId);
        ZMimePart part = getPart(msg, name);
        if (part == null) {
            return null;
        }
        return ByteUtil.getContent(mbox.getRESTResource("?id=" + msgId + "&part=" + part.getPartName()), 1024);
    }

    /**
     * Returns the mime part with a matching name, part name, or filename.
     */
    public static ZMimePart getPart(ZMessage msg, String name) {
        return getPart(msg.getMimeStructure(), name);
    }

    private static ZMimePart getPart(ZMimePart mimeStructure, String name) {
        for (ZMimePart child : mimeStructure.getChildren()) {
            ZMimePart part = getPart(child, name);
            if (part != null) {
                return part;
            }
        }
        if (StringUtil.equalIgnoreCase(mimeStructure.getName(), name)
                || StringUtil.equalIgnoreCase(mimeStructure.getFileName(), name)
                || StringUtil.equalIgnoreCase(mimeStructure.getPartName(), name)) {
            return mimeStructure;
        }
        return null;
    }

    /**
     * @return true if likely to have had things delayed in the deferred queue
     */
    private static boolean postfixFlushDeferredMailQueue(Server server, long waitMillis) {
        long start = System.currentTimeMillis();
        try {
            if (null == server) {
                server = Provisioning.getInstance().getLocalServer();
            }
            RemoteMailQueue rmq = RemoteMailQueue.getRemoteMailQueue(server, "deferred", true /* scan */);
            boolean stillScanning = rmq.waitForScan(waitMillis);
            if (stillScanning) {
                ZimbraLog.test.info("postfixFlushDeferredMailQueue - taking too long to scan queue.");
                return true;
            }
            RemoteMailQueue.SearchResult sr = rmq.search(null, 0, Integer.MAX_VALUE);
            if (sr.qitems.size() == 0) {
                ZimbraLog.test.info("postfixFlushDeferredMailQueue - deferred queue was empty.");
                return false;
            }
            String[] ids = new String[sr.qitems.size()];
            int i = 0;
            StringBuilder qinfo = new StringBuilder();
            for (Map<QueueAttr,String> qitem : sr.qitems) {
                qinfo.append("\nDEFERRED_POSTFIX_QUEUE_ENTRY:");
                ids[i++] = qitem.get(QueueAttr.id);
                for (QueueAttr qattr : QueueAttr.values()) {
                    String val = qitem.get(qattr);
                    if (!Strings.isNullOrEmpty(val)) {
                        qinfo.append(" ").append(qattr.name()).append("=").append(val);
                    }
                }
            }
            ZimbraLog.test.info("postfixFlushDeferredMailQueue - deferred queue:%s", qinfo);
            rmq.action(server, RemoteMailQueue.QueueAction.requeue, ids);
            ZimbraLog.test.info("postfixFlushDeferredMailQueue done requeue");
            // requeueing isn't enough on its own to get things moving
            RemoteManager rmgr = RemoteManager.getRemoteManager(server);
            rmgr.execute(RemoteCommands.FLUSHQUEUE);
            ZimbraLog.test.info("postfixFlushDeferredMailQueue finished [%s]",
                                ZimbraLog.elapsedTime(start, System.currentTimeMillis()));
        } catch (ServiceException e) {
            ZimbraLog.test.error("postfixFlushDeferredMailQueue - Problem getting 'deferred' mail queue", e);
        }
        return true;
    }

    private static List<ZMessage> helpWait4Msgs(ZMailbox mbox, String query, int numMsgsExpected, long timeout_millis)
    throws ServiceException
    {
        long start = System.currentTimeMillis();
        List<ZMessage> msgs = Lists.newArrayListWithExpectedSize(numMsgsExpected);
        while (timeout_millis > 0) {
            msgs = search(mbox, query);
            if ((numMsgsExpected > 0) && (msgs.size() == numMsgsExpected)) {
                ZimbraLog.test.debug("helpWait4Msgs succeeded - mbox='%s' query='%s' %s", mbox.getName(), query,
                        ZimbraLog.elapsedTime(start, System.currentTimeMillis()));
                return msgs;
            }
            if (msgs.size() > numMsgsExpected) {
                Assert.fail("Unexpected number of messages (" + msgs.size() + ") returned by query '" + query + "'");
            }
            try {
                if (timeout_millis > DEFAULT_WAIT) {
                    Thread.sleep(DEFAULT_WAIT);
                    timeout_millis = timeout_millis - DEFAULT_WAIT;
                } else {
                    Thread.sleep(timeout_millis);
                    timeout_millis = 0;

                }
            } catch (InterruptedException e) {
                ZimbraLog.test.debug("sleep got interrupted", e);
            }
        }
        ZimbraLog.test.debug("helpWait4Msgs finished for mbox='%s' query='%s' %s", mbox.getName(), query,
                ZimbraLog.elapsedTime(start, System.currentTimeMillis()));
        return msgs;
    }

    /**
     * @param numMsgsExpected
     *            - 0 means don't expect a message to arrive before timeout_millis
     * @param timeout_millis
     * @throws ServiceException
     */
    public static List<ZMessage> waitForMessages(ZMailbox mbox, String query, int numMsgsExpected, int timeout_millis)
            throws ServiceException {
        long start = System.currentTimeMillis();
        long finishBy = start + timeout_millis;
        List<ZMessage> msgs;
        // Just wait for a third of the time initially.  If hasn't arrived in that time, poke postfix to process
        // its queue and wait up to the rest of the time
        msgs = helpWait4Msgs(mbox, query, numMsgsExpected, timeout_millis / 3);
        if ((numMsgsExpected > 0) && (msgs.size() == numMsgsExpected)) {
            return msgs;
        }
        if (numMsgsExpected > 0) {
            /* One last try.  See if got stuck in Postfix mailq - seen mailq entries like this before now:
             * E980B183AF8     2622 Thu Mar 30 14:49:54  user1@example.com
             * (delivery temporarily suspended: connect to example.com[XXX.XXX.XXX.XXX]:7025: Connection refused)
             *                           user1@example.com
             * and:
             * DD410183B37     2619 Thu Mar 30 15:59:31  user1@example.com
             * (host example.com[XXX.XXX.XXX.XXX] said:
             *     451 4.0.0 Temporary message delivery failure try again (in reply to end of DATA command))
             *                           user1@example.com
             */
            if (postfixFlushDeferredMailQueue(AccountTestUtil.getServer(mbox.getName()),
                    finishBy - System.currentTimeMillis())) {
                ZimbraLog.test.debug("waitForMessages allowing another 5 seconds because of deferrals");
                finishBy += 5000;  // allow a bit more time if we spotted things getting deferred
            }
            msgs = helpWait4Msgs(mbox, query, numMsgsExpected, finishBy - System.currentTimeMillis());
            if ((numMsgsExpected > 0) && (msgs.size() == numMsgsExpected)) {
                return msgs;
            }
        }
        if (numMsgsExpected > 0) {
            Assert.fail(String.format("Message%s for query '%s' didn't arrive within %d millisecs.  %s",
                    (numMsgsExpected == 1) ? "" : "s", query, System.currentTimeMillis() - start,
                    "Either the MTA is not running or the test failed."));
        }
        return msgs;
    }

    public static ZMessage waitForMessage(ZMailbox mbox, String query) throws Exception {
        List<ZMessage> msgs = waitForMessages(mbox, query, 1, 10000);
        return msgs.get(0);
    }

    public static QueryWaitSetResponse waitForSessions(int numExpectedSessions, int numExpectedFolderInterests, int timeout_millis, String wsID, Server server) throws Exception {
        QueryWaitSetResponse resp = null;
        while (timeout_millis > 0) {
            QueryWaitSetRequest req = new QueryWaitSetRequest(wsID);
            SoapTransport transport = getAdminSoapTransport(server);
            resp = JaxbUtil.elementToJaxb(transport.invoke(JaxbUtil.jaxbToElement(req)));
            List<WaitSetInfo> wsInfoList = resp.getWaitsets();
            assertFalse("Expecting to find a waitset", wsInfoList.isEmpty());
            assertEquals("Expecting to find only one waitset", 1, wsInfoList.size());
            WaitSetInfo wsInfo = wsInfoList.get(0);
            assertEquals("Found wrong waitset", wsID, wsInfo.getWaitSetId());
            List<SessionForWaitSet> sessions = wsInfo.getSessions();
            if(sessions != null && numExpectedSessions > 0) {
                if(sessions.size() == numExpectedSessions) {
                    int foundFolderInterests = 0;
                    for(SessionForWaitSet s : sessions) {
                        WaitSetSessionInfo sessionInfo = s.getWaitSetSession();
                        if(sessionInfo != null) {
                            foundFolderInterests +=s.getWaitSetSession().getFolderInterestsAsSet().size();
                        }
                    }
                    if(foundFolderInterests == numExpectedFolderInterests) {
                        return resp;
                    }
                }
            } else if((sessions == null || sessions.isEmpty()) && numExpectedSessions == 0) {
                return resp;
            }
            try {
                if (timeout_millis > 500) {
                    Thread.sleep(500);
                    timeout_millis = timeout_millis - 500;
                } else {
                    Thread.sleep(timeout_millis);
                    timeout_millis = 0;
                }
            } catch (InterruptedException e) {
                ZimbraLog.test.debug("sleep got interrupted", e);
            }
        }
        return resp;
    }
    /**
     * Returns a folder with the given path, or <code>null</code> if the folder doesn't exist.
     */
    public static Folder getFolderByPath(Mailbox mbox, String path) throws Exception {
        Folder folder = null;
        try {
            folder = mbox.getFolderByPath(null, path);
        } catch (MailServiceException e) {
            if (e.getCode() != MailServiceException.NO_SUCH_FOLDER) {
                throw e;
            }
        }
        return folder;
    }

    /**
     * Delete all messages, tags and folders in the user's mailbox whose subjects contain the given substring. For
     * messages, the subject must contain subjectString as a separate word. Tags and folders can have the string
     * anywhere in the name.
     */
    public static void deleteTestData(String userName, String subjectSubstring) throws ServiceException {
        ZMailbox mbox = getZMailbox(userName);

        deleteMessages(mbox, "is:anywhere " + subjectSubstring);

        // Workaround for bug 15160 (is:anywhere is busted)
        deleteMessages(mbox, "in:trash " + subjectSubstring);
        deleteMessages(mbox, "in:junk " + subjectSubstring);
        deleteMessages(mbox, "in:sent " + subjectSubstring);

        // Workaround for bug 31370
        deleteMessages(mbox, "subject: " + subjectSubstring);

        // Delete tags
        for (ZTag tag : mbox.getAllTags()) {
            if (tag.getName().contains(subjectSubstring)) {
                mbox.deleteTag(tag.getId());
            }
        }

        // Delete folders
        for (ZFolder folder : mbox.getAllFolders()) {
            if (folder.getName().contains(subjectSubstring)) {
                mbox.deleteFolder(folder.getId());
            }
        }

        // Delete contacts
        for (ZContact contact : mbox.getAllContacts(null, ContactSortBy.nameAsc, false, null)) {
            String fullName = contact.getAttrs().get("fullName");
            if (fullName != null && fullName.contains(subjectSubstring)) {
                mbox.deleteContact(contact.getId());
            }
        }

        // Delete data sources
        List<ZDataSource> dataSources = mbox.getAllDataSources();
        for (ZDataSource ds : dataSources) {
            if (ds.getName().contains(subjectSubstring)) {
                mbox.deleteDataSource(ds);
            }
        }

        // Delete appointments
        List<String> ids = search(mbox, subjectSubstring, ZSearchParams.TYPE_APPOINTMENT);
        if (!ids.isEmpty()) {
            mbox.deleteItem(StringUtil.join(",", ids), null);
        }

        // Delete documents
        ids = search(mbox, subjectSubstring, ZSearchParams.TYPE_DOCUMENT);
        if (!ids.isEmpty()) {
            mbox.deleteItem(StringUtil.join(",", ids), null);
        }

        ZMailbox adminMbox = getZMailboxAsAdmin(userName);
        adminMbox.emptyDumpster();
    }

    static void deleteMessages(ZMailbox mbox, String query) throws ServiceException {
        // Delete messages
        ZSearchParams params = new ZSearchParams(query);
        params.setTypes(ZSearchParams.TYPE_MESSAGE);
        List<ZSearchHit> hits = mbox.search(params).getHits();
        if (hits.size() > 0) {
            List<String> ids = new ArrayList<String>();
            for (ZSearchHit hit : hits) {
                ids.add(hit.getId());
            }
            mbox.deleteMessage(StringUtil.join(",", ids));
        }
    }

    private static boolean sIsCliInitialized = false;

    /**
     * Sets up the environment for command-line unit tests.
     */
    public static void cliSetup() throws ServiceException {
        if (!sIsCliInitialized) {
            if (TestUtil.fromRunUnitTests) {
                // Don't want to re-initialise log4j etc as results in redirecting away from mailbox.log
                CliUtil.toolSetup();
                Provisioning.setInstance(newSoapProvisioning());
            }
            SoapTransport.setDefaultUserAgent("Zimbra Unit Tests", BuildInfo.VERSION);
            sIsCliInitialized = true;
        }
    }

    public static SoapProvisioning newSoapProvisioning() throws ServiceException {
        SoapProvisioning sp = new SoapProvisioning();
        sp.soapSetURI("https://localhost:7071" + AdminConstants.ADMIN_SERVICE_URI);
        sp.soapZimbraAdminAuthenticate();
        return sp;
    }

    public static SoapProvisioning newDelegatedSoapProvisioning(String login, String password) throws ServiceException {
        SoapProvisioning sp = new SoapProvisioning();
        sp.soapSetURI("https://localhost:7071" + AdminConstants.ADMIN_SERVICE_URI);
        sp.soapAdminAuthenticate(login, password);
        return sp;
    }

    public static void runTest(Class<?> testClass) {
        JUnitCore junit = new JUnitCore();
        junit.addListener(new TestLogger());
        ZimbraLog.test.info("Starting unit test %s.", testClass.getName());
        junit.run(testClass);
    }

    public static ZMailbox getZMailbox(String username) throws ServiceException {
        return getZMailbox(username, null);
    }

    public static ZMailbox getZMailbox(String username, String password, String twoFactorCode, TrustedStatus trusted)
            throws ServiceException {
        ZMailbox.Options options = new ZMailbox.Options();
        options.setAccount(getAddress(username));
        options.setAccountBy(Key.AccountBy.name);
        options.setPassword(password);
<<<<<<< HEAD
        options.setUri(TestUtil.getSoapUrl(TestUtil.getAccount(username).getServer()));
=======
        options.setUri(TestUtil.getSoapUrl());
>>>>>>> 4665f8a2
        if (twoFactorCode != null) {
            options.setTwoFactorCode(twoFactorCode);
        }
        if (trusted == TrustedStatus.trusted) {
            options.setTrustedDevice(true);
        }
        return ZMailbox.getMailbox(options);
    }

    public static ZMailbox getZMailbox(String username, String twoFactorCode, TrustedStatus trusted)
            throws ServiceException {
        return getZMailbox(username, DEFAULT_PASSWORD, twoFactorCode, trusted);
    }

    public static ZMailbox getZMailbox(String username, String scratchCode) throws ServiceException {
        return getZMailbox(username, scratchCode, TrustedStatus.not_trusted);
    }

    public static ZMailbox getZMailboxAsAdmin(String username) throws ServiceException {
        ZAuthToken adminAuthToken = newSoapProvisioning().getAuthToken();
        ZMailbox.Options options = new ZMailbox.Options(adminAuthToken, getSoapUrl());
        options.setTargetAccount(getAddress(username));
        options.setTargetAccountBy(AccountBy.name);
        return ZMailbox.getMailbox(options);
    }

    /**
     * Creates an account for the given username, with password set to {@link #DEFAULT_PASSWORD}.
     */
    public static Account createAccount(String username) throws ServiceException {
        Map<String, Object> attrs = new HashMap<String, Object>();
        attrs.put(Provisioning.A_zimbraMailHost, Provisioning.getInstance().getLocalServer().getServiceHostname());
        return createAccount(username, attrs);
    }

    /** Creates an account for the given username, and password. */
    public static Account createAccount(String username, String password, Map<String, Object> attrs)
    throws ServiceException {
        Provisioning prov = Provisioning.getInstance();
        String address = getAddress(username);
        return prov.createAccount(address, password, attrs);
    }

    /** Creates an account for the given username, and password. */
    public static Account createAccount(String username, String password, Map<String, Object> attrs)
    throws ServiceException {
        Provisioning prov = Provisioning.getInstance();
        String address = getAddress(username);
        return prov.createAccount(address, password, attrs);
    }

    /**
     * Creates an account for the given username, with password set to {@link #DEFAULT_PASSWORD}.
     */
    public static Account createAccount(String username, Map<String, Object> attrs) throws ServiceException {
        return createAccount(username, DEFAULT_PASSWORD, attrs);
    }

    /**
     * Creates a DL with a given address
     */
    public static DistributionList createDistributionList(String dlName) throws ServiceException {
        Provisioning prov = Provisioning.getInstance();
        String address = getAddress(dlName);
        Map<String, Object> attrs = new HashMap<String, Object>();
        return prov.createDistributionList(address, attrs);
    }

    /**
     * Deletes the specified DL.
     */
    public static void deleteDistributionList(String listName) throws ServiceException {
        Provisioning prov = Provisioning.getInstance();

        // If this code is running on the server, call SoapProvisioning explicitly
        // so that both the account and mailbox are deleted.
        if (!(prov instanceof SoapProvisioning)) {
            prov = newSoapProvisioning();
        }
        DistributionList dl = prov.get(DistributionListBy.name, getAddress(listName));
        if (dl != null) {
            prov.deleteDistributionList(dl.getId());
        }
    }

    /**
     * Deletes the account for the given username. Consider using {@link deleteAccountIfExists} as alternative
     * to reduce logging where the account may not exist.
     */
    public static void deleteAccount(String username) throws ServiceException {
        Provisioning prov = Provisioning.getInstance();

        // If this code is running on the server, call SoapProvisioning explicitly
        // so that both the account and mailbox are deleted.
        if (!(prov instanceof SoapProvisioning)) {
            prov = newSoapProvisioning();
        }
        SoapProvisioning soapProv = (SoapProvisioning) prov;
        GetAccountRequest gaReq = new GetAccountRequest(AccountSelector.fromName(username), false,
                Lists.newArrayList(Provisioning.A_zimbraId));
        try {
            GetAccountResponse resp = soapProv.invokeJaxb(gaReq);
            if (resp != null) {
                String id = null;
                for (Attr attr : resp.getAccount().getAttrList()) {
                    if (Provisioning.A_zimbraId.equals(attr.getKey())) {
                        id = attr.getValue();
                        break;
                    }
                }
                if (null == id) {
                    ZimbraLog.test.error("GetAccountResponse for '%s' did not contain the zimbraId", username);
                    return;
                }
                prov.deleteAccount(id);
            }
        } catch (SoapFaultException sfe) {
            if (!sfe.getMessage().contains("no such account")) {
                ZimbraLog.test.error("GetAccountResponse for '%s' hit unexpected problem", username, sfe);
            }
        }
    }

    /**
     * Less chatty than deleteAccount if the account doesn't already exist.  Useful for cleanUp()
     * methods which are called before running a test to delete any accounts left over from previous
     * failed runs without spouting lots of logging to mailbox.log
     */
    public static void deleteAccountIfExists(String username) throws ServiceException {
        if (TestUtil.accountExists(username)) {
            deleteAccount(username);
        }
    }

    public static String getServerAttr(String attrName) throws ServiceException {
        Provisioning prov = Provisioning.getInstance();
        Server server = prov.getLocalServer();
        return server.getAttr(attrName, null);
    }

    public static void setServerAttr(String attrName, String attrValue) throws ServiceException {
        Provisioning prov = Provisioning.getInstance();
        Server server = prov.getLocalServer();
        Map<String, Object> attrs = new HashMap<String, Object>();
        attrs.put(attrName, attrValue);
        prov.modifyAttrs(server, attrs);
    }

    public static String getAccountAttr(String userName, String attrName) throws ServiceException {
        String accountName = getAddress(userName);
        Account account = Provisioning.getInstance().getAccount(accountName);
        return account.getAttr(attrName);
    }

    public static String[] getAccountMultiAttr(String userName, String attrName) throws ServiceException {
        String accountName = getAddress(userName);
        Account account = Provisioning.getInstance().getAccount(accountName);
        return account.getMultiAttr(attrName);
    }

    public static void setAccountAttr(String userName, String attrName, String attrValue) throws ServiceException {
        Provisioning prov = Provisioning.getInstance();
        Account account = prov.get(AccountBy.name, getAddress(userName));
        if (null == account) {
            throw ServiceException.FAILURE(
                    String.format("Trying to setAccountAttr(%s,%s,%s) on non-existent account %s",
                            userName, attrName, attrValue, userName), null);
        }
        Map<String, Object> attrs = new HashMap<String, Object>();
        attrs.put(attrName, attrValue);
        prov.modifyAttrs(account, attrs);
    }

    public static void setAccountAttr(String userName, String attrName, String[] attrValues) throws ServiceException {
        Provisioning prov = Provisioning.getInstance();
        Account account = prov.get(AccountBy.name, getAddress(userName));
        Map<String, Object> attrs = new HashMap<String, Object>();
        attrs.put(attrName, attrValues);
        prov.modifyAttrs(account, attrs);
    }

    public static String getConfigAttr(String attrName) throws ServiceException {
        return Provisioning.getInstance().getConfig().getAttr(attrName, "");
    }

    public static void setConfigAttr(String attrName, String attrValue) throws ServiceException {
        Provisioning prov = Provisioning.getInstance();
        Config config = prov.getConfig();
        Map<String, Object> attrs = new HashMap<String, Object>();
        attrs.put(attrName, attrValue);
        prov.modifyAttrs(config, attrs);
    }

    public static String getDomainAttr(String userName, String attrName) throws ServiceException {
        Account account = getAccount(userName);
        return Provisioning.getInstance().getDomain(account).getAttr(attrName);
    }

    public static void setDomainAttr(String userName, String attrName, Object attrValue) throws ServiceException {
        Account account = getAccount(userName);
        Domain domain = Provisioning.getInstance().getDomain(account);
        Map<String, Object> attrs = new HashMap<String, Object>();
        attrs.put(attrName, attrValue);
        Provisioning.getInstance().modifyAttrs(domain, attrs);
    }

    public static void setDataSourceAttr(String userName, String dataSourceName, String attrName, String attrValue)
            throws ServiceException {
        Provisioning prov = Provisioning.getInstance();
        Account account = getAccount(userName);
        DataSource ds = prov.get(account, Key.DataSourceBy.name, dataSourceName);
        Map<String, Object> attrs = new HashMap<String, Object>();
        attrs.put(attrName, attrValue);
        prov.modifyAttrs(ds, attrs);
    }

    /**
     * Verifies that a message is tagged.
     */
    public static void verifyTag(ZMailbox mbox, ZMessage msg, String tagName) throws Exception {
        List<ZTag> tags = mbox.getTags(msg.getTagIds());
        for (ZTag tag : tags) {
            if (tag.getName().equals(tagName)) {
                return;
            }
        }
        Assert.fail("Message not tagged with " + tagName);
    }

    public static ZMessage getMessage(ZMailbox mbox, String query) throws Exception {
        List<ZMessage> results = search(mbox, query);
        String errorMsg = String.format("Unexpected number of messages returned by query '%s'", query);
        Assert.assertEquals(errorMsg, 1, results.size());
        return results.get(0);
    }

    /**
     * Verifies that a message is flagged.
     */
    public static void verifyFlag(ZMailbox mbox, ZMessage msg, ZMessage.Flag flag) {
        String flags = msg.getFlags();
        String errorMsg = String.format("Flag %s not found in %s", flag.getFlagChar(), msg.getFlags());
        Assert.assertTrue(errorMsg, flags.indexOf(flag.getFlagChar()) >= 0);
    }

    public static ZFolder createFolder(ZMailbox mbox, String path) throws ServiceException {
        return createFolder(mbox, path, ZFolder.View.message);
    }

    public static ZFolder createFolder(ZMailbox mbox, String path, ZFolder.View view) throws ServiceException {
        String parentId = Integer.toString(Mailbox.ID_FOLDER_USER_ROOT);
        String name = null;
        int idxLastSlash = path.lastIndexOf('/');

        if (idxLastSlash < 0) {
            name = path;
        } else if (idxLastSlash == 0) {
            name = path.substring(1);
        } else {
            String parentPath = path.substring(0, idxLastSlash);
            name = path.substring(idxLastSlash + 1);
            ZFolder parent = mbox.getFolderByPath(parentPath);
            if (parent == null) {
                String msg = String.format("Creating folder %s: parent %s does not exist", name, parentPath);
                throw ServiceException.FAILURE(msg, null);
            }
            parentId = parent.getId();
        }

        return mbox.createFolder(parentId, name, view, null, null, null);
    }

    public static ZFolder createFolder(ZMailbox mbox, String parentId, String folderName) throws ServiceException {
        return mbox.createFolder(parentId, folderName, ZFolder.View.message, null, null, null);
    }

    /**
     * Creates a mountpoint between two mailboxes. The mountpoint gives the "to" user full rights on the folder.
     *
     * @param remoteMbox
     *            remote mailbox
     * @param remotePath
     *            remote folder path. Folder is created if it doesn't exist.
     * @param localMbox
     *            local mailbox
     * @param mountpointName
     *            the name of the mountpoint folder. The folder is created directly under the user root.
     */
    public static ZMountpoint createMountpoint(ZMailbox remoteMbox, String remotePath, ZMailbox localMbox,
            String mountpointName) throws ServiceException {
        ZFolder remoteFolder = remoteMbox.getFolderByPath(remotePath);
        if (remoteFolder == null) {
            remoteFolder = createFolder(remoteMbox, remotePath);
        }
        ZGetInfoResult remoteInfo = remoteMbox.getAccountInfo(true);
        remoteMbox.modifyFolderGrant(remoteFolder.getId(), GranteeType.all, null, "rwidx", null);
        return localMbox.createMountpoint(Integer.toString(Mailbox.ID_FOLDER_USER_ROOT), mountpointName, null, null,
                null, OwnerBy.BY_ID, remoteInfo.getId(), SharedItemBy.BY_ID, remoteFolder.getId(), false);
    }

    /**
     * Returns the data source with the given name.
     */
    public static ZDataSource getDataSource(ZMailbox mbox, String name) throws ServiceException {
        for (ZDataSource ds : mbox.getAllDataSources()) {
            if (ds.getName().equals(name)) {
                return ds;
            }
        }
        return null;
    }

    /**
     * Imports data from the given data source and updates state on both the local and remote mailboxes.
     */
    public static void importDataSource(ZDataSource dataSource, ZMailbox localMbox, ZMailbox remoteMbox)
            throws Exception {
        importDataSource(dataSource, localMbox, remoteMbox, true);
    }

    /**
     * Imports data from the given data source and updates state on both the local and remote mailboxes.
     */
    public static void importDataSource(ZDataSource dataSource, ZMailbox localMbox, ZMailbox remoteMbox,
            boolean expectedSuccess) throws Exception {
        List<ZDataSource> dataSources = new ArrayList<ZDataSource>();
        dataSources.add(dataSource);
        localMbox.importData(dataSources);
        String type = dataSource.getType().toString();

        // Wait for import to complete
        ZImportStatus status;
        while (true) {
            Thread.sleep(500);

            status = null;
            for (ZImportStatus iter : localMbox.getImportStatus()) {
                if (iter.getId().equals(dataSource.getId())) {
                    status = iter;
                }
            }
            assertNotNull("No import status returned for data source " + dataSource.getName(), status);
            assertEquals("Unexpected data source type", type, status.getType());
            if (!status.isRunning()) {
                break;
            }
        }
        assertEquals("importDataSource status success value", expectedSuccess, status.getSuccess());
        if (!expectedSuccess) {
            assertNotNull("importDataSource status error value", status.getError());
        }

        // Get any state changes from the server
        localMbox.noOp();
        if (remoteMbox != null) {
            remoteMbox.noOp();
        }
    }

    /**
     * Returns an authenticated transport for the <tt>zimbra</tt> account.
     */
    public static SoapTransport getAdminSoapTransport(Server targetServer) throws SoapFaultException, IOException, ServiceException {
        SoapHttpTransport transport = new SoapHttpTransport(URLUtil.getAdminURL(targetServer));

        // Create auth element
        Element auth = new XMLElement(AdminConstants.AUTH_REQUEST);
        auth.addElement(AdminConstants.E_NAME).setText(LC.zimbra_ldap_user.value());
        auth.addElement(AdminConstants.E_PASSWORD).setText(LC.zimbra_ldap_password.value());

        // Authenticate and get auth token
        Element response = transport.invoke(auth);
        String authToken = response.getElement(AccountConstants.E_AUTH_TOKEN).getText();
        transport.setAuthToken(authToken);
        transport.setAdmin(true);
        return transport;
    }

    /**
     * Returns an authenticated transport for the <tt>zimbra</tt> account.
     */
    public static SoapTransport getAdminSoapTransport() throws SoapFaultException, IOException, ServiceException {
        SoapHttpTransport transport = new SoapHttpTransport(getAdminSoapUrl());

        // Create auth element
        Element auth = new XMLElement(AdminConstants.AUTH_REQUEST);
        auth.addNonUniqueElement(AdminConstants.E_NAME).setText(LC.zimbra_ldap_user.value());
        auth.addNonUniqueElement(AdminConstants.E_PASSWORD).setText(LC.zimbra_ldap_password.value());

        // Authenticate and get auth token
        Element response = transport.invoke(auth);
        String authToken = response.getElement(AccountConstants.E_AUTH_TOKEN).getText();
        transport.setAuthToken(authToken);
        transport.setAdmin(true);
        return transport;
    }

    /**
     * Returns an authenticated transport for the <tt>zimbra</tt> account.
     */
    public static SoapTransport getAdminSoapTransport(String adminName, String adminPassword)
            throws SoapFaultException, IOException, ServiceException {
        SoapHttpTransport transport = new SoapHttpTransport(getAdminSoapUrl());

        // Create auth element
        Element auth = new XMLElement(AdminConstants.AUTH_REQUEST);
        auth.addNonUniqueElement(AdminConstants.E_NAME).setText(adminName);
        auth.addNonUniqueElement(AdminConstants.E_PASSWORD).setText(adminPassword);

        // Authenticate and get auth token
        Element response = transport.invoke(auth);
        String authToken = response.getElement(AccountConstants.E_AUTH_TOKEN).getText();
        transport.setAuthToken(authToken);
        return transport;
    }

    /**
     * Assert the message contains the given sub-message, ignoring newlines. Used for comparing equality of two
     * messages, when one had <tt>Return-Path</tt> or other headers prepended.
     */
    public static void assertMessageContains(String message, String subMessage) throws IOException {
        BufferedReader msgReader = new BufferedReader(new StringReader(message));
        BufferedReader subReader = new BufferedReader(new StringReader(subMessage));
        String firstLine = subReader.readLine();
        String line;
        boolean foundFirstLine = false;

        while ((line = msgReader.readLine()) != null) {
            if (line.equals(firstLine)) {
                foundFirstLine = true;
                break;
            }
        }

        String context = String.format("Could not find '%s' in message:\n%s", firstLine, message);
        assertTrue(context, foundFirstLine);

        while (true) {
            line = msgReader.readLine();
            String subLine = subReader.readLine();
            if (line == null || subLine == null) {
                break;
            }
            assertEquals(subLine, line);
        }

    }

    /**
     * Asserts that two elements and all children in their hierarchy are equal.
     */
    public static void assertEquals(Element expected, Element actual) {
        assertEquals(expected, actual, expected.prettyPrint(), actual.prettyPrint());
    }

    private static void assertEquals(Element expected, Element actual, String expectedDump, String actualDump) {
        assertEquals(expected.getName(), actual.getName());
        List<Element> expectedChildren = expected.listElements();
        List<Element> actualChildren = actual.listElements();
        String context = String.format("Element %s, expected:\n%s\nactual:\n%s", expected.getName(), expectedDump,
                actualDump);
        assertEquals(context + " children", getElementNames(expectedChildren), getElementNames(actualChildren));

        // Compare child elements
        for (int i = 0; i < expectedChildren.size(); i++) {
            assertEquals(expectedChildren.get(i), actualChildren.get(i), expectedDump, actualDump);
        }

        // Compare text
        assertEquals(expected.getTextTrim(), actual.getTextTrim());

        // Compare attributes
        Set<Attribute> expectedAttrs = expected.listAttributes();
        Set<Attribute> actualAttrs = actual.listAttributes();
        assertEquals(context + " attributes", getAttributesAsString(expectedAttrs), getAttributesAsString(actualAttrs));
    }

    /**
     * Asserts that two byte arrays are equal.
     */
    public static void assertEquals(byte[] expected, byte[] actual) {
        if (expected == null && actual == null) {
            return;
        }
        if (expected == null) {
            Assert.fail("expected was null but actual was not.");
            return; // shuts up warnings in Eclipse
        }
        if (actual == null) {
            Assert.fail("expected was not null but actual was.");
            return; // shuts up warnings in Eclipse
        }
        assertEquals("Arrays have different length.", expected.length, actual.length);
        for (int i = 0; i < expected.length; i++) {
            assertEquals("Data mismatch at byte " + i, expected[i], actual[i]);
        }
    }

    private static String getElementNames(List<Element> elements) {
        StringBuilder buf = new StringBuilder();
        for (Element e : elements) {
            if (buf.length() > 0) {
                buf.append(",");
            }
            buf.append(e.getName());
        }
        return buf.toString();
    }

    private static String getAttributesAsString(Set<Attribute> attrs) {
        Set<String> attrStrings = new TreeSet<String>();
        for (Attribute attr : attrs) {
            attrStrings.add(String.format("%s=%s", attr.getKey(), attr.getValue()));
        }
        return StringUtil.join(",", attrStrings);
    }

    public static String getHeaderValue(ZMailbox mbox, ZMessage msg, String headerName) throws Exception {
        String content = msg.getContent();
        if (content == null) {
            content = getContent(mbox, msg.getId());
        }
        assertNotNull("Content was not fetched from the server", content);
        MimeMessage mimeMsg = new ZMimeMessage(JMSession.getSession(), new SharedByteArrayInputStream(
                content.getBytes()));
        return mimeMsg.getHeader(headerName, null);
    }

    public static ZAppointmentResult createAppointment(ZMailbox mailbox, String subject, String attendee,
            Date startDate, Date endDate) throws ServiceException {
        ZInvite invite = new ZInvite();
        ZInvite.ZComponent comp = new ZComponent();

        comp.setStatus(ZStatus.CONF);
        comp.setClassProp(ZClass.PUB);
        comp.setTransparency(ZTransparency.O);

        comp.setStart(new ZDateTime(startDate.getTime(), false, mailbox.getPrefs().getTimeZone()));
        comp.setEnd(new ZDateTime(endDate.getTime(), false, mailbox.getPrefs().getTimeZone()));
        comp.setName(subject);
        comp.setOrganizer(new ZOrganizer(mailbox.getName()));

        if (attendee != null) {
            attendee = addDomainIfNecessary(attendee);
            ZAttendee zattendee = new ZAttendee();
            zattendee.setAddress(attendee);
            zattendee.setRole(ZRole.REQ);
            zattendee.setParticipantStatus(ZParticipantStatus.NE);
            zattendee.setRSVP(true);
            comp.getAttendees().add(zattendee);
        }

        invite.getComponents().add(comp);

        ZOutgoingMessage m = null;
        if (attendee != null) {
            m = getOutgoingMessage(attendee, subject, "Test appointment", null);
        }

        return mailbox.createAppointment(ZFolder.ID_CALENDAR, null, m, invite, null);
    }

    public static void sendInviteReply(ZMailbox mbox, String inviteId, String organizer, String subject,
            ZMailbox.ReplyVerb replyVerb) throws ServiceException {
        organizer = addDomainIfNecessary(organizer);
        ZOutgoingMessage msg = getOutgoingMessage(organizer, subject, "Reply to appointment " + inviteId, null);
        mbox.sendInviteReply(inviteId, "0", replyVerb, true, null, null, msg);
    }

    public static ZFilterRule getFilterRule(ZMailbox mbox, String ruleName) throws ServiceException {
        for (ZFilterRule rule : mbox.getIncomingFilterRules(true).getRules()) {
            if (rule.getName().equals(ruleName)) {
                return rule;
            }
        }
        return null;
    }

    public static ZDocument createDocument(ZMailbox mbox, String folderId, String name, String contentType,
            byte[] content) throws ServiceException {
        return createDocument(mbox, folderId, name, contentType, content, false);
    }

    public static ZDocument createDocument(ZMailbox mbox, String folderId, String name, String contentType,
            byte[] content, boolean isNote) throws ServiceException {
        String attachId = mbox.uploadAttachment(name, content, contentType, 0);
        String docId = mbox.createDocument(folderId, name, attachId, isNote);
        return mbox.getDocument(docId);
    }

    public static ZIdentity getDefaultIdentity(ZMailbox mbox) throws ServiceException {
        for (ZIdentity ident : mbox.getIdentities()) {
            if (ident.getName().equalsIgnoreCase("DEFAULT")) {
                return ident;
            }
        }
        Assert.fail("Could not find default identity for " + mbox.getName());
        return null;
    }

    public static boolean checkLocalBlobs() {
        // some tests check disk for blob files. these tests only work with FileBlobStore
        return StoreManager.getInstance() instanceof FileBlobStore;
    }

    public static byte[] readInputStream(InputStream is) throws IOException {
        ByteArrayOutputStream baos = new ByteArrayOutputStream();
        int i = -1;
        while ((i = is.read()) >= 0) {
            baos.write(i);
        }
        return baos.toByteArray();
    }

    public static boolean bytesEqual(byte[] b1, InputStream is) throws IOException {
        return bytesEqual(b1, readInputStream(is));
    }

    public static boolean bytesEqual(byte[] b1, byte[] b2) {
        if (b1.length != b2.length) {
            return false;
        } else {
            for (int i = 0; i < b1.length; i++) {
                if (b1[i] != b2[i]) {
                    return false;
                }
            }
            return true;
        }
    }

    public static ZAuthResult testAuth(ZMailbox mbox, String account, String password) throws ServiceException {
        return testAuth(mbox, account, password, null);
    }

    public static ZAuthResult testAuth(ZMailbox mbox, String account, String password, String twoFactorCode)
            throws ServiceException {
        Options options = new Options();
        options.setAccount(account);
        options.setPassword(password);
        if (twoFactorCode != null) {
            options.setTwoFactorCode(twoFactorCode);
        }
        return mbox.authByPassword(options, password);
    }

    public static void updateMailItemChangeDateAndFlag(Mailbox mbox, int itemId, long changeDate, int flagValue)
            throws ServiceException {
        DbConnection conn = DbPool.getConnection(mbox);
        ;
        try {
            StringBuilder sql = new StringBuilder();
            sql.append("UPDATE ").append(DbMailItem.getMailItemTableName(mbox)).append(" SET change_date = ")
                    .append(changeDate);
            if (flagValue > 0) {
                sql.append(", flags = ").append(flagValue);
            }
            sql.append(" WHERE id = ").append(itemId);
            DbUtil.executeUpdate(conn, sql.toString());
        } finally {
            conn.commit();
            conn.closeQuietly();
        }
    }

    public static TOTPAuthenticator getDefaultAuthenticator() {
        final int WINDOW_SIZE = 30;
        final TwoFactorOptions.HashAlgorithm HASH_ALGORITHM = TwoFactorOptions.HashAlgorithm.SHA1;
        final TwoFactorOptions.CodeLength NUM_CODE_DIGITS = TwoFactorOptions.CodeLength.SIX;
        AuthenticatorConfig config = new AuthenticatorConfig();
        config.setHashAlgorithm(HASH_ALGORITHM);
        config.setNumCodeDigits(NUM_CODE_DIGITS);
        config.setWindowSize(WINDOW_SIZE);
        TOTPAuthenticator auth = new TOTPAuthenticator(config);
        return auth;
    }

    protected static void setLCValue(KnownKey key, String newValue) throws DocumentException, ConfigException,
            IOException, ServiceException {
        LocalConfig lc = new LocalConfig(null);
        if (newValue == null) {
            lc.remove(key.key());
        } else {
            lc.set(key.key(), newValue);
        }
        lc.save();
        SoapProvisioning prov = TestUtil.newSoapProvisioning();
        ReloadLocalConfigRequest req = new ReloadLocalConfigRequest();
        ReloadLocalConfigResponse resp = prov.invokeJaxb(req);
        assertNotNull("ReloadLocalConfigResponse", resp);
    }

    public static SoapTransport authUser(String acctName, String password) throws Exception {
        com.zimbra.soap.type.AccountSelector acct =
            new com.zimbra.soap.type.AccountSelector(com.zimbra.soap.type.AccountBy.name, acctName);
        SoapHttpTransport transport = new SoapHttpTransport(TestUtil.getSoapUrl());
        AuthRequest req = new AuthRequest(acct, password);
        AuthResponse resp = SoapTest.invokeJaxb(transport, req);
        transport.setAuthToken(resp.getAuthToken());
        return transport;
    }

    public static void grantRightToAdmin(SoapProvisioning adminSoapProv, TargetType targetType, String targetName,
            String granteeName, String rightName) throws ServiceException {
        GranteeSelector grantee = new GranteeSelector(com.zimbra.soap.type.GranteeType.usr, GranteeBy.name, granteeName);
        EffectiveRightsTargetSelector target = null;
        if (targetName == null) {
            target = new EffectiveRightsTargetSelector(targetType, null, null);
        } else {
            target = new EffectiveRightsTargetSelector(targetType, TargetBy.name, targetName);
        }

        RightModifierInfo right = new RightModifierInfo(rightName);
        GrantRightResponse grResp = adminSoapProv.invokeJaxb(new GrantRightRequest(target, grantee, right));
        assertNotNull("GrantRightResponse for " + right.getValue(), grResp);
    }

    public static class UserInfo {
        final String name;
        Account acct;
        UserInfo(String acctName) {
            try {
                acctName = AccountTestUtil.getAddress(acctName);
            } catch (ServiceException e) {
            }
            name = acctName;
            acct = null;
        }

        Mailbox getMailbox() throws ServiceException {
            ensureAcctExists();
            return TestUtil.getMailbox(name);
        }

        ZMailbox getZMailbox() throws ServiceException {
            ensureAcctExists();
            return TestUtil.getZMailbox(name);
        }

        private void ensureAcctExists() throws ServiceException {
            if (null != acct) {
                return;
            }
            try {
                acct = getAccount(name);
            } catch (Exception se) {
                ZimbraLog.test.debug("ensureAcctExists getAccount exception '%s'", name, se);
            }
            if (null != acct) {
                return;
            }
            acct = create();
        }

        public Account create() throws ServiceException {
            acct = TestUtil.createAccount(name);
            return acct;
        }

        @Override
        public String toString() {
            return name;
        }

        public void cleanup() {
            if (null == acct) {
                return;  // Assumes only user UserInfo for creation/deletion of accounts
            }
            try {
                TestUtil.deleteAccount(name);
            } catch (Exception ex) {
                ZimbraLog.test.info("Exception thrown when deleting account '%s'", name, ex);
            }
            acct = null;
        }

        public static void cleanup(UserInfo[] users) {
            for (UserInfo user : users) {
                user.cleanup();
            }
        }
    }

    /** This a hacky way to get a more useful description when an assumption fails */
    public static void assumeTrue(String missive, Boolean testVal) {
        try {
            org.junit.Assume.assumeTrue(testVal);
        } catch (AssumptionViolatedException ave) {
            throw new AssumptionViolatedException(missive, null);
        }
    }

    public static void flushImapDaemonCache(Server imapd) throws Exception {
        FlushCache.flushCacheOnImapDaemon(imapd, "all", null);
    }
}<|MERGE_RESOLUTION|>--- conflicted
+++ resolved
@@ -866,11 +866,8 @@
         options.setAccount(getAddress(username));
         options.setAccountBy(Key.AccountBy.name);
         options.setPassword(password);
-<<<<<<< HEAD
         options.setUri(TestUtil.getSoapUrl(TestUtil.getAccount(username).getServer()));
-=======
         options.setUri(TestUtil.getSoapUrl());
->>>>>>> 4665f8a2
         if (twoFactorCode != null) {
             options.setTwoFactorCode(twoFactorCode);
         }
