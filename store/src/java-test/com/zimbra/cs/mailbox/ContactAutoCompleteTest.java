/*
 * ***** BEGIN LICENSE BLOCK *****
 * Zimbra Collaboration Suite Server
 * Copyright (C) 2010, 2011, 2013, 2014, 2015, 2016 Synacor, Inc.
 *
 * This program is free software: you can redistribute it and/or modify it under
 * the terms of the GNU General Public License as published by the Free Software Foundation,
 * version 2 of the License.
 *
 * This program is distributed in the hope that it will be useful, but WITHOUT ANY WARRANTY;
 * without even the implied warranty of MERCHANTABILITY or FITNESS FOR A PARTICULAR PURPOSE.
 * See the GNU General Public License for more details.
 * You should have received a copy of the GNU General Public License along with this program.
 * If not, see <https://www.gnu.org/licenses/>.
 * ***** END LICENSE BLOCK *****
 */

package com.zimbra.cs.mailbox;

import java.util.Collections;
import java.util.HashMap;
import java.util.Map;

import javax.mail.internet.InternetAddress;

import org.junit.After;
import org.junit.Assert;
import org.junit.Before;
import org.junit.BeforeClass;
import org.junit.Ignore;
import org.junit.Rule;
import org.junit.Test;
import org.junit.rules.MethodRule;
import org.junit.rules.TestName;

import com.google.common.collect.ImmutableMap;
import com.zimbra.common.account.Key;
import com.zimbra.common.mailbox.ContactConstants;
import com.zimbra.cs.account.Account;
import com.zimbra.cs.account.MockProvisioning;
import com.zimbra.cs.account.Provisioning;
import com.zimbra.cs.mailbox.ContactAutoComplete.AutoCompleteResult;
import com.zimbra.cs.mailbox.ContactAutoComplete.ContactEntry;
import com.zimbra.cs.mime.ParsedContact;
import com.zimbra.cs.util.ZTestWatchman;

/**
 * Unit test for {@link ContactAutoComplete}.
 *
 * @author ysasaki
 */
public final class ContactAutoCompleteTest {

    @Rule public TestName testName = new TestName();
    @Rule public MethodRule watchman = new ZTestWatchman();

    @BeforeClass
    public static void init() throws Exception {
        System.setProperty("zimbra.config", "../store/src/java-test/localconfig-test.xml");
        MailboxTestUtil.initServer();
<<<<<<< HEAD
        Provisioning prov = Provisioning.getInstance();
        prov.createAccount("test@zimbra.com", "secret", new HashMap<String, Object>());
        prov.createAccount("test2@zimbra.com", "secret", new HashMap<String, Object>());
        Provisioning.setInstance(prov);
=======
>>>>>>> 36f00a55
    }

    @Before
    public void setUp() throws Exception {
       System.out.println(testName.getMethodName());
<<<<<<< HEAD
=======
       Provisioning prov = Provisioning.getInstance();
       prov.createAccount("testContAC@zimbra.com", "secret", new HashMap<String, Object>());
       prov.createAccount("test2@zimbra.com", "secret", new HashMap<String, Object>());
       Provisioning.setInstance(prov);
>>>>>>> 36f00a55
    }

    @Test
    public void hitContact() throws Exception {
        ContactAutoComplete.AutoCompleteResult result = new ContactAutoComplete.AutoCompleteResult(10);
        Account account = Provisioning.getInstance().getAccountByName("testContAC@zimbra.com");
        result.rankings = new ContactRankings(account.getId());
        ContactAutoComplete.ContactEntry contact = new ContactAutoComplete.ContactEntry();
        contact.mDisplayName = "C1";
        contact.mEmail = "c1@zimbra.com";
        result.addEntry(contact);
        Assert.assertEquals(result.entries.size(), 1);

        contact = new ContactAutoComplete.ContactEntry();
        contact.mDisplayName = "C2";
        contact.mEmail = "c2@zimbra.com";
        result.addEntry(contact);
        Assert.assertEquals(result.entries.size(), 2);
    }
    
    @After
    public void tearDown() {
        try {
            MailboxTestUtil.clearData();
        } catch (Exception e) {
            e.printStackTrace();
        }
    }

    @Test
    public void lastNameFirstName() throws Exception {
        Account account = Provisioning.getInstance().getAccountByName("testContAC@zimbra.com");
        Mailbox mbox = MailboxManager.getInstance().getMailboxByAccount(account);
        Map<String, Object> fields = new HashMap<String, Object>();
        fields.put(ContactConstants.A_firstName, "First");
        fields.put(ContactConstants.A_lastName, "Last");
        fields.put(ContactConstants.A_email, "test1@zimbra.com");
        mbox.createContact(null, new ParsedContact(fields), Mailbox.ID_FOLDER_CONTACTS, null);

        ContactAutoComplete autocomplete = new ContactAutoComplete(mbox.getAccount(), new OperationContext(mbox));
        Assert.assertEquals(1, autocomplete.query("first last", null, 100).entries.size());
        Assert.assertEquals(1, autocomplete.query("last first", null, 100).entries.size());
    }

    @Ignore
    public void spaceInFirstName() throws Exception {
        Account account = Provisioning.getInstance().getAccountByName("testContACEnv@zimbra.com");
        Mailbox mbox = MailboxManager.getInstance().getMailboxByAccount(account);
        Map<String, Object> fields = new HashMap<String, Object>();
        fields.put(ContactConstants.A_firstName, "First Second Third Forth");
        fields.put(ContactConstants.A_lastName, "Last");
        fields.put(ContactConstants.A_email, "test@zimbra.com");
        mbox.createContact(null, new ParsedContact(fields), Mailbox.ID_FOLDER_CONTACTS, null);

        ContactAutoComplete autocomplete = new ContactAutoComplete(mbox.getAccount(), new OperationContext(mbox));
        Assert.assertEquals(1, autocomplete.query("first second third forth", null, 100).entries.size());
    }

    @Test
    public void reservedQueryTerm() throws Exception {
        Account account = Provisioning.getInstance().getAccountByName("testContAC@zimbra.com");
        Mailbox mbox = MailboxManager.getInstance().getMailboxByAccount(account);
        Map<String, Object> fields = new HashMap<String, Object>();
        fields.put(ContactConstants.A_firstName, "not and or");
        fields.put(ContactConstants.A_lastName, "subject: from:");
        fields.put(ContactConstants.A_email, "test@zimbra.com");
        mbox.createContact(null, new ParsedContact(fields), Mailbox.ID_FOLDER_CONTACTS, null);

        Thread.sleep(500);
        ContactAutoComplete autocomplete = new ContactAutoComplete(mbox.getAccount(), new OperationContext(mbox));
        Assert.assertEquals(1, autocomplete.query("not", null, 100).entries.size());
        Assert.assertEquals(1, autocomplete.query("not and", null, 100).entries.size());
        Assert.assertEquals(1, autocomplete.query("not and or", null, 100).entries.size());
        Assert.assertEquals(1, autocomplete.query("subject:", null, 100).entries.size());
        Assert.assertEquals(1, autocomplete.query("subject: from:", null, 100).entries.size());
    }

    @Test
    public void dash() throws Exception {
        Account account = Provisioning.getInstance().getAccountByName("testContAC@zimbra.com");
        Mailbox mbox = MailboxManager.getInstance().getMailboxByAccount(account);
        Map<String, Object> fields = new HashMap<String, Object>();
        fields.put(ContactConstants.A_firstName, "Conf - Hillview");
        fields.put(ContactConstants.A_lastName, "test.server-vmware - dash");
        fields.put(ContactConstants.A_email, "test@zimbra.com");
        mbox.createContact(null, new ParsedContact(fields), Mailbox.ID_FOLDER_CONTACTS, null);

        Thread.sleep(500);
        ContactAutoComplete autocomplete = new ContactAutoComplete(mbox.getAccount(), new OperationContext(mbox));
        Assert.assertEquals(1, autocomplete.query("conf -", null, 100).entries.size());
        Assert.assertEquals(1, autocomplete.query("conf - h", null, 100).entries.size());
        Assert.assertEquals(1, autocomplete.query("test.server-vmware -", null, 100).entries.size());
        Assert.assertEquals(1, autocomplete.query("test.server-vmware - d", null, 100).entries.size());
    }

    @Test
    public void hitGroup() throws Exception {
        ContactAutoComplete.AutoCompleteResult result = new ContactAutoComplete.AutoCompleteResult(10);
<<<<<<< HEAD
        Account acct1 = Provisioning.getInstance().get(Key.AccountBy.name, "test2@zimbra.com");
//        result.rankings = new ContactRankings(MockProvisioning.DEFAULT_ACCOUNT_ID);
        result.rankings = new ContactRankings(acct1.getId());
=======
        Account account = Provisioning.getInstance().getAccountByName("test2@zimbra.com");
        result.rankings = new ContactRankings(account.getId());
>>>>>>> 36f00a55
        ContactAutoComplete.ContactEntry group = new ContactAutoComplete.ContactEntry();
        group.mDisplayName = "G1";
        group.mIsContactGroup = true;
        result.addEntry(group);
        Assert.assertEquals(result.entries.size(), 1);

        group = new ContactAutoComplete.ContactEntry();
        group.mDisplayName = "G2";
        group.mIsContactGroup = true;
        result.addEntry(group);
        Assert.assertEquals(result.entries.size(), 2);
    }

    @Test
    public void addMatchedContacts() throws Exception {
        Account account = Provisioning.getInstance().getAccountByName("testContAC@zimbra.com");
        ContactAutoComplete comp = new ContactAutoComplete(account, null);
        ContactAutoComplete.AutoCompleteResult result = new ContactAutoComplete.AutoCompleteResult(10);
        result.rankings = new ContactRankings(MockProvisioning.DEFAULT_ACCOUNT_ID);
        Map<String, Object> attrs = ImmutableMap.<String, Object>of(
                ContactConstants.A_firstName, "First",
                ContactConstants.A_middleName, "Middle",
                ContactConstants.A_lastName, "Last",
                ContactConstants.A_email, "first.last@zimbra.com");
        comp.addMatchedContacts("first f", attrs, Mailbox.ID_FOLDER_CONTACTS, null, result);
        Assert.assertEquals(0, result.entries.size());
        result.clear();


        comp.addMatchedContacts("first mid", attrs, Mailbox.ID_FOLDER_CONTACTS, null, result);
        Assert.assertEquals(1, result.entries.size());
        result.clear();

        comp.addMatchedContacts("first la", attrs, Mailbox.ID_FOLDER_CONTACTS, null, result);
        Assert.assertEquals(1, result.entries.size());
        result.clear();

        comp.addMatchedContacts("middle last", attrs, Mailbox.ID_FOLDER_CONTACTS, null, result);
        Assert.assertEquals(1, result.entries.size());
        result.clear();

        comp.addMatchedContacts("middle la", attrs, Mailbox.ID_FOLDER_CONTACTS, null, result);
        Assert.assertEquals(1, result.entries.size());
        result.clear();

        comp.addMatchedContacts("ddle last", attrs, Mailbox.ID_FOLDER_CONTACTS, null, result);
        Assert.assertEquals(0, result.entries.size());
        result.clear();

        comp.addMatchedContacts("first mid la", attrs, Mailbox.ID_FOLDER_CONTACTS, null, result);
        Assert.assertEquals(1, result.entries.size());
        result.clear();

        attrs = ImmutableMap.<String, Object>of(
                ContactConstants.A_firstName, "Conf - hillview",
                ContactConstants.A_lastName, "test.server-vmware - dash",
                ContactConstants.A_email, "conf-hillview@zimbra.com");

        comp.addMatchedContacts("test.server-vmware -", attrs, Mailbox.ID_FOLDER_CONTACTS, null, result);
        Assert.assertEquals(1, result.entries.size());
        result.clear();

        comp.addMatchedContacts("test.server-vmware - d", attrs, Mailbox.ID_FOLDER_CONTACTS, null, result);
        Assert.assertEquals(1, result.entries.size());
        result.clear();


        comp.addMatchedContacts("conf - h", attrs, Mailbox.ID_FOLDER_CONTACTS, null, result);
        Assert.assertEquals(1, result.entries.size());
        result.clear();
    }

    @Test
    public void addMatchedContactsWithUnicodeCase() throws Exception {
        Account account = Provisioning.getInstance().getAccountByName("testContAC@zimbra.com");

        ContactAutoComplete comp = new ContactAutoComplete(account, null);
        ContactAutoComplete.AutoCompleteResult result = new ContactAutoComplete.AutoCompleteResult(10);
        result.rankings = new ContactRankings(MockProvisioning.DEFAULT_ACCOUNT_ID);
        Map<String, Object> attrs = ImmutableMap.<String, Object>of(
                ContactConstants.A_firstName, "\u0421\u0440\u043f\u0441\u043a\u0438 \u0411\u043e\u0441\u043d\u0430 \u0438 \u0425\u0435\u0440\u0446\u0435\u0433\u043e\u0432\u0438\u043d\u0430",
                ContactConstants.A_lastName, "\u0441\u043a\u0438 \u0411\u043e\u0441\u043d\u0430 \u0438 \u0425\u0435\u0440\u0446\u0435\u0433\u043e\u0432\u0438\u043d\u0430",
                ContactConstants.A_email, "sr_BA@i18n.com");
        comp.addMatchedContacts("\u0421\u0440\u043f\u0441\u043a\u0438 \u0411\u043e\u0441\u043d\u0430 \u0438 \u0425\u0435\u0440\u0446\u0435\u0433\u043e\u0432\u0438\u043d\u0430",
                attrs, Mailbox.ID_FOLDER_CONTACTS, null, result);
        Assert.assertEquals(1, result.entries.size());
        result.clear();
    }

    @Test
    public void rankingTestContactWithSameEmailDifferentDisplayName() throws Exception {
        // Autocomplete should show same ranking for a email address present in difference contacts.
        Mailbox mbox = MailboxManager.getInstance().getMailboxByAccountId(MockProvisioning.DEFAULT_ACCOUNT_ID);
        Map<String, Object> fields = new HashMap<String, Object>();
        fields.put(ContactConstants.A_firstName, "Pal");
        fields.put(ContactConstants.A_lastName, "One");
        fields.put(ContactConstants.A_email, "testauto@zimbra.com");
        mbox.createContact(null, new ParsedContact(fields), Mailbox.ID_FOLDER_CONTACTS, null);

        Map<String, Object> fields1 = new HashMap<String, Object>();
        fields1.put(ContactConstants.A_email, "testauto@zimbra.com");
        mbox.createContact(null, new ParsedContact(fields1), Mailbox.ID_FOLDER_CONTACTS, null);

        ContactRankings.increment(mbox.getAccountId(), Collections.singleton(new InternetAddress("testauto@zimbra.com")));
        ContactRankings.increment(mbox.getAccountId(), Collections.singleton(new InternetAddress("testauto@zimbra.com")));

        ContactAutoComplete autocomplete = new ContactAutoComplete(mbox.getAccount(), new OperationContext(mbox));
        AutoCompleteResult result = autocomplete.query("Pal", null, 10);
        Assert.assertEquals(1, result.entries.size());
        for (ContactEntry ce : result.entries) {
            Assert.assertEquals(2, ce.mRanking);
        }
        result.clear();

        result = autocomplete.query("testauto", null, 10);
        Assert.assertEquals(2, result.entries.size());
        for (ContactEntry ce : result.entries) {
            Assert.assertEquals(2, ce.mRanking);
        }
    }

    @Test
    public void autocompleteTestNonExistingContact() throws Exception {
        //AutoComplete should not return entry present in ranking table but contact does not exist.
        Mailbox mbox = MailboxManager.getInstance().getMailboxByAccountId(MockProvisioning.DEFAULT_ACCOUNT_ID);
        ContactRankings.increment(mbox.getAccountId(), Collections.singleton(new InternetAddress("noex@zimbra.com")));
        ContactRankings.increment(mbox.getAccountId(), Collections.singleton(new InternetAddress("noex@zimbra.com")));
        ContactAutoComplete autocomplete = new ContactAutoComplete(mbox.getAccount(), new OperationContext(mbox));
        Assert.assertEquals(0, autocomplete.query("noex", null, 10).entries.size());
     }
}<|MERGE_RESOLUTION|>--- conflicted
+++ resolved
@@ -58,25 +58,15 @@
     public static void init() throws Exception {
         System.setProperty("zimbra.config", "../store/src/java-test/localconfig-test.xml");
         MailboxTestUtil.initServer();
-<<<<<<< HEAD
-        Provisioning prov = Provisioning.getInstance();
-        prov.createAccount("test@zimbra.com", "secret", new HashMap<String, Object>());
-        prov.createAccount("test2@zimbra.com", "secret", new HashMap<String, Object>());
-        Provisioning.setInstance(prov);
-=======
->>>>>>> 36f00a55
     }
 
     @Before
     public void setUp() throws Exception {
        System.out.println(testName.getMethodName());
-<<<<<<< HEAD
-=======
        Provisioning prov = Provisioning.getInstance();
        prov.createAccount("testContAC@zimbra.com", "secret", new HashMap<String, Object>());
        prov.createAccount("test2@zimbra.com", "secret", new HashMap<String, Object>());
        Provisioning.setInstance(prov);
->>>>>>> 36f00a55
     }
 
     @Test
@@ -175,14 +165,8 @@
     @Test
     public void hitGroup() throws Exception {
         ContactAutoComplete.AutoCompleteResult result = new ContactAutoComplete.AutoCompleteResult(10);
-<<<<<<< HEAD
-        Account acct1 = Provisioning.getInstance().get(Key.AccountBy.name, "test2@zimbra.com");
-//        result.rankings = new ContactRankings(MockProvisioning.DEFAULT_ACCOUNT_ID);
-        result.rankings = new ContactRankings(acct1.getId());
-=======
         Account account = Provisioning.getInstance().getAccountByName("test2@zimbra.com");
         result.rankings = new ContactRankings(account.getId());
->>>>>>> 36f00a55
         ContactAutoComplete.ContactEntry group = new ContactAutoComplete.ContactEntry();
         group.mDisplayName = "G1";
         group.mIsContactGroup = true;
