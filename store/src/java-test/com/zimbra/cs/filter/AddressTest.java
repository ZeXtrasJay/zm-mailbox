/*
 * ***** BEGIN LICENSE BLOCK *****
 * Zimbra Collaboration Suite Server
 * Copyright (C) 2014, 2016 Synacor, Inc.
 *
 * This program is free software: you can redistribute it and/or modify it under
 * the terms of the GNU General Public License as published by the Free Software Foundation,
 * version 2 of the License.
 *
 * This program is distributed in the hope that it will be useful, but WITHOUT ANY WARRANTY;
 * without even the implied warranty of MERCHANTABILITY or FITNESS FOR A PARTICULAR PURPOSE.
 * See the GNU General Public License for more details.
 * You should have received a copy of the GNU General Public License along with this program.
 * If not, see <https://www.gnu.org/licenses/>.
 * ***** END LICENSE BLOCK *****
 */

package com.zimbra.cs.filter;

import static org.junit.Assert.*;

import java.io.InputStream;
import java.util.HashMap;
import java.util.List;

import javax.mail.internet.MimeMessage;

import org.junit.Assert;
import org.junit.Before;
import org.junit.BeforeClass;
import org.junit.Test;

import com.zimbra.common.util.ArrayUtil;
import com.zimbra.common.zmime.ZMimeMessage;
import com.zimbra.cs.account.Account;
import com.zimbra.cs.account.MockProvisioning;
import com.zimbra.cs.account.Provisioning;
import com.zimbra.cs.filter.RuleManager;
import com.zimbra.cs.mailbox.DeliveryContext;
import com.zimbra.cs.mailbox.Mailbox;
import com.zimbra.cs.mailbox.MailboxManager;
import com.zimbra.cs.mailbox.MailboxTestUtil;
import com.zimbra.cs.mailbox.Message;
import com.zimbra.cs.mailbox.OperationContext;
import com.zimbra.cs.mime.ParsedMessage;
import com.zimbra.cs.service.util.ItemId;
import com.zimbra.cs.util.JMSession;

/**
 * @author zimbra
 *
 */
public class AddressTest {

    @BeforeClass
    public static void init() throws Exception {
        MailboxTestUtil.initServer();
        Provisioning prov = Provisioning.getInstance();
        prov.createAccount("test@in.telligent.com", "secret",
                new HashMap<String, Object>());
    }

    @Before
    public void setUp() throws Exception {
        MailboxTestUtil.clearData();
    }

    @Test
    public void filterValidToField() {
        try {
            Account account = Provisioning.getInstance().getAccount(
                    MockProvisioning.DEFAULT_ACCOUNT_ID);
            RuleManager.clearCachedRules(account);
            Mailbox mbox = MailboxManager.getInstance().getMailboxByAccount(
                    account);

            String filterScript = "if anyof (address :domain :is :comparator \"i;ascii-casemap\" "
                    + "[\"to\"] \"in.telligent.com\",address :domain :is :comparator \"i;ascii-casemap\" [\"to\"] "
                    + "\"in.telligent.com\") {" + "tag \"Priority\";}";

            account.setMailSieveScript(filterScript);
            List<ItemId> ids = RuleManager.applyRulesToIncomingMessage(
                    new OperationContext(mbox), mbox, new ParsedMessage(
                            "To: test1@in.telligent.com".getBytes(), false), 0,
                    account.getName(), new DeliveryContext(),
                    Mailbox.ID_FOLDER_INBOX, true);
            Assert.assertEquals(1, ids.size());
            Message msg = mbox.getMessageById(null, ids.get(0).getId());
            Assert.assertEquals("Priority",
                    ArrayUtil.getFirstElement(msg.getTags()));

        } catch (Exception e) {
            fail("No exception should be thrown");
        }

    }

    @Test
    public void filterInValidToField() {
        try {
            Account account = Provisioning.getInstance().getAccount(
                    MockProvisioning.DEFAULT_ACCOUNT_ID);
            RuleManager.clearCachedRules(account);
            Mailbox mbox = MailboxManager.getInstance().getMailboxByAccount(
                    account);

            String filterScript = "if anyof (address :domain :is :comparator \"i;ascii-casemap\" "
                    + "[\"to\"] \"in.telligent.com\",address :domain :is :comparator \"i;ascii-casemap\" [\"to\"] "
                    + "\"in.telligent.com\") {" + "tag \"Priority\";}";

            account.setMailSieveScript(filterScript);
            List<ItemId> ids = RuleManager.applyRulesToIncomingMessage(
                    new OperationContext(mbox), mbox, new ParsedMessage(
                            "To: undisclosed-recipients:;".getBytes(), false),
                    0, account.getName(), new DeliveryContext(),
                    Mailbox.ID_FOLDER_INBOX, true);
            Assert.assertEquals(1, ids.size());
            Message msg = mbox.getMessageById(null, ids.get(0).getId());
            Assert.assertEquals(null, ArrayUtil.getFirstElement(msg.getTags()));
        } catch (Exception e) {
            fail("No exception should be thrown");
        }

    }

    @Test
    public void noComparator() {
        try {
            Account account = Provisioning.getInstance().getAccount(
                    MockProvisioning.DEFAULT_ACCOUNT_ID);
            RuleManager.clearCachedRules(account);
            Mailbox mbox = MailboxManager.getInstance().getMailboxByAccount(
                    account);

            String filterScript = "if address :matches [\"to\"] \"*\" {"
                                + "  tag \"noComparator\";"
                                + "}";

            account.setMailSieveScript(filterScript);
            List<ItemId> ids = RuleManager.applyRulesToIncomingMessage(
                    new OperationContext(mbox), mbox,
                    new ParsedMessage("to: foo@example.com".getBytes(), false),
                    0, account.getName(), new DeliveryContext(),
                    Mailbox.ID_FOLDER_INBOX, true);
            Assert.assertEquals(1, ids.size());
            Message msg = mbox.getMessageById(null, ids.get(0).getId());
            Assert.assertEquals("noComparator", ArrayUtil.getFirstElement(msg.getTags()));
        } catch (Exception e) {
            fail("No exception should be thrown" + e);
        }
    }

    @Test
    public void testAddressContainingBackslash() {
        try {
            Account account = Provisioning.getInstance().getAccount(
                    MockProvisioning.DEFAULT_ACCOUNT_ID);
            RuleManager.clearCachedRules(account);
            Mailbox mbox = MailboxManager.getInstance().getMailboxByAccount(
                    account);

            String filterScript = "if address :comparator \"i;ascii-casemap\" :matches \"from\" \"\\\"user\\\\1\\\"@cosmonaut.zimbra.com\" {"
                                + "  tag \"TestBackslash\";"
                                + "}";

            account.setMailSieveScript(filterScript);
            InputStream is = getClass().getResourceAsStream("TestFilter-testBackslashDotInAddress.msg");
            MimeMessage mm = new ZMimeMessage(JMSession.getSession(), is);

            List<ItemId> ids = RuleManager.applyRulesToIncomingMessage(
                    new OperationContext(mbox), mbox,
                    new ParsedMessage(mm, false),
                    0, account.getName(), new DeliveryContext(),
                    Mailbox.ID_FOLDER_INBOX, true);
            Assert.assertEquals(1, ids.size());
            Message msg = mbox.getMessageById(null, ids.get(0).getId());
            Assert.assertEquals("TestBackslash", ArrayUtil.getFirstElement(msg.getTags()));
        } catch (Exception e) {
            fail("No exception should be thrown" + e);
        }
    }

    @Test
    public void testAddressContainingDot() {
        try {
            Account account = Provisioning.getInstance().getAccount(
                    MockProvisioning.DEFAULT_ACCOUNT_ID);
            RuleManager.clearCachedRules(account);
            Mailbox mbox = MailboxManager.getInstance().getMailboxByAccount(
                    account);

            String filterScript = "if address :comparator \"i;ascii-casemap\" :matches \"to\" \"user.1@cosmonaut.zimbra.com\" {"
                                + "  tag \"TestDot\";"
                                + "}";

            account.setMailSieveScript(filterScript);
            InputStream is = getClass().getResourceAsStream("TestFilter-testBackslashDotInAddress.msg");
            MimeMessage mm = new ZMimeMessage(JMSession.getSession(), is);

            List<ItemId> ids = RuleManager.applyRulesToIncomingMessage(
                    new OperationContext(mbox), mbox,
                    new ParsedMessage(mm, false),
                    0, account.getName(), new DeliveryContext(),
                    Mailbox.ID_FOLDER_INBOX, true);
            Assert.assertEquals(1, ids.size());
            Message msg = mbox.getMessageById(null, ids.get(0).getId());
            Assert.assertEquals("TestDot", ArrayUtil.getFirstElement(msg.getTags()));
        } catch (Exception e) {
            fail("No exception should be thrown" + e);
        }
    }

    @Test
    public void testAddressContainingDoubleQuote() {
        try {
            Account account = Provisioning.getInstance().getAccount(
                    MockProvisioning.DEFAULT_ACCOUNT_ID);
            RuleManager.clearCachedRules(account);
            Mailbox mbox = MailboxManager.getInstance().getMailboxByAccount(
                    account);

            String filterScript = "if address :comparator \"i;ascii-casemap\" :matches \"to\" \"\\\"user\\\"1\\\"@cosmonaut.zimbra.com\" {"
                                + "  tag \"TestDoubleQuote\";"
                                + "}";

            account.setMailSieveScript(filterScript);
            InputStream is = getClass().getResourceAsStream("TestFilter-testQuotesInAddress.msg");
            MimeMessage mm = new ZMimeMessage(JMSession.getSession(), is);

            List<ItemId> ids = RuleManager.applyRulesToIncomingMessage(
                    new OperationContext(mbox), mbox,
                    new ParsedMessage(mm, false),
                    0, account.getName(), new DeliveryContext(),
                    Mailbox.ID_FOLDER_INBOX, true);
            Assert.assertEquals(1, ids.size());
            Message msg = mbox.getMessageById(null, ids.get(0).getId());
            Assert.assertEquals("TestDoubleQuote", ArrayUtil.getFirstElement(msg.getTags()));
        } catch (Exception e) {
            fail("No exception should be thrown" + e);
        }
    }

    @Test
    public void testAddressContainingSingleQuote() {
        try {
            Account account = Provisioning.getInstance().getAccount(
                    MockProvisioning.DEFAULT_ACCOUNT_ID);
            RuleManager.clearCachedRules(account);
            Mailbox mbox = MailboxManager.getInstance().getMailboxByAccount(
                    account);

            String filterScript = "if address :comparator \"i;ascii-casemap\" :matches \"from\" \"user'1@cosmonaut.zimbra.com\" {"
                                + "  tag \"TestSingleQuote\";"
                                + "}";

            account.setMailSieveScript(filterScript);
            InputStream is = getClass().getResourceAsStream("TestFilter-testQuotesInAddress.msg");
            MimeMessage mm = new ZMimeMessage(JMSession.getSession(), is);

            List<ItemId> ids = RuleManager.applyRulesToIncomingMessage(
                    new OperationContext(mbox), mbox,
                    new ParsedMessage(mm, false),
                    0, account.getName(), new DeliveryContext(),
                    Mailbox.ID_FOLDER_INBOX, true);
            Assert.assertEquals(1, ids.size());
            Message msg = mbox.getMessageById(null, ids.get(0).getId());
            Assert.assertEquals("TestSingleQuote", ArrayUtil.getFirstElement(msg.getTags()));
        } catch (Exception e) {
            fail("No exception should be thrown" + e);
        }
    }

    @Test
    public void testAddressContainingQuestionMark() {
        try {
            Account account = Provisioning.getInstance().getAccount(
                    MockProvisioning.DEFAULT_ACCOUNT_ID);
            RuleManager.clearCachedRules(account);
            Mailbox mbox = MailboxManager.getInstance().getMailboxByAccount(
                    account);

            String filterScript = "if address :comparator \"i;ascii-casemap\" :matches \"from\" \"user?1@cosmonaut.zimbra.com\" {"
                                + "  tag \"TestQuestionMark\";"
                                + "}";

            account.setMailSieveScript(filterScript);
            InputStream is = getClass().getResourceAsStream("TestFilter-testQuestionMarkCommaInAddress.msg");
            MimeMessage mm = new ZMimeMessage(JMSession.getSession(), is);

            List<ItemId> ids = RuleManager.applyRulesToIncomingMessage(
                    new OperationContext(mbox), mbox,
                    new ParsedMessage(mm, false),
                    0, account.getName(), new DeliveryContext(),
                    Mailbox.ID_FOLDER_INBOX, true);
            Assert.assertEquals(1, ids.size());
            Message msg = mbox.getMessageById(null, ids.get(0).getId());
            Assert.assertEquals("TestQuestionMark", ArrayUtil.getFirstElement(msg.getTags()));
        } catch (Exception e) {
            fail("No exception should be thrown" + e);
        }
    }

    @Test
    public void testAddressContainingComma() {
        try {
            Account account = Provisioning.getInstance().getAccount(
                    MockProvisioning.DEFAULT_ACCOUNT_ID);
            RuleManager.clearCachedRules(account);
            Mailbox mbox = MailboxManager.getInstance().getMailboxByAccount(
                    account);

            String filterScript = "if address :comparator \"i;ascii-casemap\" :matches \"to\" \"\\\"user,1\\\"@cosmonaut.zimbra.com\" {"
                                + "  tag \"TestComma\";"
                                + "}";

            account.setMailSieveScript(filterScript);
            InputStream is = getClass().getResourceAsStream("TestFilter-testQuestionMarkCommaInAddress.msg");
            MimeMessage mm = new ZMimeMessage(JMSession.getSession(), is);

            List<ItemId> ids = RuleManager.applyRulesToIncomingMessage(
                    new OperationContext(mbox), mbox,
                    new ParsedMessage(mm, false),
                    0, account.getName(), new DeliveryContext(),
                    Mailbox.ID_FOLDER_INBOX, true);
            Assert.assertEquals(1, ids.size());
            Message msg = mbox.getMessageById(null, ids.get(0).getId());
            Assert.assertEquals("TestComma", ArrayUtil.getFirstElement(msg.getTags()));
        } catch (Exception e) {
            fail("No exception should be thrown" + e);
        }
    }

    @Test
    public void compareEmptyStringWithAsciiNumeric() {
        try {
            Account acct = Provisioning.getInstance().getAccount(MockProvisioning.DEFAULT_ACCOUNT_ID);
            RuleManager.clearCachedRules(acct);
            Mailbox mbox = MailboxManager.getInstance().getMailboxByAccount(acct);

            String filterScript = "if address :is :comparator \"i;ascii-numeric\" \"To\" \"\" {"
                                + "  tag \"compareEmptyStringWithAsciiNumeric\";"
                                + "}";

            acct.setMailSieveScript(filterScript);
            List<ItemId> ids = RuleManager.applyRulesToIncomingMessage(
                    new OperationContext(mbox), mbox, new ParsedMessage("To: test1@zimbra.com".getBytes(), false), 0,
                    acct.getName(), new DeliveryContext(), Mailbox.ID_FOLDER_INBOX, true);
            Assert.assertEquals(1, ids.size());
            Message msg = mbox.getMessageById(null, ids.get(0).getId());
            Assert.assertEquals("compareEmptyStringWithAsciiNumeric", ArrayUtil.getFirstElement(msg.getTags()));
        } catch (Exception e) {
            fail("No exception should be thrown");
        }
    }

    @Test
<<<<<<< HEAD
    public void testNumericNegativeValueIs() {
=======
    public void compareHeaderNameWithLeadingSpaces() {
>>>>>>> 6bb05a39
        try {
            Account acct = Provisioning.getInstance().getAccount(MockProvisioning.DEFAULT_ACCOUNT_ID);
            RuleManager.clearCachedRules(acct);
            Mailbox mbox = MailboxManager.getInstance().getMailboxByAccount(acct);

<<<<<<< HEAD
            String filterScript = "require \"tag\";\n"
                    + "if address :count \"lt\" :comparator \"i;ascii-numeric\" \"To\" \"-1\" {"
                    + "  tag \"compareAsciiNumericNegativeValue\";"
                    + "}";
=======
            String filterScript = "require [\"tag\"];\n"
                    + "if address :is :comparator \"i;ascii-numeric\" \" To\" \"test1@zimbra.com\" {"
                    + "  tag \"t1\";"
                    + "}"
                    ;
>>>>>>> 6bb05a39

            acct.setMailSieveScript(filterScript);
            List<ItemId> ids = RuleManager.applyRulesToIncomingMessage(
                    new OperationContext(mbox), mbox, new ParsedMessage("To: test1@zimbra.com".getBytes(), false), 0,
                    acct.getName(), new DeliveryContext(), Mailbox.ID_FOLDER_INBOX, true);
            Assert.assertEquals(1, ids.size());
            Message msg = mbox.getMessageById(null, ids.get(0).getId());
<<<<<<< HEAD
            Assert.assertEquals(null, ArrayUtil.getFirstElement(msg.getTags()));
=======
            Assert.assertEquals(0, msg.getTags().length);
        } catch (Exception e) {
            fail("No exception should be thrown");
        }
    }

    @Test
    public void compareHeaderNameWithTrailingSpaces() {
        try {
            Account acct = Provisioning.getInstance().getAccount(MockProvisioning.DEFAULT_ACCOUNT_ID);
            RuleManager.clearCachedRules(acct);
            Mailbox mbox = MailboxManager.getInstance().getMailboxByAccount(acct);

            String filterScript = "require [\"tag\"];\n"
                    + "if address :is :comparator \"i;ascii-numeric\" \"To \" \"test1@zimbra.com\" {"
                    + "  tag \"t2\";"
                    + "}"
                    ;

            acct.setMailSieveScript(filterScript);
            List<ItemId> ids = RuleManager.applyRulesToIncomingMessage(
                    new OperationContext(mbox), mbox, new ParsedMessage("To: test1@zimbra.com".getBytes(), false), 0,
                    acct.getName(), new DeliveryContext(), Mailbox.ID_FOLDER_INBOX, true);
            Assert.assertEquals(1, ids.size());
            Message msg = mbox.getMessageById(null, ids.get(0).getId());
            Assert.assertEquals(0, msg.getTags().length);
        } catch (Exception e) {
            fail("No exception should be thrown");
        }
    }

    @Test
    public void compareHeaderNameWithLeadingAndTrailingSpaces() {
        try {
            Account acct = Provisioning.getInstance().getAccount(MockProvisioning.DEFAULT_ACCOUNT_ID);
            RuleManager.clearCachedRules(acct);
            Mailbox mbox = MailboxManager.getInstance().getMailboxByAccount(acct);

            String filterScript = "require [\"tag\"];\n"
                    + "if address :is :comparator \"i;ascii-numeric\" \" To \" \"test1@zimbra.com\" {"
                    + "  tag \"t3\";"
                    + "}"
                    ;

            acct.setMailSieveScript(filterScript);
            List<ItemId> ids = RuleManager.applyRulesToIncomingMessage(
                    new OperationContext(mbox), mbox, new ParsedMessage("To: test1@zimbra.com".getBytes(), false), 0,
                    acct.getName(), new DeliveryContext(), Mailbox.ID_FOLDER_INBOX, true);
            Assert.assertEquals(1, ids.size());
            Message msg = mbox.getMessageById(null, ids.get(0).getId());
            Assert.assertEquals(0, msg.getTags().length);
>>>>>>> 6bb05a39
        } catch (Exception e) {
            fail("No exception should be thrown");
        }
    }
}<|MERGE_RESOLUTION|>--- conflicted
+++ resolved
@@ -36,6 +36,8 @@
 import com.zimbra.cs.account.MockProvisioning;
 import com.zimbra.cs.account.Provisioning;
 import com.zimbra.cs.filter.RuleManager;
+import com.zimbra.cs.lmtpserver.LmtpAddress;
+import com.zimbra.cs.lmtpserver.LmtpEnvelope;
 import com.zimbra.cs.mailbox.DeliveryContext;
 import com.zimbra.cs.mailbox.Mailbox;
 import com.zimbra.cs.mailbox.MailboxManager;
@@ -354,28 +356,41 @@
     }
 
     @Test
-<<<<<<< HEAD
     public void testNumericNegativeValueIs() {
-=======
-    public void compareHeaderNameWithLeadingSpaces() {
->>>>>>> 6bb05a39
         try {
             Account acct = Provisioning.getInstance().getAccount(MockProvisioning.DEFAULT_ACCOUNT_ID);
             RuleManager.clearCachedRules(acct);
             Mailbox mbox = MailboxManager.getInstance().getMailboxByAccount(acct);
 
-<<<<<<< HEAD
             String filterScript = "require \"tag\";\n"
                     + "if address :count \"lt\" :comparator \"i;ascii-numeric\" \"To\" \"-1\" {"
                     + "  tag \"compareAsciiNumericNegativeValue\";"
                     + "}";
-=======
+
+            acct.setMailSieveScript(filterScript);
+            List<ItemId> ids = RuleManager.applyRulesToIncomingMessage(
+                    new OperationContext(mbox), mbox, new ParsedMessage("To: test1@zimbra.com".getBytes(), false), 0,
+                    acct.getName(), new DeliveryContext(), Mailbox.ID_FOLDER_INBOX, true);
+            Assert.assertEquals(1, ids.size());
+            Message msg = mbox.getMessageById(null, ids.get(0).getId());
+            Assert.assertEquals(null, ArrayUtil.getFirstElement(msg.getTags()));
+        } catch (Exception e) {
+            fail("No exception should be thrown");
+        }
+    }
+
+    @Test
+    public void compareHeaderNameWithLeadingSpaces() {
+        try {
+            Account acct = Provisioning.getInstance().getAccount(MockProvisioning.DEFAULT_ACCOUNT_ID);
+            RuleManager.clearCachedRules(acct);
+            Mailbox mbox = MailboxManager.getInstance().getMailboxByAccount(acct);
+
             String filterScript = "require [\"tag\"];\n"
                     + "if address :is :comparator \"i;ascii-numeric\" \" To\" \"test1@zimbra.com\" {"
                     + "  tag \"t1\";"
                     + "}"
                     ;
->>>>>>> 6bb05a39
 
             acct.setMailSieveScript(filterScript);
             List<ItemId> ids = RuleManager.applyRulesToIncomingMessage(
@@ -383,9 +398,6 @@
                     acct.getName(), new DeliveryContext(), Mailbox.ID_FOLDER_INBOX, true);
             Assert.assertEquals(1, ids.size());
             Message msg = mbox.getMessageById(null, ids.get(0).getId());
-<<<<<<< HEAD
-            Assert.assertEquals(null, ArrayUtil.getFirstElement(msg.getTags()));
-=======
             Assert.assertEquals(0, msg.getTags().length);
         } catch (Exception e) {
             fail("No exception should be thrown");
@@ -437,9 +449,50 @@
             Assert.assertEquals(1, ids.size());
             Message msg = mbox.getMessageById(null, ids.get(0).getId());
             Assert.assertEquals(0, msg.getTags().length);
->>>>>>> 6bb05a39
-        } catch (Exception e) {
-            fail("No exception should be thrown");
+        } catch (Exception e) {
+            fail("No exception should be thrown");
+        }
+    }
+
+    @Test
+    public void testDomainIs() {
+        String filterScript = "require  [\"envelope\", \"tag\"];\n"
+                + "if address :domain :is \"to\" \"zimbra.com\" {\n"
+                + "    tag \"is-domain\";\n"
+                + "}\n"
+                + "if address :localpart :is \"to\" \"xyz\" {\n"
+                + "    tag \"is-local\";\n"
+                + "}\n"
+                + "if address :all :is \"to\" \"xyz@zimbra.com\" {"
+                + "    tag \"is-all\";\n"
+                + "}";
+
+        try {
+            Provisioning prov = Provisioning.getInstance();
+            Account account = prov.createAccount("xyz@zimbra.com", "secret", new HashMap<String, Object>());
+            account.setMail("xyz@zimbra.com");
+            RuleManager.clearCachedRules(account);
+            Mailbox mbox = MailboxManager.getInstance().getMailboxByAccount(
+                    account);
+
+            account.setMailSieveScript(filterScript);
+            List<ItemId> ids = RuleManager.applyRulesToIncomingMessage(
+                    new OperationContext(mbox), mbox,
+                    new ParsedMessage("To: xyz@zimbra.com".getBytes(), false), 0,
+                    account.getName(),
+                    new DeliveryContext(),
+                    Mailbox.ID_FOLDER_INBOX, true);
+            Assert.assertEquals(1, ids.size());
+            Message msg = mbox.getMessageById(null, ids.get(0).getId());
+
+            String[] tags = msg.getTags();
+            Assert.assertTrue(tags != null);
+            Assert.assertEquals(3, tags.length);
+            Assert.assertEquals("is-domain", tags[0]);
+            Assert.assertEquals("is-local", tags[1]);
+            Assert.assertEquals("is-all", tags[2]);
+        } catch (Exception e) {
+            fail("No exception should be thrown: " + e);
         }
     }
 }