--- conflicted
+++ resolved
@@ -529,10 +529,6 @@
 
             // Capability string is optional ==> :copy extension should be available
             account.setSieveRequireControlEnabled(false);
-<<<<<<< HEAD
-
-=======
->>>>>>> 4665f8a2
             ids = RuleManager.applyRulesToIncomingMessage(new OperationContext(mbox),
                 mbox, new ParsedMessage(raw.getBytes(), false), 0, account.getName(),
                 new DeliveryContext(), Mailbox.ID_FOLDER_INBOX, true);
