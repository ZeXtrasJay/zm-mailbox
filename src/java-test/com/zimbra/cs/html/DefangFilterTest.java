--- conflicted
+++ resolved
@@ -431,51 +431,6 @@
         Assert.assertTrue(!result.contains("<script>"));
     }
 
-<<<<<<< HEAD
-=======
-
-	@Test
-	public void testBug78902() throws Exception {
-
-		String html = "<html><head></head><body><a target=\"_blank\" href=\"Neptune.gif\"></a></body></html>";
-		InputStream htmlStream = new ByteArrayInputStream(html.getBytes());
-		String result = DefangFactory.getDefanger(MimeConstants.CT_TEXT_HTML)
-				.defang(htmlStream, true);
-		Assert.assertTrue(result
-				.contains("<a target=\"_blank\" href=\"Neptune.gif\"></a>"));
-
-
-		html = "<html><body>My pictures <a href=\"javascript:document.write('%3C%61%20%68%72%65%66%3D%22%6A%61%76%"
-			+ "61%73%63%72%69%70%74%3A%61%6C%65%72%74%28%31%29%22%20%6F%6E%4D%6F%75%73%65%4F%76%65%72%3D%61%6C%65%"
-			+ "72%74%28%5C%22%70%30%77%6E%5C%22%29%3E%4D%6F%75%73%65%20%6F%76%65%72%20%68%65%72%65%3C%2F%61%3E')\">here</a></body></html>";
-		htmlStream = new ByteArrayInputStream(html.getBytes());
-		result = DefangFactory.getDefanger(MimeConstants.CT_TEXT_HTML)
-				.defang(htmlStream, true);
-		Assert.assertTrue(result
-				.contains("JAVASCRIPT-BLOCKED"));
-
-		html =  "<html><head></head><body><a target=\"_blank\" href=\"Neptune.txt\"></a></body></html>";
-		htmlStream = new ByteArrayInputStream(html.getBytes());
-		result = DefangFactory.getDefanger(MimeConstants.CT_TEXT_HTML)
-				.defang(htmlStream, true);
-		Assert.assertTrue(result
-				.contains("<a target=\"_blank\" href=\"Neptune.txt\"></a>"));
-
-		html =  "<html><head></head><body><a target=\"_blank\" href=\"Neptune.pptx\"></a></body></html>";
-		htmlStream = new ByteArrayInputStream(html.getBytes());
-		result = DefangFactory.getDefanger(MimeConstants.CT_TEXT_HTML)
-				.defang(htmlStream, true);
-		Assert.assertTrue(result
-				.contains("<a target=\"_blank\" href=\"Neptune.pptx\"></a>"));
-
-		html = "<li><a href=\"poc.zip?view=html&archseq=0\">\"/><script>alert(1);</script>AAAAAAAAAA</a></li>";
-		htmlStream = new ByteArrayInputStream(html.getBytes());
-		result = DefangFactory.getDefanger(MimeConstants.CT_TEXT_HTML)
-				.defang(htmlStream, true);
-		Assert.assertTrue(!result
-				.contains("<script>"));
-	}
-
 
     @Test
     public void testBug73037() throws Exception {
@@ -509,5 +464,4 @@
         Assert.assertTrue(result.equals(html));
     }
 
->>>>>>> 9eb0c1fd
 }