 /*
  * ***** BEGIN LICENSE BLOCK *****
  * Zimbra Collaboration Suite Server
  * Copyright (C) 2011, 2012, 2013 Zimbra Software, LLC.
  * 
  * The contents of this file are subject to the Zimbra Public License
  * Version 1.4 ("License"); you may not use this file except in
  * compliance with the License.  You may obtain a copy of the License at
  * http://www.zimbra.com/license.
  * 
  * Software distributed under the License is distributed on an "AS IS"
  * basis, WITHOUT WARRANTY OF ANY KIND, either express or implied.
  * ***** END LICENSE BLOCK *****
  */
package com.zimbra.cs.html;

import java.io.ByteArrayInputStream;
import java.io.ByteArrayOutputStream;
import java.io.FileInputStream;
import java.io.IOException;
import java.io.InputStream;
import java.util.List;
import java.util.Set;

import org.junit.Assert;
import org.junit.Test;

import com.zimbra.common.mime.MimeConstants;
import com.zimbra.common.util.ByteUtil;
import com.zimbra.cs.mime.MPartInfo;
import com.zimbra.cs.mime.Mime;
import com.zimbra.cs.mime.ParsedMessage;
import com.zimbra.cs.servlet.ZThreadLocal;
import com.zimbra.soap.RequestContext;

/**
 * Tired of regressions in the defang filter. Unit test based on fixes I found in bugzilla over the years for different
 * problems to make sure they still work
 * @author jpowers
 *
 */
public class DefangFilterTest {
    private static final String EMAIL_BASE_DIR = "./data/unittest/email/";

    /**
     * Check to makes sure ftp:// urls are passed through...
     * @throws Exception
     */
    @Test
    public void testBug37098() throws Exception {
        String fileName = "bug_37098.txt";
        InputStream htmlStream = getHtmlBody(fileName);

        String result = DefangFactory.getDefanger(MimeConstants.CT_TEXT_HTML).defang(htmlStream, true);
        // Make sure it didn't delete ftp://
        Assert.assertTrue(result.contains("ftp://ftp.perftech.com/hidden/aaeon/cpupins.jpg"));

    }

    /**
     * Tests to make sure target="_blank" is added to anythign with an href
     * @throws Exception
     */
    @Test
    public void testBug46948() throws Exception {
        String fileName = "bug_46948.txt";
        InputStream htmlStream = getHtmlBody(fileName);

        String result = DefangFactory.getDefanger(MimeConstants.CT_TEXT_HTML).defang(htmlStream, true);
        // Make sure each area tag has a target
        int index = result.indexOf("<area");
        while(index >= 0){
            int closingIndex = result.indexOf(">", index);
            int targetIndex =  result.indexOf("target=", index);
            // Make sure we got a target
            Assert.assertTrue(targetIndex != -1);
            // make sure its before the closing tag
            Assert.assertTrue(targetIndex < closingIndex);
            index = result.indexOf("<area", index+1);
        }
    }

    /**
     * Check to make sure we don't defang a url because we don't like the end of it.
     * @throws Exception
     */
    @Test
    public void testBug49452() throws Exception {
        String fileName = "bug_49452.txt";
        InputStream htmlStream = getHtmlBody(fileName);

        String result = DefangFactory.getDefanger(MimeConstants.CT_TEXT_HTML).defang(htmlStream, true);
        // make sure the link is still there
        // There should be a bunch of data after this link, but there's a few \n that seem to break it up.
        Assert.assertTrue(result.contains("https://www.plus1staging.net/plus1staging.net/companyAuthorization.jsp"));
    }

    /**
     * Checks to make sure the base url is prepended to any of the relative links
     * @throws Exception
     */
    @Test
    public void testBug11464() throws Exception {
        String fileName = "bug_11464.txt";
        InputStream htmlStream = getHtmlBody(fileName);

        String result = DefangFactory.getDefanger(MimeConstants.CT_TEXT_HTML).defang(htmlStream, true);

        // Make sure this has been replaced
        Assert.assertTrue(!result.contains("src=\"_media/zimbra_logo.gif\""));
    }


    /**
     * Utility method that gets the html body part from a mime message and returns its input stream
     * @param fileName The name of the email file to load from the unit test data dir
     * @return The input stream for the html body if successful
     * @throws Exception
     */
    private InputStream getHtmlBody(String fileName) throws Exception {
        // Get an input stream of a test pdf to test with
        InputStream inputStream = new FileInputStream(EMAIL_BASE_DIR + fileName);
        ByteArrayOutputStream baos = new ByteArrayOutputStream();
        ByteUtil.copy(inputStream, true, baos, true);

        ParsedMessage msg = new ParsedMessage(baos.toByteArray(), false);
        Set<MPartInfo> bodyparts = Mime.getBody(msg.getMessageParts(), true);

        InputStream htmlStream = null;
        for(MPartInfo body: bodyparts) {
            if(body.getContentType().contains("html")){
                htmlStream=  body.getMimePart().getInputStream();
            }
        }
        return htmlStream;
    }

    /**
     * Utility method that gets the html body part from a mime message and returns its input stream
     * @param fileName The name of the email file to load from the unit test data dir
     * @return The input stream for the html body if successful
     * @throws Exception
     */
    private InputStream getHtmlPart(String fileName, int partNum) throws Exception {
        // Get an input stream of a test pdf to test with
        InputStream inputStream = new FileInputStream(EMAIL_BASE_DIR + fileName);
        ByteArrayOutputStream baos = new ByteArrayOutputStream();
        ByteUtil.copy(inputStream, true, baos, true);

        ParsedMessage msg = new ParsedMessage(baos.toByteArray(), false);
        List<MPartInfo> parts = msg.getMessageParts();//Mime.getBody(msg.getMessageParts(), true);

        InputStream htmlStream = null;
        for(MPartInfo body: parts) {
               if(body.getPartNum() == partNum){
                htmlStream=  body.getMimePart().getInputStream();
               }
        }
        return htmlStream;
    }

    /**
     * Tests to make sure we allow just image names to come through
     * @throws Exception
     */
    @Test
    public void testBug60769() throws Exception {
        String fileName = "bug_60769.txt";
        InputStream htmlStream = getHtmlBody(fileName);

        String result = DefangFactory.getDefanger(MimeConstants.CT_TEXT_HTML).defang(htmlStream, true);

        Assert.assertTrue(!result.contains("dfsrc=\"image001.gif\""));
        Assert.assertTrue(result.contains("src=\"image001.gif\""));
    }

    /**
     * Tests to make sure we properly defang images that are neither inline/internal nor external images.
     * @throws Exception
     */
    @Test
    public void testBug64903() throws Exception {
        String fileName = "bug_60769.txt";
        InputStream htmlStream = getHtmlBody(fileName);
        String result = DefangFactory.getDefanger(MimeConstants.CT_TEXT_HTML).defang(htmlStream, true);
        Assert.assertTrue(result.contains("pnsrc=\"image001.gif\""));
    }

    /**
     * Tests to make sure we can handle inline image data embeded with a data: protocol
     * without tying up the system
     * @throws Exception
     */
    @Test
    public void testBug62605() throws Exception {
        String fileName = "bug_62605.txt";
        InputStream htmlStream = getHtmlBody(fileName);
        long startTime = System.currentTimeMillis();
        String result = DefangFactory.getDefanger(MimeConstants.CT_TEXT_HTML).defang(htmlStream, true);
        long endTime = System.currentTimeMillis();

        // Make sure this takes less than one second
        Assert.assertTrue("Possible slowness in a regex", (endTime - startTime) < 1000);
        // Make sure this has been replaced
        Assert.assertTrue(result.contains("src=\"data:"));
    }

    /**
     * Makes sure we don't defang inline images
     * @throws Exception
     */
    @Test
    public void testBug62632() throws Exception {
        String fileName = "bug_62632.txt";
        InputStream htmlStream = getHtmlBody(fileName);

        String result = DefangFactory.getDefanger(MimeConstants.CT_TEXT_HTML).defang(htmlStream, true);

        // Mare sure dfsrc isn't in there
        Assert.assertTrue(!result.contains("dfsrc=\"data:"));
        // and make sure we still have the src link..
        Assert.assertTrue(result.contains("src=\"data:"));
    }

    /**
     * Makes sure we don't defang inline images
     * @throws Exception
     */
    @Test
    public void testBug63150() throws Exception {
        String fileName = "bug_63150.txt";
        InputStream htmlStream = getHtmlBody(fileName);

        String result = DefangFactory.getDefanger(MimeConstants.CT_TEXT_HTML).defang(htmlStream, true);

        // Check to make sure the link needed is still in there.
        Assert.assertTrue(result.contains("BillingInfoDisplayCmd?bi_URL"));
    }

    /**
     * Makes sure we don't defang input button images
     * @throws Exception
     */
    @Test
    public void testBug62346() throws Exception {
        String fileName = "bug_62346.txt";
        InputStream htmlStream = getHtmlPart(fileName, 2);
        Assert.assertNotNull(htmlStream);

        String result = DefangFactory.getDefanger(MimeConstants.CT_TEXT_HTML).defang(htmlStream, false);

        // Check to make sure the link needed is still in there.
        Assert.assertTrue(result.contains("https://secure.sslpost.com/static/images/open_document.png"));
    }
    /**
     * Test to make sure there aren't NPE's when there isn't an src in an img tag
     * @throws Exception
     */
    @Test
    public void testBug64188() throws Exception {
        String fileName = "bug_64188.txt";
        InputStream htmlStream = getHtmlBody(fileName);
        Assert.assertNotNull(htmlStream);

        String result = DefangFactory.getDefanger(MimeConstants.CT_TEXT_HTML).defang(htmlStream, true);
         // just make sure we made it here, as this was NPEing out..
        Assert.assertNotNull(result);

    }
    /**
     * Checks to make sure we actually defang external content
     * @throws Exception
     */
    @Test
    public void testBug64726() throws Exception {
        String fileName = "bug_64726.txt";
        InputStream htmlStream = getHtmlBody(fileName);
        Assert.assertNotNull(htmlStream);

        String result = DefangFactory.getDefanger(MimeConstants.CT_TEXT_HTML).defang(htmlStream, true);
         // just make sure we made it here, as this was NPEing out..


        Assert.assertNotNull(result);
        // Make sure the input got changed
        Assert.assertTrue(result.contains("dfsrc=\"http://www.google.com/intl/en_com/images/srpr/logo3w.png\""));
    }

    /**
     * Checks to ensure that we're properly swapping src to dfsrc for input tags as well.
     * @throws Exception
     */
    @Test
    public void testBug58889() throws Exception {
        String fileName = "bug_58889.txt";
        InputStream htmlStream = getHtmlBody(fileName);
        Assert.assertNotNull(htmlStream);

        String result = DefangFactory.getDefanger(MimeConstants.CT_TEXT_HTML).defang(htmlStream, true);
         // just make sure we made it here, as this was NPEing out..


        Assert.assertNotNull(result);

        Assert.assertFalse(result.contains(" src=\"https://grepular.com/email_privacy_tester/"));
        Assert.assertTrue(result.contains(" dfsrc=\"https://grepular.com/email_privacy_tester/"));

    }

    /**
     * Checks that CDATA section in HTML is reported as a comment and removed.
     * @throws Exception
     */
    @Test
    public void testBug64974() throws Exception {
        String html = "<html><body><![CDATA[--><a href=\"data:text/html;base64,PHNjcmlwdD4KYWxlcnQoZG9jdW1lbnQuY29va2llKQo8L3NjcmlwdD4=\">click</a]]></body></html>";
        InputStream htmlStream = new ByteArrayInputStream(html.getBytes());
        String result = DefangFactory.getDefanger(MimeConstants.CT_TEXT_HTML).defang(htmlStream, true);
        Assert.assertTrue(result.equals("<html><body></body></html>"));
    }

    /**
     * Checks that expression() in style value is removed.
     * @throws Exception
     */
    @Test
    public void testBug67021() throws Exception {
        String html =
                "<html><body>" +
                "<div style=\"{ left:\\0065\\0078pression( alert('XSS2') ) }\">" +
                "<div style=\"{ left:&#x5c;0065&#x5c;0078pression( alert('XSS3') ) }\">" +
                "<style>\n" +
                "*{width:ex\\pression( eval(alert(\"XSS4\")));}\n" +
                "</style>" +
                "<span style=\"ldsf;lksdf;lksdf:expre\\ss\\ion( alert('XSS5' ) )\">\n" +
                "</span>" +
                "</body></html>";
        InputStream htmlStream = new ByteArrayInputStream(html.getBytes());
        String result = DefangFactory.getDefanger(MimeConstants.CT_TEXT_HTML).defang(htmlStream, true);
        Assert.assertFalse(result.contains("XSS2"));
        Assert.assertFalse(result.contains("XSS3"));
        Assert.assertFalse(result.contains("XSS4"));
        Assert.assertFalse(result.contains("XSS5"));
    }

    /**
     * Checks that rgb() in style value is not removed.
     * @throws Exception
     */
    @Test
    public void testBug67537() throws Exception {
        String html = "<html><body><span style=\"color: rgb(255, 0, 0);\">This is RED</span></body></html>";
        InputStream htmlStream = new ByteArrayInputStream(html.getBytes());
        String result = DefangFactory.getDefanger(MimeConstants.CT_TEXT_HTML).defang(htmlStream, true);
        Assert.assertTrue(result.contains("style=\"color: rgb(255, 0, 0);\""));
    }

    @Test
    public void testBug74715() throws Exception {
        String html = "<DIV STYLE=\"width: expression(alert('XSS'));\">";
        InputStream htmlStream = new ByteArrayInputStream(html.getBytes());
        String result = DefangFactory.getDefanger(MimeConstants.CT_TEXT_HTML).defang(htmlStream, true);
        Assert.assertFalse(result.contains("XSS"));
    }

    @Test
    public void testBug76500() throws Exception {
        String html = "<blockquote style=\"border-left:2px solid rgb(16, 16, 255);\">";
        InputStream htmlStream = new ByteArrayInputStream(html.getBytes());
        String result = DefangFactory.getDefanger(MimeConstants.CT_TEXT_HTML).defang(htmlStream, true);
        Assert.assertTrue(result.contains("rgb(16, 16, 255)"));
    }

    @Test
    public void testBug78997() throws Exception {
        String fileName = "bug_78997.txt";
        InputStream htmlStream = getHtmlBody(fileName);
        String result = DefangFactory.getDefanger(MimeConstants.CT_TEXT_HTML).defang(htmlStream, true);
        // and make sure we still have the @media link and the device width attribute..
        Assert.assertTrue(result.contains("and (max-device-width: 480px)"));

        //Some more tests with different media attributes
        String html =  "<td style= \"@media only  @media (max-width: 480px) {.body{font-size: 0.938em;} }\"/> ";
        htmlStream  = new ByteArrayInputStream(html.getBytes());
        result = DefangFactory.getDefanger(MimeConstants.CT_TEXT_HTML).defang(htmlStream, true);
        Assert.assertTrue(result.contains("(max-width: 480px)"));

        html = "<td style= \" @media only screen and (-webkit-min-device-pixel-ratio: 2) {body {font-size: 0.938em;}  }\"/>";
        htmlStream = new ByteArrayInputStream(html.getBytes());
        result = DefangFactory.getDefanger(MimeConstants.CT_TEXT_HTML).defang(htmlStream, true);
        Assert.assertTrue(result.contains("and (-webkit-min-device-pixel-ratio: 2)"));

        html = "<td style= \"@media (min-width: 1200px) {.two{margin-top:8em;} }\"/>";
        htmlStream = new ByteArrayInputStream(html.getBytes());
        result = DefangFactory.getDefanger(MimeConstants.CT_TEXT_HTML).defang(htmlStream, true);
        Assert.assertTrue(result.contains("(min-width: 1200px)"));

        html = "<td style= \"@media (max-height: 600px) {.two{margin-top:4em;} }\"/>";
        htmlStream = new ByteArrayInputStream(html.getBytes());
        result = DefangFactory.getDefanger(MimeConstants.CT_TEXT_HTML).defang(htmlStream, true);
        Assert.assertTrue(result.contains("(max-height: 600px) {.two{margin-top:4em;} }"));

        html = "<td style= \" @media (min-height: 1020px) { .two{margin-top:9em;} }\">";
        htmlStream = new ByteArrayInputStream(html.getBytes());
        result = DefangFactory.getDefanger(MimeConstants.CT_TEXT_HTML).defang(htmlStream, true);
        Assert.assertTrue(result.contains("(min-height: 1020px) { .two{margin-top:9em;} }"));


        html = "@media (min-height: 750px) and (max-height: 770px) {"
              + ".two{margin-top:7em;} }";
        htmlStream = new ByteArrayInputStream(html.getBytes());
        result = DefangFactory.getDefanger(MimeConstants.CT_TEXT_HTML).defang(htmlStream, true);
        Assert.assertTrue(result.contains("(min-height: 750px) and (max-height: 770px)"));

    }



    @Test
    public void testBug78902() throws Exception {

        String html = "<html><head></head><body><a target=\"_blank\" href=\"Neptune.gif\"></a></body></html>";
        InputStream htmlStream = new ByteArrayInputStream(html.getBytes());
        String result = DefangFactory.getDefanger(MimeConstants.CT_TEXT_HTML).defang(htmlStream,
            true);
        Assert.assertTrue(result.contains("<a target=\"_blank\" href=\"Neptune.gif\"></a>"));

        html = "<html><body>My pictures <a href=\"javascript:document.write('%3C%61%20%68%72%65%66%3D%22%6A%61%76%"
            + "61%73%63%72%69%70%74%3A%61%6C%65%72%74%28%31%29%22%20%6F%6E%4D%6F%75%73%65%4F%76%65%72%3D%61%6C%65%"
            + "72%74%28%5C%22%70%30%77%6E%5C%22%29%3E%4D%6F%75%73%65%20%6F%76%65%72%20%68%65%72%65%3C%2F%61%3E')\">here</a></body></html>";
        htmlStream = new ByteArrayInputStream(html.getBytes());
        result = DefangFactory.getDefanger(MimeConstants.CT_TEXT_HTML).defang(htmlStream, true);
        Assert.assertTrue(result.contains("JAVASCRIPT-BLOCKED"));

        html =  "<html><head></head><body><a target=\"_blank\" href=\"Neptune.txt\"></a></body></html>";
        htmlStream = new ByteArrayInputStream(html.getBytes());
        result = DefangFactory.getDefanger(MimeConstants.CT_TEXT_HTML).defang(htmlStream, true);
        Assert.assertTrue(result.contains("<a target=\"_blank\" href=\"Neptune.txt\"></a>"));

        html =  "<html><head></head><body><a target=\"_blank\" href=\"Neptune.pptx\"></a></body></html>";
        htmlStream = new ByteArrayInputStream(html.getBytes());
        result = DefangFactory.getDefanger(MimeConstants.CT_TEXT_HTML).defang(htmlStream, true);
        Assert.assertTrue(result.contains("<a target=\"_blank\" href=\"Neptune.pptx\"></a>"));

        html = "<li><a href=\"poc.zip?view=html&archseq=0\">\"/><script>alert(1);</script>AAAAAAAAAA</a></li>";
        htmlStream = new ByteArrayInputStream(html.getBytes());
        result = DefangFactory.getDefanger(MimeConstants.CT_TEXT_HTML).defang(htmlStream, true);
        Assert.assertTrue(!result.contains("<script>"));
    }


    @Test
    public void testBug73037() throws Exception {

        String html = "<html><head></head><body><a target=\"_blank\"" +
        " href=\"smb://Aurora._smb._tcp.local/untitled/folder/03 DANDIYA MIX.mp3\"></a></body></html>";
        InputStream htmlStream = new ByteArrayInputStream(html.getBytes());
        String result = DefangFactory.getDefanger(MimeConstants.CT_TEXT_HTML).defang(htmlStream,
            true);
        Assert.assertTrue(result.contains(html));

        html = "<html><head></head><body><a target=\"_blank\"" +
            " href=\"smb://Aurora._smb._tcp.local/untitled/folder/03%20DANDIYA%20MIX.mp3\"></a></body></html>";
        htmlStream = new ByteArrayInputStream(html.getBytes());
        result = DefangFactory.getDefanger(MimeConstants.CT_TEXT_HTML).defang(htmlStream,
                true);
        Assert.assertTrue(result.contains(html));

        html = "<html><head></head><body><a target=\"_blank\"" +
            " href=\"//Shared_srv/folder/file.txt\"></a></body></html>";
        htmlStream = new ByteArrayInputStream(html.getBytes());
        result = DefangFactory.getDefanger(MimeConstants.CT_TEXT_HTML).defang(htmlStream,
                true);
        Assert.assertTrue(result.equals(html));

        html = "<html><head></head><body><a target=\"_blank\"" +
            " href=\"//Shared_srv/folder/file with spaces.txt\"></a></body></html>";
        htmlStream = new ByteArrayInputStream(html.getBytes());
        result = DefangFactory.getDefanger(MimeConstants.CT_TEXT_HTML).defang(htmlStream,
                true);
        Assert.assertTrue(result.equals(html));
    }

    @Test
    public void testBug81641() throws Exception {

        String html = "<td style=\"background: #e7e7e7; background-image:"
            + "url(\'http://www.househuntnews.com/marketing/images/keller-header.jpg');"
            + "height=\"97\" width=\"598\">";
        InputStream htmlStream = new ByteArrayInputStream(html.getBytes());
        String result = DefangFactory.getDefanger(MimeConstants.CT_TEXT_HTML).defang(htmlStream,
            true);
        Assert.assertTrue(!result.contains("url('http://www.househuntnews.com/marketing/images/keller-header.jpg')"));

        html = "<td style= \"@media (max-width: 480px) {.body{font-size: 0.938em;} }\" />";
        htmlStream  = new ByteArrayInputStream(html.getBytes());
        result = DefangFactory.getDefanger(MimeConstants.CT_TEXT_HTML).defang(htmlStream, true);
        Assert.assertTrue(result.contains("(max-width: 480px)"));

        html = "<td style= \"@media all and (max-width: 699px) and (min-width: 520px)\" />";
        htmlStream  = new ByteArrayInputStream(html.getBytes());
        result = DefangFactory.getDefanger(MimeConstants.CT_TEXT_HTML).defang(htmlStream, true);
        Assert.assertTrue(result.contains(" (max-width: 699px) and (min-width: 520px)"));

        html ="<td style= \"@media (orientation:portrait)\" />";
        htmlStream  = new ByteArrayInputStream(html.getBytes());
        result = DefangFactory.getDefanger(MimeConstants.CT_TEXT_HTML).defang(htmlStream, true);
        Assert.assertTrue(result.contains("(orientation:portrait)"));

        html = "<td style= \"@media (min-width: 700px), handheld and (orientation: landscape) { ... }\"/>";
        htmlStream  = new ByteArrayInputStream(html.getBytes());
        result = DefangFactory.getDefanger(MimeConstants.CT_TEXT_HTML).defang(htmlStream, true);
        Assert.assertTrue(result.contains("(min-width: 700px), handheld and (orientation: landscape)"));

        html = "<td style= \"@media not screen and (color), print and (color)\"/>";
        htmlStream  = new ByteArrayInputStream(html.getBytes());
        result = DefangFactory.getDefanger(MimeConstants.CT_TEXT_HTML).defang(htmlStream, true);
        Assert.assertTrue(result.contains("not screen and (color), print and (color)"));

        html = "<td style=  \"@media (max-width 480px) {.body{font-size: 0.938em;} }\"/>";
        htmlStream  = new ByteArrayInputStream(html.getBytes());
        result = DefangFactory.getDefanger(MimeConstants.CT_TEXT_HTML).defang(htmlStream, true);
        Assert.assertTrue(result.contains("(max-width 480px)"));

    }
    @Test
    public void testBug82181() throws Exception {

        String html = "<html><head><style> sf { display: block;}@media print {.xsfnoprint{ display : none ;}} "
            + " /* Default css layout information   for SAP Smart Forms (XSF Output)   Last modified: 12.05.2003 */ "
            + "@media screen {  body {    background-color : #EFEFEF ;  }}"
            + "@media screen {  .page {    border-style : outset ;    border-width : 2pt ;    background-color : white ;  }}"
            + "/*@media print {  .page {    overflow: hidden;  }}*/"
            + "/* unification browser-dependent  settings */"
            + "table {    border-spacing: 0pt;    empty-cells: show;}"
            + "tr { vertical-align: top; }"
            + "td { padding: 0pt; }"
            + "input {    font: inherit;    padding: 0pt;    margin: 0pt;}"
            + "img {    display: block;}"
            + "img.icon {    display: inline;}"
            + "/* End of default.css */"
            + ".ZNOW-USER-REGISTER-STYLE  div#P1.par{    font-family : \"Times New Roman\" ;    font-size : 12pt ;    font-weight :20normal ;    line-height : 4.23mm ;    text-decoration : none ;    text-align : left ;    clear : both ;}"
            + ".ZNOW-USER-REGISTER-STYLE  div#P2.par{    font-family : \"Times New Roman\" ;   font-size : 12pt ;    font-weight : bold ;    line-height : 4.23mm ;    text-decoration : none ;    text-align : left ;    clear : both ;}"
            + ".ZNOW-USER-REGISTER-STYLE  a{    color : #000000 ;}"
            + ".ZNOW-USER-REGISTER-STYLE  span#C1.char{    font-family : \"Times New Roman\" ;    font-size : 12pt ;}"
            + ".ZNOW-USER-REGISTER-STYLE  span#C2.char{    font-family : \"Times New Roman\" ;    font-size : 12pt ;    font-weight : bold ;}"
            + "#sf--PAGE1-001.page{    position : absolute ;    height : 210mm ;    width : 297mm ;    top : 0pt ;}"
            + "@media screen {#MAIN.win{    overflow : auto ;}}"
            + "@media print {#MAIN.win{    overflow : hidden ;}}"
            + "#sf--PAGE1-001.page  #MAIN.win{    position : absolute ;    left : 1.15cm ;    top : 1.03cm ;    width : 21.90cm ;    height : 12.15cm ;}</style></head><html>";

        String htmlWithMultiLineComment = "<head>\n"
            + " <style> sf {\n"
            + "    display: block;\n"
            + "}\n"
            + "   @media print {\n"
            + ".xsfnoprint {\n"
            + "          display: none;\n"
            + "      }\n"
            + "  }\n"
            + "     \n"
            + "/* Default css layout information   for SAP Smart Forms (XSF Output)   Last modified: 12.05.2003 \n"
            + " adding  one more line */\n"
            + " @media screen {\n"
            + "    body {\n"
            + "         background-color: #EFEFEF;\n"
            + "      }\n"
            + "  }\n"
            + "  \n"
            + "  @media screen {\n"
            + "      .page {\n"
            + "           border-style: outset;\n"
            + "           border-width: 2pt;\n"
            + "          background-color: white;\n"
            + "       }\n"
            + "   }\n"
            + "   \n"
            + "       /*@media print {  .page {    overflow: hidden;  }}*//* unification browser-dependent settings */\n"
            + "  table {\n" + "      border-spacing: 0pt;\n" + "      empty-cells: show;\n"
            + "    }\n" + "    \n" + "    tr {\n" + "        vertical-align: top;\n" + "     }\n"
            + "     \n" + "    td {\n" + "       padding: 0pt;\n" + "    }\n" + "    \n"
            + "   input {\n" + "        font: inherit;\n" + "       padding: 0pt;\n"
            + "       margin: 0pt;\n" + "    }\n" + "    \n" + "   img {\n"
            + "        display: block;\n" + "   }\n" + "    \n" + "   img.icon {\n"
            + "        display: inline;\n" + "    }\n" + "    /* End of default.css */\n"
            + "  .ZNOW-USER-REGISTER-STYLE  div#P1.par {\n"
            + "        font-family: \"Times New Roman\";\n" + "       font-size: 12pt;\n"
            + "        font-weight: normal;\n" + "        line-height: 4.23mm;\n"
            + "        text-decoration: none;\n" + "        text-align: left;\n"
            + "        clear: both;\n" + "    }\n" + "\n"
            + "    .ZNOW-USER-REGISTER-STYLE  div#P2.par {\n"
            + "       font-family: \"Times New Roman\";\n" + "       font-size: 12pt;\n"
            + "        font-weight: bold;\n" + "        line-height: 4.23mm;\n"
            + "        text-decoration: none;\n" + "        text-align: left;\n"
            + "        clear: both;\n" + "    }\n" + "\n" + "    .ZNOW-USER-REGISTER-STYLE  a {\n"
            + "       color: #000000;\n" + "    }\n" + "\n"
            + "   .ZNOW-USER-REGISTER-STYLE  span#C1.char {\n"
            + "        font-family: \"Times New Roman\";\n" + "        font-size: 12pt;\n"
            + "    }\n" + "\n" + "    .ZNOW-USER-REGISTER-STYLE  span#C2.char {\n"
            + "       font-family: \"Times New Roman\";\n" + "       font-size: 12pt;\n"
            + "       font-weight: bold;\n" + "    }\n" + "\n" + "    #sf--PAGE1-001.page {\n"
            + "        position: absolute;\n" + "        height: 210mm;\n"
            + "        width: 297mm;\n" + "       top: 0pt;\n" + "    }\n" + "\n"
            + "   @media screen {\n" + "       #MAIN.win {\n" + "            overflow: auto;\n"
            + "       }\n" + "    }\n" + "\n" + "    @media print {\n" + "        #MAIN.win {\n"
            + "            overflow: hidden;\n" + "        }\n" + "   }\n" + "\n"
            + "    #sf--PAGE1-001.page #MAIN.win {\n" + "        position: absolute;\n"
            + "        left: 1.15cm;\n" + "        top: 1.03cm;\n" + "        width: 21.90cm;\n"
            + "        height: 12.15cm;\n" + "    }</style>\n" + "</head>\n";
        InputStream htmlStream = new ByteArrayInputStream(html.getBytes());
        String result = DefangFactory.getDefanger(MimeConstants.CT_TEXT_HTML).defang(htmlStream,
            true);
        Assert.assertTrue(result.contains("background-color : #EFEFEF"));

        htmlStream = new ByteArrayInputStream(htmlWithMultiLineComment.getBytes());
        result = DefangFactory.getDefanger(MimeConstants.CT_TEXT_HTML).defang(htmlStream, true);
        Assert.assertTrue(result.contains("background-color: #EFEFEF"));
        Assert.assertTrue(!result.contains("Default css layout information   for SAP Smart Forms"));

    }

    @Test
    public void testBug82303() throws Exception {
        String html = "<a href=\"http://ebobby.org/2013/05/18/"
            + "Fun-with-Javascript-and-function-tracing.html\" "
            + "style=\"color: #187AAB; text-decoration: none\" target=\"_blank\">";
        InputStream htmlStream = new ByteArrayInputStream(html.getBytes());
        String result = DefangFactory.getDefanger(MimeConstants.CT_TEXT_HTML).defang(htmlStream,
            true);
        Assert.assertTrue(result.contains("Fun-with-Javascript-and-function-tracing.html"));

        html = "<a href=\"javascript-and-function-tracing.html\" "
            + "style=\"color: #187AAB; text-decoration: none\" target=\"_blank\">";
        htmlStream = new ByteArrayInputStream(html.getBytes());
        result = DefangFactory.getDefanger(MimeConstants.CT_TEXT_HTML).defang(htmlStream,
            true);
        Assert.assertTrue(result.contains("javascript-and-function-tracing.html"));

        html = "<a href=\"javascript:myJsFunc()\">Link Text</a>";
        htmlStream = new ByteArrayInputStream(html.getBytes());
        result = DefangFactory.getDefanger(MimeConstants.CT_TEXT_HTML).defang(htmlStream, true);
        Assert.assertTrue(result.contains("JAVASCRIPT-BLOCKED"));

        html = "<a href=\"javascriptlessDestination.html\" onclick=\"myJSFunc(); "
            + "return false;\">Link text</a>";
        htmlStream = new ByteArrayInputStream(html.getBytes());
        result = DefangFactory.getDefanger(MimeConstants.CT_TEXT_HTML).defang(htmlStream, true);
        Assert.assertTrue(result.contains("javascriptlessDestination.html"));

        html = "<a href=\"javascript:alert('Hello');\"></a>";
        htmlStream = new ByteArrayInputStream(html.getBytes());
        result = DefangFactory.getDefanger(MimeConstants.CT_TEXT_HTML).defang(htmlStream, true);
        Assert.assertTrue(result.contains("JAVASCRIPT-BLOCKED"));

        html = "<a href=\"http://ebobby.org/2013/05/18/" + "javascript/Lessonsinjavascript.html\" "
            + "style=\"color: #187AAB; text-decoration: none\" target=\"_blank\">";
        htmlStream = new ByteArrayInputStream(html.getBytes());
        result = DefangFactory.getDefanger(MimeConstants.CT_TEXT_HTML).defang(htmlStream, true);
        Assert.assertTrue(result.contains("javascript/Lessonsinjavascript.html"));

        html = "<a href='javascript:myFunction()'> Click Me! <a/>";
        htmlStream = new ByteArrayInputStream(html.getBytes());
        result = DefangFactory.getDefanger(MimeConstants.CT_TEXT_HTML).defang(htmlStream, true);
        Assert.assertTrue(result.contains("JAVASCRIPT-BLOCKED"));

        html = " <a href=\"javascript:void(0)\" onclick=\"loadProducts(<?php echo $categoryId ?>)\"> ";
        htmlStream = new ByteArrayInputStream(html.getBytes());
        result = DefangFactory.getDefanger(MimeConstants.CT_TEXT_HTML).defang(htmlStream, true);
        Assert.assertTrue(result.contains("JAVASCRIPT-BLOCKED"));

        html = "<a href=\"#\" onclick=\"someFunction();\" return false;\">LINK</a>";
        htmlStream = new ByteArrayInputStream(html.getBytes());
        result = DefangFactory.getDefanger(MimeConstants.CT_TEXT_HTML).defang(htmlStream, true);
        Assert.assertTrue(result.equals("<a href=\"#\">LINK</a>"));

        html = "<a href='javascript:my_Function()'> Click Me! <a/>";
        htmlStream = new ByteArrayInputStream(html.getBytes());
        result = DefangFactory.getDefanger(MimeConstants.CT_TEXT_HTML).defang(htmlStream, true);
        Assert.assertTrue(result.contains("JAVASCRIPT-BLOCKED"));

        html = "<a href='javascript:myFunction(field1, field2)'> Click Me! <a/>";
        htmlStream = new ByteArrayInputStream(html.getBytes());
        result = DefangFactory.getDefanger(MimeConstants.CT_TEXT_HTML).defang(htmlStream, true);
        Assert.assertTrue(result.contains("JAVASCRIPT-BLOCKED"));

        html = "<a href='javaScript:document.f1.findString(this.t1.value)'>";
        htmlStream = new ByteArrayInputStream(html.getBytes());
        result = DefangFactory.getDefanger(MimeConstants.CT_TEXT_HTML).defang(htmlStream, true);
        Assert.assertTrue(result.contains("JAVASCRIPT-BLOCKED"));

        html = "<a href='javaScript:document.f1.findString(this.t1.value)'>";
        htmlStream = new ByteArrayInputStream(html.getBytes());
        result = DefangFactory.getDefanger(MimeConstants.CT_TEXT_HTML).defang(htmlStream, true);
        Assert.assertTrue(result.contains("JAVASCRIPT-BLOCKED"));

        html = "<a href=\"#\" onclick=\"findString(document.getElementById('t1').value); return false;\">Click Me</a>";
        htmlStream = new ByteArrayInputStream(html.getBytes());
        result = DefangFactory.getDefanger(MimeConstants.CT_TEXT_HTML).defang(htmlStream, true);
        Assert.assertTrue(result.contains("<a href=\"#\">Click Me</a>"));

        html = "<a href=\"javascript:alert('0');\">Click Me</a>";
        htmlStream = new ByteArrayInputStream(html.getBytes());
        result = DefangFactory.getDefanger(MimeConstants.CT_TEXT_HTML).defang(htmlStream, true);
        Assert.assertTrue(result.contains("JAVASCRIPT-BLOCKED"));

        html = "<a href=\"  javascript:alert('0');\">Click Me</a>";
        htmlStream = new ByteArrayInputStream(html.getBytes());
        result = DefangFactory.getDefanger(MimeConstants.CT_TEXT_HTML).defang(htmlStream, true);
        Assert.assertTrue(result.contains("JAVASCRIPT-BLOCKED"));

    }

    @Test
    public void testBug83999() throws IOException {

        RequestContext reqContext = new RequestContext();
        reqContext.setVirtualHost("mail.zimbra.com");
        ZThreadLocal.setContext(reqContext);

        String html = "<FORM NAME=\"buy\" ENCTYPE=\"text/plain\" " +
        		"action=\"http://mail.zimbra.com:7070/service/soap/ModifyFilterRulesRequest\" METHOD=\"POST\">";
        InputStream htmlStream = new ByteArrayInputStream(html.getBytes());
        String result = DefangFactory.getDefanger(MimeConstants.CT_TEXT_HTML).defang(htmlStream,
            true);
        Assert.assertTrue(result.contains("SAMEHOSTFORMPOST-BLOCKED"));


        html = "<FORM NAME=\"buy\" ENCTYPE=\"text/plain\" "
            + "action=\"http://zimbra.vmware.com:7070/service/soap/ModifyFilterRulesRequest\" METHOD=\"POST\">";
        htmlStream = new ByteArrayInputStream(html.getBytes());
        result = DefangFactory.getDefanger(MimeConstants.CT_TEXT_HTML).defang(htmlStream,
            true);
        Assert.assertTrue(!result.contains("SAMEHOSTFORMPOST-BLOCKED"));

        html = "<FORM NAME=\"buy\" ENCTYPE=\"text/plain\" "
            + "action=\"http://mail.zimbra.com/service/soap/ModifyFilterRulesRequest\" METHOD=\"POST\">";
        htmlStream = new ByteArrayInputStream(html.getBytes());
        result = DefangFactory.getDefanger(MimeConstants.CT_TEXT_HTML).defang(htmlStream,
            true);
        Assert.assertTrue(result.contains("SAMEHOSTFORMPOST-BLOCKED"));

        html = "<FORM NAME=\"buy\" ENCTYPE=\"text/plain\" "
            + "action=\"/service/soap/ModifyFilterRulesRequest\" METHOD=\"POST\">";
        htmlStream = new ByteArrayInputStream(html.getBytes());
        result = DefangFactory.getDefanger(MimeConstants.CT_TEXT_HTML).defang(htmlStream,
            true);
        Assert.assertTrue(result.contains("SAMEHOSTFORMPOST-BLOCKED"));


        ZThreadLocal.unset();
    }

    //Privacy leak and possible XSS in ZWC with Chrome 30 on Win 7 x64 when viewing a conversation

    @Test
    public void testBug84337() throws Exception {
        String html = "<style type=\"text/css=\">@import \"https://emailprivacytester." +
        		"com/cb/55fa19d5db052ced/\";</style>";
        InputStream htmlStream = new ByteArrayInputStream(html.getBytes());
        String result = DefangFactory.getDefanger(MimeConstants.CT_TEXT_HTML).defang(htmlStream,
            true);
        Assert.assertTrue(!result.contains("@import 'https://emailprivacytester"));

        html = "<style type=\"text/css=\">@import url(\'newstyles.css\');</style>";
        htmlStream = new ByteArrayInputStream(html.getBytes());
        result = DefangFactory.getDefanger(MimeConstants.CT_TEXT_HTML).defang(htmlStream,
        true);
        Assert.assertTrue(!result.contains("@import"));

        html = "<style type=\"text/css=\">@import \"style2.css\";</style>";
        htmlStream = new ByteArrayInputStream(html.getBytes());
        result = DefangFactory.getDefanger(MimeConstants.CT_TEXT_HTML).defang(htmlStream,
        true);
        Assert.assertTrue(!result.contains("@import"));

        html = "<style type=\"text/css=\">@import \"style2.css\"</style>";
        htmlStream = new ByteArrayInputStream(html.getBytes());
        result = DefangFactory.getDefanger(MimeConstants.CT_TEXT_HTML).defang(htmlStream,
        true);
        Assert.assertTrue(!result.contains("@import"));

        html = "<style type=\"text/css=\">@import \"  style1.css  \";</style>";
        htmlStream = new ByteArrayInputStream(html.getBytes());
        result = DefangFactory.getDefanger(MimeConstants.CT_TEXT_HTML).defang(htmlStream,
        true);
        Assert.assertTrue(!result.contains("@import"));

        html = "<style> "
        + "@import url('a.css'); "
        + "@import url('b.css');"
        + "@import url('c.css');"
        + "@import url('d.css');"
        + "@import url('e.css');"
        + "@import url('f.css');"
        + "</style>";
        htmlStream = new ByteArrayInputStream(html.getBytes());
        result = DefangFactory.getDefanger(MimeConstants.CT_TEXT_HTML).defang(htmlStream,
        true);
        Assert.assertTrue(!result.contains("@import"));

        html = "<style type=\"text/css\">  @import url(\"import3.css\");  p { color : #f00; }"
            + "</style>";
        htmlStream = new ByteArrayInputStream(html.getBytes());
        result = DefangFactory.getDefanger(MimeConstants.CT_TEXT_HTML).defang(htmlStream,
        true);
        Assert.assertTrue(result.contains("p { color : #f00; }"));

        html = "<style type=\"text/css\">  @import 'import3.css';  p { color : #f00; }"
            + "</style>";
        htmlStream = new ByteArrayInputStream(html.getBytes());
        result = DefangFactory.getDefanger(MimeConstants.CT_TEXT_HTML).defang(htmlStream,
        true);
        Assert.assertTrue(result.contains("p { color : #f00; }"));
        Assert.assertTrue(!result.contains("import3.css"));

        html = "<style type=\"text/css\">  @import \" import3.css \";  p { color : #f00; }"
            + "</style>";
        htmlStream = new ByteArrayInputStream(html.getBytes());
        result = DefangFactory.getDefanger(MimeConstants.CT_TEXT_HTML).defang(htmlStream,
        true);
        Assert.assertTrue(result.contains("p { color : #f00; }"));
        Assert.assertTrue(!result.contains("import3.css"));

        // adding spaces before the semicolon
        html = "<style type=\"text/css\">  @import \" import3.css \"   ;  p { color : #f00; }"
            + "</style>";
        htmlStream = new ByteArrayInputStream(html.getBytes());
        result = DefangFactory.getDefanger(MimeConstants.CT_TEXT_HTML).defang(htmlStream,
        true);
        Assert.assertTrue(result.contains("p { color : #f00; }"));
        Assert.assertTrue(!result.contains("import3.css"));


        html = "<style type=\"text/css\">  @import \" import3.css \"     p { color : #f00; }"
            + "</style>";
        htmlStream = new ByteArrayInputStream(html.getBytes());
        result = DefangFactory.getDefanger(MimeConstants.CT_TEXT_HTML).defang(htmlStream,
        true);
        Assert.assertTrue(result.contains("p { color : #f00; }"));
        Assert.assertTrue(!result.contains("import3.css"));
    }
<<<<<<< HEAD
=======
    
    
    
    @Test
    public void testBug85478() throws Exception {
        String html = "<a href=\"data:text/html;base64,PHNjcmlwdD5hbGVydCgiSGVsbG8hIik7PC9zY3JpcHQ+\" "
        		+ "data-mce-href=\"data:text/html;base64,PHNjcmlwdD5hbGVydCgiSGVsbG8hIik7PC9zY3JpcHQ+\">Bug</a>";
        InputStream htmlStream = new ByteArrayInputStream(html.getBytes());
        String result = DefangFactory.getDefanger(MimeConstants.CT_TEXT_HTML).defang(htmlStream,
            true);
        Assert.assertTrue(result.contains("DATAURI-BLOCKED"));

        html = "<a href=\"data:image/png;base64,iVBORw0KGgoAAAANSUhEUgAAAAUAErkJggg==\" />Bug</a>";
        htmlStream = new ByteArrayInputStream(html.getBytes());
        result = DefangFactory.getDefanger(MimeConstants.CT_TEXT_HTML).defang(htmlStream,
            true);
        Assert.assertTrue(result.contains("data:image/png;base64,iVBORw0KGgoAAAANSUhEUgAAAAUAErkJggg=="));
        
        html = "<a target=_blank href=\"data:text/html,<script>alert(opener.document.body.innerHTML)</script>\">"
        		+" clickme in Opera/FF</a>";
        htmlStream = new ByteArrayInputStream(html.getBytes());
        result = DefangFactory.getDefanger(MimeConstants.CT_TEXT_HTML).defang(htmlStream,
            true);
        Assert.assertTrue(result.contains("DATAURI-BLOCKED"));
        
        html = "<a target=_blank href=\"data.html\"> Data fIle</a>";
        htmlStream = new ByteArrayInputStream(html.getBytes());
        result = DefangFactory.getDefanger(MimeConstants.CT_TEXT_HTML).defang(htmlStream,
            true);
        Assert.assertTrue(result.contains("data.html"));
        
        html = "<a href=\"data:;base64,iVBORw0KGgoAAAANSUhEUgAAAAUAErkJggg==\" />Bug</a>";
        htmlStream = new ByteArrayInputStream(html.getBytes());
        result = DefangFactory.getDefanger(MimeConstants.CT_TEXT_HTML).defang(htmlStream,
            true);
        Assert.assertTrue(result.contains("DATAURI-BLOCKED"));
        
        html = "<img src=\"data:image/jpeg;base64,/9j/4AAAAAxITGlubwIQAABtbnRyUkdCI\"><br>";
        htmlStream = new ByteArrayInputStream(html.getBytes());
        result = DefangFactory.getDefanger(MimeConstants.CT_TEXT_HTML).defang(htmlStream,
            true);
        Assert.assertTrue(result.contains("data:image/jpeg;base64,/9j/4AAAAAxITGlubwIQAABtbnRyUkdCI"));
        
        html = "<img src=\"DaTa:image/jpeg;base64,/9j/4AAAAAxITGlubwIQAABtbnRyUkdCI\"><br>";
        htmlStream = new ByteArrayInputStream(html.getBytes());
        result = DefangFactory.getDefanger(MimeConstants.CT_TEXT_HTML).defang(htmlStream,
            true);
        Assert.assertTrue(result.contains("DaTa:image/jpeg;base64,/9j/4AAAAAxITGlubwIQAABtbnRyUkdCI"));
        
        
        html = "<a href=\"DATA:;base64,iVBORw0KGgoAAAANSUhEUgAAAAUAErkJggg==\" />Bug</a>";
        htmlStream = new ByteArrayInputStream(html.getBytes());
        result = DefangFactory.getDefanger(MimeConstants.CT_TEXT_HTML).defang(htmlStream,
            true);
        Assert.assertTrue(result.contains("DATAURI-BLOCKED"));
        
    }
>>>>>>> 3f325b95
}<|MERGE_RESOLUTION|>--- conflicted
+++ resolved
@@ -839,9 +839,6 @@
         Assert.assertTrue(result.contains("p { color : #f00; }"));
         Assert.assertTrue(!result.contains("import3.css"));
     }
-<<<<<<< HEAD
-=======
-    
     
     
     @Test
@@ -898,5 +895,8 @@
         Assert.assertTrue(result.contains("DATAURI-BLOCKED"));
         
     }
->>>>>>> 3f325b95
+    
+    
+    
+   
 }