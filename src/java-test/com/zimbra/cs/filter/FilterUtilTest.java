/*
 * ***** BEGIN LICENSE BLOCK *****
 * Zimbra Collaboration Suite Server
 * Copyright (C) 2011, 2013, 2014, 2015, 2016 Synacor, Inc.
 *
 * This program is free software: you can redistribute it and/or modify it under
 * the terms of the GNU General Public License as published by the Free Software Foundation,
 * version 2 of the License.
 *
 * This program is distributed in the hope that it will be useful, but WITHOUT ANY WARRANTY;
 * without even the implied warranty of MERCHANTABILITY or FITNESS FOR A PARTICULAR PURPOSE.
 * See the GNU General Public License for more details.
 * You should have received a copy of the GNU General Public License along with this program.
 * If not, see <https://www.gnu.org/licenses/>.
 * ***** END LICENSE BLOCK *****
 */
package com.zimbra.cs.filter;

import java.util.HashMap;
import java.util.Map;

import org.junit.Assert;
import org.junit.BeforeClass;
import org.junit.Test;

import com.zimbra.common.util.StringUtil;
import com.zimbra.cs.account.MockProvisioning;
import com.zimbra.cs.account.Provisioning;
import com.zimbra.cs.mailbox.Mailbox;
import com.zimbra.cs.mailbox.MailboxManager;
import com.zimbra.cs.mailbox.MailboxTestUtil;
import com.zimbra.cs.mime.ParsedMessage;

/**
 * Unit tests for {@link FilterUtil}.
 */
public class FilterUtilTest {

    @BeforeClass
    public static void init() throws Exception {
        MailboxTestUtil.initServer();
        Provisioning prov = Provisioning.getInstance();
        prov.createAccount("test@zimbra.com", "secret", new HashMap<String, Object>());
    }

    @Test
    public void truncateBody() throws Exception {
        // truncate a body containing a multi-byte char
        String body = StringUtil.truncateIfRequired("Andr\u00e9", 5);

        Assert.assertTrue("truncated body should not have a partial char at the end", "Andr".equals(body));
    }

    @Test
    public void noBody() throws Exception {
        Mailbox mbox = MailboxManager.getInstance().getMailboxByAccountId(MockProvisioning.DEFAULT_ACCOUNT_ID);
        String content =
                "From: user1@example.com\r\n"
                + "To: user2@example.com\r\n"
                + "Subject: test\r\n"
                + "Content-Type: application/octet-stream;name=\"test.pdf\"\r\n"
                + "Content-Transfer-Encoding: base64\r\n\r\n"
                + "R0a1231312ad124svsdsal=="; //obviously not a real pdf
        ParsedMessage parsedMessage = new ParsedMessage(content.getBytes(), false);
        Map<String, String> vars = FilterUtil.getVarsMap(mbox, parsedMessage, parsedMessage.getMimeMessage());
    }

    @Test
    public void noHeaders() throws Exception {
        Mailbox mbox = MailboxManager.getInstance().getMailboxByAccountId(MockProvisioning.DEFAULT_ACCOUNT_ID);
        String content = "just some content";
        ParsedMessage parsedMessage = new ParsedMessage(content.getBytes(), false);
        Map<String, String> vars = FilterUtil.getVarsMap(mbox, parsedMessage, parsedMessage.getMimeMessage());

    }

<<<<<<< HEAD
=======
    
    
    public void testVariableReplacement() {
    	Map<String, String> variables = new HashMap<String, String>();
    	variables.put("var", "hello");
    	List<String> matchedValues = new ArrayList<String>();
    	String varValue = FilterUtil.replaceVariables(variables, matchedValues, "${var}");
    	Assert.assertEquals("hello", varValue);
    	
    	
    	matchedValues = new ArrayList<String>();
    	matchedValues.add("test1");
    	matchedValues.add("test2");
    	varValue = FilterUtil.replaceVariables(variables, matchedValues, "${0}");
    	Assert.assertEquals("test1", varValue);
    	
    	
    	variables = new HashMap<String, String>();
    	variables.put("var", "hello");
    	varValue = FilterUtil.replaceVariables(variables, matchedValues, "${var!}");
    	Assert.assertEquals("${var!}", varValue);
    	
    	
    	variables = new HashMap<String, String>();
    	variables.put("var", "hello");
    	varValue = FilterUtil.replaceVariables(variables, matchedValues, "${var2}");
    	Assert.assertEquals("", varValue);
    	
    	varValue = FilterUtil.replaceVariables(variables, matchedValues, "${test${var}");
    	Assert.assertEquals("${testhello", varValue);
    	
    	varValue = FilterUtil.replaceVariables(variables, matchedValues, "${test${var}");
    	Assert.assertEquals("${testhello", varValue);
    	
    	varValue = FilterUtil.replaceVariables(variables, matchedValues, "\\\\${President, ${var} Inc.}");
    	Assert.assertEquals("\\${President, hello Inc.}", varValue);
    	
    	// set "company" "ACME";
			// set "a.b" "おしらせ"; (or any non-ascii characters)
			// set "c_d" "C";
			// set "1" "One"; ==> Should be ignored or error [Note 1]
			// set "23" "twenty three"; ==> Should be ignored or error [Note 1]
			// set "combination" "Hello ${company}!!";
    	variables = new HashMap<String, String>();
    	variables.put("company", "ACME");
    	variables.put("a.b", "おしらせ");
    	variables.put("c_d", "C");
    	variables.put("1", "One");
    	variables.put("23", "twenty three");
    	variables.put("combination", "Hello ACME!!");

    	varValue = FilterUtil.replaceVariables(variables, matchedValues, "${full}");
    	Assert.assertEquals("", varValue);
    	
    	varValue = FilterUtil.replaceVariables(variables, matchedValues, "${company}");
    	Assert.assertEquals("ACME", varValue);
    	
    	varValue = FilterUtil.replaceVariables(variables, matchedValues, "${BAD${Company}");
    	Assert.assertEquals("${BADACME", varValue);
    	
    	varValue = FilterUtil.replaceVariables(variables, matchedValues, "${company");
    	Assert.assertEquals("${company", varValue);
    	
    	varValue = FilterUtil.replaceVariables(variables, matchedValues, "${${COMpANY}}");
    	Assert.assertEquals("${ACME}", varValue);
    	
    	varValue = FilterUtil.replaceVariables(variables, matchedValues, "${a.b}}");
    	Assert.assertEquals("おしらせ", varValue);
    	
    	varValue = FilterUtil.replaceVariables(variables, matchedValues, "$c_d}}");
    	Assert.assertEquals("C", varValue);
    	
    	varValue = FilterUtil.replaceVariables(variables, matchedValues, "You've got a mail. ${a.b} ${combination} ${c_d}hao!");
    	Assert.assertEquals("You've got a mail. おしらせ Hello ACME!! Chao!", varValue);
    }
    
    @Test
    public void testVariableReplacementQutdAndEncoded() {
    	Map<String, String> variables = new HashMap<String, String>();
    	variables.put("var", "hello");
    	List<String> matchedValues = new ArrayList<String>();
    	String varValue = FilterUtil.replaceVariables(variables, matchedValues, "${va\\r}");
    	Assert.assertEquals("hello", varValue);
    	
    	
    	varValue = FilterUtil.replaceVariables(variables, matchedValues, "${va\\\\r}");
    	Assert.assertEquals("${va\\r}", varValue);
    	
    	varValue = FilterUtil.replaceVariables(variables, matchedValues, "\\${var}");
    	Assert.assertEquals("hello", varValue);
    	
    	varValue = FilterUtil.replaceVariables(variables, matchedValues, "\\\\${var}");
    	Assert.assertEquals("\\hello", varValue);
    	
    	varValue = FilterUtil.replaceVariables(variables, matchedValues, "${}");
    	Assert.assertEquals("${}", varValue);
    	
    	variables.put("var", "hel\\*lo");
    	varValue = FilterUtil.replaceVariables(variables, matchedValues, "${var}");
    	Assert.assertEquals("hel\\*lo", varValue);
    	
    	varValue = FilterUtil.replaceVariables(variables, matchedValues, "hello${test}");
    	Assert.assertEquals("hello", varValue);
    	
    }
    
    @Test
    public void testGetListOfVariables() {
    	List<String> varNames = FilterUtil.getListOfVars("${var}");
    	Assert.assertEquals("${var}", varNames.get(0));
    	
    	varNames = FilterUtil.getListOfVars("${test${var}");
     	Assert.assertEquals("${var}", varNames.get(0));
     	
     	varNames = FilterUtil.getListOfVars("${${company}}");
     	Assert.assertEquals("${company}", varNames.get(0));
     	
     	varNames = FilterUtil.getListOfVars("You've got a mail. ${a.b} ${combination} ${c_d}hao!");
     	Assert.assertEquals("${a.b}", varNames.get(0));
     	Assert.assertEquals("${combination}", varNames.get(1));
     	Assert.assertEquals("${c_d}", varNames.get(2));
    }
    
    @Test
    public void testToJavaRegex() {
    	String regex = FilterUtil.sieveToJavaRegex("coyote@**.com");
    	Assert.assertEquals("coyote@(.*)?(.*)?\\.com", regex);
    	
    }
>>>>>>> 66ec26ed
}<|MERGE_RESOLUTION|>--- conflicted
+++ resolved
@@ -74,9 +74,6 @@
 
     }
 
-<<<<<<< HEAD
-=======
-    
     
     public void testVariableReplacement() {
     	Map<String, String> variables = new HashMap<String, String>();
@@ -205,5 +202,4 @@
     	Assert.assertEquals("coyote@(.*)?(.*)?\\.com", regex);
     	
     }
->>>>>>> 66ec26ed
 }