--- conflicted
+++ resolved
@@ -14,12 +14,7 @@
  */
 package com.zimbra.cs.index;
 
-<<<<<<< HEAD
-=======
-import java.util.EnumSet;
-
 import org.junit.Assert;
->>>>>>> d304be09
 import org.junit.Test;
 
 import com.zimbra.common.soap.Element;
