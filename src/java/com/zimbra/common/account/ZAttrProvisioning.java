/*
 * ***** BEGIN LICENSE BLOCK *****
 * Zimbra Collaboration Suite Server
 * Copyright (C) 2008, 2009, 2010, 2011, 2012, 2013 VMware, Inc.
 * 
 * The contents of this file are subject to the Zimbra Public License
 * Version 1.3 ("License"); you may not use this file except in
 * compliance with the License.  You may obtain a copy of the License at
 * http://www.zimbra.com/license.
 * 
 * Software distributed under the License is distributed on an "AS IS"
 * basis, WITHOUT WARRANTY OF ANY KIND, either express or implied.
 * ***** END LICENSE BLOCK *****
 */
package com.zimbra.common.account;

import com.zimbra.common.service.ServiceException;

import java.util.Arrays;

/**
 * AUTO-GENERATED. DO NOT EDIT.
 * 
 * @author schemers
 *
 */
public class ZAttrProvisioning {

    ///// BEGIN-AUTO-GEN-REPLACE

<<<<<<< HEAD
    /* build: 9.0.0_BETA1_1111 rgadipuuri 20130510-1145 */
=======
    /* build: 9.0.0_BETA1_1111 jflanigan 20130619-1527 */
>>>>>>> b87e014b

    public static enum AccountCalendarUserType {
        RESOURCE("RESOURCE"),
        USER("USER");
        private String mValue;
        private AccountCalendarUserType(String value) { mValue = value; }
        public String toString() { return mValue; }
        public static AccountCalendarUserType fromString(String s) throws ServiceException {
            for (AccountCalendarUserType value : values()) {
                if (value.mValue.equals(s)) return value;
             }
             throw ServiceException.INVALID_REQUEST("invalid value: "+s+", valid values: "+ Arrays.asList(values()), null);
        }
        public boolean isRESOURCE() { return this == RESOURCE;}
        public boolean isUSER() { return this == USER;}
    }

    public static enum AccountStatus {
        maintenance("maintenance"),
        pending("pending"),
        active("active"),
        closed("closed"),
        locked("locked"),
        lockout("lockout");
        private String mValue;
        private AccountStatus(String value) { mValue = value; }
        public String toString() { return mValue; }
        public static AccountStatus fromString(String s) throws ServiceException {
            for (AccountStatus value : values()) {
                if (value.mValue.equals(s)) return value;
             }
             throw ServiceException.INVALID_REQUEST("invalid value: "+s+", valid values: "+ Arrays.asList(values()), null);
        }
        public boolean isMaintenance() { return this == maintenance;}
        public boolean isPending() { return this == pending;}
        public boolean isActive() { return this == active;}
        public boolean isClosed() { return this == closed;}
        public boolean isLocked() { return this == locked;}
        public boolean isLockout() { return this == lockout;}
    }

    public static enum AdminAccessControlMech {
        acl("acl"),
        global("global");
        private String mValue;
        private AdminAccessControlMech(String value) { mValue = value; }
        public String toString() { return mValue; }
        public static AdminAccessControlMech fromString(String s) throws ServiceException {
            for (AdminAccessControlMech value : values()) {
                if (value.mValue.equals(s)) return value;
             }
             throw ServiceException.INVALID_REQUEST("invalid value: "+s+", valid values: "+ Arrays.asList(values()), null);
        }
        public boolean isAcl() { return this == acl;}
        public boolean isGlobal() { return this == global;}
    }

    public static enum AutoProvAuthMech {
        KRB5("KRB5"),
        SPNEGO("SPNEGO"),
        LDAP("LDAP"),
        PREAUTH("PREAUTH");
        private String mValue;
        private AutoProvAuthMech(String value) { mValue = value; }
        public String toString() { return mValue; }
        public static AutoProvAuthMech fromString(String s) throws ServiceException {
            for (AutoProvAuthMech value : values()) {
                if (value.mValue.equals(s)) return value;
             }
             throw ServiceException.INVALID_REQUEST("invalid value: "+s+", valid values: "+ Arrays.asList(values()), null);
        }
        public boolean isKRB5() { return this == KRB5;}
        public boolean isSPNEGO() { return this == SPNEGO;}
        public boolean isLDAP() { return this == LDAP;}
        public boolean isPREAUTH() { return this == PREAUTH;}
    }

    public static enum AutoProvMode {
        EAGER("EAGER"),
        LAZY("LAZY"),
        MANUAL("MANUAL");
        private String mValue;
        private AutoProvMode(String value) { mValue = value; }
        public String toString() { return mValue; }
        public static AutoProvMode fromString(String s) throws ServiceException {
            for (AutoProvMode value : values()) {
                if (value.mValue.equals(s)) return value;
             }
             throw ServiceException.INVALID_REQUEST("invalid value: "+s+", valid values: "+ Arrays.asList(values()), null);
        }
        public boolean isEAGER() { return this == EAGER;}
        public boolean isLAZY() { return this == LAZY;}
        public boolean isMANUAL() { return this == MANUAL;}
    }

    public static enum BackupMode {
        Standard("Standard"),
        Auto_Grouped("Auto-Grouped");
        private String mValue;
        private BackupMode(String value) { mValue = value; }
        public String toString() { return mValue; }
        public static BackupMode fromString(String s) throws ServiceException {
            for (BackupMode value : values()) {
                if (value.mValue.equals(s)) return value;
             }
             throw ServiceException.INVALID_REQUEST("invalid value: "+s+", valid values: "+ Arrays.asList(values()), null);
        }
        public boolean isStandard() { return this == Standard;}
        public boolean isAuto_Grouped() { return this == Auto_Grouped;}
    }

    public static enum CalendarCompatibilityMode {
        standard("standard"),
        exchange("exchange");
        private String mValue;
        private CalendarCompatibilityMode(String value) { mValue = value; }
        public String toString() { return mValue; }
        public static CalendarCompatibilityMode fromString(String s) throws ServiceException {
            for (CalendarCompatibilityMode value : values()) {
                if (value.mValue.equals(s)) return value;
             }
             throw ServiceException.INVALID_REQUEST("invalid value: "+s+", valid values: "+ Arrays.asList(values()), null);
        }
        public boolean isStandard() { return this == standard;}
        public boolean isExchange() { return this == exchange;}
    }

    public static enum CalResType {
        Equipment("Equipment"),
        Location("Location");
        private String mValue;
        private CalResType(String value) { mValue = value; }
        public String toString() { return mValue; }
        public static CalResType fromString(String s) throws ServiceException {
            for (CalResType value : values()) {
                if (value.mValue.equals(s)) return value;
             }
             throw ServiceException.INVALID_REQUEST("invalid value: "+s+", valid values: "+ Arrays.asList(values()), null);
        }
        public boolean isEquipment() { return this == Equipment;}
        public boolean isLocation() { return this == Location;}
    }

    public static enum ClusterType {
        Veritas("Veritas"),
        RedHat("RedHat"),
        none("none");
        private String mValue;
        private ClusterType(String value) { mValue = value; }
        public String toString() { return mValue; }
        public static ClusterType fromString(String s) throws ServiceException {
            for (ClusterType value : values()) {
                if (value.mValue.equals(s)) return value;
             }
             throw ServiceException.INVALID_REQUEST("invalid value: "+s+", valid values: "+ Arrays.asList(values()), null);
        }
        public boolean isVeritas() { return this == Veritas;}
        public boolean isRedHat() { return this == RedHat;}
        public boolean isNone() { return this == none;}
    }

    public static enum DataSourceAuthMechanism {
        GSSAPI("GSSAPI"),
        PLAIN("PLAIN"),
        CRAM_MD5("CRAM-MD5");
        private String mValue;
        private DataSourceAuthMechanism(String value) { mValue = value; }
        public String toString() { return mValue; }
        public static DataSourceAuthMechanism fromString(String s) throws ServiceException {
            for (DataSourceAuthMechanism value : values()) {
                if (value.mValue.equals(s)) return value;
             }
             throw ServiceException.INVALID_REQUEST("invalid value: "+s+", valid values: "+ Arrays.asList(values()), null);
        }
        public boolean isGSSAPI() { return this == GSSAPI;}
        public boolean isPLAIN() { return this == PLAIN;}
        public boolean isCRAM_MD5() { return this == CRAM_MD5;}
    }

    public static enum DataSourceConnectionType {
        tls_if_available("tls_if_available"),
        tls("tls"),
        ssl("ssl"),
        cleartext("cleartext");
        private String mValue;
        private DataSourceConnectionType(String value) { mValue = value; }
        public String toString() { return mValue; }
        public static DataSourceConnectionType fromString(String s) throws ServiceException {
            for (DataSourceConnectionType value : values()) {
                if (value.mValue.equals(s)) return value;
             }
             throw ServiceException.INVALID_REQUEST("invalid value: "+s+", valid values: "+ Arrays.asList(values()), null);
        }
        public boolean isTls_if_available() { return this == tls_if_available;}
        public boolean isTls() { return this == tls;}
        public boolean isSsl() { return this == ssl;}
        public boolean isCleartext() { return this == cleartext;}
    }

    public static enum DistributionListSubscriptionPolicy {
        APPROVAL("APPROVAL"),
        ACCEPT("ACCEPT"),
        REJECT("REJECT");
        private String mValue;
        private DistributionListSubscriptionPolicy(String value) { mValue = value; }
        public String toString() { return mValue; }
        public static DistributionListSubscriptionPolicy fromString(String s) throws ServiceException {
            for (DistributionListSubscriptionPolicy value : values()) {
                if (value.mValue.equals(s)) return value;
             }
             throw ServiceException.INVALID_REQUEST("invalid value: "+s+", valid values: "+ Arrays.asList(values()), null);
        }
        public boolean isAPPROVAL() { return this == APPROVAL;}
        public boolean isACCEPT() { return this == ACCEPT;}
        public boolean isREJECT() { return this == REJECT;}
    }

    public static enum DistributionListUnsubscriptionPolicy {
        APPROVAL("APPROVAL"),
        ACCEPT("ACCEPT"),
        REJECT("REJECT");
        private String mValue;
        private DistributionListUnsubscriptionPolicy(String value) { mValue = value; }
        public String toString() { return mValue; }
        public static DistributionListUnsubscriptionPolicy fromString(String s) throws ServiceException {
            for (DistributionListUnsubscriptionPolicy value : values()) {
                if (value.mValue.equals(s)) return value;
             }
             throw ServiceException.INVALID_REQUEST("invalid value: "+s+", valid values: "+ Arrays.asList(values()), null);
        }
        public boolean isAPPROVAL() { return this == APPROVAL;}
        public boolean isACCEPT() { return this == ACCEPT;}
        public boolean isREJECT() { return this == REJECT;}
    }

    public static enum DomainAggregateQuotaPolicy {
        BLOCKSEND("BLOCKSEND"),
        BLOCKSENDRECEIVE("BLOCKSENDRECEIVE"),
        ALLOWSENDRECEIVE("ALLOWSENDRECEIVE");
        private String mValue;
        private DomainAggregateQuotaPolicy(String value) { mValue = value; }
        public String toString() { return mValue; }
        public static DomainAggregateQuotaPolicy fromString(String s) throws ServiceException {
            for (DomainAggregateQuotaPolicy value : values()) {
                if (value.mValue.equals(s)) return value;
             }
             throw ServiceException.INVALID_REQUEST("invalid value: "+s+", valid values: "+ Arrays.asList(values()), null);
        }
        public boolean isBLOCKSEND() { return this == BLOCKSEND;}
        public boolean isBLOCKSENDRECEIVE() { return this == BLOCKSENDRECEIVE;}
        public boolean isALLOWSENDRECEIVE() { return this == ALLOWSENDRECEIVE;}
    }

    public static enum DomainStatus {
        maintenance("maintenance"),
        active("active"),
        closed("closed"),
        locked("locked"),
        suspended("suspended"),
        shutdown("shutdown");
        private String mValue;
        private DomainStatus(String value) { mValue = value; }
        public String toString() { return mValue; }
        public static DomainStatus fromString(String s) throws ServiceException {
            for (DomainStatus value : values()) {
                if (value.mValue.equals(s)) return value;
             }
             throw ServiceException.INVALID_REQUEST("invalid value: "+s+", valid values: "+ Arrays.asList(values()), null);
        }
        public boolean isMaintenance() { return this == maintenance;}
        public boolean isActive() { return this == active;}
        public boolean isClosed() { return this == closed;}
        public boolean isLocked() { return this == locked;}
        public boolean isSuspended() { return this == suspended;}
        public boolean isShutdown() { return this == shutdown;}
    }

    public static enum DomainType {
        alias("alias"),
        local("local");
        private String mValue;
        private DomainType(String value) { mValue = value; }
        public String toString() { return mValue; }
        public static DomainType fromString(String s) throws ServiceException {
            for (DomainType value : values()) {
                if (value.mValue.equals(s)) return value;
             }
             throw ServiceException.INVALID_REQUEST("invalid value: "+s+", valid values: "+ Arrays.asList(values()), null);
        }
        public boolean isAlias() { return this == alias;}
        public boolean isLocal() { return this == local;}
    }

    public static enum FeatureSocialFiltersEnabled {
        Facebook("Facebook"),
        LinkedIn("LinkedIn"),
        SocialCast("SocialCast"),
        Twitter("Twitter");
        private String mValue;
        private FeatureSocialFiltersEnabled(String value) { mValue = value; }
        public String toString() { return mValue; }
        public static FeatureSocialFiltersEnabled fromString(String s) throws ServiceException {
            for (FeatureSocialFiltersEnabled value : values()) {
                if (value.mValue.equals(s)) return value;
             }
             throw ServiceException.INVALID_REQUEST("invalid value: "+s+", valid values: "+ Arrays.asList(values()), null);
        }
        public boolean isFacebook() { return this == Facebook;}
        public boolean isLinkedIn() { return this == LinkedIn;}
        public boolean isSocialCast() { return this == SocialCast;}
        public boolean isTwitter() { return this == Twitter;}
    }

    public static enum FreebusyExchangeAuthScheme {
        form("form"),
        basic("basic");
        private String mValue;
        private FreebusyExchangeAuthScheme(String value) { mValue = value; }
        public String toString() { return mValue; }
        public static FreebusyExchangeAuthScheme fromString(String s) throws ServiceException {
            for (FreebusyExchangeAuthScheme value : values()) {
                if (value.mValue.equals(s)) return value;
             }
             throw ServiceException.INVALID_REQUEST("invalid value: "+s+", valid values: "+ Arrays.asList(values()), null);
        }
        public boolean isForm() { return this == form;}
        public boolean isBasic() { return this == basic;}
    }

    public static enum FreebusyExchangeServerType {
        webdav("webdav"),
        ews("ews");
        private String mValue;
        private FreebusyExchangeServerType(String value) { mValue = value; }
        public String toString() { return mValue; }
        public static FreebusyExchangeServerType fromString(String s) throws ServiceException {
            for (FreebusyExchangeServerType value : values()) {
                if (value.mValue.equals(s)) return value;
             }
             throw ServiceException.INVALID_REQUEST("invalid value: "+s+", valid values: "+ Arrays.asList(values()), null);
        }
        public boolean isWebdav() { return this == webdav;}
        public boolean isEws() { return this == ews;}
    }

    public static enum GalLdapAuthMech {
        simple("simple"),
        kerberos5("kerberos5"),
        none("none");
        private String mValue;
        private GalLdapAuthMech(String value) { mValue = value; }
        public String toString() { return mValue; }
        public static GalLdapAuthMech fromString(String s) throws ServiceException {
            for (GalLdapAuthMech value : values()) {
                if (value.mValue.equals(s)) return value;
             }
             throw ServiceException.INVALID_REQUEST("invalid value: "+s+", valid values: "+ Arrays.asList(values()), null);
        }
        public boolean isSimple() { return this == simple;}
        public boolean isKerberos5() { return this == kerberos5;}
        public boolean isNone() { return this == none;}
    }

    public static enum GalMode {
        both("both"),
        ldap("ldap"),
        zimbra("zimbra");
        private String mValue;
        private GalMode(String value) { mValue = value; }
        public String toString() { return mValue; }
        public static GalMode fromString(String s) throws ServiceException {
            for (GalMode value : values()) {
                if (value.mValue.equals(s)) return value;
             }
             throw ServiceException.INVALID_REQUEST("invalid value: "+s+", valid values: "+ Arrays.asList(values()), null);
        }
        public boolean isBoth() { return this == both;}
        public boolean isLdap() { return this == ldap;}
        public boolean isZimbra() { return this == zimbra;}
    }

    public static enum GalStatus {
        enabled("enabled"),
        disabled("disabled");
        private String mValue;
        private GalStatus(String value) { mValue = value; }
        public String toString() { return mValue; }
        public static GalStatus fromString(String s) throws ServiceException {
            for (GalStatus value : values()) {
                if (value.mValue.equals(s)) return value;
             }
             throw ServiceException.INVALID_REQUEST("invalid value: "+s+", valid values: "+ Arrays.asList(values()), null);
        }
        public boolean isEnabled() { return this == enabled;}
        public boolean isDisabled() { return this == disabled;}
    }

    public static enum GalSyncLdapAuthMech {
        simple("simple"),
        kerberos5("kerberos5"),
        none("none");
        private String mValue;
        private GalSyncLdapAuthMech(String value) { mValue = value; }
        public String toString() { return mValue; }
        public static GalSyncLdapAuthMech fromString(String s) throws ServiceException {
            for (GalSyncLdapAuthMech value : values()) {
                if (value.mValue.equals(s)) return value;
             }
             throw ServiceException.INVALID_REQUEST("invalid value: "+s+", valid values: "+ Arrays.asList(values()), null);
        }
        public boolean isSimple() { return this == simple;}
        public boolean isKerberos5() { return this == kerberos5;}
        public boolean isNone() { return this == none;}
    }

    public static enum GalTokenizeAutoCompleteKey {
        or("or"),
        and("and");
        private String mValue;
        private GalTokenizeAutoCompleteKey(String value) { mValue = value; }
        public String toString() { return mValue; }
        public static GalTokenizeAutoCompleteKey fromString(String s) throws ServiceException {
            for (GalTokenizeAutoCompleteKey value : values()) {
                if (value.mValue.equals(s)) return value;
             }
             throw ServiceException.INVALID_REQUEST("invalid value: "+s+", valid values: "+ Arrays.asList(values()), null);
        }
        public boolean isOr() { return this == or;}
        public boolean isAnd() { return this == and;}
    }

    public static enum GalTokenizeSearchKey {
        or("or"),
        and("and");
        private String mValue;
        private GalTokenizeSearchKey(String value) { mValue = value; }
        public String toString() { return mValue; }
        public static GalTokenizeSearchKey fromString(String s) throws ServiceException {
            for (GalTokenizeSearchKey value : values()) {
                if (value.mValue.equals(s)) return value;
             }
             throw ServiceException.INVALID_REQUEST("invalid value: "+s+", valid values: "+ Arrays.asList(values()), null);
        }
        public boolean isOr() { return this == or;}
        public boolean isAnd() { return this == and;}
    }

    public static enum GalType {
        ldap("ldap"),
        zimbra("zimbra");
        private String mValue;
        private GalType(String value) { mValue = value; }
        public String toString() { return mValue; }
        public static GalType fromString(String s) throws ServiceException {
            for (GalType value : values()) {
                if (value.mValue.equals(s)) return value;
             }
             throw ServiceException.INVALID_REQUEST("invalid value: "+s+", valid values: "+ Arrays.asList(values()), null);
        }
        public boolean isLdap() { return this == ldap;}
        public boolean isZimbra() { return this == zimbra;}
    }

    public static enum IMService {
        zimbra("zimbra"),
        yahoo("yahoo");
        private String mValue;
        private IMService(String value) { mValue = value; }
        public String toString() { return mValue; }
        public static IMService fromString(String s) throws ServiceException {
            for (IMService value : values()) {
                if (value.mValue.equals(s)) return value;
             }
             throw ServiceException.INVALID_REQUEST("invalid value: "+s+", valid values: "+ Arrays.asList(values()), null);
        }
        public boolean isZimbra() { return this == zimbra;}
        public boolean isYahoo() { return this == yahoo;}
    }

    public static enum IPMode {
        ipv6("ipv6"),
        ipv4("ipv4"),
        both("both");
        private String mValue;
        private IPMode(String value) { mValue = value; }
        public String toString() { return mValue; }
        public static IPMode fromString(String s) throws ServiceException {
            for (IPMode value : values()) {
                if (value.mValue.equals(s)) return value;
             }
             throw ServiceException.INVALID_REQUEST("invalid value: "+s+", valid values: "+ Arrays.asList(values()), null);
        }
        public boolean isIpv6() { return this == ipv6;}
        public boolean isIpv4() { return this == ipv4;}
        public boolean isBoth() { return this == both;}
    }

    public static enum MailMode {
        https("https"),
        both("both"),
        http("http"),
        mixed("mixed"),
        redirect("redirect");
        private String mValue;
        private MailMode(String value) { mValue = value; }
        public String toString() { return mValue; }
        public static MailMode fromString(String s) throws ServiceException {
            for (MailMode value : values()) {
                if (value.mValue.equals(s)) return value;
             }
             throw ServiceException.INVALID_REQUEST("invalid value: "+s+", valid values: "+ Arrays.asList(values()), null);
        }
        public boolean isHttps() { return this == https;}
        public boolean isBoth() { return this == both;}
        public boolean isHttp() { return this == http;}
        public boolean isMixed() { return this == mixed;}
        public boolean isRedirect() { return this == redirect;}
    }

    public static enum MailReferMode {
        reverse_proxied("reverse-proxied"),
        wronghost("wronghost"),
        always("always");
        private String mValue;
        private MailReferMode(String value) { mValue = value; }
        public String toString() { return mValue; }
        public static MailReferMode fromString(String s) throws ServiceException {
            for (MailReferMode value : values()) {
                if (value.mValue.equals(s)) return value;
             }
             throw ServiceException.INVALID_REQUEST("invalid value: "+s+", valid values: "+ Arrays.asList(values()), null);
        }
        public boolean isReverse_proxied() { return this == reverse_proxied;}
        public boolean isWronghost() { return this == wronghost;}
        public boolean isAlways() { return this == always;}
    }

    public static enum MailSSLClientCertMode {
        Disabled("Disabled"),
        NeedClientAuth("NeedClientAuth"),
        WantClientAuth("WantClientAuth");
        private String mValue;
        private MailSSLClientCertMode(String value) { mValue = value; }
        public String toString() { return mValue; }
        public static MailSSLClientCertMode fromString(String s) throws ServiceException {
            for (MailSSLClientCertMode value : values()) {
                if (value.mValue.equals(s)) return value;
             }
             throw ServiceException.INVALID_REQUEST("invalid value: "+s+", valid values: "+ Arrays.asList(values()), null);
        }
        public boolean isDisabled() { return this == Disabled;}
        public boolean isNeedClientAuth() { return this == NeedClientAuth;}
        public boolean isWantClientAuth() { return this == WantClientAuth;}
    }

    public static enum MailStatus {
        enabled("enabled"),
        disabled("disabled");
        private String mValue;
        private MailStatus(String value) { mValue = value; }
        public String toString() { return mValue; }
        public static MailStatus fromString(String s) throws ServiceException {
            for (MailStatus value : values()) {
                if (value.mValue.equals(s)) return value;
             }
             throw ServiceException.INVALID_REQUEST("invalid value: "+s+", valid values: "+ Arrays.asList(values()), null);
        }
        public boolean isEnabled() { return this == enabled;}
        public boolean isDisabled() { return this == disabled;}
    }

    public static enum MailThreadingAlgorithm {
        references("references"),
        subject("subject"),
        none("none"),
        strict("strict"),
        subjrefs("subjrefs");
        private String mValue;
        private MailThreadingAlgorithm(String value) { mValue = value; }
        public String toString() { return mValue; }
        public static MailThreadingAlgorithm fromString(String s) throws ServiceException {
            for (MailThreadingAlgorithm value : values()) {
                if (value.mValue.equals(s)) return value;
             }
             throw ServiceException.INVALID_REQUEST("invalid value: "+s+", valid values: "+ Arrays.asList(values()), null);
        }
        public boolean isReferences() { return this == references;}
        public boolean isSubject() { return this == subject;}
        public boolean isNone() { return this == none;}
        public boolean isStrict() { return this == strict;}
        public boolean isSubjrefs() { return this == subjrefs;}
    }

    public static enum MtaSaslAuthEnable {
        yes("yes"),
        no("no");
        private String mValue;
        private MtaSaslAuthEnable(String value) { mValue = value; }
        public String toString() { return mValue; }
        public static MtaSaslAuthEnable fromString(String s) throws ServiceException {
            for (MtaSaslAuthEnable value : values()) {
                if (value.mValue.equals(s)) return value;
             }
             throw ServiceException.INVALID_REQUEST("invalid value: "+s+", valid values: "+ Arrays.asList(values()), null);
        }
        public boolean isYes() { return this == yes;}
        public boolean isNo() { return this == no;}
    }

    public static enum MtaTlsSecurityLevel {
        may("may"),
        none("none");
        private String mValue;
        private MtaTlsSecurityLevel(String value) { mValue = value; }
        public String toString() { return mValue; }
        public static MtaTlsSecurityLevel fromString(String s) throws ServiceException {
            for (MtaTlsSecurityLevel value : values()) {
                if (value.mValue.equals(s)) return value;
             }
             throw ServiceException.INVALID_REQUEST("invalid value: "+s+", valid values: "+ Arrays.asList(values()), null);
        }
        public boolean isMay() { return this == may;}
        public boolean isNone() { return this == none;}
    }

    public static enum PrefBriefcaseReadingPaneLocation {
        bottom("bottom"),
        off("off"),
        right("right");
        private String mValue;
        private PrefBriefcaseReadingPaneLocation(String value) { mValue = value; }
        public String toString() { return mValue; }
        public static PrefBriefcaseReadingPaneLocation fromString(String s) throws ServiceException {
            for (PrefBriefcaseReadingPaneLocation value : values()) {
                if (value.mValue.equals(s)) return value;
             }
             throw ServiceException.INVALID_REQUEST("invalid value: "+s+", valid values: "+ Arrays.asList(values()), null);
        }
        public boolean isBottom() { return this == bottom;}
        public boolean isOff() { return this == off;}
        public boolean isRight() { return this == right;}
    }

    public static enum PrefCalendarApptVisibility {
        public_("public"),
        private_("private");
        private String mValue;
        private PrefCalendarApptVisibility(String value) { mValue = value; }
        public String toString() { return mValue; }
        public static PrefCalendarApptVisibility fromString(String s) throws ServiceException {
            for (PrefCalendarApptVisibility value : values()) {
                if (value.mValue.equals(s)) return value;
             }
             throw ServiceException.INVALID_REQUEST("invalid value: "+s+", valid values: "+ Arrays.asList(values()), null);
        }
        public boolean isPublic_() { return this == public_;}
        public boolean isPrivate_() { return this == private_;}
    }

    public static enum PrefCalendarInitialView {
        workWeek("workWeek"),
        month("month"),
        list("list"),
        day("day"),
        week("week");
        private String mValue;
        private PrefCalendarInitialView(String value) { mValue = value; }
        public String toString() { return mValue; }
        public static PrefCalendarInitialView fromString(String s) throws ServiceException {
            for (PrefCalendarInitialView value : values()) {
                if (value.mValue.equals(s)) return value;
             }
             throw ServiceException.INVALID_REQUEST("invalid value: "+s+", valid values: "+ Arrays.asList(values()), null);
        }
        public boolean isWorkWeek() { return this == workWeek;}
        public boolean isMonth() { return this == month;}
        public boolean isList() { return this == list;}
        public boolean isDay() { return this == day;}
        public boolean isWeek() { return this == week;}
    }

    public static enum PrefClientType {
        standard("standard"),
        advanced("advanced");
        private String mValue;
        private PrefClientType(String value) { mValue = value; }
        public String toString() { return mValue; }
        public static PrefClientType fromString(String s) throws ServiceException {
            for (PrefClientType value : values()) {
                if (value.mValue.equals(s)) return value;
             }
             throw ServiceException.INVALID_REQUEST("invalid value: "+s+", valid values: "+ Arrays.asList(values()), null);
        }
        public boolean isStandard() { return this == standard;}
        public boolean isAdvanced() { return this == advanced;}
    }

    public static enum PrefComposeDirection {
        RTL("RTL"),
        LTR("LTR");
        private String mValue;
        private PrefComposeDirection(String value) { mValue = value; }
        public String toString() { return mValue; }
        public static PrefComposeDirection fromString(String s) throws ServiceException {
            for (PrefComposeDirection value : values()) {
                if (value.mValue.equals(s)) return value;
             }
             throw ServiceException.INVALID_REQUEST("invalid value: "+s+", valid values: "+ Arrays.asList(values()), null);
        }
        public boolean isRTL() { return this == RTL;}
        public boolean isLTR() { return this == LTR;}
    }

    public static enum PrefComposeFormat {
        text("text"),
        html("html");
        private String mValue;
        private PrefComposeFormat(String value) { mValue = value; }
        public String toString() { return mValue; }
        public static PrefComposeFormat fromString(String s) throws ServiceException {
            for (PrefComposeFormat value : values()) {
                if (value.mValue.equals(s)) return value;
             }
             throw ServiceException.INVALID_REQUEST("invalid value: "+s+", valid values: "+ Arrays.asList(values()), null);
        }
        public boolean isText() { return this == text;}
        public boolean isHtml() { return this == html;}
    }

    public static enum PrefContactsInitialView {
        list("list"),
        cards("cards");
        private String mValue;
        private PrefContactsInitialView(String value) { mValue = value; }
        public String toString() { return mValue; }
        public static PrefContactsInitialView fromString(String s) throws ServiceException {
            for (PrefContactsInitialView value : values()) {
                if (value.mValue.equals(s)) return value;
             }
             throw ServiceException.INVALID_REQUEST("invalid value: "+s+", valid values: "+ Arrays.asList(values()), null);
        }
        public boolean isList() { return this == list;}
        public boolean isCards() { return this == cards;}
    }

    public static enum PrefConversationOrder {
        dateDesc("dateDesc"),
        dateAsc("dateAsc");
        private String mValue;
        private PrefConversationOrder(String value) { mValue = value; }
        public String toString() { return mValue; }
        public static PrefConversationOrder fromString(String s) throws ServiceException {
            for (PrefConversationOrder value : values()) {
                if (value.mValue.equals(s)) return value;
             }
             throw ServiceException.INVALID_REQUEST("invalid value: "+s+", valid values: "+ Arrays.asList(values()), null);
        }
        public boolean isDateDesc() { return this == dateDesc;}
        public boolean isDateAsc() { return this == dateAsc;}
    }

    public static enum PrefConvReadingPaneLocation {
        bottom("bottom"),
        off("off"),
        right("right");
        private String mValue;
        private PrefConvReadingPaneLocation(String value) { mValue = value; }
        public String toString() { return mValue; }
        public static PrefConvReadingPaneLocation fromString(String s) throws ServiceException {
            for (PrefConvReadingPaneLocation value : values()) {
                if (value.mValue.equals(s)) return value;
             }
             throw ServiceException.INVALID_REQUEST("invalid value: "+s+", valid values: "+ Arrays.asList(values()), null);
        }
        public boolean isBottom() { return this == bottom;}
        public boolean isOff() { return this == off;}
        public boolean isRight() { return this == right;}
    }

    public static enum PrefDedupeMessagesSentToSelf {
        secondCopyifOnToOrCC("secondCopyifOnToOrCC"),
        dedupeNone("dedupeNone"),
        dedupeAll("dedupeAll");
        private String mValue;
        private PrefDedupeMessagesSentToSelf(String value) { mValue = value; }
        public String toString() { return mValue; }
        public static PrefDedupeMessagesSentToSelf fromString(String s) throws ServiceException {
            for (PrefDedupeMessagesSentToSelf value : values()) {
                if (value.mValue.equals(s)) return value;
             }
             throw ServiceException.INVALID_REQUEST("invalid value: "+s+", valid values: "+ Arrays.asList(values()), null);
        }
        public boolean isSecondCopyifOnToOrCC() { return this == secondCopyifOnToOrCC;}
        public boolean isDedupeNone() { return this == dedupeNone;}
        public boolean isDedupeAll() { return this == dedupeAll;}
    }

    public static enum PrefExternalSendersType {
        ALLNOTINAB("ALLNOTINAB"),
        ALL("ALL");
        private String mValue;
        private PrefExternalSendersType(String value) { mValue = value; }
        public String toString() { return mValue; }
        public static PrefExternalSendersType fromString(String s) throws ServiceException {
            for (PrefExternalSendersType value : values()) {
                if (value.mValue.equals(s)) return value;
             }
             throw ServiceException.INVALID_REQUEST("invalid value: "+s+", valid values: "+ Arrays.asList(values()), null);
        }
        public boolean isALLNOTINAB() { return this == ALLNOTINAB;}
        public boolean isALL() { return this == ALL;}
    }

    public static enum PrefFileSharingApplication {
        briefcase("briefcase");
        private String mValue;
        private PrefFileSharingApplication(String value) { mValue = value; }
        public String toString() { return mValue; }
        public static PrefFileSharingApplication fromString(String s) throws ServiceException {
            for (PrefFileSharingApplication value : values()) {
                if (value.mValue.equals(s)) return value;
             }
             throw ServiceException.INVALID_REQUEST("invalid value: "+s+", valid values: "+ Arrays.asList(values()), null);
        }
        public boolean isBriefcase() { return this == briefcase;}
    }

    public static enum PrefForwardIncludeOriginalText {
        includeBodyWithPrefix("includeBodyWithPrefix"),
        includeBodyOnly("includeBodyOnly"),
        includeBody("includeBody"),
        includeAsAttachment("includeAsAttachment"),
        includeBodyAndHeaders("includeBodyAndHeaders"),
        includeBodyAndHeadersWithPrefix("includeBodyAndHeadersWithPrefix");
        private String mValue;
        private PrefForwardIncludeOriginalText(String value) { mValue = value; }
        public String toString() { return mValue; }
        public static PrefForwardIncludeOriginalText fromString(String s) throws ServiceException {
            for (PrefForwardIncludeOriginalText value : values()) {
                if (value.mValue.equals(s)) return value;
             }
             throw ServiceException.INVALID_REQUEST("invalid value: "+s+", valid values: "+ Arrays.asList(values()), null);
        }
        public boolean isIncludeBodyWithPrefix() { return this == includeBodyWithPrefix;}
        public boolean isIncludeBodyOnly() { return this == includeBodyOnly;}
        public boolean isIncludeBody() { return this == includeBody;}
        public boolean isIncludeAsAttachment() { return this == includeAsAttachment;}
        public boolean isIncludeBodyAndHeaders() { return this == includeBodyAndHeaders;}
        public boolean isIncludeBodyAndHeadersWithPrefix() { return this == includeBodyAndHeadersWithPrefix;}
    }

    public static enum PrefForwardReplyFormat {
        text("text"),
        html("html"),
        same("same");
        private String mValue;
        private PrefForwardReplyFormat(String value) { mValue = value; }
        public String toString() { return mValue; }
        public static PrefForwardReplyFormat fromString(String s) throws ServiceException {
            for (PrefForwardReplyFormat value : values()) {
                if (value.mValue.equals(s)) return value;
             }
             throw ServiceException.INVALID_REQUEST("invalid value: "+s+", valid values: "+ Arrays.asList(values()), null);
        }
        public boolean isText() { return this == text;}
        public boolean isHtml() { return this == html;}
        public boolean isSame() { return this == same;}
    }

    public static enum PrefFromAddressType {
        sendOnBehalfOf("sendOnBehalfOf"),
        sendAs("sendAs");
        private String mValue;
        private PrefFromAddressType(String value) { mValue = value; }
        public String toString() { return mValue; }
        public static PrefFromAddressType fromString(String s) throws ServiceException {
            for (PrefFromAddressType value : values()) {
                if (value.mValue.equals(s)) return value;
             }
             throw ServiceException.INVALID_REQUEST("invalid value: "+s+", valid values: "+ Arrays.asList(values()), null);
        }
        public boolean isSendOnBehalfOf() { return this == sendOnBehalfOf;}
        public boolean isSendAs() { return this == sendAs;}
    }

    public static enum PrefGetMailAction {
        update("update"),
        default_("default");
        private String mValue;
        private PrefGetMailAction(String value) { mValue = value; }
        public String toString() { return mValue; }
        public static PrefGetMailAction fromString(String s) throws ServiceException {
            for (PrefGetMailAction value : values()) {
                if (value.mValue.equals(s)) return value;
             }
             throw ServiceException.INVALID_REQUEST("invalid value: "+s+", valid values: "+ Arrays.asList(values()), null);
        }
        public boolean isUpdate() { return this == update;}
        public boolean isDefault_() { return this == default_;}
    }

    public static enum PrefGroupMailBy {
        message("message"),
        conversation("conversation");
        private String mValue;
        private PrefGroupMailBy(String value) { mValue = value; }
        public String toString() { return mValue; }
        public static PrefGroupMailBy fromString(String s) throws ServiceException {
            for (PrefGroupMailBy value : values()) {
                if (value.mValue.equals(s)) return value;
             }
             throw ServiceException.INVALID_REQUEST("invalid value: "+s+", valid values: "+ Arrays.asList(values()), null);
        }
        public boolean isMessage() { return this == message;}
        public boolean isConversation() { return this == conversation;}
    }

    public static enum PrefIMIdleStatus {
        away("away"),
        invisible("invisible"),
        xa("xa"),
        offline("offline");
        private String mValue;
        private PrefIMIdleStatus(String value) { mValue = value; }
        public String toString() { return mValue; }
        public static PrefIMIdleStatus fromString(String s) throws ServiceException {
            for (PrefIMIdleStatus value : values()) {
                if (value.mValue.equals(s)) return value;
             }
             throw ServiceException.INVALID_REQUEST("invalid value: "+s+", valid values: "+ Arrays.asList(values()), null);
        }
        public boolean isAway() { return this == away;}
        public boolean isInvisible() { return this == invisible;}
        public boolean isXa() { return this == xa;}
        public boolean isOffline() { return this == offline;}
    }

    public static enum PrefMailSelectAfterDelete {
        previous("previous"),
        adaptive("adaptive"),
        next("next");
        private String mValue;
        private PrefMailSelectAfterDelete(String value) { mValue = value; }
        public String toString() { return mValue; }
        public static PrefMailSelectAfterDelete fromString(String s) throws ServiceException {
            for (PrefMailSelectAfterDelete value : values()) {
                if (value.mValue.equals(s)) return value;
             }
             throw ServiceException.INVALID_REQUEST("invalid value: "+s+", valid values: "+ Arrays.asList(values()), null);
        }
        public boolean isPrevious() { return this == previous;}
        public boolean isAdaptive() { return this == adaptive;}
        public boolean isNext() { return this == next;}
    }

    public static enum PrefMailSendReadReceipts {
        never("never"),
        prompt("prompt"),
        always("always");
        private String mValue;
        private PrefMailSendReadReceipts(String value) { mValue = value; }
        public String toString() { return mValue; }
        public static PrefMailSendReadReceipts fromString(String s) throws ServiceException {
            for (PrefMailSendReadReceipts value : values()) {
                if (value.mValue.equals(s)) return value;
             }
             throw ServiceException.INVALID_REQUEST("invalid value: "+s+", valid values: "+ Arrays.asList(values()), null);
        }
        public boolean isNever() { return this == never;}
        public boolean isPrompt() { return this == prompt;}
        public boolean isAlways() { return this == always;}
    }

    public static enum PrefMailSignatureStyle {
        outlook("outlook"),
        internet("internet");
        private String mValue;
        private PrefMailSignatureStyle(String value) { mValue = value; }
        public String toString() { return mValue; }
        public static PrefMailSignatureStyle fromString(String s) throws ServiceException {
            for (PrefMailSignatureStyle value : values()) {
                if (value.mValue.equals(s)) return value;
             }
             throw ServiceException.INVALID_REQUEST("invalid value: "+s+", valid values: "+ Arrays.asList(values()), null);
        }
        public boolean isOutlook() { return this == outlook;}
        public boolean isInternet() { return this == internet;}
    }

    public static enum PrefOutOfOfficeFreeBusyStatus {
        OUTOFOFFICE("OUTOFOFFICE"),
        BUSY("BUSY");
        private String mValue;
        private PrefOutOfOfficeFreeBusyStatus(String value) { mValue = value; }
        public String toString() { return mValue; }
        public static PrefOutOfOfficeFreeBusyStatus fromString(String s) throws ServiceException {
            for (PrefOutOfOfficeFreeBusyStatus value : values()) {
                if (value.mValue.equals(s)) return value;
             }
             throw ServiceException.INVALID_REQUEST("invalid value: "+s+", valid values: "+ Arrays.asList(values()), null);
        }
        public boolean isOUTOFOFFICE() { return this == OUTOFOFFICE;}
        public boolean isBUSY() { return this == BUSY;}
    }

    public static enum PrefPop3DeleteOption {
        delete("delete"),
        trash("trash"),
        read("read"),
        keep("keep");
        private String mValue;
        private PrefPop3DeleteOption(String value) { mValue = value; }
        public String toString() { return mValue; }
        public static PrefPop3DeleteOption fromString(String s) throws ServiceException {
            for (PrefPop3DeleteOption value : values()) {
                if (value.mValue.equals(s)) return value;
             }
             throw ServiceException.INVALID_REQUEST("invalid value: "+s+", valid values: "+ Arrays.asList(values()), null);
        }
        public boolean isDelete() { return this == delete;}
        public boolean isTrash() { return this == trash;}
        public boolean isRead() { return this == read;}
        public boolean isKeep() { return this == keep;}
    }

    public static enum PrefReadingPaneLocation {
        bottom("bottom"),
        off("off"),
        right("right");
        private String mValue;
        private PrefReadingPaneLocation(String value) { mValue = value; }
        public String toString() { return mValue; }
        public static PrefReadingPaneLocation fromString(String s) throws ServiceException {
            for (PrefReadingPaneLocation value : values()) {
                if (value.mValue.equals(s)) return value;
             }
             throw ServiceException.INVALID_REQUEST("invalid value: "+s+", valid values: "+ Arrays.asList(values()), null);
        }
        public boolean isBottom() { return this == bottom;}
        public boolean isOff() { return this == off;}
        public boolean isRight() { return this == right;}
    }

    public static enum PrefReplyIncludeOriginalText {
        includeBodyWithPrefix("includeBodyWithPrefix"),
        includeSmartAndHeadersWithPrefix("includeSmartAndHeadersWithPrefix"),
        includeBodyOnly("includeBodyOnly"),
        includeBody("includeBody"),
        includeSmartWithPrefix("includeSmartWithPrefix"),
        includeAsAttachment("includeAsAttachment"),
        includeSmart("includeSmart"),
        includeBodyAndHeaders("includeBodyAndHeaders"),
        includeSmartAndHeaders("includeSmartAndHeaders"),
        includeNone("includeNone"),
        includeBodyAndHeadersWithPrefix("includeBodyAndHeadersWithPrefix");
        private String mValue;
        private PrefReplyIncludeOriginalText(String value) { mValue = value; }
        public String toString() { return mValue; }
        public static PrefReplyIncludeOriginalText fromString(String s) throws ServiceException {
            for (PrefReplyIncludeOriginalText value : values()) {
                if (value.mValue.equals(s)) return value;
             }
             throw ServiceException.INVALID_REQUEST("invalid value: "+s+", valid values: "+ Arrays.asList(values()), null);
        }
        public boolean isIncludeBodyWithPrefix() { return this == includeBodyWithPrefix;}
        public boolean isIncludeSmartAndHeadersWithPrefix() { return this == includeSmartAndHeadersWithPrefix;}
        public boolean isIncludeBodyOnly() { return this == includeBodyOnly;}
        public boolean isIncludeBody() { return this == includeBody;}
        public boolean isIncludeSmartWithPrefix() { return this == includeSmartWithPrefix;}
        public boolean isIncludeAsAttachment() { return this == includeAsAttachment;}
        public boolean isIncludeSmart() { return this == includeSmart;}
        public boolean isIncludeBodyAndHeaders() { return this == includeBodyAndHeaders;}
        public boolean isIncludeSmartAndHeaders() { return this == includeSmartAndHeaders;}
        public boolean isIncludeNone() { return this == includeNone;}
        public boolean isIncludeBodyAndHeadersWithPrefix() { return this == includeBodyAndHeadersWithPrefix;}
    }

    public static enum PrefTasksFilterBy {
        DEFERRED("DEFERRED"),
        WAITING("WAITING"),
        TODO("TODO"),
        INPROGRESS("INPROGRESS"),
        COMPLETED("COMPLETED"),
        NOTSTARTED("NOTSTARTED");
        private String mValue;
        private PrefTasksFilterBy(String value) { mValue = value; }
        public String toString() { return mValue; }
        public static PrefTasksFilterBy fromString(String s) throws ServiceException {
            for (PrefTasksFilterBy value : values()) {
                if (value.mValue.equals(s)) return value;
             }
             throw ServiceException.INVALID_REQUEST("invalid value: "+s+", valid values: "+ Arrays.asList(values()), null);
        }
        public boolean isDEFERRED() { return this == DEFERRED;}
        public boolean isWAITING() { return this == WAITING;}
        public boolean isTODO() { return this == TODO;}
        public boolean isINPROGRESS() { return this == INPROGRESS;}
        public boolean isCOMPLETED() { return this == COMPLETED;}
        public boolean isNOTSTARTED() { return this == NOTSTARTED;}
    }

    public static enum PrefTasksReadingPaneLocation {
        bottom("bottom"),
        off("off"),
        right("right");
        private String mValue;
        private PrefTasksReadingPaneLocation(String value) { mValue = value; }
        public String toString() { return mValue; }
        public static PrefTasksReadingPaneLocation fromString(String s) throws ServiceException {
            for (PrefTasksReadingPaneLocation value : values()) {
                if (value.mValue.equals(s)) return value;
             }
             throw ServiceException.INVALID_REQUEST("invalid value: "+s+", valid values: "+ Arrays.asList(values()), null);
        }
        public boolean isBottom() { return this == bottom;}
        public boolean isOff() { return this == off;}
        public boolean isRight() { return this == right;}
    }

    public static enum Product {
        ZCS("ZCS");
        private String mValue;
        private Product(String value) { mValue = value; }
        public String toString() { return mValue; }
        public static Product fromString(String s) throws ServiceException {
            for (Product value : values()) {
                if (value.mValue.equals(s)) return value;
             }
             throw ServiceException.INVALID_REQUEST("invalid value: "+s+", valid values: "+ Arrays.asList(values()), null);
        }
        public boolean isZCS() { return this == ZCS;}
    }

    public static enum ReverseProxyClientCertMode {
        optional("optional"),
        off("off"),
        on("on");
        private String mValue;
        private ReverseProxyClientCertMode(String value) { mValue = value; }
        public String toString() { return mValue; }
        public static ReverseProxyClientCertMode fromString(String s) throws ServiceException {
            for (ReverseProxyClientCertMode value : values()) {
                if (value.mValue.equals(s)) return value;
             }
             throw ServiceException.INVALID_REQUEST("invalid value: "+s+", valid values: "+ Arrays.asList(values()), null);
        }
        public boolean isOptional() { return this == optional;}
        public boolean isOff() { return this == off;}
        public boolean isOn() { return this == on;}
    }

    public static enum ReverseProxyImapStartTlsMode {
        off("off"),
        on("on"),
        only("only");
        private String mValue;
        private ReverseProxyImapStartTlsMode(String value) { mValue = value; }
        public String toString() { return mValue; }
        public static ReverseProxyImapStartTlsMode fromString(String s) throws ServiceException {
            for (ReverseProxyImapStartTlsMode value : values()) {
                if (value.mValue.equals(s)) return value;
             }
             throw ServiceException.INVALID_REQUEST("invalid value: "+s+", valid values: "+ Arrays.asList(values()), null);
        }
        public boolean isOff() { return this == off;}
        public boolean isOn() { return this == on;}
        public boolean isOnly() { return this == only;}
    }

    public static enum ReverseProxyLogLevel {
        warn("warn"),
        debug_http("debug_http"),
        error("error"),
        crit("crit"),
        debug("debug"),
        debug_mail("debug_mail"),
        notice("notice"),
        debug_zimbra("debug_zimbra"),
        debug_core("debug_core"),
        info("info");
        private String mValue;
        private ReverseProxyLogLevel(String value) { mValue = value; }
        public String toString() { return mValue; }
        public static ReverseProxyLogLevel fromString(String s) throws ServiceException {
            for (ReverseProxyLogLevel value : values()) {
                if (value.mValue.equals(s)) return value;
             }
             throw ServiceException.INVALID_REQUEST("invalid value: "+s+", valid values: "+ Arrays.asList(values()), null);
        }
        public boolean isWarn() { return this == warn;}
        public boolean isDebug_http() { return this == debug_http;}
        public boolean isError() { return this == error;}
        public boolean isCrit() { return this == crit;}
        public boolean isDebug() { return this == debug;}
        public boolean isDebug_mail() { return this == debug_mail;}
        public boolean isNotice() { return this == notice;}
        public boolean isDebug_zimbra() { return this == debug_zimbra;}
        public boolean isDebug_core() { return this == debug_core;}
        public boolean isInfo() { return this == info;}
    }

    public static enum ReverseProxyMailMode {
        https("https"),
        both("both"),
        http("http"),
        mixed("mixed"),
        redirect("redirect");
        private String mValue;
        private ReverseProxyMailMode(String value) { mValue = value; }
        public String toString() { return mValue; }
        public static ReverseProxyMailMode fromString(String s) throws ServiceException {
            for (ReverseProxyMailMode value : values()) {
                if (value.mValue.equals(s)) return value;
             }
             throw ServiceException.INVALID_REQUEST("invalid value: "+s+", valid values: "+ Arrays.asList(values()), null);
        }
        public boolean isHttps() { return this == https;}
        public boolean isBoth() { return this == both;}
        public boolean isHttp() { return this == http;}
        public boolean isMixed() { return this == mixed;}
        public boolean isRedirect() { return this == redirect;}
    }

    public static enum ReverseProxyPop3StartTlsMode {
        off("off"),
        on("on"),
        only("only");
        private String mValue;
        private ReverseProxyPop3StartTlsMode(String value) { mValue = value; }
        public String toString() { return mValue; }
        public static ReverseProxyPop3StartTlsMode fromString(String s) throws ServiceException {
            for (ReverseProxyPop3StartTlsMode value : values()) {
                if (value.mValue.equals(s)) return value;
             }
             throw ServiceException.INVALID_REQUEST("invalid value: "+s+", valid values: "+ Arrays.asList(values()), null);
        }
        public boolean isOff() { return this == off;}
        public boolean isOn() { return this == on;}
        public boolean isOnly() { return this == only;}
    }

    public static enum ShareNotificationMtaConnectionType {
        CLEARTEXT("CLEARTEXT"),
        SSL("SSL"),
        STARTTLS("STARTTLS");
        private String mValue;
        private ShareNotificationMtaConnectionType(String value) { mValue = value; }
        public String toString() { return mValue; }
        public static ShareNotificationMtaConnectionType fromString(String s) throws ServiceException {
            for (ShareNotificationMtaConnectionType value : values()) {
                if (value.mValue.equals(s)) return value;
             }
             throw ServiceException.INVALID_REQUEST("invalid value: "+s+", valid values: "+ Arrays.asList(values()), null);
        }
        public boolean isCLEARTEXT() { return this == CLEARTEXT;}
        public boolean isSSL() { return this == SSL;}
        public boolean isSTARTTLS() { return this == STARTTLS;}
    }

    public static enum TableMaintenanceOperation {
        OPTIMIZE("OPTIMIZE"),
        ANALYZE("ANALYZE");
        private String mValue;
        private TableMaintenanceOperation(String value) { mValue = value; }
        public String toString() { return mValue; }
        public static TableMaintenanceOperation fromString(String s) throws ServiceException {
            for (TableMaintenanceOperation value : values()) {
                if (value.mValue.equals(s)) return value;
             }
             throw ServiceException.INVALID_REQUEST("invalid value: "+s+", valid values: "+ Arrays.asList(values()), null);
        }
        public boolean isOPTIMIZE() { return this == OPTIMIZE;}
        public boolean isANALYZE() { return this == ANALYZE;}
    }

    /**
     */
    @ZAttr(id=-1)
    public static final String A_amavisArchiveQuarantineTo = "amavisArchiveQuarantineTo";

    /**
     */
    @ZAttr(id=-1)
    public static final String A_amavisBadHeaderAdmin = "amavisBadHeaderAdmin";

    /**
     */
    @ZAttr(id=-1)
    public static final String A_amavisBadHeaderLover = "amavisBadHeaderLover";

    /**
     */
    @ZAttr(id=-1)
    public static final String A_amavisBadHeaderQuarantineTo = "amavisBadHeaderQuarantineTo";

    /**
     */
    @ZAttr(id=-1)
    public static final String A_amavisBannedAdmin = "amavisBannedAdmin";

    /**
     */
    @ZAttr(id=-1)
    public static final String A_amavisBannedFilesLover = "amavisBannedFilesLover";

    /**
     */
    @ZAttr(id=-1)
    public static final String A_amavisBannedQuarantineTo = "amavisBannedQuarantineTo";

    /**
     */
    @ZAttr(id=-1)
    public static final String A_amavisBannedRuleNames = "amavisBannedRuleNames";

    /**
     */
    @ZAttr(id=-1)
    public static final String A_amavisBlacklistSender = "amavisBlacklistSender";

    /**
     */
    @ZAttr(id=-1)
    public static final String A_amavisBypassBannedChecks = "amavisBypassBannedChecks";

    /**
     */
    @ZAttr(id=-1)
    public static final String A_amavisBypassHeaderChecks = "amavisBypassHeaderChecks";

    /**
     */
    @ZAttr(id=-1)
    public static final String A_amavisBypassSpamChecks = "amavisBypassSpamChecks";

    /**
     */
    @ZAttr(id=-1)
    public static final String A_amavisBypassVirusChecks = "amavisBypassVirusChecks";

    /**
     */
    @ZAttr(id=-1)
    public static final String A_amavisLocal = "amavisLocal";

    /**
     */
    @ZAttr(id=-1)
    public static final String A_amavisMessageSizeLimit = "amavisMessageSizeLimit";

    /**
     */
    @ZAttr(id=-1)
    public static final String A_amavisNewVirusAdmin = "amavisNewVirusAdmin";

    /**
     */
    @ZAttr(id=-1)
    public static final String A_amavisSpamAdmin = "amavisSpamAdmin";

    /**
     */
    @ZAttr(id=-1)
    public static final String A_amavisSpamKillLevel = "amavisSpamKillLevel";

    /**
     */
    @ZAttr(id=-1)
    public static final String A_amavisSpamLover = "amavisSpamLover";

    /**
     */
    @ZAttr(id=-1)
    public static final String A_amavisSpamModifiesSubj = "amavisSpamModifiesSubj";

    /**
     */
    @ZAttr(id=-1)
    public static final String A_amavisSpamQuarantineTo = "amavisSpamQuarantineTo";

    /**
     */
    @ZAttr(id=-1)
    public static final String A_amavisSpamTag2Level = "amavisSpamTag2Level";

    /**
     */
    @ZAttr(id=-1)
    public static final String A_amavisSpamTagLevel = "amavisSpamTagLevel";

    /**
     */
    @ZAttr(id=-1)
    public static final String A_amavisVirusAdmin = "amavisVirusAdmin";

    /**
     */
    @ZAttr(id=-1)
    public static final String A_amavisVirusLover = "amavisVirusLover";

    /**
     */
    @ZAttr(id=-1)
    public static final String A_amavisVirusQuarantineTo = "amavisVirusQuarantineTo";

    /**
     */
    @ZAttr(id=-1)
    public static final String A_amavisWarnBadHeaderRecip = "amavisWarnBadHeaderRecip";

    /**
     */
    @ZAttr(id=-1)
    public static final String A_amavisWarnBannedRecip = "amavisWarnBannedRecip";

    /**
     */
    @ZAttr(id=-1)
    public static final String A_amavisWarnVirusRecip = "amavisWarnVirusRecip";

    /**
     */
    @ZAttr(id=-1)
    public static final String A_amavisWhitelistSender = "amavisWhitelistSender";

    /**
     * RFC2256: ISO-3166 country 2-letter code
     */
    @ZAttr(id=-1)
    public static final String A_c = "c";

    /**
     * RFC2256: common name(s) for which the entity is known by
     */
    @ZAttr(id=-1)
    public static final String A_cn = "cn";

    /**
     * RFC1274: friendly country name
     */
    @ZAttr(id=-1)
    public static final String A_co = "co";

    /**
     * From Microsoft Schema
     */
    @ZAttr(id=-1)
    public static final String A_company = "company";

    /**
     * RFC2256: descriptive information
     */
    @ZAttr(id=-1)
    public static final String A_description = "description";

    /**
     * RFC2256: destination indicator
     */
    @ZAttr(id=-1)
    public static final String A_destinationIndicator = "destinationIndicator";

    /**
     * RFC2798: preferred name to be used when displaying entries
     */
    @ZAttr(id=-1)
    public static final String A_displayName = "displayName";

    /**
     * RFC2256: Facsimile (Fax) Telephone Number
     */
    @ZAttr(id=-1)
    public static final String A_facsimileTelephoneNumber = "facsimileTelephoneNumber";

    /**
     * RFC2256: first name(s) for which the entity is known by
     */
    @ZAttr(id=-1)
    public static final String A_givenName = "givenName";

    /**
     * RFC2256: first name(s) for which the entity is known by
     */
    @ZAttr(id=-1)
    public static final String A_gn = "gn";

    /**
     * RFC1274: home telephone number
     */
    @ZAttr(id=-1)
    public static final String A_homePhone = "homePhone";

    /**
     * RFC2256: initials of some or all of names, but not the surname(s).
     */
    @ZAttr(id=-1)
    public static final String A_initials = "initials";

    /**
     * RFC2256: international ISDN number
     */
    @ZAttr(id=-1)
    public static final String A_internationaliSDNNumber = "internationaliSDNNumber";

    /**
     * RFC2256: locality which this object resides in
     */
    @ZAttr(id=-1)
    public static final String A_l = "l";

    /**
     * RFC1274: RFC822 Mailbox
     */
    @ZAttr(id=-1)
    public static final String A_mail = "mail";

    /**
     * Identifies an URL associated with each member of a group
     */
    @ZAttr(id=-1)
    public static final String A_memberURL = "memberURL";

    /**
     * RFC1274: mobile telephone number
     */
    @ZAttr(id=-1)
    public static final String A_mobile = "mobile";

    /**
     * RFC2256: organization this object belongs to
     */
    @ZAttr(id=-1)
    public static final String A_o = "o";

    /**
     * RFC2256: object classes of the entity
     */
    @ZAttr(id=-1)
    public static final String A_objectClass = "objectClass";

    /**
     * RFC2256: organizational unit this object belongs to
     */
    @ZAttr(id=-1)
    public static final String A_ou = "ou";

    /**
     * RFC1274: pager telephone number
     */
    @ZAttr(id=-1)
    public static final String A_pager = "pager";

    /**
     * &#039;RFC2256: Physical Delivery Office Name
     */
    @ZAttr(id=-1)
    public static final String A_physicalDeliveryOfficeName = "physicalDeliveryOfficeName";

    /**
     * RFC2256: postal address
     */
    @ZAttr(id=-1)
    public static final String A_postalAddress = "postalAddress";

    /**
     * RFC2256: postal code
     */
    @ZAttr(id=-1)
    public static final String A_postalCode = "postalCode";

    /**
     * RFC2256: Post Office Box
     */
    @ZAttr(id=-1)
    public static final String A_postOfficeBox = "postOfficeBox";

    /**
     * RFC2256: preferred delivery method
     */
    @ZAttr(id=-1)
    public static final String A_preferredDeliveryMethod = "preferredDeliveryMethod";

    /**
     * RFC2256: registered postal address
     */
    @ZAttr(id=-1)
    public static final String A_registeredAddress = "registeredAddress";

    /**
     * RFC2256: last (family) name(s) for which the entity is known by
     */
    @ZAttr(id=-1)
    public static final String A_sn = "sn";

    /**
     * RFC2256: state or province which this object resides in
     */
    @ZAttr(id=-1)
    public static final String A_st = "st";

    /**
     * RFC2256: street address of this object
     */
    @ZAttr(id=-1)
    public static final String A_street = "street";

    /**
     * RFC2256: street address of this object
     */
    @ZAttr(id=-1)
    public static final String A_streetAddress = "streetAddress";

    /**
     * RFC2256: Telephone Number
     */
    @ZAttr(id=-1)
    public static final String A_telephoneNumber = "telephoneNumber";

    /**
     * RFC2256: Teletex Terminal Identifier
     */
    @ZAttr(id=-1)
    public static final String A_teletexTerminalIdentifier = "teletexTerminalIdentifier";

    /**
     * RFC2256: Telex Number
     */
    @ZAttr(id=-1)
    public static final String A_telexNumber = "telexNumber";

    /**
     * RFC2256: title associated with the entity
     */
    @ZAttr(id=-1)
    public static final String A_title = "title";

    /**
     * RFC1274: user identifier
     */
    @ZAttr(id=-1)
    public static final String A_uid = "uid";

    /**
     * RFC2256: X.509 user certificate
     */
    @ZAttr(id=-1)
    public static final String A_userCertificate = "userCertificate";

    /**
     * RFC2256/2307: password of user. Stored encoded as SSHA (salted-SHA1)
     */
    @ZAttr(id=-1)
    public static final String A_userPassword = "userPassword";

    /**
     * RFC2798: PKCS#7 SignedData used to support S/MIME
     */
    @ZAttr(id=-1)
    public static final String A_userSMIMECertificate = "userSMIMECertificate";

    /**
     * RFC2256: X.121 Address
     */
    @ZAttr(id=-1)
    public static final String A_x121Address = "x121Address";

    /**
     * calendar user type - USER (default) or RESOURCE
     */
    @ZAttr(id=313)
    public static final String A_zimbraAccountCalendarUserType = "zimbraAccountCalendarUserType";

    /**
     * Deprecated since: 5.0. deprecated in favor of the accountInfo flag.
     * Orig desc: additional account attrs that get returned to a client
     */
    @ZAttr(id=112)
    public static final String A_zimbraAccountClientAttr = "zimbraAccountClientAttr";

    /**
     * Object classes to add when creating a zimbra account object. Useful if
     * you want to add sambaSamAccount etc to zimbra accounts.
     */
    @ZAttr(id=438)
    public static final String A_zimbraAccountExtraObjectClass = "zimbraAccountExtraObjectClass";

    /**
     * account status. active - active lockout - no login until lockout
     * duration is over, mail delivery OK. locked - no login, mail delivery
     * OK. maintenance - no login, no delivery(lmtp server returns 4.x.x
     * Persistent Transient Failure). pending - no login, no delivery(lmtp
     * server returns 5.x.x Permanent Failure), Account behavior is like
     * closed, except that when the status is being set to pending, account
     * addresses are not removed from distribution lists. The use case is for
     * hosted. New account creation based on invites that are not completed
     * until user accepts TOS on account creation confirmation page. closed -
     * no login, no delivery(lmtp server returns 5.x.x Permanent Failure),
     * all addresses (account main email and all aliases) of the account are
     * removed from all distribution lists.
     */
    @ZAttr(id=2)
    public static final String A_zimbraAccountStatus = "zimbraAccountStatus";

    /**
     * Zimbra access control list
     *
     * @since ZCS 5.0.7
     */
    @ZAttr(id=659)
    public static final String A_zimbraACE = "zimbraACE";

    /**
     * access control mechanism for admin access acl: ACL based access
     * control (a.k.a. delegated admin). global: allows only global admins.
     *
     * @since ZCS 6.0.9
     */
    @ZAttr(id=1101)
    public static final String A_zimbraAdminAccessControlMech = "zimbraAdminAccessControlMech";

    /**
     * lifetime of newly created admin auth tokens. Must be in valid duration
     * format: {digits}{time-unit}. digits: 0-9, time-unit: [hmsd]|ms. h -
     * hours, m - minutes, s - seconds, d - days, ms - milliseconds. If time
     * unit is not specified, the default is s(seconds).
     */
    @ZAttr(id=109)
    public static final String A_zimbraAdminAuthTokenLifetime = "zimbraAdminAuthTokenLifetime";

    /**
     * interface address on which Admin HTTPS server should listen; if empty,
     * binds to all interfaces
     *
     * @since ZCS 8.0.0
     */
    @ZAttr(id=1368)
    public static final String A_zimbraAdminBindAddress = "zimbraAdminBindAddress";

    /**
     * whether to show catchall addresses in admin console
     *
     * @since ZCS 5.0.10
     */
    @ZAttr(id=746)
    public static final String A_zimbraAdminConsoleCatchAllAddressEnabled = "zimbraAdminConsoleCatchAllAddressEnabled";

    /**
     * enable MX check feature for domain
     *
     * @since ZCS 5.0.10
     */
    @ZAttr(id=743)
    public static final String A_zimbraAdminConsoleDNSCheckEnabled = "zimbraAdminConsoleDNSCheckEnabled";

    /**
     * whether configuring external LDAP auth is enabled in admin console
     *
     * @since ZCS 5.0.12
     */
    @ZAttr(id=774)
    public static final String A_zimbraAdminConsoleLDAPAuthEnabled = "zimbraAdminConsoleLDAPAuthEnabled";

    /**
     * admin console login message
     *
     * @since ZCS 5.0.12
     */
    @ZAttr(id=772)
    public static final String A_zimbraAdminConsoleLoginMessage = "zimbraAdminConsoleLoginMessage";

    /**
     * login URL for admin console to send the user to upon explicit logging
     * in
     *
     * @since ZCS 5.0.9
     */
    @ZAttr(id=696)
    public static final String A_zimbraAdminConsoleLoginURL = "zimbraAdminConsoleLoginURL";

    /**
     * logout URL for admin console to send the user to upon explicit logging
     * out
     *
     * @since ZCS 5.0.7
     */
    @ZAttr(id=684)
    public static final String A_zimbraAdminConsoleLogoutURL = "zimbraAdminConsoleLogoutURL";

    /**
     * whether to allow skin management in admin console
     *
     * @since ZCS 5.0.11
     */
    @ZAttr(id=751)
    public static final String A_zimbraAdminConsoleSkinEnabled = "zimbraAdminConsoleSkinEnabled";

    /**
     * UI components available for the authed admin in admin console
     *
     * @since ZCS 6.0.0_BETA1
     */
    @ZAttr(id=761)
    public static final String A_zimbraAdminConsoleUIComponents = "zimbraAdminConsoleUIComponents";

    /**
     * Zimlet Util will set this attribute based on the value in zimlet
     * definition XML file
     *
     * @since ZCS 6.0.0_BETA1
     */
    @ZAttr(id=803)
    public static final String A_zimbraAdminExtDisableUIUndeploy = "zimbraAdminExtDisableUIUndeploy";

    /**
     * number of admin initiated imap import handler threads
     *
     * @since ZCS 7.0.0
     */
    @ZAttr(id=1113)
    public static final String A_zimbraAdminImapImportNumThreads = "zimbraAdminImapImportNumThreads";

    /**
     * Specifies whether the admin server should bound to localhost or not.
     * This is an immutable property and is generated based on
     * zimbraAdminBindAddress.
     *
     * @since ZCS 8.0.0
     */
    @ZAttr(id=1377)
    public static final String A_zimbraAdminLocalBind = "zimbraAdminLocalBind";

    /**
     * SSL port for admin UI
     */
    @ZAttr(id=155)
    public static final String A_zimbraAdminPort = "zimbraAdminPort";

    /**
     * SSL proxy port for admin console UI
     *
     * @since ZCS 8.0.0
     */
    @ZAttr(id=1322)
    public static final String A_zimbraAdminProxyPort = "zimbraAdminProxyPort";

    /**
     * admin saved searches
     */
    @ZAttr(id=446)
    public static final String A_zimbraAdminSavedSearches = "zimbraAdminSavedSearches";

    /**
     * URL prefix for where the zimbraAdmin app resides on this server
     */
    @ZAttr(id=497)
    public static final String A_zimbraAdminURL = "zimbraAdminURL";

    /**
     * last calculated aggregate quota usage for the domain in bytes
     *
     * @since ZCS 8.0.0
     */
    @ZAttr(id=1328)
    public static final String A_zimbraAggregateQuotaLastUsage = "zimbraAggregateQuotaLastUsage";

    /**
     * zimbraId of alias target
     */
    @ZAttr(id=40)
    public static final String A_zimbraAliasTargetId = "zimbraAliasTargetId";

    /**
     * Whether this account can use any from address. Not changeable by
     * domain admin to allow arbitrary addresses
     */
    @ZAttr(id=427)
    public static final String A_zimbraAllowAnyFromAddress = "zimbraAllowAnyFromAddress";

    /**
     * Addresses that this account can as from address if
     * arbitrary-addresses-allowed setting is not set
     */
    @ZAttr(id=428)
    public static final String A_zimbraAllowFromAddress = "zimbraAllowFromAddress";

    /**
     * whether creating domains, and renaming domains to a name, containing
     * non-LDH (letter, digit, hyphen) characters is allowed
     *
     * @since ZCS 6.0.2
     */
    @ZAttr(id=1052)
    public static final String A_zimbraAllowNonLDHCharsInDomain = "zimbraAllowNonLDHCharsInDomain";

    /**
     * When a virus is detected quarantine message to this account
     *
     * @since ZCS 7.0.0
     */
    @ZAttr(id=1100)
    public static final String A_zimbraAmavisQuarantineAccount = "zimbraAmavisQuarantineAccount";

    /**
     * Mailboxes in which the current account in archived. Multi-value attr
     * with eg values { user-2006@example.com.archive,
     * user-2007@example.com.archive } that tells us that user@example.com
     * has been archived into those two mailboxes.
     */
    @ZAttr(id=429)
    public static final String A_zimbraArchiveAccount = "zimbraArchiveAccount";

    /**
     * An account or CoS setting that works with the name template that
     * allows you to dictate the date format used in the name template. This
     * is a Java SimpleDateFormat specifier. The default is an LDAP
     * generalized time format:
     */
    @ZAttr(id=432)
    public static final String A_zimbraArchiveAccountDateTemplate = "zimbraArchiveAccountDateTemplate";

    /**
     * An account or CoS setting - typically only in CoS - that tells the
     * archiving system how to derive the archive mailbox name. ID, USER,
     * DATE, and DOMAIN are expanded.
     */
    @ZAttr(id=431)
    public static final String A_zimbraArchiveAccountNameTemplate = "zimbraArchiveAccountNameTemplate";

    /**
     * whether account archiving is enabled
     *
     * @since ZCS 8.0.0
     */
    @ZAttr(id=1206)
    public static final String A_zimbraArchiveEnabled = "zimbraArchiveEnabled";

    /**
     * Address to which archive message bounces should be sent. Typically
     * could be an admin account. This is global across all domains.
     */
    @ZAttr(id=430)
    public static final String A_zimbraArchiveMailFrom = "zimbraArchiveMailFrom";

    /**
     * block all attachment downloading
     */
    @ZAttr(id=115)
    public static final String A_zimbraAttachmentsBlocked = "zimbraAttachmentsBlocked";

    /**
     * Maximum number of characters that will be indexed for a given MIME
     * part.
     *
     * @since ZCS 5.0.0
     */
    @ZAttr(id=582)
    public static final String A_zimbraAttachmentsIndexedTextLimit = "zimbraAttachmentsIndexedTextLimit";

    /**
     * whether or not to index attachments
     */
    @ZAttr(id=173)
    public static final String A_zimbraAttachmentsIndexingEnabled = "zimbraAttachmentsIndexingEnabled";

    /**
     * Class to use to scan attachments during compose
     */
    @ZAttr(id=238)
    public static final String A_zimbraAttachmentsScanClass = "zimbraAttachmentsScanClass";

    /**
     * Whether to scan attachments during compose
     */
    @ZAttr(id=237)
    public static final String A_zimbraAttachmentsScanEnabled = "zimbraAttachmentsScanEnabled";

    /**
     * Data for class that scans attachments during compose
     */
    @ZAttr(id=239)
    public static final String A_zimbraAttachmentsScanURL = "zimbraAttachmentsScanURL";

    /**
     * view all attachments in html only
     */
    @ZAttr(id=116)
    public static final String A_zimbraAttachmentsViewInHtmlOnly = "zimbraAttachmentsViewInHtmlOnly";

    /**
     * fallback to local auth if external mech fails
     */
    @ZAttr(id=257)
    public static final String A_zimbraAuthFallbackToLocal = "zimbraAuthFallbackToLocal";

    /**
     * kerberos5 realm for kerberos5 auth mech
     *
     * @since ZCS 5.0.0
     */
    @ZAttr(id=548)
    public static final String A_zimbraAuthKerberos5Realm = "zimbraAuthKerberos5Realm";

    /**
     * LDAP bind dn for ldap auth mech
     */
    @ZAttr(id=44)
    public static final String A_zimbraAuthLdapBindDn = "zimbraAuthLdapBindDn";

    /**
     * explicit mapping to an external LDAP dn for a given account
     */
    @ZAttr(id=256)
    public static final String A_zimbraAuthLdapExternalDn = "zimbraAuthLdapExternalDn";

    /**
     * LDAP search base for ldap auth mech
     */
    @ZAttr(id=252)
    public static final String A_zimbraAuthLdapSearchBase = "zimbraAuthLdapSearchBase";

    /**
     * LDAP search bind dn for ldap auth mech
     */
    @ZAttr(id=253)
    public static final String A_zimbraAuthLdapSearchBindDn = "zimbraAuthLdapSearchBindDn";

    /**
     * LDAP search bind password for ldap auth mech
     */
    @ZAttr(id=254)
    public static final String A_zimbraAuthLdapSearchBindPassword = "zimbraAuthLdapSearchBindPassword";

    /**
     * LDAP search filter for ldap auth mech
     */
    @ZAttr(id=255)
    public static final String A_zimbraAuthLdapSearchFilter = "zimbraAuthLdapSearchFilter";

    /**
     * whether to use startTLS for external LDAP auth
     *
     * @since ZCS 5.0.6
     */
    @ZAttr(id=654)
    public static final String A_zimbraAuthLdapStartTlsEnabled = "zimbraAuthLdapStartTlsEnabled";

    /**
     * LDAP URL for ldap auth mech
     */
    @ZAttr(id=43)
    public static final String A_zimbraAuthLdapURL = "zimbraAuthLdapURL";

    /**
     * mechanism to use for verifying password. Valid values are zimbra,
     * ldap, ad, kerberos5, custom:{handler-name} [arg1 arg2 ...]
     */
    @ZAttr(id=42)
    public static final String A_zimbraAuthMech = "zimbraAuthMech";

    /**
     * mechanism to use for verifying password for admin. See zimbraAuthMech
     *
     * @since ZCS 8.0.0
     */
    @ZAttr(id=1252)
    public static final String A_zimbraAuthMechAdmin = "zimbraAuthMechAdmin";

    /**
     * auth token secret key
     */
    @ZAttr(id=100)
    public static final String A_zimbraAuthTokenKey = "zimbraAuthTokenKey";

    /**
     * lifetime of newly created auth tokens. Must be in valid duration
     * format: {digits}{time-unit}. digits: 0-9, time-unit: [hmsd]|ms. h -
     * hours, m - minutes, s - seconds, d - days, ms - milliseconds. If time
     * unit is not specified, the default is s(seconds).
     */
    @ZAttr(id=108)
    public static final String A_zimbraAuthTokenLifetime = "zimbraAuthTokenLifetime";

    /**
     * if set, this value gets stored in the auth token and compared on every
     * request. Changing it will invalidate all outstanding auth tokens. It
     * also gets changed when an account password is changed.
     *
     * @since ZCS 6.0.0_GA
     */
    @ZAttr(id=1044)
    public static final String A_zimbraAuthTokenValidityValue = "zimbraAuthTokenValidityValue";

    /**
     * Whether auth token validity value checking should be performed during
     * auth token validation. See description for
     * zimbraAuthTokenValidityValue.
     *
     * @since ZCS 6.0.7
     */
    @ZAttr(id=1094)
    public static final String A_zimbraAuthTokenValidityValueEnabled = "zimbraAuthTokenValidityValueEnabled";

    /**
     * EAGER mode: optional LAZY mode: optional MANUAL mode: optional
     * Attribute name in the external directory that contains localpart of
     * the account name. If not specified, localpart of the account name is
     * the principal user used to authenticated to Zimbra.
     *
     * @since ZCS 8.0.0
     */
    @ZAttr(id=1230)
    public static final String A_zimbraAutoProvAccountNameMap = "zimbraAutoProvAccountNameMap";

    /**
     * EAGER mode: optional LAZY mode: optional MANUAL mode: optional
     * Attribute map for mapping attribute values from the external entry to
     * Zimbra account attributes. Values are in the format of {external
     * attribute}={zimbra attribute}. If not set, no attributes from the
     * external directory will be populated in Zimbra directory. Invalid
     * mapping configuration will cause the account creation to fail.
     * Examples of bad mapping: - invalid external attribute name. - invalid
     * Zimbra attribute name. - external attribute has multiple values but
     * the zimbra attribute is single-valued. - syntax violation. e.g. Value
     * on the external attribute is a String but the Zimbra attribute is
     * declared an integer.
     *
     * @since ZCS 8.0.0
     */
    @ZAttr(id=1231)
    public static final String A_zimbraAutoProvAttrMap = "zimbraAutoProvAttrMap";

    /**
     * EAGER mode: N/A LAZY mode: required MANUAL mode: N/A Auth mechanisms
     * enabled for auto provision in LAZY mode. When a user authenticates via
     * one of the external auth mechanisms enabled in this attribute, and
     * when the user account does not yet exist in Zimbra directory, an
     * account entry will be automatically created in Zimbra directory.
     *
     * @since ZCS 8.0.0
     */
    @ZAttr(id=1222)
    public static final String A_zimbraAutoProvAuthMech = "zimbraAutoProvAuthMech";

    /**
     * EAGER mode: required LAZY mode: N/A MANUAL mode: N/A Max number of
     * accounts to process in each interval for EAGER auto provision.
     *
     * @since ZCS 8.0.0
     */
    @ZAttr(id=1234)
    public static final String A_zimbraAutoProvBatchSize = "zimbraAutoProvBatchSize";

    /**
     * EAGER mode: for Zimbra internal use only - do not change it. LAZY
     * mode: N/A MANUAL mode: N/A Timestamp when the external domain is last
     * polled for EAGER auto provision. The poll (LDAP search) for the next
     * iteration will fetch external entries with create timestamp later than
     * the timestamp recorded from the previous iteration.
     *
     * @since ZCS 8.0.0
     */
    @ZAttr(id=1235)
    public static final String A_zimbraAutoProvLastPolledTimestamp = "zimbraAutoProvLastPolledTimestamp";

    /**
     * EAGER mode: required LAZY mode: required (if using
     * zimbraAutoProvLdapSearchFilter) MANUAL mode: required LDAP search bind
     * DN for auto provision.
     *
     * @since ZCS 8.0.0
     */
    @ZAttr(id=1225)
    public static final String A_zimbraAutoProvLdapAdminBindDn = "zimbraAutoProvLdapAdminBindDn";

    /**
     * EAGER mode: required LAZY mode: required MANUAL mode: required LDAP
     * search bind password for auto provision.
     *
     * @since ZCS 8.0.0
     */
    @ZAttr(id=1226)
    public static final String A_zimbraAutoProvLdapAdminBindPassword = "zimbraAutoProvLdapAdminBindPassword";

    /**
     * EAGER mode: required LAZY mode: optional (if not using
     * zimbraAutoProvLdapSearchFilter) MANUAL mode: optional (if not using
     * zimbraAutoProvLdapSearchFilter) LDAP external DN template for account
     * auto provisioning. For LAZY and MANUAL modes, either
     * zimbraAutoProvLdapSearchFilter or zimbraAutoProvLdapBindDn has to be
     * set. If both are set, zimbraAutoProvLdapSearchFilter will take
     * precedence. Supported place holders: %n = username with @ (or without,
     * if no @ was specified) %u = username with @ removed %d = domain as
     * foo.com %D = domain as dc=foo,dc=com
     *
     * @since ZCS 8.0.0
     */
    @ZAttr(id=1229)
    public static final String A_zimbraAutoProvLdapBindDn = "zimbraAutoProvLdapBindDn";

    /**
     * EAGER mode: required LAZY mode: required (if using
     * zimbraAutoProvLdapSearchFilter), MANUAL mode: required LDAP search
     * base for auto provision, used in conjunction with
     * zimbraAutoProvLdapSearchFilter. If not set, LDAP root DSE will be
     * used.
     *
     * @since ZCS 8.0.0
     */
    @ZAttr(id=1227)
    public static final String A_zimbraAutoProvLdapSearchBase = "zimbraAutoProvLdapSearchBase";

    /**
     * EAGER mode: required LAZY mode: optional (if not using
     * zimbraAutoProvLdapBindDn) MANUAL mode: optional (if not using
     * zimbraAutoProvLdapBindDn) LDAP search filter template for account auto
     * provisioning. For LAZY and MANUAL modes, either
     * zimbraAutoProvLdapSearchFilter or zimbraAutoProvLdapBindDn has to be
     * set. If both are set, zimbraAutoProvLdapSearchFilter will take
     * precedence. Supported place holders: %n = username with @ (or without,
     * if no @ was specified) %u = username with @ removed %d = domain as
     * foo.com %D = domain as dc=foo,dc=com
     *
     * @since ZCS 8.0.0
     */
    @ZAttr(id=1228)
    public static final String A_zimbraAutoProvLdapSearchFilter = "zimbraAutoProvLdapSearchFilter";

    /**
     * EAGER mode: optional LAZY mode: optional MANUAL mode: optional Default
     * is FALSE. Whether to use startTLS when accessing the external LDAP
     * server for auto provision.
     *
     * @since ZCS 8.0.0
     */
    @ZAttr(id=1224)
    public static final String A_zimbraAutoProvLdapStartTlsEnabled = "zimbraAutoProvLdapStartTlsEnabled";

    /**
     * EAGER mode: required LAZY mode: required MANUAL mode: required LDAP
     * URL of the external LDAP source for auto provision.
     *
     * @since ZCS 8.0.0
     */
    @ZAttr(id=1223)
    public static final String A_zimbraAutoProvLdapURL = "zimbraAutoProvLdapURL";

    /**
     * EAGER mode: optional LAZY mode: optional MANUAL mode: optional Class
     * name of auto provision listener. The class must implement the
     * com.zimbra.cs.account.Account.AutoProvisionListener interface. The
     * singleton listener instance is invoked after each account is auto
     * created in Zimbra. Listener can be plugged in as a server extension to
     * handle tasks like updating the account auto provision status in the
     * external LDAP directory. At each eager provision interval, ZCS does an
     * LDAP search based on the value configured in
     * zimbraAutoProvLdapSearchFilter. Returned entries from this search are
     * candidates to be auto provisioned in this batch. The
     * zimbraAutoProvLdapSearchFilter should include an assertion that will
     * only hit entries in the external directory that have not yet been
     * provisioned in ZCS, otherwise it&#039;s likely the same entries will
     * be repeated pulled in to ZCS. After an account is auto provisioned in
     * ZCS,
     * com.zimbra.cs.account.Account.AutoProvisionListener.postCreate(Domain
     * domain, Account acct, String externalDN) will be called by the auto
     * provisioning framework. Customer can implement the
     * AutoProvisionListener interface in a ZCS server extension and get
     * their AutoProvisionListener.postCreate() get called. The
     * implementation of customer&#039;s postCreate method can be, for
     * example, setting an attribute in the external directory on the account
     * just provisioned in ZCS. The attribute can be included as a condition
     * in the zimbraAutoProvLdapSearchFilter, so the entry won&#039;t be
     * returned again by the LDAP search in the next interval.
     *
     * @since ZCS 8.0.0
     */
    @ZAttr(id=1233)
    public static final String A_zimbraAutoProvListenerClass = "zimbraAutoProvListenerClass";

    /**
     * EAGER mode: for Zimbra internal use only - do not change it. LAZY
     * mode: N/A MANUAL mode: N/A For EAGER auto provision, a domain can be
     * scheduled on multiple server. To avoid conflict, only one server can
     * perform provisioning for a domain at one time. This attribute servers
     * a lock for the test-and-set LDAP operation to synchronize EAGER auto
     * provision attempts between servers.
     *
     * @since ZCS 8.0.0
     */
    @ZAttr(id=1236)
    public static final String A_zimbraAutoProvLock = "zimbraAutoProvLock";

    /**
     * Auto provision modes enabled. Multiple modes can be enabled on a
     * domain. EAGER: A server maintenance thread automatically polls the
     * configured external auto provision LDAP source at a configured
     * interval for entries due to be auto provisioned in Zimbra, and then
     * auto creates the accounts in Zimbra directory. LAZY: auto creates the
     * Zimbra account when user first login via one of the external auth
     * mechanisms enabled for auto provisioning. Auth mechanisms enabled for
     * auto provisioning are configured in zimbraAutoProvAuthMech. MANUAL:
     * admin to search from the configured external auto provision LDAP
     * source and select an entry from the search result to create the
     * corresponding Zimbra account for the external entry. In all cases,
     * localpart of the Zimbra account is mapped from an attribute on the
     * external entry based on zimbraAutoProvAccountNameMap. The Zimbra
     * account is populated with attributes mapped from the external entry
     * based on zimbraAutoProvAttrMap.
     *
     * @since ZCS 8.0.0
     */
    @ZAttr(id=1221)
    public static final String A_zimbraAutoProvMode = "zimbraAutoProvMode";

    /**
     * Template used to construct the subject of the notification message
     * sent to the user when the user&#039;s account is auto provisioned.
     * Supported variables: ${ACCOUNT_ADDRESS}, ${ACCOUNT_DISPLAY_NAME}
     *
     * @since ZCS 8.0.0
     */
    @ZAttr(id=1357)
    public static final String A_zimbraAutoProvNotificationBody = "zimbraAutoProvNotificationBody";

    /**
     * EAGER mode: optional LAZY mode: optional MANUAL mode: optional Email
     * address to put in the From header for the notification email to the
     * newly created account. If not set, no notification email will sent to
     * the newly created account.
     *
     * @since ZCS 8.0.0
     */
    @ZAttr(id=1232)
    public static final String A_zimbraAutoProvNotificationFromAddress = "zimbraAutoProvNotificationFromAddress";

    /**
     * Template used to construct the subject of the notification message
     * sent to the user when the user&#039;s account is auto provisioned.
     * Supported variables: ${ACCOUNT_ADDRESS}, ${ACCOUNT_DISPLAY_NAME}
     *
     * @since ZCS 8.0.0
     */
    @ZAttr(id=1356)
    public static final String A_zimbraAutoProvNotificationSubject = "zimbraAutoProvNotificationSubject";

    /**
     * EAGER mode: required LAZY mode: N/A MANUAL mode: N/A Interval between
     * successive polling and provisioning accounts in EAGER mode. The actual
     * interval may take longer since it can be affected by two other
     * factors: zimbraAutoProvBatchSize and number of domains configured in
     * zimbraAutoProvScheduledDomains. At each interval, the auto provision
     * thread iterates through all domains in zimbraAutoProvScheduledDomains
     * and auto creates up to domain.zimbraAutoProvBatchSize accounts. If
     * that process takes longer than zimbraAutoProvPollingInterval then the
     * next iteration will start immediately instead of waiting for
     * zimbraAutoProvPollingInterval amount of time. If set to 0 when server
     * starts up, the auto provision thread will not start. If changed from a
     * non-0 value to 0 while server is running, the auto provision thread
     * will be shutdown. If changed from 0 to a non-0 value while server is
     * running, the auto provision thread will be started. . Must be in valid
     * duration format: {digits}{time-unit}. digits: 0-9, time-unit:
     * [hmsd]|ms. h - hours, m - minutes, s - seconds, d - days, ms -
     * milliseconds. If time unit is not specified, the default is
     * s(seconds).
     *
     * @since ZCS 8.0.0
     */
    @ZAttr(id=1238)
    public static final String A_zimbraAutoProvPollingInterval = "zimbraAutoProvPollingInterval";

    /**
     * EAGER mode: required LAZY mode: N/A MANUAL mode: N/A Domain scheduled
     * for eager auto provision on this server. Scheduled domains must have
     * EAGER mode enabled in zimbraAutoProvMode. Multiple domains can be
     * scheduled on a server for EAGER auto provision. Also, a domain can be
     * scheduled on multiple servers for EAGER auto provision.
     *
     * @since ZCS 8.0.0
     */
    @ZAttr(id=1237)
    public static final String A_zimbraAutoProvScheduledDomains = "zimbraAutoProvScheduledDomains";

    /**
     * Use null return path for envelope MAIL FROM when sending out of office
     * and new mail notifications. If false, use account address for envelope
     */
    @ZAttr(id=502)
    public static final String A_zimbraAutoSubmittedNullReturnPath = "zimbraAutoSubmittedNullReturnPath";

    /**
     * Locales available for this account
     */
    @ZAttr(id=487)
    public static final String A_zimbraAvailableLocale = "zimbraAvailableLocale";

    /**
     * Skins available for this account. Fallback order is: 1. the normal
     * account/cos inheritance 2. if not set on account/cos, use the value on
     * the domain of the account
     */
    @ZAttr(id=364)
    public static final String A_zimbraAvailableSkin = "zimbraAvailableSkin";

    /**
     * length of each interval in auto-grouped backup
     */
    @ZAttr(id=513)
    public static final String A_zimbraBackupAutoGroupedInterval = "zimbraBackupAutoGroupedInterval";

    /**
     * number of groups to auto-group backups over
     */
    @ZAttr(id=514)
    public static final String A_zimbraBackupAutoGroupedNumGroups = "zimbraBackupAutoGroupedNumGroups";

    /**
     * if true, limit the number of mailboxes in auto-grouped backup to total
     * mailboxes divided by auto-group days
     */
    @ZAttr(id=515)
    public static final String A_zimbraBackupAutoGroupedThrottled = "zimbraBackupAutoGroupedThrottled";

    /**
     * Minimum percentage or TB/GB/MB/KB/bytes of free space on backup target
     * to allow a full or auto-grouped backup to start; 0 = no minimum is
     * enforced. Examples: 25%, 10GB
     *
     * @since ZCS 7.0.0
     */
    @ZAttr(id=1111)
    public static final String A_zimbraBackupMinFreeSpace = "zimbraBackupMinFreeSpace";

    /**
     * backup mode
     */
    @ZAttr(id=512)
    public static final String A_zimbraBackupMode = "zimbraBackupMode";

    /**
     * Backup report email recipients
     */
    @ZAttr(id=459)
    public static final String A_zimbraBackupReportEmailRecipients = "zimbraBackupReportEmailRecipients";

    /**
     * Backup report email From address
     */
    @ZAttr(id=460)
    public static final String A_zimbraBackupReportEmailSender = "zimbraBackupReportEmailSender";

    /**
     * Backup report email subject prefix
     */
    @ZAttr(id=461)
    public static final String A_zimbraBackupReportEmailSubjectPrefix = "zimbraBackupReportEmailSubjectPrefix";

    /**
     * if true, do not backup blobs (HSM or not) during a full backup
     *
     * @since ZCS 6.0.0_BETA2
     */
    @ZAttr(id=1004)
    public static final String A_zimbraBackupSkipBlobs = "zimbraBackupSkipBlobs";

    /**
     * if true, do not backup blobs on secondary (HSM) volumes during a full
     * backup
     *
     * @since ZCS 6.0.0_BETA2
     */
    @ZAttr(id=1005)
    public static final String A_zimbraBackupSkipHsmBlobs = "zimbraBackupSkipHsmBlobs";

    /**
     * if true, do not backup search index during a full backup
     *
     * @since ZCS 6.0.0_BETA2
     */
    @ZAttr(id=1003)
    public static final String A_zimbraBackupSkipSearchIndex = "zimbraBackupSkipSearchIndex";

    /**
     * Default backup target path
     */
    @ZAttr(id=458)
    public static final String A_zimbraBackupTarget = "zimbraBackupTarget";

    /**
     * Realm for the basic auth challenge (WWW-Authenticate) header
     *
     * @since ZCS 7.0.0
     */
    @ZAttr(id=1098)
    public static final String A_zimbraBasicAuthRealm = "zimbraBasicAuthRealm";

    /**
     * Batch size to use when indexing data
     *
     * @since ZCS 5.0.3
     */
    @ZAttr(id=619)
    public static final String A_zimbraBatchedIndexingSize = "zimbraBatchedIndexingSize";

    /**
     * alternate location for calendar and task folders
     *
     * @since ZCS 5.0.6
     */
    @ZAttr(id=651)
    public static final String A_zimbraCalendarCalDavAlternateCalendarHomeSet = "zimbraCalendarCalDavAlternateCalendarHomeSet";

    /**
     * Whether to allow password sent to non-secured port from CalDAV
     * clients. If it set to TRUE the server will allow access from CalDAV
     * client to zimbraMailPort. If it set to FALSE the server will return an
     * error if a request is made from CalDAV client to zimbraMailPort.
     *
     * @since ZCS 5.0.14
     */
    @ZAttr(id=820)
    public static final String A_zimbraCalendarCalDavClearTextPasswordEnabled = "zimbraCalendarCalDavClearTextPasswordEnabled";

    /**
     * Id of calendar folder to advertise as the default calendar to CalDAV
     * client.
     *
     * @since ZCS 6.0.6
     */
    @ZAttr(id=1078)
    public static final String A_zimbraCalendarCalDavDefaultCalendarId = "zimbraCalendarCalDavDefaultCalendarId";

    /**
     * set true to turn off handling free/busy lookup for CalDAV
     *
     * @since ZCS 5.0.9
     */
    @ZAttr(id=690)
    public static final String A_zimbraCalendarCalDavDisableFreebusy = "zimbraCalendarCalDavDisableFreebusy";

    /**
     * set true to turn off handling scheduling message for CalDAV
     *
     * @since ZCS 5.0.6
     */
    @ZAttr(id=652)
    public static final String A_zimbraCalendarCalDavDisableScheduling = "zimbraCalendarCalDavDisableScheduling";

    /**
     * CalDAV shared folder cache duration. Must be in valid duration format:
     * {digits}{time-unit}. digits: 0-9, time-unit: [hmsd]|ms. h - hours, m -
     * minutes, s - seconds, d - days, ms - milliseconds. If time unit is not
     * specified, the default is s(seconds).
     *
     * @since ZCS 5.0.14
     */
    @ZAttr(id=817)
    public static final String A_zimbraCalendarCalDavSharedFolderCacheDuration = "zimbraCalendarCalDavSharedFolderCacheDuration";

    /**
     * see description of zimbraCalendarCalDavSyncStart. Must be in valid
     * duration format: {digits}{time-unit}. digits: 0-9, time-unit:
     * [hmsd]|ms. h - hours, m - minutes, s - seconds, d - days, ms -
     * milliseconds. If time unit is not specified, the default is
     * s(seconds).
     *
     * @since ZCS 5.0.14
     */
    @ZAttr(id=816)
    public static final String A_zimbraCalendarCalDavSyncEnd = "zimbraCalendarCalDavSyncEnd";

    /**
     * zimbraCalendarCalDavSyncStart and zimbraCalendarCalDavSyncEnd limits
     * the window of appointment data available via CalDAV. for example when
     * zimbraCalendarCalDavSyncStart is set to 30 days, and
     * zimbraCalendarCalDavSyncEnd is set to 1 years, then the appointments
     * between (now - 30 days) and (now + 1 year) will be available via
     * CalDAV. When they are unset all the appointments are available via
     * CalDAV. . Must be in valid duration format: {digits}{time-unit}.
     * digits: 0-9, time-unit: [hmsd]|ms. h - hours, m - minutes, s -
     * seconds, d - days, ms - milliseconds. If time unit is not specified,
     * the default is s(seconds).
     *
     * @since ZCS 5.0.14
     */
    @ZAttr(id=815)
    public static final String A_zimbraCalendarCalDavSyncStart = "zimbraCalendarCalDavSyncStart";

    /**
     * Deprecated since: 8.0.0. Deprecated per bug 69886.. Orig desc: When
     * set to TRUE, Calendar folders and Todo folders in Zimbra will be
     * advertised as Calendar only and Todo only via CalDAV. When set to
     * FALSE, Calendar folders will be able to store both appointments and
     * tasks, and Todo folders will not be advertised as CalDAV enabled.
     *
     * @since ZCS 5.0.12
     */
    @ZAttr(id=794)
    public static final String A_zimbraCalendarCalDavUseDistinctAppointmentAndToDoCollection = "zimbraCalendarCalDavUseDistinctAppointmentAndToDoCollection";

    /**
     * compatibility mode for calendar server
     */
    @ZAttr(id=243)
    public static final String A_zimbraCalendarCompatibilityMode = "zimbraCalendarCompatibilityMode";

    /**
     * whether to retain exception instances when the recurrence series is
     * changed to new time; set to FALSE for Exchange compatibility
     *
     * @since ZCS 7.1.2
     */
    @ZAttr(id=1240)
    public static final String A_zimbraCalendarKeepExceptionsOnSeriesTimeChange = "zimbraCalendarKeepExceptionsOnSeriesTimeChange";

    /**
     * list of disabled fields in calendar location web UI
     *
     * @since ZCS 8.0.0
     */
    @ZAttr(id=1218)
    public static final String A_zimbraCalendarLocationDisabledFields = "zimbraCalendarLocationDisabledFields";

    /**
     * maximum number of revisions to keep for calendar items (appointments
     * and tasks). 0 means unlimited.
     *
     * @since ZCS 5.0.10
     */
    @ZAttr(id=709)
    public static final String A_zimbraCalendarMaxRevisions = "zimbraCalendarMaxRevisions";

    /**
     * Maximum number of days a DAILY recurrence rule can span; 0 means
     * unlimited
     *
     * @since ZCS 5.0.7
     */
    @ZAttr(id=661)
    public static final String A_zimbraCalendarRecurrenceDailyMaxDays = "zimbraCalendarRecurrenceDailyMaxDays";

    /**
     * Maximum number of instances expanded per recurrence rule; 0 means
     * unlimited
     *
     * @since ZCS 5.0.7
     */
    @ZAttr(id=660)
    public static final String A_zimbraCalendarRecurrenceMaxInstances = "zimbraCalendarRecurrenceMaxInstances";

    /**
     * Maximum number of months a MONTHLY recurrence rule can span; 0 means
     * unlimited
     *
     * @since ZCS 5.0.7
     */
    @ZAttr(id=663)
    public static final String A_zimbraCalendarRecurrenceMonthlyMaxMonths = "zimbraCalendarRecurrenceMonthlyMaxMonths";

    /**
     * Maximum number of years a recurrence rule can span for frequencies
     * other than DAILY/WEEKLY/MONTHLY/YEARLY; 0 means unlimited
     *
     * @since ZCS 5.0.7
     */
    @ZAttr(id=665)
    public static final String A_zimbraCalendarRecurrenceOtherFrequencyMaxYears = "zimbraCalendarRecurrenceOtherFrequencyMaxYears";

    /**
     * Maximum number of weeks a WEEKLY recurrence rule can span; 0 means
     * unlimited
     *
     * @since ZCS 5.0.7
     */
    @ZAttr(id=662)
    public static final String A_zimbraCalendarRecurrenceWeeklyMaxWeeks = "zimbraCalendarRecurrenceWeeklyMaxWeeks";

    /**
     * Maximum number of years a YEARLY recurrence rule can span; 0 means
     * unlimited
     *
     * @since ZCS 5.0.7
     */
    @ZAttr(id=664)
    public static final String A_zimbraCalendarRecurrenceYearlyMaxYears = "zimbraCalendarRecurrenceYearlyMaxYears";

    /**
     * email address identifying the default device for receiving reminders
     * for appointments and tasks
     *
     * @since ZCS 7.0.0
     */
    @ZAttr(id=1140)
    public static final String A_zimbraCalendarReminderDeviceEmail = "zimbraCalendarReminderDeviceEmail";

    /**
     * whether calendar resources can be double booked
     *
     * @since ZCS 6.0.7
     */
    @ZAttr(id=1087)
    public static final String A_zimbraCalendarResourceDoubleBookingAllowed = "zimbraCalendarResourceDoubleBookingAllowed";

    /**
     * Object classes to add when creating a zimbra calendar resource object.
     *
     * @since ZCS 6.0.0_BETA1
     */
    @ZAttr(id=753)
    public static final String A_zimbraCalendarResourceExtraObjectClass = "zimbraCalendarResourceExtraObjectClass";

    /**
     * whether to show Find Locations and Find Resources tabs for editing
     * appointments
     *
     * @since ZCS 6.0.7
     */
    @ZAttr(id=1092)
    public static final String A_zimbraCalendarShowResourceTabs = "zimbraCalendarShowResourceTabs";

    /**
     * Whether this calendar resource accepts/declines meeting invites
     * automatically; default TRUE
     */
    @ZAttr(id=315)
    public static final String A_zimbraCalResAutoAcceptDecline = "zimbraCalResAutoAcceptDecline";

    /**
     * Whether this calendar resource declines invite if already busy;
     * default TRUE
     */
    @ZAttr(id=322)
    public static final String A_zimbraCalResAutoDeclineIfBusy = "zimbraCalResAutoDeclineIfBusy";

    /**
     * Whether this calendar resource declines invites to recurring
     * appointments; default FALSE
     */
    @ZAttr(id=323)
    public static final String A_zimbraCalResAutoDeclineRecurring = "zimbraCalResAutoDeclineRecurring";

    /**
     * building number or name
     */
    @ZAttr(id=327)
    public static final String A_zimbraCalResBuilding = "zimbraCalResBuilding";

    /**
     * capacity
     */
    @ZAttr(id=330)
    public static final String A_zimbraCalResCapacity = "zimbraCalResCapacity";

    /**
     * email of contact in charge of resource
     */
    @ZAttr(id=332)
    public static final String A_zimbraCalResContactEmail = "zimbraCalResContactEmail";

    /**
     * name of contact in charge of resource
     */
    @ZAttr(id=331)
    public static final String A_zimbraCalResContactName = "zimbraCalResContactName";

    /**
     * phone number of contact in charge of resource
     */
    @ZAttr(id=333)
    public static final String A_zimbraCalResContactPhone = "zimbraCalResContactPhone";

    /**
     * floor number or name
     */
    @ZAttr(id=328)
    public static final String A_zimbraCalResFloor = "zimbraCalResFloor";

    /**
     * display name for resource location
     */
    @ZAttr(id=324)
    public static final String A_zimbraCalResLocationDisplayName = "zimbraCalResLocationDisplayName";

    /**
     * Maximum number of conflicting instances allowed before declining
     * schedule request for a recurring appointments; default 0 (means
     * decline on any conflict)
     *
     * @since ZCS 5.0.14
     */
    @ZAttr(id=808)
    public static final String A_zimbraCalResMaxNumConflictsAllowed = "zimbraCalResMaxNumConflictsAllowed";

    /**
     * Maximum percent of conflicting instances allowed before declining
     * schedule request for a recurring appointment; default 0 (means decline
     * on any conflict)
     *
     * @since ZCS 5.0.14
     */
    @ZAttr(id=809)
    public static final String A_zimbraCalResMaxPercentConflictsAllowed = "zimbraCalResMaxPercentConflictsAllowed";

    /**
     * room number or name
     */
    @ZAttr(id=329)
    public static final String A_zimbraCalResRoom = "zimbraCalResRoom";

    /**
     * site name
     */
    @ZAttr(id=326)
    public static final String A_zimbraCalResSite = "zimbraCalResSite";

    /**
     * calendar resource type - Location or Equipment
     */
    @ZAttr(id=314)
    public static final String A_zimbraCalResType = "zimbraCalResType";

    /**
     * When creating self-signed SSL certs during an install, we also create
     * a local Certificate Authority (CA) to sign these SSL certs. This local
     * CA-s own cert is then added to different applications &quot;trusted
     * CA-s&quot; list/store. This attribute should not be used in a system
     * with real certs issued by well known CAs.
     */
    @ZAttr(id=280)
    public static final String A_zimbraCertAuthorityCertSelfSigned = "zimbraCertAuthorityCertSelfSigned";

    /**
     * Please see the documentation for the attribute
     * zimbraCertAuthorityCertSelfSigned. In addition, please note that this
     * attribute is provided at install for convenience during a test install
     * without real certs issued by well known CAs. If you choose to create
     * your own CA for your production uses, please note that it is a bad
     * idea to store your CA-s private key in LDAP, as this data maybe read
     * from zimbraGlobalConfig in the clear.
     */
    @ZAttr(id=279)
    public static final String A_zimbraCertAuthorityKeySelfSigned = "zimbraCertAuthorityKeySelfSigned";

    /**
     * change password URL
     *
     * @since ZCS 5.0.12
     */
    @ZAttr(id=777)
    public static final String A_zimbraChangePasswordURL = "zimbraChangePasswordURL";

    /**
     * zimbraId of child accounts
     */
    @ZAttr(id=449)
    public static final String A_zimbraChildAccount = "zimbraChildAccount";

    /**
     * Deprecated since: 5.0.0. deprecated in favor of user-settable
     * attribute zimbraPrefChildVisibleAccount . Orig desc: zimbraId of
     * visible child accounts
     */
    @ZAttr(id=450)
    public static final String A_zimbraChildVisibleAccount = "zimbraChildVisibleAccount";

    /**
     * Regex for identifying client types
     *
     * @since ZCS 8.0.0
     */
    @ZAttr(id=1416)
    public static final String A_zimbraClientTypeRegex = "zimbraClientTypeRegex";

    /**
     * Type of HA cluster software in use; &quot;none&quot; by default,
     * &quot;RedHat&quot; for Red Hat cluster or &quot;Veritas&quot; for
     * Veritas Cluster Server from Symantec
     */
    @ZAttr(id=508)
    public static final String A_zimbraClusterType = "zimbraClusterType";

    /**
     * Names of additional components that have been installed
     */
    @ZAttr(id=242)
    public static final String A_zimbraComponentAvailable = "zimbraComponentAvailable";

    /**
     * attribute constraints TODO: fill all the constraints
     *
     * @since ZCS 6.0.0_BETA1
     */
    @ZAttr(id=766)
    public static final String A_zimbraConstraint = "zimbraConstraint";

    /**
     * Deprecated since: 6.0.7. deprecated in favor of
     * zimbraContactEmailFields, for bug 45475. Orig desc: Comma separates
     * list of attributes in contact object to search for email addresses
     * when generating auto-complete contact list. The same set of fields are
     * used for GAL contacts as well because LDAP attributes for GAL objects
     * are mapped to Contact compatible attributes via zimbraGalLdapAttrMap.
     *
     * @since ZCS 6.0.0_BETA1
     */
    @ZAttr(id=760)
    public static final String A_zimbraContactAutoCompleteEmailFields = "zimbraContactAutoCompleteEmailFields";

    /**
     * maximum number of contact entries to return from an auto complete
     *
     * @since ZCS 6.0.0_BETA1
     */
    @ZAttr(id=827)
    public static final String A_zimbraContactAutoCompleteMaxResults = "zimbraContactAutoCompleteMaxResults";

    /**
     * Comma separates list of attributes in contact object to search for
     * email addresses when generating auto-complete contact list. The same
     * set of fields are used for GAL contacts as well because LDAP
     * attributes for GAL objects are mapped to Contact compatible attributes
     * via zimbraGalLdapAttrMap.
     *
     * @since ZCS 6.0.7
     */
    @ZAttr(id=1088)
    public static final String A_zimbraContactEmailFields = "zimbraContactEmailFields";

    /**
     * Comma separated list of Contact attributes that should be hidden from
     * clients and export of contacts.
     *
     * @since ZCS 6.0.6
     */
    @ZAttr(id=1086)
    public static final String A_zimbraContactHiddenAttributes = "zimbraContactHiddenAttributes";

    /**
     * Maximum number of contacts allowed in mailbox. 0 means no limit.
     */
    @ZAttr(id=107)
    public static final String A_zimbraContactMaxNumEntries = "zimbraContactMaxNumEntries";

    /**
     * Deprecated since: 6.0.6. Deprecated per bug 40081. Orig desc: How
     * often do we refresh contact ranking table from address book and GAL to
     * get friendly name for the email address. Use 0 to disable the
     * refresh.. Must be in valid duration format: {digits}{time-unit}.
     * digits: 0-9, time-unit: [hmsd]|ms. h - hours, m - minutes, s -
     * seconds, d - days, ms - milliseconds. If time unit is not specified,
     * the default is s(seconds).
     *
     * @since ZCS 6.0.0_BETA2
     */
    @ZAttr(id=1023)
    public static final String A_zimbraContactRankingTableRefreshInterval = "zimbraContactRankingTableRefreshInterval";

    /**
     * Size of the contact ranking table. Ranking table is used to keep track
     * of most heavily used contacts in outgoing email. Contacts in the
     * ranking table are given the priority when generating the auto-complete
     * contact list.
     *
     * @since ZCS 6.0.0_BETA1
     */
    @ZAttr(id=758)
    public static final String A_zimbraContactRankingTableSize = "zimbraContactRankingTableSize";

    /**
     * convertd URL
     *
     * @since ZCS 6.0.0_BETA1
     */
    @ZAttr(id=776)
    public static final String A_zimbraConvertdURL = "zimbraConvertdURL";

    /**
     * Object classes to add when creating a zimbra cos object.
     *
     * @since ZCS 6.0.0_BETA1
     */
    @ZAttr(id=754)
    public static final String A_zimbraCosExtraObjectClass = "zimbraCosExtraObjectClass";

    /**
     * COS zimbraID
     */
    @ZAttr(id=14)
    public static final String A_zimbraCOSId = "zimbraCOSId";

    /**
     * Deprecated since: 5.0. deprecated in favor of the accountInherited
     * flag. Orig desc: zimbraCOS attrs that get inherited in a zimbraAccount
     */
    @ZAttr(id=21)
    public static final String A_zimbraCOSInheritedAttr = "zimbraCOSInheritedAttr";

    /**
     * time object was created
     *
     * @since ZCS 6.0.0_BETA1
     */
    @ZAttr(id=790)
    public static final String A_zimbraCreateTimestamp = "zimbraCreateTimestamp";

    /**
     * set to 1 or 3 to specify customer care account tier level
     *
     * @since ZCS 5.0.3
     */
    @ZAttr(id=605)
    public static final String A_zimbraCustomerCareTier = "zimbraCustomerCareTier";

    /**
     * Custom RFC822 header names (case-sensitive) allowed to specify in
     * SendMsgRequest
     *
     * @since ZCS 7.1.3
     */
    @ZAttr(id=1265)
    public static final String A_zimbraCustomMimeHeaderNameAllowed = "zimbraCustomMimeHeaderNameAllowed";

    /**
     * SQL statements that take longer than this duration to execute will be
     * logged to the sqltrace category in mailbox.log.. Must be in valid
     * duration format: {digits}{time-unit}. digits: 0-9, time-unit:
     * [hmsd]|ms. h - hours, m - minutes, s - seconds, d - days, ms -
     * milliseconds. If time unit is not specified, the default is
     * s(seconds).
     *
     * @since ZCS 6.0.0_RC1
     */
    @ZAttr(id=1038)
    public static final String A_zimbraDatabaseSlowSqlThreshold = "zimbraDatabaseSlowSqlThreshold";

    /**
     * properties for data source
     *
     * @since ZCS 5.0.10
     */
    @ZAttr(id=718)
    public static final String A_zimbraDataSourceAttribute = "zimbraDataSourceAttribute";

    /**
     * Which SASL authentication mechanism to use for authenticating to IMAP
     * server.
     *
     * @since ZCS 7.0.0
     */
    @ZAttr(id=1107)
    public static final String A_zimbraDataSourceAuthMechanism = "zimbraDataSourceAuthMechanism";

    /**
     * authorizationId for SASL authentication
     *
     * @since ZCS 7.0.0
     */
    @ZAttr(id=1108)
    public static final String A_zimbraDataSourceAuthorizationId = "zimbraDataSourceAuthorizationId";

    /**
     * The time interval between automated data imports for a Caldav data
     * source. If unset or 0, the data source will not be scheduled for
     * automated polling. . Must be in valid duration format:
     * {digits}{time-unit}. digits: 0-9, time-unit: [hmsd]|ms. h - hours, m -
     * minutes, s - seconds, d - days, ms - milliseconds. If time unit is not
     * specified, the default is s(seconds).
     *
     * @since ZCS 6.0.0_BETA1
     */
    @ZAttr(id=788)
    public static final String A_zimbraDataSourceCaldavPollingInterval = "zimbraDataSourceCaldavPollingInterval";

    /**
     * The time interval between automated data imports for a remote calendar
     * data source. If unset or 0, the data source will not be scheduled for
     * automated polling. . Must be in valid duration format:
     * {digits}{time-unit}. digits: 0-9, time-unit: [hmsd]|ms. h - hours, m -
     * minutes, s - seconds, d - days, ms - milliseconds. If time unit is not
     * specified, the default is s(seconds).
     *
     * @since ZCS 6.0.0_BETA1
     */
    @ZAttr(id=819)
    public static final String A_zimbraDataSourceCalendarPollingInterval = "zimbraDataSourceCalendarPollingInterval";

    /**
     * Which security layer to use for connection (cleartext, ssl, tls, or
     * tls if available). If not set on data source, fallback to the value on
     * global config.
     */
    @ZAttr(id=425)
    public static final String A_zimbraDataSourceConnectionType = "zimbraDataSourceConnectionType";

    /**
     * Connect timeout in seconds for the data source
     *
     * @since ZCS 6.0.7
     */
    @ZAttr(id=1083)
    public static final String A_zimbraDataSourceConnectTimeout = "zimbraDataSourceConnectTimeout";

    /**
     * domain name of data source
     *
     * @since ZCS 6.0.0_RC1
     */
    @ZAttr(id=1037)
    public static final String A_zimbraDataSourceDomain = "zimbraDataSourceDomain";

    /**
     * email address for the data source
     */
    @ZAttr(id=495)
    public static final String A_zimbraDataSourceEmailAddress = "zimbraDataSourceEmailAddress";

    /**
     * Whether or not the data source is enabled
     */
    @ZAttr(id=419)
    public static final String A_zimbraDataSourceEnabled = "zimbraDataSourceEnabled";

    /**
     * Whether to enable debug trace of this data source
     *
     * @since ZCS 5.0.7
     */
    @ZAttr(id=683)
    public static final String A_zimbraDataSourceEnableTrace = "zimbraDataSourceEnableTrace";

    /**
     * Timestamp of the first sync error for a data source. This value is
     * unset after a successful sync.
     *
     * @since ZCS 5.0.17
     */
    @ZAttr(id=1030)
    public static final String A_zimbraDataSourceFailingSince = "zimbraDataSourceFailingSince";

    /**
     * Local folder id to store retreived data in
     */
    @ZAttr(id=424)
    public static final String A_zimbraDataSourceFolderId = "zimbraDataSourceFolderId";

    /**
     * The time interval between automated data imports for a GAL data
     * source. If unset or 0, the data source will not be scheduled for
     * automated polling. . Must be in valid duration format:
     * {digits}{time-unit}. digits: 0-9, time-unit: [hmsd]|ms. h - hours, m -
     * minutes, s - seconds, d - days, ms - milliseconds. If time unit is not
     * specified, the default is s(seconds).
     *
     * @since ZCS 6.0.0_BETA1
     */
    @ZAttr(id=826)
    public static final String A_zimbraDataSourceGalPollingInterval = "zimbraDataSourceGalPollingInterval";

    /**
     * Host name of server
     */
    @ZAttr(id=420)
    public static final String A_zimbraDataSourceHost = "zimbraDataSourceHost";

    /**
     * Unique ID for a data source
     */
    @ZAttr(id=417)
    public static final String A_zimbraDataSourceId = "zimbraDataSourceId";

    /**
     * The time interval between automated data imports for an Imap data
     * source. If unset or 0, the data source will not be scheduled for
     * automated polling. . Must be in valid duration format:
     * {digits}{time-unit}. digits: 0-9, time-unit: [hmsd]|ms. h - hours, m -
     * minutes, s - seconds, d - days, ms - milliseconds. If time unit is not
     * specified, the default is s(seconds).
     *
     * @since ZCS 6.0.0_BETA1
     */
    @ZAttr(id=768)
    public static final String A_zimbraDataSourceImapPollingInterval = "zimbraDataSourceImapPollingInterval";

    /**
     * DataImport class used by this data source object
     *
     * @since ZCS 5.0.10
     */
    @ZAttr(id=717)
    public static final String A_zimbraDataSourceImportClassName = "zimbraDataSourceImportClassName";

    /**
     * whether to invoke data imports for all data sources owned by an
     * account after successful user login from the login page
     *
     * @since ZCS 8.0.0
     */
    @ZAttr(id=1418)
    public static final String A_zimbraDataSourceImportOnLogin = "zimbraDataSourceImportOnLogin";

    /**
     * indicates that this datasource is used for one way (incoming) import
     * vs. two-way sync
     *
     * @since ZCS 7.0.0
     */
    @ZAttr(id=1106)
    public static final String A_zimbraDataSourceImportOnly = "zimbraDataSourceImportOnly";

    /**
     * If TRUE, the data source is hidden from the UI.
     *
     * @since ZCS 7.0.0
     */
    @ZAttr(id=1126)
    public static final String A_zimbraDataSourceIsInternal = "zimbraDataSourceIsInternal";

    /**
     * If the last data source sync failed, contains the error message. If
     * the last data source sync succeeded, this attribute is unset.
     *
     * @since ZCS 5.0.17
     */
    @ZAttr(id=1029)
    public static final String A_zimbraDataSourceLastError = "zimbraDataSourceLastError";

    /**
     * Specifies whether imported POP3 messages should be left on the server
     * or deleted.
     */
    @ZAttr(id=434)
    public static final String A_zimbraDataSourceLeaveOnServer = "zimbraDataSourceLeaveOnServer";

    /**
     * The time interval between automated data imports for a Live data
     * source. If unset or 0, the data source will not be scheduled for
     * automated polling. . Must be in valid duration format:
     * {digits}{time-unit}. digits: 0-9, time-unit: [hmsd]|ms. h - hours, m -
     * minutes, s - seconds, d - days, ms - milliseconds. If time unit is not
     * specified, the default is s(seconds).
     *
     * @since ZCS 6.0.0_BETA1
     */
    @ZAttr(id=769)
    public static final String A_zimbraDataSourceLivePollingInterval = "zimbraDataSourceLivePollingInterval";

    /**
     * Maximum number of data sources allowed on an account
     */
    @ZAttr(id=426)
    public static final String A_zimbraDataSourceMaxNumEntries = "zimbraDataSourceMaxNumEntries";

    /**
     * Message content data exceeding this size will not be included in IMAP
     * trace file
     *
     * @since ZCS 6.0.0_RC1
     */
    @ZAttr(id=1033)
    public static final String A_zimbraDataSourceMaxTraceSize = "zimbraDataSourceMaxTraceSize";

    /**
     * Shortest allowed duration for zimbraDataSourcePollingInterval.. Must
     * be in valid duration format: {digits}{time-unit}. digits: 0-9,
     * time-unit: [hmsd]|ms. h - hours, m - minutes, s - seconds, d - days,
     * ms - milliseconds. If time unit is not specified, the default is
     * s(seconds).
     *
     * @since ZCS 5.0.0
     */
    @ZAttr(id=525)
    public static final String A_zimbraDataSourceMinPollingInterval = "zimbraDataSourceMinPollingInterval";

    /**
     * Descriptive name of the data source
     */
    @ZAttr(id=418)
    public static final String A_zimbraDataSourceName = "zimbraDataSourceName";

    /**
     * Password on server
     */
    @ZAttr(id=423)
    public static final String A_zimbraDataSourcePassword = "zimbraDataSourcePassword";

    /**
     * Prior to 6.0.0: The time interval between automated data imports for a
     * data source, or all data sources owned by an account. If unset or 0,
     * the data source will not be scheduled for automated polling. Since
     * 6.0.0: Deprecated on account/cos since 6.0.0. Values on account/cos
     * are migrated to protocol specific
     * zimbraDataSource{proto}PollingInterval attributes. 1. if
     * zimbraDataSourcePollingInterval is set on data source, use it 2.
     * otherwise use the zimbraDataSource{Proto}PollingInterval on
     * account/cos 3. if zimbraDataSource{Proto}PollingInterval is not set on
     * account/cos, use 0, which means no automated polling. . Must be in
     * valid duration format: {digits}{time-unit}. digits: 0-9, time-unit:
     * [hmsd]|ms. h - hours, m - minutes, s - seconds, d - days, ms -
     * milliseconds. If time unit is not specified, the default is
     * s(seconds).
     */
    @ZAttr(id=455)
    public static final String A_zimbraDataSourcePollingInterval = "zimbraDataSourcePollingInterval";

    /**
     * The time interval between automated data imports for a Pop3 data
     * source. If unset or 0, the data source will not be scheduled for
     * automated polling. . Must be in valid duration format:
     * {digits}{time-unit}. digits: 0-9, time-unit: [hmsd]|ms. h - hours, m -
     * minutes, s - seconds, d - days, ms - milliseconds. If time unit is not
     * specified, the default is s(seconds).
     *
     * @since ZCS 6.0.0_BETA1
     */
    @ZAttr(id=767)
    public static final String A_zimbraDataSourcePop3PollingInterval = "zimbraDataSourcePop3PollingInterval";

    /**
     * Port number of server
     */
    @ZAttr(id=421)
    public static final String A_zimbraDataSourcePort = "zimbraDataSourcePort";

    /**
     * Read timeout in seconds
     *
     * @since ZCS 6.0.7
     */
    @ZAttr(id=1084)
    public static final String A_zimbraDataSourceReadTimeout = "zimbraDataSourceReadTimeout";

    /**
     * The time interval between automated data imports for a Rss data
     * source. If unset or 0, the data source will not be scheduled for
     * automated polling. . Must be in valid duration format:
     * {digits}{time-unit}. digits: 0-9, time-unit: [hmsd]|ms. h - hours, m -
     * minutes, s - seconds, d - days, ms - milliseconds. If time unit is not
     * specified, the default is s(seconds).
     *
     * @since ZCS 6.0.0_BETA1
     */
    @ZAttr(id=770)
    public static final String A_zimbraDataSourceRssPollingInterval = "zimbraDataSourceRssPollingInterval";

    /**
     * type of data source (pop3, imap, caldav, etc)
     *
     * @since ZCS 5.0.10
     */
    @ZAttr(id=716)
    public static final String A_zimbraDataSourceType = "zimbraDataSourceType";

    /**
     * when forwarding or replying to messages sent to this data source,
     * whether or not to use the email address of the data source for the
     * from address and the designated signature/replyTo of the data source
     * for the outgoing message.
     */
    @ZAttr(id=496)
    public static final String A_zimbraDataSourceUseAddressForForwardReply = "zimbraDataSourceUseAddressForForwardReply";

    /**
     * Username on server
     */
    @ZAttr(id=422)
    public static final String A_zimbraDataSourceUsername = "zimbraDataSourceUsername";

    /**
     * The time interval between automated data imports for a Yahoo address
     * book data source. If unset or 0, the data source will not be scheduled
     * for automated polling. . Must be in valid duration format:
     * {digits}{time-unit}. digits: 0-9, time-unit: [hmsd]|ms. h - hours, m -
     * minutes, s - seconds, d - days, ms - milliseconds. If time unit is not
     * specified, the default is s(seconds).
     *
     * @since ZCS 6.0.0_BETA1
     */
    @ZAttr(id=789)
    public static final String A_zimbraDataSourceYabPollingInterval = "zimbraDataSourceYabPollingInterval";

    /**
     * For selective enabling of debug logging
     */
    @ZAttr(id=365)
    public static final String A_zimbraDebugInfo = "zimbraDebugInfo";

    /**
     * name of the default domain for accounts when authenticating without a
     * domain
     */
    @ZAttr(id=172)
    public static final String A_zimbraDefaultDomainName = "zimbraDefaultDomainName";

    /**
     * Default flags on folder. These are set when a new folder is created,
     * has no effect on existing folders. Possible values are: * -
     * \Subscribed b - \ExcludeFB # - \Checked i - \NoInherit y - \SyncFolder
     * ~ - \Sync o - \Noinferiors g - \Global
     *
     * @since ZCS 7.1.1
     */
    @ZAttr(id=1210)
    public static final String A_zimbraDefaultFolderFlags = "zimbraDefaultFolderFlags";

    /**
     * allowed passcode lockout duration. Must be in valid duration format:
     * {digits}{time-unit}. digits: 0-9, time-unit: [hmsd]|ms. h - hours, m -
     * minutes, s - seconds, d - days, ms - milliseconds. If time unit is not
     * specified, the default is s(seconds).
     *
     * @since ZCS 8.0.0
     */
    @ZAttr(id=1397)
    public static final String A_zimbraDeviceAllowedPasscodeLockoutDuration = "zimbraDeviceAllowedPasscodeLockoutDuration";

    /**
     * Whether OpenWith feature is enabled on devices.
     *
     * @since ZCS 8.0.0
     */
    @ZAttr(id=1400)
    public static final String A_zimbraDeviceFileOpenWithEnabled = "zimbraDeviceFileOpenWithEnabled";

    /**
     * For native apps - whether to lock device when inactive.
     *
     * @since ZCS 8.0.0
     */
    @ZAttr(id=1399)
    public static final String A_zimbraDeviceLockWhenInactive = "zimbraDeviceLockWhenInactive";

    /**
     * Whether offline reading of documents on device is allowed
     *
     * @since ZCS 8.0.0
     */
    @ZAttr(id=1412)
    public static final String A_zimbraDeviceOfflineCacheEnabled = "zimbraDeviceOfflineCacheEnabled";

    /**
     * Whether device is password protected in native apps
     *
     * @since ZCS 8.0.0
     */
    @ZAttr(id=1396)
    public static final String A_zimbraDevicePasscodeEnabled = "zimbraDevicePasscodeEnabled";

    /**
     * passcode lockout duration. Must be in valid duration format:
     * {digits}{time-unit}. digits: 0-9, time-unit: [hmsd]|ms. h - hours, m -
     * minutes, s - seconds, d - days, ms - milliseconds. If time unit is not
     * specified, the default is s(seconds).
     *
     * @since ZCS 8.0.0
     */
    @ZAttr(id=1398)
    public static final String A_zimbraDevicePasscodeLockoutDuration = "zimbraDevicePasscodeLockoutDuration";

    /**
     * Email address to put in from header for the share info email. If not
     * set, email address of the authenticated admin account will be used.
     *
     * @since ZCS 6.0.0_BETA1
     */
    @ZAttr(id=811)
    public static final String A_zimbraDistributionListSendShareMessageFromAddress = "zimbraDistributionListSendShareMessageFromAddress";

    /**
     * Whether to send an email with all the shares of the group when a new
     * member is added to the group. If not set, default is to send the
     * email.
     *
     * @since ZCS 6.0.0_BETA1
     */
    @ZAttr(id=810)
    public static final String A_zimbraDistributionListSendShareMessageToNewMembers = "zimbraDistributionListSendShareMessageToNewMembers";

    /**
     * distribution subscription policy. ACCEPT: always accept, REJECT:
     * always reject, APPROVAL: require owners approval.
     *
     * @since ZCS 8.0.0
     */
    @ZAttr(id=1275)
    public static final String A_zimbraDistributionListSubscriptionPolicy = "zimbraDistributionListSubscriptionPolicy";

    /**
     * distribution subscription policy. ACCEPT: always accept, REJECT:
     * always reject, APPROVAL: require owners approval.
     *
     * @since ZCS 8.0.0
     */
    @ZAttr(id=1276)
    public static final String A_zimbraDistributionListUnsubscriptionPolicy = "zimbraDistributionListUnsubscriptionPolicy";

    /**
     * This attribute is used for DNS check by customers that configure their
     * MX to point at spam relays or other non-zimbra inbox smtp servers
     *
     * @since ZCS 5.0.10
     */
    @ZAttr(id=744)
    public static final String A_zimbraDNSCheckHostname = "zimbraDNSCheckHostname";

    /**
     * maximum amount of mail quota a domain admin can set on a user
     */
    @ZAttr(id=398)
    public static final String A_zimbraDomainAdminMaxMailQuota = "zimbraDomainAdminMaxMailQuota";

    /**
     * Deprecated since: 5.0. deprecated in favor of the
     * domainAdminAdminModifiable flag. Orig desc: account attributes that a
     * domain administrator is allowed to modify
     */
    @ZAttr(id=300)
    public static final String A_zimbraDomainAdminModifiableAttr = "zimbraDomainAdminModifiableAttr";

    /**
     * maximum aggregate quota for the domain in bytes
     *
     * @since ZCS 8.0.0
     */
    @ZAttr(id=1327)
    public static final String A_zimbraDomainAggregateQuota = "zimbraDomainAggregateQuota";

    /**
     * policy for a domain whose quota usage is above
     * zimbraDomainAggregateQuota
     *
     * @since ZCS 8.0.0
     */
    @ZAttr(id=1329)
    public static final String A_zimbraDomainAggregateQuotaPolicy = "zimbraDomainAggregateQuotaPolicy";

    /**
     * email recipients to be notified when zimbraAggregateQuotaLastUsage
     * reaches zimbraDomainAggregateQuotaWarnPercent of the
     * zimbraDomainAggregateQuota
     *
     * @since ZCS 8.0.0
     */
    @ZAttr(id=1331)
    public static final String A_zimbraDomainAggregateQuotaWarnEmailRecipient = "zimbraDomainAggregateQuotaWarnEmailRecipient";

    /**
     * percentage threshold for domain aggregate quota warnings
     *
     * @since ZCS 8.0.0
     */
    @ZAttr(id=1330)
    public static final String A_zimbraDomainAggregateQuotaWarnPercent = "zimbraDomainAggregateQuotaWarnPercent";

    /**
     * zimbraId of domain alias target
     *
     * @since ZCS 5.0.12
     */
    @ZAttr(id=775)
    public static final String A_zimbraDomainAliasTargetId = "zimbraDomainAliasTargetId";

    /**
     * maximum number of accounts allowed to be assigned to specified COSes
     * in a domain. Values are in the format of
     * {zimbraId-of-a-cos}:{max-accounts}
     *
     * @since ZCS 5.0.10
     */
    @ZAttr(id=714)
    public static final String A_zimbraDomainCOSMaxAccounts = "zimbraDomainCOSMaxAccounts";

    /**
     * COS zimbraID
     */
    @ZAttr(id=299)
    public static final String A_zimbraDomainDefaultCOSId = "zimbraDomainDefaultCOSId";

    /**
     * id of the default COS for external user accounts
     *
     * @since ZCS 8.0.0
     */
    @ZAttr(id=1247)
    public static final String A_zimbraDomainDefaultExternalUserCOSId = "zimbraDomainDefaultExternalUserCOSId";

    /**
     * Object classes to add when creating a zimbra domain object.
     *
     * @since ZCS 6.0.0_BETA1
     */
    @ZAttr(id=755)
    public static final String A_zimbraDomainExtraObjectClass = "zimbraDomainExtraObjectClass";

    /**
     * maximum number of accounts allowed to have specified features in a
     * domain
     *
     * @since ZCS 5.0.10
     */
    @ZAttr(id=715)
    public static final String A_zimbraDomainFeatureMaxAccounts = "zimbraDomainFeatureMaxAccounts";

    /**
     * ZimbraID of the domain that this component is registered under
     *
     * @since ZCS 6.0.0_BETA1
     */
    @ZAttr(id=741)
    public static final String A_zimbraDomainId = "zimbraDomainId";

    /**
     * Deprecated since: 5.0. deprecated in favor of the domainInherited
     * flag. Orig desc: zimbraDomain attrs that get inherited from global
     * config
     */
    @ZAttr(id=63)
    public static final String A_zimbraDomainInheritedAttr = "zimbraDomainInheritedAttr";

    /**
     * enable domain mandatory mail signature
     *
     * @since ZCS 6.0.4
     */
    @ZAttr(id=1069)
    public static final String A_zimbraDomainMandatoryMailSignatureEnabled = "zimbraDomainMandatoryMailSignatureEnabled";

    /**
     * domain mandatory mail html signature
     *
     * @since ZCS 6.0.4
     */
    @ZAttr(id=1071)
    public static final String A_zimbraDomainMandatoryMailSignatureHTML = "zimbraDomainMandatoryMailSignatureHTML";

    /**
     * domain mandatory mail plain text signature
     *
     * @since ZCS 6.0.4
     */
    @ZAttr(id=1070)
    public static final String A_zimbraDomainMandatoryMailSignatureText = "zimbraDomainMandatoryMailSignatureText";

    /**
     * maximum number of accounts allowed in a domain
     */
    @ZAttr(id=400)
    public static final String A_zimbraDomainMaxAccounts = "zimbraDomainMaxAccounts";

    /**
     * name of the domain
     */
    @ZAttr(id=19)
    public static final String A_zimbraDomainName = "zimbraDomainName";

    /**
     * domain rename info/status
     *
     * @since ZCS 5.0.0
     */
    @ZAttr(id=536)
    public static final String A_zimbraDomainRenameInfo = "zimbraDomainRenameInfo";

    /**
     * domain status. enum values are akin to those of zimbraAccountStatus
     * but the status affects all accounts on the domain. See table below for
     * how zimbraDomainStatus affects account status. active - see
     * zimbraAccountStatus maintenance - see zimbraAccountStatus locked - see
     * zimbraAccountStatus closed - see zimbraAccountStatus suspended -
     * maintenance + no creating/deleting/modifying accounts/DLs under the
     * domain. shutdown - suspended + cannot modify domain attrs + cannot
     * delete the domain Indicating server is doing major and lengthy
     * maintenance work on the domain, e.g. renaming the domain and moving
     * LDAP entries. Modification and deletion of the domain can only be done
     * internally by the server when it is safe to release the domain, they
     * cannot be done in admin console or zmprov. How zimbraDomainStatus
     * affects account behavior : -------------------------------------
     * zimbraDomainStatus account behavior
     * ------------------------------------- active zimbraAccountStatus
     * locked zimbraAccountStatus if it is maintenance or pending or closed,
     * else locked maintenance zimbraAccountStatus if it is pending or
     * closed, else maintenance suspended zimbraAccountStatus if it is
     * pending or closed, else maintenance shutdown zimbraAccountStatus if it
     * is pending or closed, else maintenance closed closed
     *
     * @since ZCS 5.0.0
     */
    @ZAttr(id=535)
    public static final String A_zimbraDomainStatus = "zimbraDomainStatus";

    /**
     * should be one of: local, alias
     */
    @ZAttr(id=212)
    public static final String A_zimbraDomainType = "zimbraDomainType";

    /**
     * enable/disable dumpster
     *
     * @since ZCS 7.0.0
     */
    @ZAttr(id=1128)
    public static final String A_zimbraDumpsterEnabled = "zimbraDumpsterEnabled";

    /**
     * disables purging from dumpster when set to FALSE
     *
     * @since ZCS 8.0.0
     */
    @ZAttr(id=1315)
    public static final String A_zimbraDumpsterPurgeEnabled = "zimbraDumpsterPurgeEnabled";

    /**
     * limits how much of a dumpster data is viewable by the end user, based
     * on the age since being put in dumpster. Must be in valid duration
     * format: {digits}{time-unit}. digits: 0-9, time-unit: [hmsd]|ms. h -
     * hours, m - minutes, s - seconds, d - days, ms - milliseconds. If time
     * unit is not specified, the default is s(seconds).
     *
     * @since ZCS 8.0.0
     */
    @ZAttr(id=1314)
    public static final String A_zimbraDumpsterUserVisibleAge = "zimbraDumpsterUserVisibleAge";

    /**
     * URL for posting error report popped up in WEB client
     *
     * @since ZCS 6.0.5
     */
    @ZAttr(id=1075)
    public static final String A_zimbraErrorReportUrl = "zimbraErrorReportUrl";

    /**
     * Indicates the account should be excluded from Crossmailbox searchers.
     */
    @ZAttr(id=501)
    public static final String A_zimbraExcludeFromCMBSearch = "zimbraExcludeFromCMBSearch";

    /**
     * interface address on which zimbra extension server should listen; if
     * empty, binds to all interfaces
     *
     * @since ZCS 8.0.0
     */
    @ZAttr(id=1369)
    public static final String A_zimbraExtensionBindAddress = "zimbraExtensionBindAddress";

    /**
     * Time when external virtual account was last automatically disabled by
     * the system. Applicable only when zimbraIsExternalVirtualAccount on the
     * account is set to TRUE.
     *
     * @since ZCS 8.0.0
     */
    @ZAttr(id=1371)
    public static final String A_zimbraExternalAccountDisabledTime = "zimbraExternalAccountDisabledTime";

    /**
     * Duration after the last time the external virtual account was
     * automatically disabled by the system after which the external virtual
     * account would be automatically deleted. Value of 0 indicates that the
     * external virtual account should never be automatically deleted.
     * Applicable only when zimbraIsExternalVirtualAccount on the account is
     * set to TRUE. . Must be in valid duration format: {digits}{time-unit}.
     * digits: 0-9, time-unit: [hmsd]|ms. h - hours, m - minutes, s -
     * seconds, d - days, ms - milliseconds. If time unit is not specified,
     * the default is s(seconds).
     *
     * @since ZCS 8.0.0
     */
    @ZAttr(id=1372)
    public static final String A_zimbraExternalAccountLifetimeAfterDisabled = "zimbraExternalAccountLifetimeAfterDisabled";

    /**
     * Interval between successive executions of the task that: - disables an
     * external virtual account when all its accessible shares have been
     * revoked or expired. - deletes an external virtual account after
     * zimbraExternalAccountLifetimeAfterDisabled of being disabled. . Must
     * be in valid duration format: {digits}{time-unit}. digits: 0-9,
     * time-unit: [hmsd]|ms. h - hours, m - minutes, s - seconds, d - days,
     * ms - milliseconds. If time unit is not specified, the default is
     * s(seconds).
     *
     * @since ZCS 8.0.0
     */
    @ZAttr(id=1370)
    public static final String A_zimbraExternalAccountStatusCheckInterval = "zimbraExternalAccountStatusCheckInterval";

    /**
     * the handler class for getting all groups an account belongs to in the
     * external directory
     *
     * @since ZCS 8.0.0
     */
    @ZAttr(id=1251)
    public static final String A_zimbraExternalGroupHandlerClass = "zimbraExternalGroupHandlerClass";

    /**
     * LDAP search base for searching external LDAP groups
     *
     * @since ZCS 8.0.0
     */
    @ZAttr(id=1249)
    public static final String A_zimbraExternalGroupLdapSearchBase = "zimbraExternalGroupLdapSearchBase";

    /**
     * LDAP search filter for searching external LDAP groups
     *
     * @since ZCS 8.0.0
     */
    @ZAttr(id=1250)
    public static final String A_zimbraExternalGroupLdapSearchFilter = "zimbraExternalGroupLdapSearchFilter";

    /**
     * external imap hostname
     *
     * @since ZCS 5.0.12
     */
    @ZAttr(id=786)
    public static final String A_zimbraExternalImapHostname = "zimbraExternalImapHostname";

    /**
     * external imap port
     *
     * @since ZCS 5.0.12
     */
    @ZAttr(id=782)
    public static final String A_zimbraExternalImapPort = "zimbraExternalImapPort";

    /**
     * external imap SSL hostname
     *
     * @since ZCS 5.0.12
     */
    @ZAttr(id=787)
    public static final String A_zimbraExternalImapSSLHostname = "zimbraExternalImapSSLHostname";

    /**
     * external imap SSL port
     *
     * @since ZCS 5.0.12
     */
    @ZAttr(id=783)
    public static final String A_zimbraExternalImapSSLPort = "zimbraExternalImapSSLPort";

    /**
     * external pop3 hostname
     *
     * @since ZCS 5.0.12
     */
    @ZAttr(id=784)
    public static final String A_zimbraExternalPop3Hostname = "zimbraExternalPop3Hostname";

    /**
     * external pop3 port
     *
     * @since ZCS 5.0.12
     */
    @ZAttr(id=780)
    public static final String A_zimbraExternalPop3Port = "zimbraExternalPop3Port";

    /**
     * external pop3 SSL hostname
     *
     * @since ZCS 5.0.12
     */
    @ZAttr(id=785)
    public static final String A_zimbraExternalPop3SSLHostname = "zimbraExternalPop3SSLHostname";

    /**
     * external pop3 SSL port
     *
     * @since ZCS 5.0.12
     */
    @ZAttr(id=781)
    public static final String A_zimbraExternalPop3SSLPort = "zimbraExternalPop3SSLPort";

    /**
     * whether checking against zimbraExternalShareWhitelistDomain for
     * external user sharing is enabled
     *
     * @since ZCS 8.0.0
     */
    @ZAttr(id=1264)
    public static final String A_zimbraExternalShareDomainWhitelistEnabled = "zimbraExternalShareDomainWhitelistEnabled";

    /**
     * Duration for which the URL sent in the share invitation email to an
     * external user is valid. A value of 0 indicates that the URL never
     * expires. . Must be in valid duration format: {digits}{time-unit}.
     * digits: 0-9, time-unit: [hmsd]|ms. h - hours, m - minutes, s -
     * seconds, d - days, ms - milliseconds. If time unit is not specified,
     * the default is s(seconds).
     *
     * @since ZCS 8.0.0
     */
    @ZAttr(id=1349)
    public static final String A_zimbraExternalShareInvitationUrlExpiration = "zimbraExternalShareInvitationUrlExpiration";

    /**
     * Maximum allowed lifetime of shares to external users. A value of 0
     * indicates that there&#039;s no limit on an external share&#039;s
     * lifetime. . Must be in valid duration format: {digits}{time-unit}.
     * digits: 0-9, time-unit: [hmsd]|ms. h - hours, m - minutes, s -
     * seconds, d - days, ms - milliseconds. If time unit is not specified,
     * the default is s(seconds).
     *
     * @since ZCS 8.0.0
     */
    @ZAttr(id=1260)
    public static final String A_zimbraExternalShareLifetime = "zimbraExternalShareLifetime";

    /**
     * list of external domains that users can share files and folders with
     *
     * @since ZCS 8.0.0
     */
    @ZAttr(id=1263)
    public static final String A_zimbraExternalShareWhitelistDomain = "zimbraExternalShareWhitelistDomain";

    /**
     * switch for turning external user sharing on/off
     *
     * @since ZCS 8.0.0
     */
    @ZAttr(id=1261)
    public static final String A_zimbraExternalSharingEnabled = "zimbraExternalSharingEnabled";

    /**
     * External email address of an external user. Applicable only when
     * zimbraIsExternalVirtualAccount is set to TRUE.
     *
     * @since ZCS 8.0.0
     */
    @ZAttr(id=1244)
    public static final String A_zimbraExternalUserMailAddress = "zimbraExternalUserMailAddress";

    /**
     * whether email features and tabs are enabled in the web client if
     * accessed from the admin console
     *
     * @since ZCS 7.1.0
     */
    @ZAttr(id=1170)
    public static final String A_zimbraFeatureAdminMailEnabled = "zimbraFeatureAdminMailEnabled";

    /**
     * Deprecated since: 8.0.0. Deprecated as of bug 56924. Orig desc:
     * advanced search button enabled
     */
    @ZAttr(id=138)
    public static final String A_zimbraFeatureAdvancedSearchEnabled = "zimbraFeatureAdvancedSearchEnabled";

    /**
     * whether or not to enable rerouting spam messages to Junk folder in
     * ZCS, exposing Junk folder and actions in the web UI, and exposing Junk
     * folder to IMAP clients.
     *
     * @since ZCS 7.1.0
     */
    @ZAttr(id=1168)
    public static final String A_zimbraFeatureAntispamEnabled = "zimbraFeatureAntispamEnabled";

    /**
     * Docs features enabled in briefcase
     *
     * @since ZCS 6.0.2
     */
    @ZAttr(id=1055)
    public static final String A_zimbraFeatureBriefcaseDocsEnabled = "zimbraFeatureBriefcaseDocsEnabled";

    /**
     * whether to allow use of briefcase feature
     */
    @ZAttr(id=498)
    public static final String A_zimbraFeatureBriefcasesEnabled = "zimbraFeatureBriefcasesEnabled";

    /**
     * Slides features enabled in briefcase
     *
     * @since ZCS 6.0.2
     */
    @ZAttr(id=1054)
    public static final String A_zimbraFeatureBriefcaseSlidesEnabled = "zimbraFeatureBriefcaseSlidesEnabled";

    /**
     * Spreadsheet features enabled in briefcase
     *
     * @since ZCS 6.0.2
     */
    @ZAttr(id=1053)
    public static final String A_zimbraFeatureBriefcaseSpreadsheetEnabled = "zimbraFeatureBriefcaseSpreadsheetEnabled";

    /**
     * calendar features
     */
    @ZAttr(id=136)
    public static final String A_zimbraFeatureCalendarEnabled = "zimbraFeatureCalendarEnabled";

    /**
     * whether receiving reminders on the designated device for appointments
     * and tasks is enabled
     *
     * @since ZCS 7.0.0
     */
    @ZAttr(id=1150)
    public static final String A_zimbraFeatureCalendarReminderDeviceEmailEnabled = "zimbraFeatureCalendarReminderDeviceEmailEnabled";

    /**
     * calendar upsell enabled
     *
     * @since ZCS 5.0.0
     */
    @ZAttr(id=531)
    public static final String A_zimbraFeatureCalendarUpsellEnabled = "zimbraFeatureCalendarUpsellEnabled";

    /**
     * calendar upsell URL
     *
     * @since ZCS 5.0.0
     */
    @ZAttr(id=532)
    public static final String A_zimbraFeatureCalendarUpsellURL = "zimbraFeatureCalendarUpsellURL";

    /**
     * password changing
     */
    @ZAttr(id=141)
    public static final String A_zimbraFeatureChangePasswordEnabled = "zimbraFeatureChangePasswordEnabled";

    /**
     * whether or not compose messages in a new windows is allowed
     *
     * @since ZCS 5.0.1
     */
    @ZAttr(id=584)
    public static final String A_zimbraFeatureComposeInNewWindowEnabled = "zimbraFeatureComposeInNewWindowEnabled";

    /**
     * whether a confirmation page should be display after an operation is
     * done in the UI
     *
     * @since ZCS 6.0.0_BETA1
     */
    @ZAttr(id=806)
    public static final String A_zimbraFeatureConfirmationPageEnabled = "zimbraFeatureConfirmationPageEnabled";

    /**
     * whether detailed contact search UI is enabled
     *
     * @since ZCS 7.1.0
     */
    @ZAttr(id=1164)
    public static final String A_zimbraFeatureContactsDetailedSearchEnabled = "zimbraFeatureContactsDetailedSearchEnabled";

    /**
     * contact features
     */
    @ZAttr(id=135)
    public static final String A_zimbraFeatureContactsEnabled = "zimbraFeatureContactsEnabled";

    /**
     * address book upsell enabled
     *
     * @since ZCS 5.0.0
     */
    @ZAttr(id=529)
    public static final String A_zimbraFeatureContactsUpsellEnabled = "zimbraFeatureContactsUpsellEnabled";

    /**
     * address book upsell URL
     *
     * @since ZCS 5.0.0
     */
    @ZAttr(id=530)
    public static final String A_zimbraFeatureContactsUpsellURL = "zimbraFeatureContactsUpsellURL";

    /**
     * conversations
     */
    @ZAttr(id=140)
    public static final String A_zimbraFeatureConversationsEnabled = "zimbraFeatureConversationsEnabled";

    /**
     * whether Crocodoc feature is enabled in the web client
     *
     * @since ZCS 8.0.0
     */
    @ZAttr(id=1381)
    public static final String A_zimbraFeatureCrocodocEnabled = "zimbraFeatureCrocodocEnabled";

    /**
     * enable end-user mail discarding defined in mail filters features
     *
     * @since ZCS 6.0.0_BETA1
     */
    @ZAttr(id=773)
    public static final String A_zimbraFeatureDiscardInFiltersEnabled = "zimbraFeatureDiscardInFiltersEnabled";

    /**
     * whether expanding distribution list members feature is enabled
     *
     * @since ZCS 7.0.0
     */
    @ZAttr(id=1134)
    public static final String A_zimbraFeatureDistributionListExpandMembersEnabled = "zimbraFeatureDistributionListExpandMembersEnabled";

    /**
     * Whether to display the distribution list folder in address book
     *
     * @since ZCS 8.0.4
     */
    @ZAttr(id=1438)
    public static final String A_zimbraFeatureDistributionListFolderEnabled = "zimbraFeatureDistributionListFolderEnabled";

    /**
     * whether export folder feature is enabled
     *
     * @since ZCS 7.1.0
     */
    @ZAttr(id=1185)
    public static final String A_zimbraFeatureExportFolderEnabled = "zimbraFeatureExportFolderEnabled";

    /**
     * whether external feedback feature is enabled
     *
     * @since ZCS 8.0.0
     */
    @ZAttr(id=1373)
    public static final String A_zimbraFeatureExternalFeedbackEnabled = "zimbraFeatureExternalFeedbackEnabled";

    /**
     * filter prefs enabled
     */
    @ZAttr(id=143)
    public static final String A_zimbraFeatureFiltersEnabled = "zimbraFeatureFiltersEnabled";

    /**
     * whether to allow use of flagging feature
     */
    @ZAttr(id=499)
    public static final String A_zimbraFeatureFlaggingEnabled = "zimbraFeatureFlaggingEnabled";

    /**
     * whether free busy view is enabled in the web UI
     *
     * @since ZCS 7.0.0
     */
    @ZAttr(id=1143)
    public static final String A_zimbraFeatureFreeBusyViewEnabled = "zimbraFeatureFreeBusyViewEnabled";

    /**
     * enable auto-completion from the GAL, zimbraFeatureGalEnabled also has
     * to be enabled for the auto-completion feature
     */
    @ZAttr(id=359)
    public static final String A_zimbraFeatureGalAutoCompleteEnabled = "zimbraFeatureGalAutoCompleteEnabled";

    /**
     * whether GAL features are enabled
     */
    @ZAttr(id=149)
    public static final String A_zimbraFeatureGalEnabled = "zimbraFeatureGalEnabled";

    /**
     * whether GAL sync feature is enabled
     *
     * @since ZCS 5.0.10
     */
    @ZAttr(id=711)
    public static final String A_zimbraFeatureGalSyncEnabled = "zimbraFeatureGalSyncEnabled";

    /**
     * group calendar features. if set to FALSE, calendar works as a personal
     * calendar and attendees and scheduling etc are turned off in web UI
     */
    @ZAttr(id=481)
    public static final String A_zimbraFeatureGroupCalendarEnabled = "zimbraFeatureGroupCalendarEnabled";

    /**
     * enabled html composing
     */
    @ZAttr(id=219)
    public static final String A_zimbraFeatureHtmlComposeEnabled = "zimbraFeatureHtmlComposeEnabled";

    /**
     * whether to allow use of identities feature
     */
    @ZAttr(id=415)
    public static final String A_zimbraFeatureIdentitiesEnabled = "zimbraFeatureIdentitiesEnabled";

    /**
     * whether user is allowed to retrieve mail from an external IMAP data
     * source
     *
     * @since ZCS 5.0.0
     */
    @ZAttr(id=568)
    public static final String A_zimbraFeatureImapDataSourceEnabled = "zimbraFeatureImapDataSourceEnabled";

    /**
     * IM features
     */
    @ZAttr(id=305)
    public static final String A_zimbraFeatureIMEnabled = "zimbraFeatureIMEnabled";

    /**
     * Deprecated since: 7.1.0. deprecated in favor of
     * zimbraFeatureImportFolderEnabled and zimbraFeatureExportFolderEnabled
     * for bug 53745. Orig desc: whether import export folder feature is
     * enabled
     *
     * @since ZCS 6.0.0_BETA1
     */
    @ZAttr(id=750)
    public static final String A_zimbraFeatureImportExportFolderEnabled = "zimbraFeatureImportExportFolderEnabled";

    /**
     * whether import folder feature is enabled
     *
     * @since ZCS 7.1.0
     */
    @ZAttr(id=1184)
    public static final String A_zimbraFeatureImportFolderEnabled = "zimbraFeatureImportFolderEnabled";

    /**
     * preference to set initial search
     */
    @ZAttr(id=142)
    public static final String A_zimbraFeatureInitialSearchPreferenceEnabled = "zimbraFeatureInitialSearchPreferenceEnabled";

    /**
     * Enable instant notifications
     */
    @ZAttr(id=521)
    public static final String A_zimbraFeatureInstantNotify = "zimbraFeatureInstantNotify";

    /**
     * email features enabled
     */
    @ZAttr(id=489)
    public static final String A_zimbraFeatureMailEnabled = "zimbraFeatureMailEnabled";

    /**
     * enable end-user mail forwarding features
     */
    @ZAttr(id=342)
    public static final String A_zimbraFeatureMailForwardingEnabled = "zimbraFeatureMailForwardingEnabled";

    /**
     * enable end-user mail forwarding defined in mail filters features
     *
     * @since ZCS 5.0.10
     */
    @ZAttr(id=704)
    public static final String A_zimbraFeatureMailForwardingInFiltersEnabled = "zimbraFeatureMailForwardingInFiltersEnabled";

    /**
     * Deprecated since: 5.0. done via skin template overrides. Orig desc:
     * whether user is allowed to set mail polling interval
     */
    @ZAttr(id=441)
    public static final String A_zimbraFeatureMailPollingIntervalPreferenceEnabled = "zimbraFeatureMailPollingIntervalPreferenceEnabled";

    /**
     * mail priority feature
     *
     * @since ZCS 5.0.0
     */
    @ZAttr(id=566)
    public static final String A_zimbraFeatureMailPriorityEnabled = "zimbraFeatureMailPriorityEnabled";

    /**
     * whether the send later feature is enabled
     *
     * @since ZCS 7.0.0
     */
    @ZAttr(id=1137)
    public static final String A_zimbraFeatureMailSendLaterEnabled = "zimbraFeatureMailSendLaterEnabled";

    /**
     * email upsell enabled
     *
     * @since ZCS 5.0.0
     */
    @ZAttr(id=527)
    public static final String A_zimbraFeatureMailUpsellEnabled = "zimbraFeatureMailUpsellEnabled";

    /**
     * email upsell URL
     *
     * @since ZCS 5.0.0
     */
    @ZAttr(id=528)
    public static final String A_zimbraFeatureMailUpsellURL = "zimbraFeatureMailUpsellURL";

    /**
     * whether to allow end user to publish and remove S/MIME certificates to
     * their GAL entry in the web UI
     *
     * @since ZCS 7.1.0
     */
    @ZAttr(id=1183)
    public static final String A_zimbraFeatureManageSMIMECertificateEnabled = "zimbraFeatureManageSMIMECertificateEnabled";

    /**
     * enable end-user to manage zimlets
     *
     * @since ZCS 6.0.2
     */
    @ZAttr(id=1051)
    public static final String A_zimbraFeatureManageZimlets = "zimbraFeatureManageZimlets";

    /**
     * enable/disable MAPI (Microsoft Outlook) Connector
     *
     * @since ZCS 7.0.0
     */
    @ZAttr(id=1127)
    public static final String A_zimbraFeatureMAPIConnectorEnabled = "zimbraFeatureMAPIConnectorEnabled";

    /**
     * whether to enforce mobile policy
     *
     * @since ZCS 6.0.0_BETA1
     */
    @ZAttr(id=833)
    public static final String A_zimbraFeatureMobilePolicyEnabled = "zimbraFeatureMobilePolicyEnabled";

    /**
     * whether to permit mobile sync
     */
    @ZAttr(id=347)
    public static final String A_zimbraFeatureMobileSyncEnabled = "zimbraFeatureMobileSyncEnabled";

    /**
     * Whether user can create address books
     *
     * @since ZCS 5.0.4
     */
    @ZAttr(id=631)
    public static final String A_zimbraFeatureNewAddrBookEnabled = "zimbraFeatureNewAddrBookEnabled";

    /**
     * Whether new mail notification feature should be allowed for this
     * account or in this cos
     */
    @ZAttr(id=367)
    public static final String A_zimbraFeatureNewMailNotificationEnabled = "zimbraFeatureNewMailNotificationEnabled";

    /**
     * Deprecated since: 7.0.0. Deprecated per bugs 50465, 56201. Orig desc:
     * Whether notebook feature should be allowed for this account or in this
     * cos
     */
    @ZAttr(id=356)
    public static final String A_zimbraFeatureNotebookEnabled = "zimbraFeatureNotebookEnabled";

    /**
     * whether or not open a new msg/conv in a new windows is allowed
     *
     * @since ZCS 5.0.1
     */
    @ZAttr(id=585)
    public static final String A_zimbraFeatureOpenMailInNewWindowEnabled = "zimbraFeatureOpenMailInNewWindowEnabled";

    /**
     * whether an account can modify its zimbraPref* attributes
     */
    @ZAttr(id=451)
    public static final String A_zimbraFeatureOptionsEnabled = "zimbraFeatureOptionsEnabled";

    /**
     * Whether out of office reply feature should be allowed for this account
     * or in this cos
     */
    @ZAttr(id=366)
    public static final String A_zimbraFeatureOutOfOfficeReplyEnabled = "zimbraFeatureOutOfOfficeReplyEnabled";

    /**
     * Deprecated since: 8.0.0. Deprecated per bug 56924. Orig desc: whether
     * people search feature is enabled
     *
     * @since ZCS 7.0.0
     */
    @ZAttr(id=1109)
    public static final String A_zimbraFeaturePeopleSearchEnabled = "zimbraFeaturePeopleSearchEnabled";

    /**
     * whether user is allowed to retrieve mail from an external POP3 data
     * source
     */
    @ZAttr(id=416)
    public static final String A_zimbraFeaturePop3DataSourceEnabled = "zimbraFeaturePop3DataSourceEnabled";

    /**
     * portal features
     */
    @ZAttr(id=447)
    public static final String A_zimbraFeaturePortalEnabled = "zimbraFeaturePortalEnabled";

    /**
     * whether priority inbox feature is enabled
     *
     * @since ZCS 8.0.0
     */
    @ZAttr(id=1271)
    public static final String A_zimbraFeaturePriorityInboxEnabled = "zimbraFeaturePriorityInboxEnabled";

    /**
     * whether the web UI shows UI elements related to read receipts
     *
     * @since ZCS 6.0.0_BETA1
     */
    @ZAttr(id=821)
    public static final String A_zimbraFeatureReadReceiptsEnabled = "zimbraFeatureReadReceiptsEnabled";

    /**
     * saved search feature
     */
    @ZAttr(id=139)
    public static final String A_zimbraFeatureSavedSearchesEnabled = "zimbraFeatureSavedSearchesEnabled";

    /**
     * enabled sharing
     */
    @ZAttr(id=335)
    public static final String A_zimbraFeatureSharingEnabled = "zimbraFeatureSharingEnabled";

    /**
     * Deprecated since: 6.0.0_GA. deprecated. Orig desc: keyboard shortcuts
     * aliases features
     */
    @ZAttr(id=452)
    public static final String A_zimbraFeatureShortcutAliasesEnabled = "zimbraFeatureShortcutAliasesEnabled";

    /**
     * whether to allow use of signature feature
     */
    @ZAttr(id=494)
    public static final String A_zimbraFeatureSignaturesEnabled = "zimbraFeatureSignaturesEnabled";

    /**
     * Whether changing skin is allowed for this account or in this cos
     */
    @ZAttr(id=354)
    public static final String A_zimbraFeatureSkinChangeEnabled = "zimbraFeatureSkinChangeEnabled";

    /**
     * whether S/MIME feature is enabled. Note: SMIME is a Network feature,
     * this attribute is effective only if SMIME is permitted by license.
     *
     * @since ZCS 7.1.0
     */
    @ZAttr(id=1186)
    public static final String A_zimbraFeatureSMIMEEnabled = "zimbraFeatureSMIMEEnabled";

    /**
     * whether Socialcast integration is enabled in the web client
     *
     * @since ZCS 8.0.0
     */
    @ZAttr(id=1388)
    public static final String A_zimbraFeatureSocialcastEnabled = "zimbraFeatureSocialcastEnabled";

    /**
     * message social filters enabled in the web client UI
     *
     * @since ZCS 8.0.0
     */
    @ZAttr(id=1272)
    public static final String A_zimbraFeatureSocialFiltersEnabled = "zimbraFeatureSocialFiltersEnabled";

    /**
     * tagging feature
     */
    @ZAttr(id=137)
    public static final String A_zimbraFeatureTaggingEnabled = "zimbraFeatureTaggingEnabled";

    /**
     * whether to allow use of tasks feature
     */
    @ZAttr(id=436)
    public static final String A_zimbraFeatureTasksEnabled = "zimbraFeatureTasksEnabled";

    /**
     * option to view attachments in html
     */
    @ZAttr(id=312)
    public static final String A_zimbraFeatureViewInHtmlEnabled = "zimbraFeatureViewInHtmlEnabled";

    /**
     * whether or not changing voicemail pin is enabled
     *
     * @since ZCS 5.0.19
     */
    @ZAttr(id=1050)
    public static final String A_zimbraFeatureVoiceChangePinEnabled = "zimbraFeatureVoiceChangePinEnabled";

    /**
     * Voicemail features enabled
     */
    @ZAttr(id=445)
    public static final String A_zimbraFeatureVoiceEnabled = "zimbraFeatureVoiceEnabled";

    /**
     * voice upsell enabled
     *
     * @since ZCS 5.0.0
     */
    @ZAttr(id=533)
    public static final String A_zimbraFeatureVoiceUpsellEnabled = "zimbraFeatureVoiceUpsellEnabled";

    /**
     * voice upsell URL
     *
     * @since ZCS 5.0.0
     */
    @ZAttr(id=534)
    public static final String A_zimbraFeatureVoiceUpsellURL = "zimbraFeatureVoiceUpsellURL";

    /**
     * Deprecated since: 6.0.0_GA. deprecated per bug 40170. Orig desc:
     * whether web search feature is enabled
     *
     * @since ZCS 5.0.2
     */
    @ZAttr(id=602)
    public static final String A_zimbraFeatureWebSearchEnabled = "zimbraFeatureWebSearchEnabled";

    /**
     * Zimbra Assistant enabled
     *
     * @since ZCS 5.0.0
     */
    @ZAttr(id=544)
    public static final String A_zimbraFeatureZimbraAssistantEnabled = "zimbraFeatureZimbraAssistantEnabled";

    /**
     * whether crash reporting is enabled in the Android client
     *
     * @since ZCS 8.0.0
     */
    @ZAttr(id=1385)
    public static final String A_zimbraFileAndroidCrashReportingEnabled = "zimbraFileAndroidCrashReportingEnabled";

    /**
     * template for constructing the body of a file deletion warning message
     *
     * @since ZCS 8.0.0
     */
    @ZAttr(id=1313)
    public static final String A_zimbraFileDeletionNotificationBody = "zimbraFileDeletionNotificationBody";

    /**
     * template for constructing the subject of a file deletion warning
     * message
     *
     * @since ZCS 8.0.0
     */
    @ZAttr(id=1312)
    public static final String A_zimbraFileDeletionNotificationSubject = "zimbraFileDeletionNotificationSubject";

    /**
     * template for constructing the body of a file expiration warning
     * message
     *
     * @since ZCS 8.0.0
     */
    @ZAttr(id=1311)
    public static final String A_zimbraFileExpirationWarningBody = "zimbraFileExpirationWarningBody";

    /**
     * template for constructing the subject of a file expiration warning
     * message
     *
     * @since ZCS 8.0.0
     */
    @ZAttr(id=1310)
    public static final String A_zimbraFileExpirationWarningSubject = "zimbraFileExpirationWarningSubject";

    /**
     * Period of inactivity after which file owner receives a deletion
     * warning email. Must be in valid duration format: {digits}{time-unit}.
     * digits: 0-9, time-unit: [hmsd]|ms. h - hours, m - minutes, s -
     * seconds, d - days, ms - milliseconds. If time unit is not specified,
     * the default is s(seconds).
     *
     * @since ZCS 8.0.0
     */
    @ZAttr(id=1308)
    public static final String A_zimbraFileExpirationWarningThreshold = "zimbraFileExpirationWarningThreshold";

    /**
     * Maximum allowed lifetime of file shares to external users. A value of
     * 0 indicates that there&#039;s no limit on an external file
     * share&#039;s lifetime. . Must be in valid duration format:
     * {digits}{time-unit}. digits: 0-9, time-unit: [hmsd]|ms. h - hours, m -
     * minutes, s - seconds, d - days, ms - milliseconds. If time unit is not
     * specified, the default is s(seconds).
     *
     * @since ZCS 8.0.0
     */
    @ZAttr(id=1363)
    public static final String A_zimbraFileExternalShareLifetime = "zimbraFileExternalShareLifetime";

    /**
     * whether crash reporting is enabled in the IOS client
     *
     * @since ZCS 8.0.0
     */
    @ZAttr(id=1390)
    public static final String A_zimbraFileIOSCrashReportingEnabled = "zimbraFileIOSCrashReportingEnabled";

    /**
     * Period of inactivity after which a file gets deleted. Must be in valid
     * duration format: {digits}{time-unit}. digits: 0-9, time-unit:
     * [hmsd]|ms. h - hours, m - minutes, s - seconds, d - days, ms -
     * milliseconds. If time unit is not specified, the default is
     * s(seconds).
     *
     * @since ZCS 8.0.0
     */
    @ZAttr(id=1309)
    public static final String A_zimbraFileLifetime = "zimbraFileLifetime";

    /**
     * Maximum allowed lifetime of public file shares. A value of 0 indicates
     * that there&#039;s no limit on a public file share&#039;s lifetime. .
     * Must be in valid duration format: {digits}{time-unit}. digits: 0-9,
     * time-unit: [hmsd]|ms. h - hours, m - minutes, s - seconds, d - days,
     * ms - milliseconds. If time unit is not specified, the default is
     * s(seconds).
     *
     * @since ZCS 8.0.0
     */
    @ZAttr(id=1364)
    public static final String A_zimbraFilePublicShareLifetime = "zimbraFilePublicShareLifetime";

    /**
     * Maximum allowed lifetime of file shares to internal users or groups. A
     * value of 0 indicates that there&#039;s no limit on an internal file
     * share&#039;s lifetime. . Must be in valid duration format:
     * {digits}{time-unit}. digits: 0-9, time-unit: [hmsd]|ms. h - hours, m -
     * minutes, s - seconds, d - days, ms - milliseconds. If time unit is not
     * specified, the default is s(seconds).
     *
     * @since ZCS 8.0.0
     */
    @ZAttr(id=1362)
    public static final String A_zimbraFileShareLifetime = "zimbraFileShareLifetime";

    /**
     * Maximum size in bytes for file uploads
     */
    @ZAttr(id=227)
    public static final String A_zimbraFileUploadMaxSize = "zimbraFileUploadMaxSize";

    /**
     * Maximum size in bytes for each attachment.
     *
     * @since ZCS 8.0.0
     */
    @ZAttr(id=1350)
    public static final String A_zimbraFileUploadMaxSizePerFile = "zimbraFileUploadMaxSizePerFile";

    /**
     * whether file versioning is enabled
     *
     * @since ZCS 8.0.0
     */
    @ZAttr(id=1324)
    public static final String A_zimbraFileVersioningEnabled = "zimbraFileVersioningEnabled";

    /**
     * how long a file version is kept around. Must be in valid duration
     * format: {digits}{time-unit}. digits: 0-9, time-unit: [hmsd]|ms. h -
     * hours, m - minutes, s - seconds, d - days, ms - milliseconds. If time
     * unit is not specified, the default is s(seconds).
     *
     * @since ZCS 8.0.0
     */
    @ZAttr(id=1325)
    public static final String A_zimbraFileVersionLifetime = "zimbraFileVersionLifetime";

    /**
     * Maximum number of messages that can be processed in a single
     * ApplyFilterRules operation.
     *
     * @since ZCS 7.0.0
     */
    @ZAttr(id=1158)
    public static final String A_zimbraFilterBatchSize = "zimbraFilterBatchSize";

    /**
     * The amount of time to sleep between every two messages during
     * ApplyFilterRules. Increasing this value will even out server load at
     * the expense of slowing down the operation. . Must be in valid duration
     * format: {digits}{time-unit}. digits: 0-9, time-unit: [hmsd]|ms. h -
     * hours, m - minutes, s - seconds, d - days, ms - milliseconds. If time
     * unit is not specified, the default is s(seconds).
     *
     * @since ZCS 7.0.0
     */
    @ZAttr(id=1159)
    public static final String A_zimbraFilterSleepInterval = "zimbraFilterSleepInterval";

    /**
     * Whether to force clear zimbra auth cookies when SOAP session ends
     * (i.e. force logout on browser tab close)
     *
     * @since ZCS 8.0.4
     */
    @ZAttr(id=1437)
    public static final String A_zimbraForceClearCookies = "zimbraForceClearCookies";

    /**
     * foreign name for mapping an external name to a zimbra domain on domain
     * level, it is in the format of {application}:{foreign name}
     *
     * @since ZCS 7.0.0
     */
    @ZAttr(id=1135)
    public static final String A_zimbraForeignName = "zimbraForeignName";

    /**
     * handler for foreign name mapping, it is in the format of
     * {application}:{class name}[:{params}]
     *
     * @since ZCS 7.0.0
     */
    @ZAttr(id=1136)
    public static final String A_zimbraForeignNameHandler = "zimbraForeignNameHandler";

    /**
     * mapping to foreign principal identifier
     */
    @ZAttr(id=295)
    public static final String A_zimbraForeignPrincipal = "zimbraForeignPrincipal";

    /**
     * Exchange user password for free/busy lookup and propagation
     *
     * @since ZCS 5.0.3
     */
    @ZAttr(id=609)
    public static final String A_zimbraFreebusyExchangeAuthPassword = "zimbraFreebusyExchangeAuthPassword";

    /**
     * auth scheme to use
     *
     * @since ZCS 5.0.3
     */
    @ZAttr(id=611)
    public static final String A_zimbraFreebusyExchangeAuthScheme = "zimbraFreebusyExchangeAuthScheme";

    /**
     * Exchange username for free/busy lookup and propagation
     *
     * @since ZCS 5.0.3
     */
    @ZAttr(id=608)
    public static final String A_zimbraFreebusyExchangeAuthUsername = "zimbraFreebusyExchangeAuthUsername";

    /**
     * The duration of f/b block pushed to Exchange server.. Must be in valid
     * duration format: {digits}{time-unit}. digits: 0-9, time-unit:
     * [hmsd]|ms. h - hours, m - minutes, s - seconds, d - days, ms -
     * milliseconds. If time unit is not specified, the default is
     * s(seconds).
     *
     * @since ZCS 5.0.3
     */
    @ZAttr(id=621)
    public static final String A_zimbraFreebusyExchangeCachedInterval = "zimbraFreebusyExchangeCachedInterval";

    /**
     * The value of duration is used to indicate the start date (in the past
     * relative to today) of the f/b interval pushed to Exchange server..
     * Must be in valid duration format: {digits}{time-unit}. digits: 0-9,
     * time-unit: [hmsd]|ms. h - hours, m - minutes, s - seconds, d - days,
     * ms - milliseconds. If time unit is not specified, the default is
     * s(seconds).
     *
     * @since ZCS 5.0.3
     */
    @ZAttr(id=620)
    public static final String A_zimbraFreebusyExchangeCachedIntervalStart = "zimbraFreebusyExchangeCachedIntervalStart";

    /**
     * Can be set to either webdav for Exchange 2007 or older, or ews for
     * 2010 and newer
     *
     * @since ZCS 6.0.11
     */
    @ZAttr(id=1174)
    public static final String A_zimbraFreebusyExchangeServerType = "zimbraFreebusyExchangeServerType";

    /**
     * URL to Exchange server for free/busy lookup and propagation
     *
     * @since ZCS 5.0.3
     */
    @ZAttr(id=607)
    public static final String A_zimbraFreebusyExchangeURL = "zimbraFreebusyExchangeURL";

    /**
     * O and OU used in legacyExchangeDN attribute
     *
     * @since ZCS 5.0.3
     */
    @ZAttr(id=610)
    public static final String A_zimbraFreebusyExchangeUserOrg = "zimbraFreebusyExchangeUserOrg";

    /**
     * URLs of external Zimbra servers for free/busy lookup in the form of
     * http[s]://[user:pass@]host:port
     *
     * @since ZCS 8.0.0
     */
    @ZAttr(id=1253)
    public static final String A_zimbraFreebusyExternalZimbraURL = "zimbraFreebusyExternalZimbraURL";

    /**
     * when set to TRUE, free/busy for the account is not calculated from
     * local mailbox.
     *
     * @since ZCS 5.0.11
     */
    @ZAttr(id=752)
    public static final String A_zimbraFreebusyLocalMailboxNotActive = "zimbraFreebusyLocalMailboxNotActive";

    /**
     * The interval to wait when the server encounters problems while
     * propagating Zimbra users free/busy information to external provider
     * such as Exchange. . Must be in valid duration format:
     * {digits}{time-unit}. digits: 0-9, time-unit: [hmsd]|ms. h - hours, m -
     * minutes, s - seconds, d - days, ms - milliseconds. If time unit is not
     * specified, the default is s(seconds).
     *
     * @since ZCS 5.0.17
     */
    @ZAttr(id=1026)
    public static final String A_zimbraFreebusyPropagationRetryInterval = "zimbraFreebusyPropagationRetryInterval";

    /**
     * zimbraId of GAL sync accounts
     *
     * @since ZCS 6.0.0_BETA1
     */
    @ZAttr(id=831)
    public static final String A_zimbraGalAccountId = "zimbraGalAccountId";

    /**
     * When set to TRUE, GAL search will always include local calendar
     * resources regardless of zimbraGalMode.
     *
     * @since ZCS 6.0.7
     */
    @ZAttr(id=1093)
    public static final String A_zimbraGalAlwaysIncludeLocalCalendarResources = "zimbraGalAlwaysIncludeLocalCalendarResources";

    /**
     * LDAP search filter for external GAL auto-complete queries
     */
    @ZAttr(id=360)
    public static final String A_zimbraGalAutoCompleteLdapFilter = "zimbraGalAutoCompleteLdapFilter";

    /**
     * the time at which GAL definition is last modified.
     *
     * @since ZCS 8.0.0
     */
    @ZAttr(id=1413)
    public static final String A_zimbraGalDefinitionLastModifiedTime = "zimbraGalDefinitionLastModifiedTime";

    /**
     * whether to indicate if an email address on a message is a GAL group
     *
     * @since ZCS 7.0.0
     */
    @ZAttr(id=1153)
    public static final String A_zimbraGalGroupIndicatorEnabled = "zimbraGalGroupIndicatorEnabled";

    /**
     * LDAP search base for internal GAL queries (special values:
     * &quot;ROOT&quot; for top, &quot;DOMAIN&quot; for domain only,
     * &quot;SUBDOMAINS&quot; for domain and subdomains)
     */
    @ZAttr(id=358)
    public static final String A_zimbraGalInternalSearchBase = "zimbraGalInternalSearchBase";

    /**
     * the last time at which a syncing attempt failed
     *
     * @since ZCS 6.0.0_BETA1
     */
    @ZAttr(id=829)
    public static final String A_zimbraGalLastFailedSyncTimestamp = "zimbraGalLastFailedSyncTimestamp";

    /**
     * the last time at which this GAL data source was successfully synced
     *
     * @since ZCS 6.0.0_BETA1
     */
    @ZAttr(id=828)
    public static final String A_zimbraGalLastSuccessfulSyncTimestamp = "zimbraGalLastSuccessfulSyncTimestamp";

    /**
     * LDAP Gal attribute to contact attr mapping
     */
    @ZAttr(id=153)
    public static final String A_zimbraGalLdapAttrMap = "zimbraGalLdapAttrMap";

    /**
     * external LDAP GAL authentication mechanism none: anonymous binding
     * simple: zimbraGalLdapBindDn and zimbraGalLdapBindPassword has to be
     * set kerberos5: zimbraGalLdapKerberos5Principal and
     * zimbraGalLdapKerberos5Keytab has to be set
     *
     * @since ZCS 5.0.0
     */
    @ZAttr(id=549)
    public static final String A_zimbraGalLdapAuthMech = "zimbraGalLdapAuthMech";

    /**
     * LDAP bind dn for external GAL queries
     */
    @ZAttr(id=49)
    public static final String A_zimbraGalLdapBindDn = "zimbraGalLdapBindDn";

    /**
     * LDAP bind password for external GAL queries
     */
    @ZAttr(id=50)
    public static final String A_zimbraGalLdapBindPassword = "zimbraGalLdapBindPassword";

    /**
     * LDAP search filter for external GAL search queries
     */
    @ZAttr(id=51)
    public static final String A_zimbraGalLdapFilter = "zimbraGalLdapFilter";

    /**
     * LDAP search filter definitions for GAL queries
     */
    @ZAttr(id=52)
    public static final String A_zimbraGalLdapFilterDef = "zimbraGalLdapFilterDef";

    /**
     * the handler class for mapping groups from GAL source to zimbra GAL
     * contacts for external GAL
     *
     * @since ZCS 7.0.0
     */
    @ZAttr(id=1112)
    public static final String A_zimbraGalLdapGroupHandlerClass = "zimbraGalLdapGroupHandlerClass";

    /**
     * kerberos5 keytab file path for external GAL queries
     *
     * @since ZCS 5.0.0
     */
    @ZAttr(id=551)
    public static final String A_zimbraGalLdapKerberos5Keytab = "zimbraGalLdapKerberos5Keytab";

    /**
     * kerberos5 principal for external GAL queries
     *
     * @since ZCS 5.0.0
     */
    @ZAttr(id=550)
    public static final String A_zimbraGalLdapKerberos5Principal = "zimbraGalLdapKerberos5Principal";

    /**
     * LDAP page size for paged search control while accessing LDAP server
     * for GAL. This applies to both Zimbra and external LDAP servers. A
     * value of 0 means paging is not enabled.
     *
     * @since ZCS 5.0.1
     */
    @ZAttr(id=583)
    public static final String A_zimbraGalLdapPageSize = "zimbraGalLdapPageSize";

    /**
     * LDAP search base for external GAL queries
     */
    @ZAttr(id=48)
    public static final String A_zimbraGalLdapSearchBase = "zimbraGalLdapSearchBase";

    /**
     * whether to use startTLS for external GAL. startTLS will be used for
     * external GAL access only if this attribute is true and
     * zimbraGalLdapURL(or zimbraGalSyncLdapURL for sync) does not contain a
     * ldaps URL.
     *
     * @since ZCS 5.0.6
     */
    @ZAttr(id=655)
    public static final String A_zimbraGalLdapStartTlsEnabled = "zimbraGalLdapStartTlsEnabled";

    /**
     * LDAP URL for external GAL queries
     */
    @ZAttr(id=47)
    public static final String A_zimbraGalLdapURL = "zimbraGalLdapURL";

    /**
     * LDAP Gal attribute to contact value mapping. Each value is in the
     * format of {gal contact filed}: {regex} {replacement}
     *
     * @since ZCS 7.0.0
     */
    @ZAttr(id=1110)
    public static final String A_zimbraGalLdapValueMap = "zimbraGalLdapValueMap";

    /**
     * maximum number of gal entries to return from a search
     */
    @ZAttr(id=53)
    public static final String A_zimbraGalMaxResults = "zimbraGalMaxResults";

    /**
     * valid modes are &quot;zimbra&quot; (query internal directory only),
     * &quot;ldap&quot; (query external directory only), or &quot;both&quot;
     * (query internal and external directory)
     */
    @ZAttr(id=46)
    public static final String A_zimbraGalMode = "zimbraGalMode";

    /**
     * GAL data source status
     *
     * @since ZCS 6.0.0_BETA1
     */
    @ZAttr(id=830)
    public static final String A_zimbraGalStatus = "zimbraGalStatus";

    /**
     * whether to use gal sync account for autocomplete
     *
     * @since ZCS 6.0.0_BETA2
     */
    @ZAttr(id=1027)
    public static final String A_zimbraGalSyncAccountBasedAutoCompleteEnabled = "zimbraGalSyncAccountBasedAutoCompleteEnabled";

    /**
     * List of attributes that will be ignored when determining whether a GAL
     * contact has been modified. Any change in other attribute values will
     * make the contact &quot;dirty&quot; and the contact will show as
     * modified in the next GAL sync response. By default modifyTimeStamp is
     * always included in ignored attributes. Then if the only change in GAL
     * contact is modifyTimeStamp, the contact will not be shown as modified
     * in the next GAL sync response from the client, thus minimizing the
     * need to download the GAL contact again when none of the meaningful
     * attributes have changed.
     *
     * @since ZCS 6.0.10
     */
    @ZAttr(id=1145)
    public static final String A_zimbraGalSyncIgnoredAttributes = "zimbraGalSyncIgnoredAttributes";

    /**
     * LDAP search base for internal GAL sync (special values:
     * &quot;ROOT&quot; for top, &quot;DOMAIN&quot; for domain only,
     * &quot;SUBDOMAINS&quot; for domain and subdomains) If not set fallback
     * to zimbraGalInternalSearchBase
     *
     * @since ZCS 5.0.2
     */
    @ZAttr(id=598)
    public static final String A_zimbraGalSyncInternalSearchBase = "zimbraGalSyncInternalSearchBase";

    /**
     * external LDAP GAL authentication mechanism for GAL sync none:
     * anonymous binding simple: zimbraGalLdapBindDn and
     * zimbraGalLdapBindPassword has to be set kerberos5:
     * zimbraGalLdapKerberos5Principal and zimbraGalLdapKerberos5Keytab has
     * to be set if not set fallback to zimbraGalLdapAuthMech
     *
     * @since ZCS 5.0.2
     */
    @ZAttr(id=592)
    public static final String A_zimbraGalSyncLdapAuthMech = "zimbraGalSyncLdapAuthMech";

    /**
     * LDAP bind dn for external GAL sync queries, if not set fallback to
     * zimbraGalLdapBindDn
     *
     * @since ZCS 5.0.2
     */
    @ZAttr(id=593)
    public static final String A_zimbraGalSyncLdapBindDn = "zimbraGalSyncLdapBindDn";

    /**
     * LDAP bind password for external GAL sync queries, if not set fallback
     * to zimbraGalLdapBindPassword
     *
     * @since ZCS 5.0.2
     */
    @ZAttr(id=594)
    public static final String A_zimbraGalSyncLdapBindPassword = "zimbraGalSyncLdapBindPassword";

    /**
     * LDAP search filter for external GAL sync queries, if not set fallback
     * to zimbraGalLdapFilter
     *
     * @since ZCS 5.0.2
     */
    @ZAttr(id=591)
    public static final String A_zimbraGalSyncLdapFilter = "zimbraGalSyncLdapFilter";

    /**
     * kerberos5 keytab file path for external GAL sync queries, if not set
     * fallback to zimbraGalLdapKerberos5Keytab
     *
     * @since ZCS 5.0.2
     */
    @ZAttr(id=596)
    public static final String A_zimbraGalSyncLdapKerberos5Keytab = "zimbraGalSyncLdapKerberos5Keytab";

    /**
     * kerberos5 principal for external GAL sync queries, if not set fallback
     * to zimbraGalLdapKerberos5Principal
     *
     * @since ZCS 5.0.2
     */
    @ZAttr(id=595)
    public static final String A_zimbraGalSyncLdapKerberos5Principal = "zimbraGalSyncLdapKerberos5Principal";

    /**
     * LDAP page size for paged search control while accessing LDAP server
     * for GAL sync. This applies to both Zimbra and external LDAP servers. A
     * value of 0 means paging is not enabled. If not set fallback to
     * zimbraGalLdapPageSize
     *
     * @since ZCS 5.0.2
     */
    @ZAttr(id=597)
    public static final String A_zimbraGalSyncLdapPageSize = "zimbraGalSyncLdapPageSize";

    /**
     * LDAP search base for external GAL sync queries, if not set fallback to
     * zimbraGalLdapSearchBase
     *
     * @since ZCS 5.0.2
     */
    @ZAttr(id=590)
    public static final String A_zimbraGalSyncLdapSearchBase = "zimbraGalSyncLdapSearchBase";

    /**
     * whether to use startTLS for external GAL sync, if not set fallback to
     * zimbraGalLdapStartTlsEnabled
     *
     * @since ZCS 5.0.6
     */
    @ZAttr(id=656)
    public static final String A_zimbraGalSyncLdapStartTlsEnabled = "zimbraGalSyncLdapStartTlsEnabled";

    /**
     * LDAP URL for external GAL sync, if not set fallback to
     * zimbraGalLdapURL
     *
     * @since ZCS 5.0.2
     */
    @ZAttr(id=589)
    public static final String A_zimbraGalSyncLdapURL = "zimbraGalSyncLdapURL";

    /**
     * Maximum number of concurrent GAL sync requests allowed on the system /
     * domain.
     *
     * @since ZCS 7.0.0
     */
    @ZAttr(id=1154)
    public static final String A_zimbraGalSyncMaxConcurrentClients = "zimbraGalSyncMaxConcurrentClients";

    /**
     * LDAP generalized time format for external GAL sync
     *
     * @since ZCS 6.0.0_BETA2
     */
    @ZAttr(id=1019)
    public static final String A_zimbraGalSyncTimestampFormat = "zimbraGalSyncTimestampFormat";

    /**
     * whether to tokenize key and AND or OR the tokenized queries for GAL
     * auto complete, if not set, key is not tokenized
     *
     * @since ZCS 5.0.2
     */
    @ZAttr(id=599)
    public static final String A_zimbraGalTokenizeAutoCompleteKey = "zimbraGalTokenizeAutoCompleteKey";

    /**
     * whether to tokenize key and AND or OR the tokenized queries for GAL
     * search, if not set, key is not tokenized
     *
     * @since ZCS 5.0.2
     */
    @ZAttr(id=600)
    public static final String A_zimbraGalTokenizeSearchKey = "zimbraGalTokenizeSearchKey";

    /**
     * type of this GAl data source. zimbra - zimbra internal GAL. ldap -
     * external LDAP GAL.
     *
     * @since ZCS 6.0.0_BETA1
     */
    @ZAttr(id=850)
    public static final String A_zimbraGalType = "zimbraGalType";

    /**
     * Object classes added on the global config entry. Unlike other
     * zimbra***ExtraObjectClass attributes, object classes specified in this
     * attributes will not be automatically added to the global config entry.
     * Extra object class on the global config entry must be added using
     * &quot;zmprov mcf +objectClass {object class}&quot;, then recorded in
     * this attributes.
     *
     * @since ZCS 7.1.3
     */
    @ZAttr(id=1254)
    public static final String A_zimbraGlobalConfigExtraObjectClass = "zimbraGlobalConfigExtraObjectClass";

    /**
     * zimbraId of the main dynamic group for the dynamic group unit
     */
    @ZAttr(id=325)
    public static final String A_zimbraGroupId = "zimbraGroupId";

    /**
     * help URL for admin
     *
     * @since ZCS 5.0.7
     */
    @ZAttr(id=674)
    public static final String A_zimbraHelpAdminURL = "zimbraHelpAdminURL";

    /**
     * help URL for advanced client
     *
     * @since ZCS 5.0.7
     */
    @ZAttr(id=676)
    public static final String A_zimbraHelpAdvancedURL = "zimbraHelpAdvancedURL";

    /**
     * help URL for delegated admin
     *
     * @since ZCS 5.0.7
     */
    @ZAttr(id=675)
    public static final String A_zimbraHelpDelegatedURL = "zimbraHelpDelegatedURL";

    /**
     * help URL for standard client
     *
     * @since ZCS 5.0.7
     */
    @ZAttr(id=677)
    public static final String A_zimbraHelpStandardURL = "zimbraHelpStandardURL";

    /**
     * hide entry in Global Address List
     */
    @ZAttr(id=353)
    public static final String A_zimbraHideInGal = "zimbraHideInGal";

    /**
     * Deprecated since: 6.0.0_BETA2. deprecated in favor for
     * zimbraHsmPolicy. Orig desc: Minimum age of mail items whose filesystem
     * data will be moved to secondary storage.. Must be in valid duration
     * format: {digits}{time-unit}. digits: 0-9, time-unit: [hmsd]|ms. h -
     * hours, m - minutes, s - seconds, d - days, ms - milliseconds. If time
     * unit is not specified, the default is s(seconds).
     */
    @ZAttr(id=8)
    public static final String A_zimbraHsmAge = "zimbraHsmAge";

    /**
     * Maximum number of items to move during a single HSM operation. If the
     * limit is exceeded, the HSM operation is repeated until all qualifying
     * items are moved.
     *
     * @since ZCS 7.2.1
     */
    @ZAttr(id=1316)
    public static final String A_zimbraHsmBatchSize = "zimbraHsmBatchSize";

    /**
     * Keep only the tip revision in the main volume, and move all the old
     * revisions to the secondary volume. For document type mail items only,
     * works independently of zimbraHsmPolicy.
     *
     * @since ZCS 8.0.0
     */
    @ZAttr(id=1393)
    public static final String A_zimbraHsmMovePreviousRevisions = "zimbraHsmMovePreviousRevisions";

    /**
     * The policy that determines which mail items get moved to secondary
     * storage during HSM. Each value specifies a comma-separated list of
     * item types and the search query used to select items to move. See the
     * spec for &lt;SearchRequest&gt; for the complete list of item types and
     * query.txt for the search query spec.
     *
     * @since ZCS 6.0.0_BETA2
     */
    @ZAttr(id=1024)
    public static final String A_zimbraHsmPolicy = "zimbraHsmPolicy";

    /**
     * Maximum Idle time in milli seconds for a connection. This is applied
     * when waiting for a new request to be received on a connection; when
     * reading the headers and content of a request; when writing the headers
     * and content of a response.
     *
     * @since ZCS 7.2.3
     */
    @ZAttr(id=1428)
    public static final String A_zimbraHttpConnectorMaxIdleTimeMillis = "zimbraHttpConnectorMaxIdleTimeMillis";

    /**
     * Whether to enable http debug handler on a server
     *
     * @since ZCS 6.0.0_GA
     */
    @ZAttr(id=1043)
    public static final String A_zimbraHttpDebugHandlerEnabled = "zimbraHttpDebugHandlerEnabled";

    /**
     * Delay imposed on all requests over the rate limit, before they are
     * considered at all. -1 = Reject request, 0 = No delay, any other value
     * = Delay in ms
     *
     * @since ZCS 8.0.3
     */
    @ZAttr(id=1430)
    public static final String A_zimbraHttpDosFilterDelayMillis = "zimbraHttpDosFilterDelayMillis";

    /**
     * Maximum number of requests from a connection per second. Requests in
     * excess of this are throttled.
     *
     * @since ZCS 8.0.3
     */
    @ZAttr(id=1431)
    public static final String A_zimbraHttpDosFilterMaxRequestsPerSec = "zimbraHttpDosFilterMaxRequestsPerSec";

    /**
     * number of http handler threads
     */
    @ZAttr(id=518)
    public static final String A_zimbraHttpNumThreads = "zimbraHttpNumThreads";

    /**
     * the http proxy URL to connect to when making outgoing connections
     * (Zimlet proxy, RSS/ATOM feeds, etc)
     */
    @ZAttr(id=388)
    public static final String A_zimbraHttpProxyURL = "zimbraHttpProxyURL";

    /**
     * Deprecated since: 5.0. not applicable for jetty. Orig desc: number of
     * https handler threads
     */
    @ZAttr(id=519)
    public static final String A_zimbraHttpSSLNumThreads = "zimbraHttpSSLNumThreads";

    /**
     * The maximum thread idle time in milli seconds. Threads that are idle
     * for longer than this period may be stopped.
     *
     * @since ZCS 7.2.3
     */
    @ZAttr(id=1429)
    public static final String A_zimbraHttpThreadPoolMaxIdleTimeMillis = "zimbraHttpThreadPoolMaxIdleTimeMillis";

    /**
     * IP addresses to ignore when applying Jetty DosFilter.
     *
     * @since ZCS 8.0.3
     */
    @ZAttr(id=1427)
    public static final String A_zimbraHttpThrottleSafeIPs = "zimbraHttpThrottleSafeIPs";

    /**
     * Zimbra Systems Unique ID
     */
    @ZAttr(id=1)
    public static final String A_zimbraId = "zimbraId";

    /**
     * maximum number of identities allowed on an account
     */
    @ZAttr(id=414)
    public static final String A_zimbraIdentityMaxNumEntries = "zimbraIdentityMaxNumEntries";

    /**
     * name to use in greeting and sign-off; if empty, uses hostname
     */
    @ZAttr(id=178)
    public static final String A_zimbraImapAdvertisedName = "zimbraImapAdvertisedName";

    /**
     * interface address on which IMAP server should listen; if empty, binds
     * to all interfaces
     */
    @ZAttr(id=179)
    public static final String A_zimbraImapBindAddress = "zimbraImapBindAddress";

    /**
     * Whether to bind to port on startup irrespective of whether the server
     * is enabled. Useful when port to bind is privileged and must be bound
     * early.
     */
    @ZAttr(id=268)
    public static final String A_zimbraImapBindOnStartup = "zimbraImapBindOnStartup";

    /**
     * port number on which IMAP server should listen
     */
    @ZAttr(id=180)
    public static final String A_zimbraImapBindPort = "zimbraImapBindPort";

    /**
     * whether or not to allow cleartext logins over a non SSL/TLS connection
     */
    @ZAttr(id=185)
    public static final String A_zimbraImapCleartextLoginEnabled = "zimbraImapCleartextLoginEnabled";

    /**
     * disabled IMAP capabilities. Capabilities are listed on the CAPABILITY
     * line, also known in RFCs as extensions
     */
    @ZAttr(id=443)
    public static final String A_zimbraImapDisabledCapability = "zimbraImapDisabledCapability";

    /**
     * whether IMAP is enabled for an account
     */
    @ZAttr(id=174)
    public static final String A_zimbraImapEnabled = "zimbraImapEnabled";

    /**
     * Whether to expose version on IMAP banner
     *
     * @since ZCS 5.0.9
     */
    @ZAttr(id=693)
    public static final String A_zimbraImapExposeVersionOnBanner = "zimbraImapExposeVersionOnBanner";

    /**
     * Maximum number of concurrent IMAP connections allowed. New connections
     * exceeding this limit are rejected.
     *
     * @since ZCS 8.0.0
     */
    @ZAttr(id=1156)
    public static final String A_zimbraImapMaxConnections = "zimbraImapMaxConnections";

    /**
     * maximum size of IMAP request in bytes excluding literal data
     *
     * @since ZCS 6.0.7
     */
    @ZAttr(id=1085)
    public static final String A_zimbraImapMaxRequestSize = "zimbraImapMaxRequestSize";

    /**
     * number of handler threads
     */
    @ZAttr(id=181)
    public static final String A_zimbraImapNumThreads = "zimbraImapNumThreads";

    /**
     * port number on which IMAP proxy server should listen
     */
    @ZAttr(id=348)
    public static final String A_zimbraImapProxyBindPort = "zimbraImapProxyBindPort";

    /**
     * whether IMAP SASL GSSAPI is enabled for a given server
     *
     * @since ZCS 5.0.0
     */
    @ZAttr(id=555)
    public static final String A_zimbraImapSaslGssapiEnabled = "zimbraImapSaslGssapiEnabled";

    /**
     * whether IMAP is enabled for a server
     */
    @ZAttr(id=176)
    public static final String A_zimbraImapServerEnabled = "zimbraImapServerEnabled";

    /**
     * number of seconds to wait before forcing IMAP server shutdown
     *
     * @since ZCS 6.0.7
     */
    @ZAttr(id=1080)
    public static final String A_zimbraImapShutdownGraceSeconds = "zimbraImapShutdownGraceSeconds";

    /**
     * interface address on which IMAP server should listen; if empty, binds
     * to all interfaces
     */
    @ZAttr(id=182)
    public static final String A_zimbraImapSSLBindAddress = "zimbraImapSSLBindAddress";

    /**
     * Whether to bind to port on startup irrespective of whether the server
     * is enabled. Useful when port to bind is privileged and must be bound
     * early.
     */
    @ZAttr(id=269)
    public static final String A_zimbraImapSSLBindOnStartup = "zimbraImapSSLBindOnStartup";

    /**
     * port number on which IMAP SSL server should listen on
     */
    @ZAttr(id=183)
    public static final String A_zimbraImapSSLBindPort = "zimbraImapSSLBindPort";

    /**
     * disabled IMAP SSL capabilities. Capabilities are listed on the
     * CAPABILITY line, also known in RFCs as extensions
     */
    @ZAttr(id=444)
    public static final String A_zimbraImapSSLDisabledCapability = "zimbraImapSSLDisabledCapability";

    /**
     * port number on which IMAPS proxy server should listen
     */
    @ZAttr(id=349)
    public static final String A_zimbraImapSSLProxyBindPort = "zimbraImapSSLProxyBindPort";

    /**
     * whether IMAP SSL server is enabled for a given server
     */
    @ZAttr(id=184)
    public static final String A_zimbraImapSSLServerEnabled = "zimbraImapSSLServerEnabled";

    /**
     * available IM interop gateways
     *
     * @since ZCS 5.0.0
     */
    @ZAttr(id=571)
    public static final String A_zimbraIMAvailableInteropGateways = "zimbraIMAvailableInteropGateways";

    /**
     * interface address on which IM server should listen; if empty, binds to
     * all interfaces
     *
     * @since ZCS 5.0.0
     */
    @ZAttr(id=567)
    public static final String A_zimbraIMBindAddress = "zimbraIMBindAddress";

    /**
     * Deprecated since: 6.0.0_GA. deprecated per bug 40069. Orig desc: IM
     * service
     *
     * @since ZCS 6.0.0_BETA1
     */
    @ZAttr(id=762)
    public static final String A_zimbraIMService = "zimbraIMService";

    /**
     * Deprecated since: 5.0. Installed skin list is a per server property,
     * the list is now generated by directory scan of skin files. Orig desc:
     * Skins installed and available on all servers (this is global config
     * only)
     */
    @ZAttr(id=368)
    public static final String A_zimbraInstalledSkin = "zimbraInstalledSkin";

    /**
     * The address to which legal intercept messages will be sent.
     *
     * @since ZCS 5.0.3
     */
    @ZAttr(id=614)
    public static final String A_zimbraInterceptAddress = "zimbraInterceptAddress";

    /**
     * Template used to construct the body of a legal intercept message.
     *
     * @since ZCS 5.0.3
     */
    @ZAttr(id=618)
    public static final String A_zimbraInterceptBody = "zimbraInterceptBody";

    /**
     * Template used to construct the sender of a legal intercept message.
     *
     * @since ZCS 5.0.3
     */
    @ZAttr(id=616)
    public static final String A_zimbraInterceptFrom = "zimbraInterceptFrom";

    /**
     * Specifies whether legal intercept messages should contain the entire
     * original message or just the headers.
     *
     * @since ZCS 5.0.3
     */
    @ZAttr(id=615)
    public static final String A_zimbraInterceptSendHeadersOnly = "zimbraInterceptSendHeadersOnly";

    /**
     * Template used to construct the subject of a legal intercept message.
     *
     * @since ZCS 5.0.3
     */
    @ZAttr(id=617)
    public static final String A_zimbraInterceptSubject = "zimbraInterceptSubject";

    /**
     * additional domains considered as internal w.r.t. recipient
     *
     * @since ZCS 8.0.0
     */
    @ZAttr(id=1319)
    public static final String A_zimbraInternalSendersDomain = "zimbraInternalSendersDomain";

    /**
     * whether sharing with accounts and groups of all other domains hosted
     * on this deployment be considered internal sharing
     *
     * @since ZCS 8.0.0
     */
    @ZAttr(id=1386)
    public static final String A_zimbraInternalSharingCrossDomainEnabled = "zimbraInternalSharingCrossDomainEnabled";

    /**
     * Domains hosted on this deployment, accounts and groups of which are
     * considered internal during sharing. Applicable when
     * zimbraInternalSharingCrossDomainEnabled is set to FALSE.
     *
     * @since ZCS 8.0.0
     */
    @ZAttr(id=1387)
    public static final String A_zimbraInternalSharingDomain = "zimbraInternalSharingDomain";

    /**
     * supported IP mode
     *
     * @since ZCS 7.1.0
     */
    @ZAttr(id=1171)
    public static final String A_zimbraIPMode = "zimbraIPMode";

    /**
     * if the dynamic group can be a legitimate grantee for folder grantees;
     * and a legitimate grantee or target for delegated admin grants
     *
     * @since ZCS 8.0.0
     */
    @ZAttr(id=1242)
    public static final String A_zimbraIsACLGroup = "zimbraIsACLGroup";

    /**
     * set to true for admin accounts
     */
    @ZAttr(id=31)
    public static final String A_zimbraIsAdminAccount = "zimbraIsAdminAccount";

    /**
     * set to true for admin groups
     *
     * @since ZCS 6.0.0_BETA1
     */
    @ZAttr(id=802)
    public static final String A_zimbraIsAdminGroup = "zimbraIsAdminGroup";

    /**
     * set to true for customer care accounts
     *
     * @since ZCS 5.0.2
     */
    @ZAttr(id=601)
    public static final String A_zimbraIsCustomerCareAccount = "zimbraIsCustomerCareAccount";

    /**
     * set to true for delegated admin accounts
     *
     * @since ZCS 6.0.0_BETA1
     */
    @ZAttr(id=852)
    public static final String A_zimbraIsDelegatedAdminAccount = "zimbraIsDelegatedAdminAccount";

    /**
     * set to true for domain admin accounts
     */
    @ZAttr(id=298)
    public static final String A_zimbraIsDomainAdminAccount = "zimbraIsDomainAdminAccount";

    /**
     * whether it is an external user account
     *
     * @since ZCS 8.0.0
     */
    @ZAttr(id=1243)
    public static final String A_zimbraIsExternalVirtualAccount = "zimbraIsExternalVirtualAccount";

    /**
     * true if this server is the monitor host
     */
    @ZAttr(id=132)
    public static final String A_zimbraIsMonitorHost = "zimbraIsMonitorHost";

    /**
     * Indicates the account is an account used by the system such as spam
     * accounts or Notebook accounts. System accounts cannot be deleted in
     * admin console.
     *
     * @since ZCS 8.0.0
     */
    @ZAttr(id=1214)
    public static final String A_zimbraIsSystemAccount = "zimbraIsSystemAccount";

    /**
     * Indicates the account is a resource used by the system. System
     * resource accounts are not counted against license quota.
     */
    @ZAttr(id=376)
    public static final String A_zimbraIsSystemResource = "zimbraIsSystemResource";

    /**
     * Whether to index junk messages
     *
     * @since ZCS 5.0.0
     */
    @ZAttr(id=579)
    public static final String A_zimbraJunkMessagesIndexingEnabled = "zimbraJunkMessagesIndexingEnabled";

    /**
     * rough estimate of when the user last logged in. see
     * zimbraLastLogonTimestampFrequency
     */
    @ZAttr(id=113)
    public static final String A_zimbraLastLogonTimestamp = "zimbraLastLogonTimestamp";

    /**
     * how often the zimbraLastLogonTimestamp is updated. if set to 0,
     * updating zimbraLastLogonTimestamp is completely disabled . Must be in
     * valid duration format: {digits}{time-unit}. digits: 0-9, time-unit:
     * [hmsd]|ms. h - hours, m - minutes, s - seconds, d - days, ms -
     * milliseconds. If time unit is not specified, the default is
     * s(seconds).
     */
    @ZAttr(id=114)
    public static final String A_zimbraLastLogonTimestampFrequency = "zimbraLastLogonTimestampFrequency";

    /**
     * Maximum duration beyond which the mailbox must be scheduled for purge
     * irrespective of whether it is loaded into memory or not.. Must be in
     * valid duration format: {digits}{time-unit}. digits: 0-9, time-unit:
     * [hmsd]|ms. h - hours, m - minutes, s - seconds, d - days, ms -
     * milliseconds. If time unit is not specified, the default is
     * s(seconds).
     *
     * @since ZCS 8.0.0
     */
    @ZAttr(id=1382)
    public static final String A_zimbraLastPurgeMaxDuration = "zimbraLastPurgeMaxDuration";

    /**
     * whether ldap based galsync disabled or not
     *
     * @since ZCS 7.2.2
     */
    @ZAttr(id=1420)
    public static final String A_zimbraLdapGalSyncDisabled = "zimbraLdapGalSyncDisabled";

    /**
     * name to use in greeting and sign-off; if empty, uses hostname
     */
    @ZAttr(id=23)
    public static final String A_zimbraLmtpAdvertisedName = "zimbraLmtpAdvertisedName";

    /**
     * interface address on which LMTP server should listen; if empty, binds
     * to all interfaces
     */
    @ZAttr(id=25)
    public static final String A_zimbraLmtpBindAddress = "zimbraLmtpBindAddress";

    /**
     * Whether to bind to port on startup irrespective of whether the server
     * is enabled. Useful when port to bind is privileged and must be bound
     * early.
     */
    @ZAttr(id=270)
    public static final String A_zimbraLmtpBindOnStartup = "zimbraLmtpBindOnStartup";

    /**
     * port number on which LMTP server should listen
     */
    @ZAttr(id=24)
    public static final String A_zimbraLmtpBindPort = "zimbraLmtpBindPort";

    /**
     * Whether to expose version on LMTP banner
     *
     * @since ZCS 5.0.9
     */
    @ZAttr(id=691)
    public static final String A_zimbraLmtpExposeVersionOnBanner = "zimbraLmtpExposeVersionOnBanner";

    /**
     * number of handler threads, should match MTA concurrency setting for
     * this server
     */
    @ZAttr(id=26)
    public static final String A_zimbraLmtpNumThreads = "zimbraLmtpNumThreads";

    /**
     * If true, a permanent failure (552) is returned when the user is over
     * quota. If false, a temporary failure (452) is returned.
     *
     * @since ZCS 5.0.6
     */
    @ZAttr(id=657)
    public static final String A_zimbraLmtpPermanentFailureWhenOverQuota = "zimbraLmtpPermanentFailureWhenOverQuota";

    /**
     * whether LMTP server is enabled for a given server
     *
     * @since ZCS 5.0.4
     */
    @ZAttr(id=630)
    public static final String A_zimbraLmtpServerEnabled = "zimbraLmtpServerEnabled";

    /**
     * number of seconds to wait before forcing LMTP server shutdown
     *
     * @since ZCS 6.0.7
     */
    @ZAttr(id=1082)
    public static final String A_zimbraLmtpShutdownGraceSeconds = "zimbraLmtpShutdownGraceSeconds";

    /**
     * locale of entry, e.g. en_US
     */
    @ZAttr(id=345)
    public static final String A_zimbraLocale = "zimbraLocale";

    /**
     * destination for syslog messages
     */
    @ZAttr(id=250)
    public static final String A_zimbraLogHostname = "zimbraLogHostname";

    /**
     * lifetime of raw log rows in consolidated logger tables. Must be in
     * valid duration format: {digits}{time-unit}. digits: 0-9, time-unit:
     * [hmsd]|ms. h - hours, m - minutes, s - seconds, d - days, ms -
     * milliseconds. If time unit is not specified, the default is
     * s(seconds).
     */
    @ZAttr(id=263)
    public static final String A_zimbraLogRawLifetime = "zimbraLogRawLifetime";

    /**
     * lifetime of summarized log rows in consolidated logger tables. Must be
     * in valid duration format: {digits}{time-unit}. digits: 0-9, time-unit:
     * [hmsd]|ms. h - hours, m - minutes, s - seconds, d - days, ms -
     * milliseconds. If time unit is not specified, the default is
     * s(seconds).
     */
    @ZAttr(id=264)
    public static final String A_zimbraLogSummaryLifetime = "zimbraLogSummaryLifetime";

    /**
     * whether mailbox server should log to syslog
     */
    @ZAttr(id=520)
    public static final String A_zimbraLogToSyslog = "zimbraLogToSyslog";

    /**
     * RFC822 email address of this recipient for accepting mail
     */
    @ZAttr(id=3)
    public static final String A_zimbraMailAddress = "zimbraMailAddress";

    /**
     * optional regex used by web client to validate email address
     *
     * @since ZCS 7.1.2
     */
    @ZAttr(id=1241)
    public static final String A_zimbraMailAddressValidationRegex = "zimbraMailAddressValidationRegex";

    /**
     * RFC822 email address of this recipient for accepting mail
     */
    @ZAttr(id=20)
    public static final String A_zimbraMailAlias = "zimbraMailAlias";

    /**
     * If TRUE, a mailbox that exceeds its quota is still allowed to receive
     * mail, but is not allowed to send.
     *
     * @since ZCS 7.0.0
     */
    @ZAttr(id=1099)
    public static final String A_zimbraMailAllowReceiveButNotSendWhenOverQuota = "zimbraMailAllowReceiveButNotSendWhenOverQuota";

    /**
     * interface address on which HTTP server should listen; if empty, binds
     * to all interfaces
     *
     * @since ZCS 8.0.0
     */
    @ZAttr(id=1365)
    public static final String A_zimbraMailBindAddress = "zimbraMailBindAddress";

    /**
     * Maximum number of entries for per user black list. This restricts the
     * number of values that can be set on the amavisBlacklistSender
     * attribute of an account. If set to 0, the per user white list feature
     * is disabled.
     *
     * @since ZCS 6.0.0_BETA1
     */
    @ZAttr(id=799)
    public static final String A_zimbraMailBlacklistMaxNumEntries = "zimbraMailBlacklistMaxNumEntries";

    /**
     * serverId:mboxId of mailbox before being moved
     */
    @ZAttr(id=346)
    public static final String A_zimbraMailboxLocationBeforeMove = "zimbraMailboxLocationBeforeMove";

    /**
     * if true, exclude blobs (HSM or not) from mailbox move
     *
     * @since ZCS 6.0.0_BETA2
     */
    @ZAttr(id=1007)
    public static final String A_zimbraMailboxMoveSkipBlobs = "zimbraMailboxMoveSkipBlobs";

    /**
     * if true, exclude blobs on secondary (HSM) volumes from mailbox move
     *
     * @since ZCS 6.0.0_BETA2
     */
    @ZAttr(id=1008)
    public static final String A_zimbraMailboxMoveSkipHsmBlobs = "zimbraMailboxMoveSkipHsmBlobs";

    /**
     * if true, exclude search index from mailbox move
     *
     * @since ZCS 6.0.0_BETA2
     */
    @ZAttr(id=1006)
    public static final String A_zimbraMailboxMoveSkipSearchIndex = "zimbraMailboxMoveSkipSearchIndex";

    /**
     * temp directory for mailbox move
     *
     * @since ZCS 7.0.1
     */
    @ZAttr(id=1175)
    public static final String A_zimbraMailboxMoveTempDir = "zimbraMailboxMoveTempDir";

    /**
     * RFC822 email address for senders outbound messages
     */
    @ZAttr(id=213)
    public static final String A_zimbraMailCanonicalAddress = "zimbraMailCanonicalAddress";

    /**
     * Address to catch all messages to specified domain
     */
    @ZAttr(id=214)
    public static final String A_zimbraMailCatchAllAddress = "zimbraMailCatchAllAddress";

    /**
     * Catch all address to rewrite to
     */
    @ZAttr(id=216)
    public static final String A_zimbraMailCatchAllCanonicalAddress = "zimbraMailCatchAllCanonicalAddress";

    /**
     * Address to deliver catch all messages to
     */
    @ZAttr(id=215)
    public static final String A_zimbraMailCatchAllForwardingAddress = "zimbraMailCatchAllForwardingAddress";

    /**
     * Whether to allow password sent to non-secured port when zimbraMailMode
     * is mixed. If it set to TRUE the server will allow login with clear
     * text AuthRequests and change password with clear text
     * ChangePasswordRequest. If it set to FALSE the server will return an
     * error if an attempt is made to ChangePasswordRequest or AuthRequest.
     *
     * @since ZCS 6.0.0_BETA1
     */
    @ZAttr(id=791)
    public static final String A_zimbraMailClearTextPasswordEnabled = "zimbraMailClearTextPasswordEnabled";

    /**
     * Maximum size in bytes for the &lt;content &gt; element in SOAP. Mail
     * content larger than this limit will be truncated.
     *
     * @since ZCS 6.0.0_BETA1
     */
    @ZAttr(id=807)
    public static final String A_zimbraMailContentMaxSize = "zimbraMailContentMaxSize";

    /**
     * RFC822 email address of this recipient for local delivery
     */
    @ZAttr(id=13)
    public static final String A_zimbraMailDeliveryAddress = "zimbraMailDeliveryAddress";

    /**
     * Incoming messages larger than this number of bytes are streamed to
     * disk during LMTP delivery, instead of being read into memory. This
     * limits memory consumption at the expense of higher disk utilization.
     *
     * @since ZCS 5.0.0
     */
    @ZAttr(id=565)
    public static final String A_zimbraMailDiskStreamingThreshold = "zimbraMailDiskStreamingThreshold";

    /**
     * Maximum mailbox quota for the domain in bytes. The effective quota for
     * a mailbox would be the minimum of this and zimbraMailQuota.
     *
     * @since ZCS 8.0.0
     */
    @ZAttr(id=1326)
    public static final String A_zimbraMailDomainQuota = "zimbraMailDomainQuota";

    /**
     * Retention period of messages in the dumpster. 0 means that all
     * messages will be retained. . Must be in valid duration format:
     * {digits}{time-unit}. digits: 0-9, time-unit: [hmsd]|ms. h - hours, m -
     * minutes, s - seconds, d - days, ms - milliseconds. If time unit is not
     * specified, the default is s(seconds).
     *
     * @since ZCS 7.0.0
     */
    @ZAttr(id=1133)
    public static final String A_zimbraMailDumpsterLifetime = "zimbraMailDumpsterLifetime";

    /**
     * Maximum number of messages to delete during a single transaction when
     * emptying a large folder.
     *
     * @since ZCS 6.0.8
     */
    @ZAttr(id=1097)
    public static final String A_zimbraMailEmptyFolderBatchSize = "zimbraMailEmptyFolderBatchSize";

    /**
     * Deprecated since: 8.0.0. Empty folder operation now always deletes
     * items in batches, hence a threshold is no longer applicable.. Orig
     * desc: Folders that contain more than this many messages will be
     * emptied in batches of size zimbraMailEmptyFolderBatchSize.
     *
     * @since ZCS 6.0.13
     */
    @ZAttr(id=1208)
    public static final String A_zimbraMailEmptyFolderBatchThreshold = "zimbraMailEmptyFolderBatchThreshold";

    /**
     * Number of bytes to buffer in memory per file descriptor in the cache.
     * Larger values result in fewer disk reads, but increase memory
     * consumption.
     *
     * @since ZCS 6.0.0_RC1
     */
    @ZAttr(id=1035)
    public static final String A_zimbraMailFileDescriptorBufferSize = "zimbraMailFileDescriptorBufferSize";

    /**
     * Maximum number of file descriptors that are opened for accessing
     * message content.
     *
     * @since ZCS 6.0.0_RC1
     */
    @ZAttr(id=1034)
    public static final String A_zimbraMailFileDescriptorCacheSize = "zimbraMailFileDescriptorCacheSize";

    /**
     * RFC822 forwarding address for an account
     */
    @ZAttr(id=12)
    public static final String A_zimbraMailForwardingAddress = "zimbraMailForwardingAddress";

    /**
     * max number of chars in zimbraPrefMailForwardingAddress
     *
     * @since ZCS 6.0.0_RC1
     */
    @ZAttr(id=1039)
    public static final String A_zimbraMailForwardingAddressMaxLength = "zimbraMailForwardingAddressMaxLength";

    /**
     * max number of email addresses in zimbraPrefMailForwardingAddress
     *
     * @since ZCS 6.0.0_RC1
     */
    @ZAttr(id=1040)
    public static final String A_zimbraMailForwardingAddressMaxNumAddrs = "zimbraMailForwardingAddressMaxNumAddrs";

    /**
     * max size in KB of text emails that will automatically highlight
     * objects
     *
     * @since ZCS 7.1.2
     */
    @ZAttr(id=1213)
    public static final String A_zimbraMailHighlightObjectsMaxSize = "zimbraMailHighlightObjectsMaxSize";

    /**
     * the server hosting the account&#039;s mailbox
     */
    @ZAttr(id=4)
    public static final String A_zimbraMailHost = "zimbraMailHost";

    /**
     * servers that an account can be initially provisioned on
     */
    @ZAttr(id=125)
    public static final String A_zimbraMailHostPool = "zimbraMailHostPool";

    /**
     * idle timeout. Must be in valid duration format: {digits}{time-unit}.
     * digits: 0-9, time-unit: [hmsd]|ms. h - hours, m - minutes, s -
     * seconds, d - days, ms - milliseconds. If time unit is not specified,
     * the default is s(seconds).
     */
    @ZAttr(id=147)
    public static final String A_zimbraMailIdleSessionTimeout = "zimbraMailIdleSessionTimeout";

    /**
     * When set to true, robots.txt on mailboxd will be set up to keep web
     * crawlers out
     *
     * @since ZCS 7.0.1
     */
    @ZAttr(id=1161)
    public static final String A_zimbraMailKeepOutWebCrawlers = "zimbraMailKeepOutWebCrawlers";

    /**
     * Deprecated since: 5.0.7. deprecated per bug 28842. Orig desc: The id
     * of the last purged mailbox.
     *
     * @since ZCS 5.0.0
     */
    @ZAttr(id=543)
    public static final String A_zimbraMailLastPurgedMailboxId = "zimbraMailLastPurgedMailboxId";

    /**
     * Specifies whether the http server should bound to localhost or not.
     * This is an immutable property and is generated based on zimbraMailMode
     * and zimbraMailBindAddress.
     *
     * @since ZCS 8.0.0
     */
    @ZAttr(id=1380)
    public static final String A_zimbraMailLocalBind = "zimbraMailLocalBind";

    /**
     * lifetime of a mail message regardless of location. Must be in valid
     * duration format: {digits}{time-unit}. digits: 0-9, time-unit:
     * [hmsd]|ms. h - hours, m - minutes, s - seconds, d - days, ms -
     * milliseconds. If time unit is not specified, the default is
     * s(seconds).
     */
    @ZAttr(id=106)
    public static final String A_zimbraMailMessageLifetime = "zimbraMailMessageLifetime";

    /**
     * minimum allowed value for zimbraPrefMailPollingInterval. Must be in
     * valid duration format: {digits}{time-unit}. digits: 0-9, time-unit:
     * [hmsd]|ms. h - hours, m - minutes, s - seconds, d - days, ms -
     * milliseconds. If time unit is not specified, the default is
     * s(seconds).
     */
    @ZAttr(id=110)
    public static final String A_zimbraMailMinPollingInterval = "zimbraMailMinPollingInterval";

    /**
     * whether to run HTTP or HTTPS or both/mixed mode or redirect mode. See
     * also related attributes zimbraMailPort and zimbraMailSSLPort
     */
    @ZAttr(id=308)
    public static final String A_zimbraMailMode = "zimbraMailMode";

    /**
     * sieve script generated from user outgoing filter rules
     *
     * @since ZCS 7.0.0
     */
    @ZAttr(id=1130)
    public static final String A_zimbraMailOutgoingSieveScript = "zimbraMailOutgoingSieveScript";

    /**
     * HTTP port for end-user UI
     */
    @ZAttr(id=154)
    public static final String A_zimbraMailPort = "zimbraMailPort";

    /**
     * The max number of unsuccessful attempts to connect to the current
     * server (as an upstream). If this number is reached, proxy will refuse
     * to connect to the current server, wait for
     * zimbraMailProxyReconnectTimeout and then try to reconnect. Default
     * value is 1. Setting this to 0 means turning this check off.
     *
     * @since ZCS 8.0.0
     */
    @ZAttr(id=1358)
    public static final String A_zimbraMailProxyMaxFails = "zimbraMailProxyMaxFails";

    /**
     * HTTP proxy port
     *
     * @since ZCS 5.0.3
     */
    @ZAttr(id=626)
    public static final String A_zimbraMailProxyPort = "zimbraMailProxyPort";

    /**
     * the time in sec that proxy will reconnect the current server (as an
     * upstream) after connection errors happened before
     *
     * @since ZCS 8.0.0
     */
    @ZAttr(id=1268)
    public static final String A_zimbraMailProxyReconnectTimeout = "zimbraMailProxyReconnectTimeout";

    /**
     * Maximum number of messages to delete from a folder during a single
     * purge operation. If the limit is exceeded, the mailbox is purged again
     * at the end of the purge cycle until all qualifying messages are
     * purged.
     *
     * @since ZCS 6.0.8
     */
    @ZAttr(id=1096)
    public static final String A_zimbraMailPurgeBatchSize = "zimbraMailPurgeBatchSize";

    /**
     * Sleep time between subsequent mailbox purges. 0 means that mailbox
     * purging is disabled. . Must be in valid duration format:
     * {digits}{time-unit}. digits: 0-9, time-unit: [hmsd]|ms. h - hours, m -
     * minutes, s - seconds, d - days, ms - milliseconds. If time unit is not
     * specified, the default is s(seconds).
     *
     * @since ZCS 5.0.0
     */
    @ZAttr(id=542)
    public static final String A_zimbraMailPurgeSleepInterval = "zimbraMailPurgeSleepInterval";

    /**
     * System purge policy, encoded as metadata. Users can apply these policy
     * elements to their folders and tags. If the system policy changes, user
     * settings are automatically updated with the change.
     *
     * @since ZCS 8.0.0
     */
    @ZAttr(id=1239)
    public static final String A_zimbraMailPurgeSystemPolicy = "zimbraMailPurgeSystemPolicy";

    /**
     * If TRUE, a message is purged from Spam based on the date that it was
     * moved to the Spam folder. If FALSE, a message is purged from Spam
     * based on the date that it was added to the mailbox.
     *
     * @since ZCS 7.0.0
     */
    @ZAttr(id=1117)
    public static final String A_zimbraMailPurgeUseChangeDateForSpam = "zimbraMailPurgeUseChangeDateForSpam";

    /**
     * If TRUE, a message is purged from trash based on the date that it was
     * moved to the Trash folder. If FALSE, a message is purged from Trash
     * based on the date that it was added to the mailbox.
     *
     * @since ZCS 5.0.17
     */
    @ZAttr(id=748)
    public static final String A_zimbraMailPurgeUseChangeDateForTrash = "zimbraMailPurgeUseChangeDateForTrash";

    /**
     * mail quota in bytes
     */
    @ZAttr(id=16)
    public static final String A_zimbraMailQuota = "zimbraMailQuota";

    /**
     * If TRUE, the envelope sender of a message redirected by mail filters
     * will be set to the users address. If FALSE, the envelope sender will
     * be set to the From address of the redirected message.
     *
     * @since ZCS 6.0.0_BETA1
     */
    @ZAttr(id=764)
    public static final String A_zimbraMailRedirectSetEnvelopeSender = "zimbraMailRedirectSetEnvelopeSender";

    /**
     * whether to send back a refer tag in an auth response to force a client
     * redirect. always - always send refer wronghost - send refer if only if
     * the account being authenticated does not live on this mail host
     * reverse-proxied - reverse proxy is in place and should never send
     * refer
     *
     * @since ZCS 5.0.3
     */
    @ZAttr(id=613)
    public static final String A_zimbraMailReferMode = "zimbraMailReferMode";

    /**
     * sieve script generated from user filter rules
     */
    @ZAttr(id=32)
    public static final String A_zimbraMailSieveScript = "zimbraMailSieveScript";

    /**
     * maximum length of mail signature, 0 means unlimited. If not set,
     * default is 1024
     */
    @ZAttr(id=454)
    public static final String A_zimbraMailSignatureMaxLength = "zimbraMailSignatureMaxLength";

    /**
     * Retention period of messages in the Junk folder. 0 means that all
     * messages will be retained. This admin-modifiable attribute works in
     * conjunction with zimbraPrefJunkLifetime, which is user-modifiable. The
     * shorter duration is used. . Must be in valid duration format:
     * {digits}{time-unit}. digits: 0-9, time-unit: [hmsd]|ms. h - hours, m -
     * minutes, s - seconds, d - days, ms - milliseconds. If time unit is not
     * specified, the default is s(seconds).
     */
    @ZAttr(id=105)
    public static final String A_zimbraMailSpamLifetime = "zimbraMailSpamLifetime";

    /**
     * interface address on which HTTPS server should listen; if empty, binds
     * to all interfaces
     *
     * @since ZCS 8.0.0
     */
    @ZAttr(id=1366)
    public static final String A_zimbraMailSSLBindAddress = "zimbraMailSSLBindAddress";

    /**
     * interface address on which HTTPS server accepting client certificates
     * should listen; if empty, binds to all interfaces
     *
     * @since ZCS 8.0.0
     */
    @ZAttr(id=1367)
    public static final String A_zimbraMailSSLClientCertBindAddress = "zimbraMailSSLClientCertBindAddress";

    /**
     * enable authentication via X.509 Client Certificate. Disabled: client
     * authentication is disabled. NeedClientAuth: client authentication is
     * required during SSL handshake on the SSL mutual authentication
     * port(see zimbraMailSSLClientCertPort). The SSL handshake will fail if
     * the client does not present a certificate to authenticate.
     * WantClientAuth: client authentication is requested during SSL
     * handshake on the SSL mutual authentication port(see
     * zimbraMailSSLClientCertPort). The SSL handshake will still proceed if
     * the client does not present a certificate to authenticate. In the case
     * when client does not send a certificate, user will be redirected to
     * the usual entry page of the requested webapp, where username/password
     * is prompted.
     *
     * @since ZCS 7.1.0
     */
    @ZAttr(id=1190)
    public static final String A_zimbraMailSSLClientCertMode = "zimbraMailSSLClientCertMode";

    /**
     * enable OCSP support for two way authentication.
     *
     * @since ZCS 7.2.0
     */
    @ZAttr(id=1395)
    public static final String A_zimbraMailSSLClientCertOCSPEnabled = "zimbraMailSSLClientCertOCSPEnabled";

    /**
     * SSL port requesting client certificate for end-user UI
     *
     * @since ZCS 7.1.0
     */
    @ZAttr(id=1199)
    public static final String A_zimbraMailSSLClientCertPort = "zimbraMailSSLClientCertPort";

    /**
     * Map from a certificate field to a Zimbra account key that can uniquely
     * identify a Zimbra account for client certificate authentication. Value
     * is a comma-separated list of mapping rules, each mapping maps a
     * certificate field to a Zimbra account key. Each is attempted in
     * sequence until a unique account can be resolved. e.g. a value can be:
     * SUBJECTALTNAME_OTHERNAME_UPN=zimbraForeignPrincipal,(uid=%{SUBJECT_CN})
     * value: comma-separated mapping-rule mapping-rule:
     * {cert-field-to-zimbra-key-map} | {LDAP-filter}
     * cert-field-to-zimbra-key-map: {certificate-field}={Zimbra-account-key}
     * certificate-field: SUBJECT_{an RDN attr, e.g. CN}: a RND in DN of
     * Subject SUBJECT_DN: entire DN of Subject SUBJECTALTNAME_OTHERNAME_UPN:
     * UPN(aka Principal Name) in otherName in subjectAltName extension
     * SUBJECTALTNAME_RFC822NAME: rfc822Name in subjectAltName extension
     * Zimbra-account-key: name: primary name or any of the aliases of an
     * account zimbraId: zimbraId of an account zimbraForeignPrincipal:
     * zimbraForeignPrincipal of an account. The matching value on the
     * zimbraForeignPrincipal must be prefixed with &quot;cert
     * {supported-certificate-filed}:&quot; e.g. cert
     * SUBJECTALTNAME_OTHERNAME_UPN:123456@mydomain LDAP-filter: An LDAP
     * filter template with placeholders to be substituted by certificate
     * field values. (objectClass=zimbraAccount) is internally ANDed with the
     * supplied filter. e.g.
     * (|(uid=%{SUBJECT_CN})(mail=%{SUBJECTALTNAME_RFC822NAME})) Note: it is
     * recommended not to use LDAP-filter rule, as it will trigger an LDAP
     * search for each cert auth request. LDAP-filter is disabled by default.
     * To enable it globally, set
     * zimbraMailSSLClientCertPrincipalMapLdapFilterEnabled on global config
     * to TRUE. If LDAP-filter is not enabled, all client certificate
     * authentication will fail on domains configured with LDAP-filter.
     *
     * @since ZCS 7.1.2
     */
    @ZAttr(id=1215)
    public static final String A_zimbraMailSSLClientCertPrincipalMap = "zimbraMailSSLClientCertPrincipalMap";

    /**
     * whether to enable LDAP-filter in zimbraMailSSLClientCertPrincipalMap
     *
     * @since ZCS 7.1.2
     */
    @ZAttr(id=1216)
    public static final String A_zimbraMailSSLClientCertPrincipalMapLdapFilterEnabled = "zimbraMailSSLClientCertPrincipalMapLdapFilterEnabled";

    /**
     * SSL port for end-user UI
     */
    @ZAttr(id=166)
    public static final String A_zimbraMailSSLPort = "zimbraMailSSLPort";

    /**
     * SSL client certificate port for HTTP proxy
     *
     * @since ZCS 7.1.1
     */
    @ZAttr(id=1212)
    public static final String A_zimbraMailSSLProxyClientCertPort = "zimbraMailSSLProxyClientCertPort";

    /**
     * SSL port HTTP proxy
     *
     * @since ZCS 5.0.3
     */
    @ZAttr(id=627)
    public static final String A_zimbraMailSSLProxyPort = "zimbraMailSSLProxyPort";

    /**
     * mail delivery status (enabled/disabled)
     */
    @ZAttr(id=15)
    public static final String A_zimbraMailStatus = "zimbraMailStatus";

    /**
     * The algorithm to use when aggregating new messages into conversations.
     * Possible values are: - &quot;none&quot;: no conversation threading is
     * performed. - &quot;subject&quot;: the message will be threaded based
     * solely on its normalized subject. - &quot;strict&quot;: only the
     * threading message headers (References, In-Reply-To, Message-ID, and
     * Resent-Message-ID) are used to correlate messages. No checking of
     * normalized subjects is performed. - &quot;references&quot;: the same
     * logic as &quot;strict&quot; with the constraints slightly altered so
     * that the non-standard Thread-Index header is considered when threading
     * messages and that a reply message lacking References and In-Reply-To
     * headers will fall back to using subject-based threading. -
     * &quot;subjrefs&quot;: the same logic as &quot;references&quot; with
     * the further caveat that changes in the normalized subject will break a
     * thread in two.
     *
     * @since ZCS 8.0.0
     */
    @ZAttr(id=1160)
    public static final String A_zimbraMailThreadingAlgorithm = "zimbraMailThreadingAlgorithm";

    /**
     * where to deliver parameter for use in postfix transport_maps
     */
    @ZAttr(id=247)
    public static final String A_zimbraMailTransport = "zimbraMailTransport";

    /**
     * Retention period of messages in the Trash folder. 0 means that all
     * messages will be retained. This admin-modifiable attribute works in
     * conjunction with zimbraPrefTrashLifetime, which is user-modifiable.
     * The shorter duration is used. . Must be in valid duration format:
     * {digits}{time-unit}. digits: 0-9, time-unit: [hmsd]|ms. h - hours, m -
     * minutes, s - seconds, d - days, ms - milliseconds. If time unit is not
     * specified, the default is s(seconds).
     */
    @ZAttr(id=104)
    public static final String A_zimbraMailTrashLifetime = "zimbraMailTrashLifetime";

    /**
     * In our web app, AJAX and standard html client, we have support for
     * adding the HTTP client IP address as X-Originating-IP in an outbound
     * message. We also use the HTTP client IP address in our logging. In the
     * case of standard client making connections to the SOAP layer, the JSP
     * layer tells the SOAP layer in a http header what the remote HTTP
     * client address is. In the case where nginx or some other proxy layer
     * is fronting our webapps, the proxy tells the SOAP/JSP layers in a http
     * header what the real HTTP client s address is. Our SOAP/JSP layers
     * will trust the client/proxy only if the IP address of the client/proxy
     * is one of the IPs listed in this attribute.
     *
     * @since ZCS 5.0.17
     */
    @ZAttr(id=1025)
    public static final String A_zimbraMailTrustedIP = "zimbraMailTrustedIP";

    /**
     * Maximum number of entries for zimbraPrefMailTrustedSenderList.
     *
     * @since ZCS 7.0.0
     */
    @ZAttr(id=1139)
    public static final String A_zimbraMailTrustedSenderListMaxNumEntries = "zimbraMailTrustedSenderListMaxNumEntries";

    /**
     * Deprecated since: 6.0.7. Deprecated per bug 43497. The number of
     * uncompressed files on disk will never exceed
     * zimbraMailFileDescriptorCacheSize.. Orig desc: max number of bytes
     * stored in the uncompressed blob cache on disk
     *
     * @since ZCS 6.0.0_BETA1
     */
    @ZAttr(id=825)
    public static final String A_zimbraMailUncompressedCacheMaxBytes = "zimbraMailUncompressedCacheMaxBytes";

    /**
     * Deprecated since: 6.0.7. Deprecated per bug 43497. The number of
     * uncompressed files on disk will never exceed
     * zimbraMailFileDescriptorCacheSize.. Orig desc: max number of files in
     * the uncompressed blob cache on disk
     *
     * @since ZCS 6.0.0_BETA1
     */
    @ZAttr(id=824)
    public static final String A_zimbraMailUncompressedCacheMaxFiles = "zimbraMailUncompressedCacheMaxFiles";

    /**
     * URL prefix for where the zimbra app resides on this server
     */
    @ZAttr(id=340)
    public static final String A_zimbraMailURL = "zimbraMailURL";

    /**
     * Used to control whether Java NIO direct buffers are used. Value is
     * propagated to Jetty configuration. In the future, other NIO pieces
     * (IMAP/POP/LMTP) will also honor this.
     *
     * @since ZCS 5.0.22
     */
    @ZAttr(id=1002)
    public static final String A_zimbraMailUseDirectBuffers = "zimbraMailUseDirectBuffers";

    /**
     * Maximum number of entries for per user white list. This restricts the
     * number of values that can be set on the amavisWhitelistSender
     * attribute of an account. If set to 0, the per user white list feature
     * is disabled.
     *
     * @since ZCS 6.0.0_BETA1
     */
    @ZAttr(id=798)
    public static final String A_zimbraMailWhitelistMaxNumEntries = "zimbraMailWhitelistMaxNumEntries";

    /**
     * max number of contacts per page, Web client (not server) verifies that
     * zimbraPrefContactsPerPage should not exceed this attribute.
     *
     * @since ZCS 6.0.0_BETA2
     */
    @ZAttr(id=1012)
    public static final String A_zimbraMaxContactsPerPage = "zimbraMaxContactsPerPage";

    /**
     * max number of messages/conversations per page, Web client (not server)
     * verifies that zimbraPrefMailItemsPerPage should not exceed this
     * attribute.
     *
     * @since ZCS 6.0.0_BETA2
     */
    @ZAttr(id=1011)
    public static final String A_zimbraMaxMailItemsPerPage = "zimbraMaxMailItemsPerPage";

    /**
     * max number of voice items per page, Web client (not server) verifies
     * that zimbraPrefVoiceItemsPerPage should not exceed this attribute.
     *
     * @since ZCS 6.0.0_BETA2
     */
    @ZAttr(id=1013)
    public static final String A_zimbraMaxVoiceItemsPerPage = "zimbraMaxVoiceItemsPerPage";

    /**
     * dynamic group membership
     */
    @ZAttr(id=11)
    public static final String A_zimbraMemberOf = "zimbraMemberOf";

    /**
     * interface address on which memcached server should listen
     *
     * @since ZCS 5.0.0
     */
    @ZAttr(id=581)
    public static final String A_zimbraMemcachedBindAddress = "zimbraMemcachedBindAddress";

    /**
     * port number on which memcached server should listen
     *
     * @since ZCS 5.0.0
     */
    @ZAttr(id=580)
    public static final String A_zimbraMemcachedBindPort = "zimbraMemcachedBindPort";

    /**
     * if true, use binary protocol of memcached; if false, use ascii
     * protocol
     *
     * @since ZCS 5.0.17
     */
    @ZAttr(id=1015)
    public static final String A_zimbraMemcachedClientBinaryProtocolEnabled = "zimbraMemcachedClientBinaryProtocolEnabled";

    /**
     * default expiration time in seconds for memcached values; default is 1
     * day
     *
     * @since ZCS 5.0.17
     */
    @ZAttr(id=1017)
    public static final String A_zimbraMemcachedClientExpirySeconds = "zimbraMemcachedClientExpirySeconds";

    /**
     * memcached hash algorithm
     *
     * @since ZCS 5.0.17
     */
    @ZAttr(id=1016)
    public static final String A_zimbraMemcachedClientHashAlgorithm = "zimbraMemcachedClientHashAlgorithm";

    /**
     * list of host:port for memcached servers; set to empty value to disable
     * the use of memcached
     *
     * @since ZCS 5.0.17
     */
    @ZAttr(id=1014)
    public static final String A_zimbraMemcachedClientServerList = "zimbraMemcachedClientServerList";

    /**
     * default timeout in milliseconds for async memcached operations
     *
     * @since ZCS 5.0.17
     */
    @ZAttr(id=1018)
    public static final String A_zimbraMemcachedClientTimeoutMillis = "zimbraMemcachedClientTimeoutMillis";

    /**
     * Maximum number of JavaMail MimeMessage objects in the message cache.
     */
    @ZAttr(id=297)
    public static final String A_zimbraMessageCacheSize = "zimbraMessageCacheSize";

    /**
     * whether message channel service is enabled on this server
     *
     * @since ZCS 8.0.0
     */
    @ZAttr(id=1417)
    public static final String A_zimbraMessageChannelEnabled = "zimbraMessageChannelEnabled";

    /**
     * port number on which message channel should listen
     *
     * @since ZCS 8.0.0
     */
    @ZAttr(id=1415)
    public static final String A_zimbraMessageChannelPort = "zimbraMessageChannelPort";

    /**
     * Number of Message-Id header values to keep in the LMTP dedupe cache.
     * Subsequent attempts to deliver a message with a matching Message-Id to
     * the same mailbox will be ignored. A value of 0 disables deduping.
     */
    @ZAttr(id=334)
    public static final String A_zimbraMessageIdDedupeCacheSize = "zimbraMessageIdDedupeCacheSize";

    /**
     * Timeout for a Message-Id entry in the LMTP dedupe cache. A value of 0
     * indicates no timeout. zimbraMessageIdDedupeCacheSize limit is ignored
     * when this is set to a non-zero value. . Must be in valid duration
     * format: {digits}{time-unit}. digits: 0-9, time-unit: [hmsd]|ms. h -
     * hours, m - minutes, s - seconds, d - days, ms - milliseconds. If time
     * unit is not specified, the default is s(seconds).
     *
     * @since ZCS 7.1.4
     */
    @ZAttr(id=1340)
    public static final String A_zimbraMessageIdDedupeCacheTimeout = "zimbraMessageIdDedupeCacheTimeout";

    /**
     * interface address on which milter server should listen; if not
     * specified, binds to 127.0.0.1
     *
     * @since ZCS 7.0.0
     */
    @ZAttr(id=1115)
    public static final String A_zimbraMilterBindAddress = "zimbraMilterBindAddress";

    /**
     * port number on which milter server should listen
     *
     * @since ZCS 7.0.0
     */
    @ZAttr(id=1114)
    public static final String A_zimbraMilterBindPort = "zimbraMilterBindPort";

    /**
     * Maximum number of concurrent MILTER connections allowed. New
     * connections exceeding this limit are rejected.
     *
     * @since ZCS 8.0.0
     */
    @ZAttr(id=1157)
    public static final String A_zimbraMilterMaxConnections = "zimbraMilterMaxConnections";

    /**
     * number of milter handler threads
     *
     * @since ZCS 7.0.0
     */
    @ZAttr(id=1144)
    public static final String A_zimbraMilterNumThreads = "zimbraMilterNumThreads";

    /**
     * whether milter server is enabled for a given server
     *
     * @since ZCS 7.0.0
     */
    @ZAttr(id=1116)
    public static final String A_zimbraMilterServerEnabled = "zimbraMilterServerEnabled";

    /**
     * the file extension (without the .)
     */
    @ZAttr(id=160)
    public static final String A_zimbraMimeFileExtension = "zimbraMimeFileExtension";

    /**
     * the handler class for the mime type
     */
    @ZAttr(id=159)
    public static final String A_zimbraMimeHandlerClass = "zimbraMimeHandlerClass";

    /**
     * the name of the zimbra extension where the handler class for the mime
     * type lives
     */
    @ZAttr(id=293)
    public static final String A_zimbraMimeHandlerExtension = "zimbraMimeHandlerExtension";

    /**
     * whether or not indexing is enabled for this type
     */
    @ZAttr(id=158)
    public static final String A_zimbraMimeIndexingEnabled = "zimbraMimeIndexingEnabled";

    /**
     * The priority that this MIME type will be chosen, in the case that more
     * than one MIME type object matches a given type or filename extension.
     */
    @ZAttr(id=503)
    public static final String A_zimbraMimePriority = "zimbraMimePriority";

    /**
     * the MIME type (type/substype) or a regular expression
     */
    @ZAttr(id=157)
    public static final String A_zimbraMimeType = "zimbraMimeType";

    /**
     * Max size of items in a folder that server tracks, categorized by
     * collection type (Email,Calendar,Contacts,Tasks). e.g. Email:3000 makes
     * the max size of items to track for an Email folder to be 3000. If not
     * specify, default value is Integer.MAX_VALUE
     *
     * @since ZCS 8.0.3
     */
    @ZAttr(id=1426)
    public static final String A_zimbraMobileItemsToTrackPerFolderMaxSize = "zimbraMobileItemsToTrackPerFolderMaxSize";

    /**
     * whether or not to enable truncating on client metadata size, if
     * enabled server will only track recent items on client device instead
     * of all
     *
     * @since ZCS 8.0.3
     */
    @ZAttr(id=1425)
    public static final String A_zimbraMobileMetadataMaxSizeEnabled = "zimbraMobileMetadataMaxSizeEnabled";

    /**
     * whether the Bluetooth capabilities are allowed on the device. The
     * available options are Disable, HandsfreeOnly, and Allow. 0 - DISABLE 1
     * - HANDSFREE 2 - ALLOW ignored if
     * zimbraFeatureMobilePolicyEnabled=FALSE or
     * zimbraMobilePolicyAllowBluetooth value is set to -1
     *
     * @since ZCS 8.0.0
     */
    @ZAttr(id=1285)
    public static final String A_zimbraMobilePolicyAllowBluetooth = "zimbraMobilePolicyAllowBluetooth";

    /**
     * whether Microsoft Pocket Internet Explorer is allowed on the mobile
     * phone. This parameter doesn&#039;t affect third-party browsers.
     * ignored if zimbraFeatureMobilePolicyEnabled=FALSE or
     * zimbraMobilePolicyAllowBrowser value is set to -1
     *
     * @since ZCS 8.0.0
     */
    @ZAttr(id=1300)
    public static final String A_zimbraMobilePolicyAllowBrowser = "zimbraMobilePolicyAllowBrowser";

    /**
     * whether to allow camera on device; ignored if
     * zimbraFeatureMobilePolicyEnabled=FALSE or
     * zimbraMobilePolicyAllowCamera value is set to -1
     *
     * @since ZCS 8.0.0
     */
    @ZAttr(id=1278)
    public static final String A_zimbraMobilePolicyAllowCamera = "zimbraMobilePolicyAllowCamera";

    /**
     * whether the device user can configure a personal e-mail account on the
     * mobile phone. This parameter doesn&#039;t control access to e-mails
     * using third-party mobile phone e-mail programs. ignored if
     * zimbraFeatureMobilePolicyEnabled=FALSE or
     * zimbraMobilePolicyAllowConsumerEmail value is set to -1
     *
     * @since ZCS 8.0.0
     */
    @ZAttr(id=1301)
    public static final String A_zimbraMobilePolicyAllowConsumerEmail = "zimbraMobilePolicyAllowConsumerEmail";

    /**
     * whether the device can synchronize with a desktop computer through a
     * cable; ignored if zimbraFeatureMobilePolicyEnabled=FALSE or
     * zimbraMobilePolicyAllowDesktopSync value is set to -1
     *
     * @since ZCS 8.0.0
     */
    @ZAttr(id=1288)
    public static final String A_zimbraMobilePolicyAllowDesktopSync = "zimbraMobilePolicyAllowDesktopSync";

    /**
     * whether HTML e-mail is enabled on the device. If set to 0, all e-mail
     * will be converted to plain text before synchronization occurs. ignored
     * if zimbraFeatureMobilePolicyEnabled=FALSE or
     * zimbraMobilePolicyAllowHTMLEmail value is set to -1
     *
     * @since ZCS 8.0.0
     */
    @ZAttr(id=1290)
    public static final String A_zimbraMobilePolicyAllowHTMLEmail = "zimbraMobilePolicyAllowHTMLEmail";

    /**
     * whether the mobile device can be used as a modem to connect a computer
     * to the Internet; ignored if zimbraFeatureMobilePolicyEnabled=FALSE or
     * zimbraMobilePolicyAllowInternetSharing value is set to -1
     *
     * @since ZCS 8.0.0
     */
    @ZAttr(id=1303)
    public static final String A_zimbraMobilePolicyAllowInternetSharing = "zimbraMobilePolicyAllowInternetSharing";

    /**
     * whether infrared connections are allowed to the device; ignored if
     * zimbraFeatureMobilePolicyEnabled=FALSE or zimbraMobilePolicyAllowIrDA
     * value is set to -1
     *
     * @since ZCS 8.0.0
     */
    @ZAttr(id=1286)
    public static final String A_zimbraMobilePolicyAllowIrDA = "zimbraMobilePolicyAllowIrDA";

    /**
     * whether to allow non-provisionable devices; ignored if
     * zimbraFeatureMobilePolicyEnabled=FALSE
     *
     * @since ZCS 6.0.0_BETA1
     */
    @ZAttr(id=834)
    public static final String A_zimbraMobilePolicyAllowNonProvisionableDevices = "zimbraMobilePolicyAllowNonProvisionableDevices";

    /**
     * whether to allow partial policy enforcement on device; ignored if
     * zimbraFeatureMobilePolicyEnabled=FALSE
     *
     * @since ZCS 6.0.0_BETA1
     */
    @ZAttr(id=835)
    public static final String A_zimbraMobilePolicyAllowPartialProvisioning = "zimbraMobilePolicyAllowPartialProvisioning";

    /**
     * whether the user can configure a POP3 or IMAP4 e-mail account on the
     * device. This parameter doesn&#039;t control access by third-party
     * e-mail programs. ignored if zimbraFeatureMobilePolicyEnabled=FALSE or
     * zimbraMobilePolicyAllowPOPIMAPEmail value is set to -1
     *
     * @since ZCS 8.0.0
     */
    @ZAttr(id=1284)
    public static final String A_zimbraMobilePolicyAllowPOPIMAPEmail = "zimbraMobilePolicyAllowPOPIMAPEmail";

    /**
     * whether the mobile device can initiate a remote desktop connection;
     * ignored if zimbraFeatureMobilePolicyEnabled=FALSE or
     * zimbraMobilePolicyAllowRemoteDesktop value is set to -1
     *
     * @since ZCS 8.0.0
     */
    @ZAttr(id=1302)
    public static final String A_zimbraMobilePolicyAllowRemoteDesktop = "zimbraMobilePolicyAllowRemoteDesktop";

    /**
     * whether to allow simple password; ignored if
     * zimbraFeatureMobilePolicyEnabled=FALSE or
     * zimbraMobilePolicyDevicePasswordEnabled=FALSE
     *
     * @since ZCS 6.0.0_BETA1
     */
    @ZAttr(id=839)
    public static final String A_zimbraMobilePolicyAllowSimpleDevicePassword = "zimbraMobilePolicyAllowSimpleDevicePassword";

    /**
     * whether the messaging application on the device can negotiate the
     * encryption algorithm if a recipient&#039;s certificate doesn&#039;t
     * support the specified encryption algorithm; 0 - BlockNegotiation 1 -
     * OnlyStrongAlgorithmNegotiation 2 - AllowAnyAlgorithmNegotiation
     * ignored if zimbraFeatureMobilePolicyEnabled=FALSE or
     * zimbraMobilePolicyAllowSMIMEEncryptionAlgorithmNegotiation value is
     * set to -1
     *
     * @since ZCS 8.0.0
     */
    @ZAttr(id=1298)
    public static final String A_zimbraMobilePolicyAllowSMIMEEncryptionAlgorithmNegotiation = "zimbraMobilePolicyAllowSMIMEEncryptionAlgorithmNegotiation";

    /**
     * whether S/MIME software certificates are allowed; ignored if
     * zimbraFeatureMobilePolicyEnabled=FALSE or
     * zimbraMobilePolicyAllowSMIMESoftCerts value is set to -1
     *
     * @since ZCS 8.0.0
     */
    @ZAttr(id=1299)
    public static final String A_zimbraMobilePolicyAllowSMIMESoftCerts = "zimbraMobilePolicyAllowSMIMESoftCerts";

    /**
     * whether to allow removable storage on device; ignored if
     * zimbraFeatureMobilePolicyEnabled=FALSE or
     * zimbraMobilePolicyAllowStorageCard value is set to -1
     *
     * @since ZCS 8.0.0
     */
    @ZAttr(id=1277)
    public static final String A_zimbraMobilePolicyAllowStorageCard = "zimbraMobilePolicyAllowStorageCard";

    /**
     * whether text messaging is allowed from the device; ignored if
     * zimbraFeatureMobilePolicyEnabled=FALSE or
     * zimbraMobilePolicyAllowTextMessaging value is set to -1
     *
     * @since ZCS 8.0.0
     */
    @ZAttr(id=1283)
    public static final String A_zimbraMobilePolicyAllowTextMessaging = "zimbraMobilePolicyAllowTextMessaging";

    /**
     * whether unsigned applications are allowed on device; ignored if
     * zimbraFeatureMobilePolicyEnabled=FALSE or
     * zimbraMobilePolicyAllowUnsignedApplications value is set to -1
     *
     * @since ZCS 8.0.0
     */
    @ZAttr(id=1280)
    public static final String A_zimbraMobilePolicyAllowUnsignedApplications = "zimbraMobilePolicyAllowUnsignedApplications";

    /**
     * whether unsigned installation packages are allowed on device; ignored
     * if zimbraFeatureMobilePolicyEnabled=FALSE or
     * zimbraMobilePolicyAllowUnsignedInstallationPackages value is set to -1
     *
     * @since ZCS 8.0.0
     */
    @ZAttr(id=1281)
    public static final String A_zimbraMobilePolicyAllowUnsignedInstallationPackages = "zimbraMobilePolicyAllowUnsignedInstallationPackages";

    /**
     * whether wireless Internet access is allowed on the device; ignored if
     * zimbraFeatureMobilePolicyEnabled=FALSE or zimbraMobilePolicyAllowWiFi
     * value is set to -1
     *
     * @since ZCS 8.0.0
     */
    @ZAttr(id=1282)
    public static final String A_zimbraMobilePolicyAllowWiFi = "zimbraMobilePolicyAllowWiFi";

    /**
     * whether to require alpha-numeric password as device pin; ignored if
     * zimbraFeatureMobilePolicyEnabled=FALSE or
     * zimbraMobilePolicyDevicePasswordEnabled=FALSE
     *
     * @since ZCS 6.0.0_BETA1
     */
    @ZAttr(id=840)
    public static final String A_zimbraMobilePolicyAlphanumericDevicePasswordRequired = "zimbraMobilePolicyAlphanumericDevicePasswordRequired";

    /**
     * approved application for the mobile device the value contains a SHA1
     * hash (typically 40 characters long) for the application file (.exe,
     * .dll etc) ignored if zimbraFeatureMobilePolicyEnabled=FALSE
     *
     * @since ZCS 8.0.0
     */
    @ZAttr(id=1305)
    public static final String A_zimbraMobilePolicyApprovedApplication = "zimbraMobilePolicyApprovedApplication";

    /**
     * This is the internal attr for
     * &quot;zimbraMobilePolicyApprovedApplication&quot; which can only store
     * app hash (to keep consistent with ActiveSync specification. This
     * attr&#039;s format is &quot;app_name&quot;:&quot;app_hash&quot;, and
     * is used for showing both the app name and hash in admin console UI
     *
     * @since ZCS 8.0.0
     */
    @ZAttr(id=1411)
    public static final String A_zimbraMobilePolicyApprovedApplicationList = "zimbraMobilePolicyApprovedApplicationList";

    /**
     * require data encryption on device; ignored if
     * zimbraFeatureMobilePolicyEnabled=FALSE
     *
     * @since ZCS 6.0.0_BETA1
     */
    @ZAttr(id=847)
    public static final String A_zimbraMobilePolicyDeviceEncryptionEnabled = "zimbraMobilePolicyDeviceEncryptionEnabled";

    /**
     * whether to force pin on device; ignored if
     * zimbraFeatureMobilePolicyEnabled=FALSE
     *
     * @since ZCS 6.0.0_BETA1
     */
    @ZAttr(id=837)
    public static final String A_zimbraMobilePolicyDevicePasswordEnabled = "zimbraMobilePolicyDevicePasswordEnabled";

    /**
     * number of days before device pin must expire; ignored if
     * zimbraFeatureMobilePolicyEnabled=FALSE or
     * zimbraMobilePolicyDevicePasswordEnabled=FALSE
     *
     * @since ZCS 6.0.0_BETA1
     */
    @ZAttr(id=842)
    public static final String A_zimbraMobilePolicyDevicePasswordExpiration = "zimbraMobilePolicyDevicePasswordExpiration";

    /**
     * number of previously used password stored in history; ignored if
     * zimbraFeatureMobilePolicyEnabled=FALSE or
     * zimbraMobilePolicyDevicePasswordEnabled=FALSE or
     * zimbraMobilePolicyDevicePasswordExpiration=0
     *
     * @since ZCS 6.0.0_BETA1
     */
    @ZAttr(id=843)
    public static final String A_zimbraMobilePolicyDevicePasswordHistory = "zimbraMobilePolicyDevicePasswordHistory";

    /**
     * the maximum range of calendar days that can be synchronized to the
     * device; 0 - PAST ALL 4 - Two Weeks 5 - One Month 6 - Three Months 7 -
     * Six Months ignored if zimbraFeatureMobilePolicyEnabled=FALSE or
     * zimbraMobilePolicyMaxCalendarAgeFilter value is set to -1, 1, 2 or, 3
     *
     * @since ZCS 8.0.0
     */
    @ZAttr(id=1289)
    public static final String A_zimbraMobilePolicyMaxCalendarAgeFilter = "zimbraMobilePolicyMaxCalendarAgeFilter";

    /**
     * number of consecutive incorrect pin input before device is wiped;
     * ignored if zimbraFeatureMobilePolicyEnabled=FALSE or
     * zimbraMobilePolicyDevicePasswordEnabled=FALSE
     *
     * @since ZCS 6.0.0_BETA1
     */
    @ZAttr(id=845)
    public static final String A_zimbraMobilePolicyMaxDevicePasswordFailedAttempts = "zimbraMobilePolicyMaxDevicePasswordFailedAttempts";

    /**
     * the maximum number of days of e-mail items to synchronize to the
     * device; 0 - PAST ALL 1 - One Day 2 - Three Days 3 - One Week 4 - Two
     * Weeks 5 - One Month ignored if zimbraFeatureMobilePolicyEnabled=FALSE
     * or zimbraMobilePolicyMaxEmailAgeFilter value is set to -1
     *
     * @since ZCS 8.0.0
     */
    @ZAttr(id=1291)
    public static final String A_zimbraMobilePolicyMaxEmailAgeFilter = "zimbraMobilePolicyMaxEmailAgeFilter";

    /**
     * the maximum size at which e-mail messages are truncated when
     * synchronized to the device; The value is specified in kilobytes (KB).
     * ignored if zimbraFeatureMobilePolicyEnabled=FALSE
     *
     * @since ZCS 8.0.0
     */
    @ZAttr(id=1292)
    public static final String A_zimbraMobilePolicyMaxEmailBodyTruncationSize = "zimbraMobilePolicyMaxEmailBodyTruncationSize";

    /**
     * the maximum size at which HTML-formatted e-mail messages are
     * synchronized to the devices. The value is specified in KB. ignored if
     * zimbraFeatureMobilePolicyEnabled=FALSE
     *
     * @since ZCS 8.0.0
     */
    @ZAttr(id=1293)
    public static final String A_zimbraMobilePolicyMaxEmailHTMLBodyTruncationSize = "zimbraMobilePolicyMaxEmailHTMLBodyTruncationSize";

    /**
     * max idle time in minutes before device is locked; ignored if
     * zimbraFeatureMobilePolicyEnabled=FALSE or
     * zimbraMobilePolicyDevicePasswordEnabled=FALSE
     *
     * @since ZCS 6.0.0_BETA1
     */
    @ZAttr(id=844)
    public static final String A_zimbraMobilePolicyMaxInactivityTimeDeviceLock = "zimbraMobilePolicyMaxInactivityTimeDeviceLock";

    /**
     * least number of complex characters must be included in device pin;
     * ignored if zimbraFeatureMobilePolicyEnabled=FALSE or
     * zimbraMobilePolicyDevicePasswordEnabled=FALSE
     *
     * @since ZCS 6.0.0_BETA1
     */
    @ZAttr(id=841)
    public static final String A_zimbraMobilePolicyMinDevicePasswordComplexCharacters = "zimbraMobilePolicyMinDevicePasswordComplexCharacters";

    /**
     * min length for device pin; ignored if
     * zimbraFeatureMobilePolicyEnabled=FALSE or
     * zimbraMobilePolicyDevicePasswordEnabled=FALSE
     *
     * @since ZCS 6.0.0_BETA1
     */
    @ZAttr(id=838)
    public static final String A_zimbraMobilePolicyMinDevicePasswordLength = "zimbraMobilePolicyMinDevicePasswordLength";

    /**
     * support device pin recovery; ignored if
     * zimbraFeatureMobilePolicyEnabled=FALSE or
     * zimbraMobilePolicyDevicePasswordEnabled=FALSE
     *
     * @since ZCS 6.0.0_BETA1
     */
    @ZAttr(id=846)
    public static final String A_zimbraMobilePolicyPasswordRecoveryEnabled = "zimbraMobilePolicyPasswordRecoveryEnabled";

    /**
     * time interval in minutes before forcing device to refresh policy;
     * ignored if zimbraFeatureMobilePolicyEnabled=FALSE
     *
     * @since ZCS 6.0.0_BETA1
     */
    @ZAttr(id=836)
    public static final String A_zimbraMobilePolicyRefreshInterval = "zimbraMobilePolicyRefreshInterval";

    /**
     * whether encryption on device is required; ignored if
     * zimbraFeatureMobilePolicyEnabled=FALSE or
     * zimbraMobilePolicyRequireDeviceEncryption value is set to -1
     *
     * @since ZCS 8.0.0
     */
    @ZAttr(id=1279)
    public static final String A_zimbraMobilePolicyRequireDeviceEncryption = "zimbraMobilePolicyRequireDeviceEncryption";

    /**
     * whether you must encrypt S/MIME messages; ignored if
     * zimbraFeatureMobilePolicyEnabled=FALSE or
     * zimbraMobilePolicyRequireEncryptedSMIMEMessages value is set to -1
     *
     * @since ZCS 8.0.0
     */
    @ZAttr(id=1295)
    public static final String A_zimbraMobilePolicyRequireEncryptedSMIMEMessages = "zimbraMobilePolicyRequireEncryptedSMIMEMessages";

    /**
     * what required algorithm must be used when encrypting a message;
     * ignored if zimbraFeatureMobilePolicyEnabled=FALSE or
     * zimbraMobilePolicyRequireEncryptionSMIMEAlgorithm value is set to -1
     *
     * @since ZCS 8.0.0
     */
    @ZAttr(id=1297)
    public static final String A_zimbraMobilePolicyRequireEncryptionSMIMEAlgorithm = "zimbraMobilePolicyRequireEncryptionSMIMEAlgorithm";

    /**
     * whether the mobile device must synchronize manually while roaming;
     * ignored if zimbraFeatureMobilePolicyEnabled=FALSE or
     * zimbraMobilePolicyRequireManualSyncWhenRoaming value is set to -1
     *
     * @since ZCS 8.0.0
     */
    @ZAttr(id=1287)
    public static final String A_zimbraMobilePolicyRequireManualSyncWhenRoaming = "zimbraMobilePolicyRequireManualSyncWhenRoaming";

    /**
     * what required algorithm must be used when signing a message; ignored
     * if zimbraFeatureMobilePolicyEnabled=FALSE or
     * zimbraMobilePolicyRequireSignedSMIMEAlgorithm value is set to -1
     *
     * @since ZCS 8.0.0
     */
    @ZAttr(id=1296)
    public static final String A_zimbraMobilePolicyRequireSignedSMIMEAlgorithm = "zimbraMobilePolicyRequireSignedSMIMEAlgorithm";

    /**
     * whether the device must send signed S/MIME messages; ignored if
     * zimbraFeatureMobilePolicyEnabled=FALSE or
     * zimbraMobilePolicyRequireSignedSMIMEMessages value is set to -1
     *
     * @since ZCS 8.0.0
     */
    @ZAttr(id=1294)
    public static final String A_zimbraMobilePolicyRequireSignedSMIMEMessages = "zimbraMobilePolicyRequireSignedSMIMEMessages";

    /**
     * when set to TRUE, suppresses DeviceEncryptionEnabled to be sent down
     * to the device; Some devices choke when DeviceEncryptionEnabled policy
     * is downloaded irrespective of their value set to 0 or, 1 ignored if
     * zimbraFeatureMobilePolicyEnabled=FALSE
     *
     * @since ZCS 8.0.0
     */
    @ZAttr(id=1306)
    public static final String A_zimbraMobilePolicySuppressDeviceEncryption = "zimbraMobilePolicySuppressDeviceEncryption";

    /**
     * application that can&#039;t be run in device ROM; ignored if
     * zimbraFeatureMobilePolicyEnabled=FALSE
     *
     * @since ZCS 8.0.0
     */
    @ZAttr(id=1304)
    public static final String A_zimbraMobilePolicyUnapprovedInROMApplication = "zimbraMobilePolicyUnapprovedInROMApplication";

    /**
     * indicates whether the application can forward original email as RFC
     * 822 .eml attachment. Note: this setting is applicable only to the
     * devices using activesync smart forward for forwarding email messages.
     *
     * @since ZCS 8.0.0
     */
    @ZAttr(id=1205)
    public static final String A_zimbraMobileSmartForwardRFC822Enabled = "zimbraMobileSmartForwardRFC822Enabled";

    /**
     * folders whose sync key are already converted, each device has a list
     * of folders. e.g. ApplDN6GJSQJDFHW:0,2,10 meaning device
     * ApplDN6GJSQJDFHW&#039;s folders, inbox and calendar folder sync key
     * format are converted, use 0 for FolderSync
     *
     * @since ZCS 8.0.4
     */
    @ZAttr(id=1439)
    public static final String A_zimbraMobileSyncKeyFormatConvertedFolders = "zimbraMobileSyncKeyFormatConvertedFolders";

    /**
     * mta anti spam lock method.
     *
     * @since ZCS 5.0.3
     */
    @ZAttr(id=612)
    public static final String A_zimbraMtaAntiSpamLockMethod = "zimbraMtaAntiSpamLockMethod";

    /**
     * Deprecated since: 6.0.0_BETA1. deprecated in favor of
     * zimbraMtaTlsSecurityLevel and zimbraMtaSaslAuthEnable. Orig desc:
     * Value for postconf smtpd_tls_security_level
     */
    @ZAttr(id=194)
    public static final String A_zimbraMtaAuthEnabled = "zimbraMtaAuthEnabled";

    /**
     * Host running SOAP service for use by MTA auth. Setting this sets
     * zimbraMtaAuthURL via attr callback mechanism.
     */
    @ZAttr(id=309)
    public static final String A_zimbraMtaAuthHost = "zimbraMtaAuthHost";

    /**
     * whether this server is a mta auth target
     */
    @ZAttr(id=505)
    public static final String A_zimbraMtaAuthTarget = "zimbraMtaAuthTarget";

    /**
     * URL at which this MTA (via zimbra saslauthd) should authenticate. Set
     * by setting zimbraMtaAuthHost.
     */
    @ZAttr(id=310)
    public static final String A_zimbraMtaAuthURL = "zimbraMtaAuthURL";

    /**
     * Attachment file extensions that are blocked
     */
    @ZAttr(id=195)
    public static final String A_zimbraMtaBlockedExtension = "zimbraMtaBlockedExtension";

    /**
     * Whether to email admin on detection of attachment with blocked
     * extension
     *
     * @since ZCS 6.0.0_RC1
     */
    @ZAttr(id=1031)
    public static final String A_zimbraMtaBlockedExtensionWarnAdmin = "zimbraMtaBlockedExtensionWarnAdmin";

    /**
     * Whether to email recipient on detection of attachment with blocked
     * extension
     *
     * @since ZCS 6.0.0_RC1
     */
    @ZAttr(id=1032)
    public static final String A_zimbraMtaBlockedExtensionWarnRecipient = "zimbraMtaBlockedExtensionWarnRecipient";

    /**
     * Commonly blocked attachment file extensions
     */
    @ZAttr(id=196)
    public static final String A_zimbraMtaCommonBlockedExtension = "zimbraMtaCommonBlockedExtension";

    /**
     * Value for postconf disable_dns_lookups (note enable v. disable)
     */
    @ZAttr(id=197)
    public static final String A_zimbraMtaDnsLookupsEnabled = "zimbraMtaDnsLookupsEnabled";

    /**
     * Fallback value for postconf relayhost.
     *
     * @since ZCS 8.0.4
     */
    @ZAttr(id=1435)
    public static final String A_zimbraMtaFallbackRelayHost = "zimbraMtaFallbackRelayHost";

    /**
     * Maximum total size of a mail message. Enforced in mailbox server and
     * also used as value for postconf message_size_limit. 0 means &quot;no
     * limit&quot;
     */
    @ZAttr(id=198)
    public static final String A_zimbraMtaMaxMessageSize = "zimbraMtaMaxMessageSize";

    /**
     * value of postfix mydestination
     */
    @ZAttr(id=524)
    public static final String A_zimbraMtaMyDestination = "zimbraMtaMyDestination";

    /**
     * value of postfix myhostname
     */
    @ZAttr(id=509)
    public static final String A_zimbraMtaMyHostname = "zimbraMtaMyHostname";

    /**
     * value of postfix mynetworks
     */
    @ZAttr(id=311)
    public static final String A_zimbraMtaMyNetworks = "zimbraMtaMyNetworks";

    /**
     * value of postfix myorigin
     */
    @ZAttr(id=510)
    public static final String A_zimbraMtaMyOrigin = "zimbraMtaMyOrigin";

    /**
     * value for postfix non_smtpd_milters
     *
     * @since ZCS 5.0.7
     */
    @ZAttr(id=673)
    public static final String A_zimbraMtaNonSmtpdMilters = "zimbraMtaNonSmtpdMilters";

    /**
     * Value for postconf recipient_delimiter. Also used by ZCS LMTP server
     * to check if it should accept messages to addresses with extensions.
     */
    @ZAttr(id=306)
    public static final String A_zimbraMtaRecipientDelimiter = "zimbraMtaRecipientDelimiter";

    /**
     * Value for postconf relayhost. Note: there can be only one value on
     * this attribute, see bug 50697.
     */
    @ZAttr(id=199)
    public static final String A_zimbraMtaRelayHost = "zimbraMtaRelayHost";

    /**
     * restrictions to reject some suspect SMTP clients
     */
    @ZAttr(id=226)
    public static final String A_zimbraMtaRestriction = "zimbraMtaRestriction";

    /**
     * Value for postconf smtpd_sasl_auth_enable
     *
     * @since ZCS 6.0.0_BETA1
     */
    @ZAttr(id=796)
    public static final String A_zimbraMtaSaslAuthEnable = "zimbraMtaSaslAuthEnable";

    /**
     * value for postfix smtpd_milters
     *
     * @since ZCS 5.0.7
     */
    @ZAttr(id=672)
    public static final String A_zimbraMtaSmtpdMilters = "zimbraMtaSmtpdMilters";

    /**
     * Value for postconf smtpd_tls_auth_only
     */
    @ZAttr(id=200)
    public static final String A_zimbraMtaTlsAuthOnly = "zimbraMtaTlsAuthOnly";

    /**
     * Value for postconf smtpd_tls_security_level
     *
     * @since ZCS 6.0.0_BETA1
     */
    @ZAttr(id=795)
    public static final String A_zimbraMtaTlsSecurityLevel = "zimbraMtaTlsSecurityLevel";

    /**
     * certificate to be used for validating the SAML assertions received
     * from myonelogin (tricipher)
     *
     * @since ZCS 7.0.1
     */
    @ZAttr(id=1169)
    public static final String A_zimbraMyoneloginSamlSigningCert = "zimbraMyoneloginSamlSigningCert";

    /**
     * A signed activation key that authorizes this installation.
     */
    @ZAttr(id=375)
    public static final String A_zimbraNetworkActivation = "zimbraNetworkActivation";

    /**
     * Contents of a signed Zimbra license key - an XML string.
     */
    @ZAttr(id=374)
    public static final String A_zimbraNetworkLicense = "zimbraNetworkLicense";

    /**
     * template used to construct the body of an email notification message
     */
    @ZAttr(id=152)
    public static final String A_zimbraNewMailNotificationBody = "zimbraNewMailNotificationBody";

    /**
     * template used to construct the sender of an email notification message
     */
    @ZAttr(id=150)
    public static final String A_zimbraNewMailNotificationFrom = "zimbraNewMailNotificationFrom";

    /**
     * template used to construct the subject of an email notification
     * message
     */
    @ZAttr(id=151)
    public static final String A_zimbraNewMailNotificationSubject = "zimbraNewMailNotificationSubject";

    /**
     * Deprecated since: 7.0.0. See bug 39647. Orig desc: Account for storing
     * templates and providing space for public wiki
     */
    @ZAttr(id=363)
    public static final String A_zimbraNotebookAccount = "zimbraNotebookAccount";

    /**
     * Deprecated since: 6.0.0_BETA1. deprecated. Orig desc: The size of Wiki
     * / Notebook folder cache on the server.
     */
    @ZAttr(id=370)
    public static final String A_zimbraNotebookFolderCacheSize = "zimbraNotebookFolderCacheSize";

    /**
     * Deprecated since: 6.0.0_BETA1. deprecated. Orig desc: The maximum
     * number of cached templates in each Wiki / Notebook folder cache.
     */
    @ZAttr(id=371)
    public static final String A_zimbraNotebookMaxCachedTemplatesPerFolder = "zimbraNotebookMaxCachedTemplatesPerFolder";

    /**
     * maximum number of revisions to keep for wiki pages and documents. 0
     * means unlimited.
     */
    @ZAttr(id=482)
    public static final String A_zimbraNotebookMaxRevisions = "zimbraNotebookMaxRevisions";

    /**
     * The size of composed Wiki / Notebook page cache on the server.
     */
    @ZAttr(id=369)
    public static final String A_zimbraNotebookPageCacheSize = "zimbraNotebookPageCacheSize";

    /**
     * whether to strip off potentially harming HTML tags in Wiki and HTML
     * Documents.
     *
     * @since ZCS 5.0.6
     */
    @ZAttr(id=646)
    public static final String A_zimbraNotebookSanitizeHtml = "zimbraNotebookSanitizeHtml";

    /**
     * administrative notes
     */
    @ZAttr(id=9)
    public static final String A_zimbraNotes = "zimbraNotes";

    /**
     * Deprecated since: 4.0. was experimental and never part of any shipping
     * feature. Orig desc: Network interface on which notification server
     * should listen; if empty, binds to all interfaces.
     */
    @ZAttr(id=317)
    public static final String A_zimbraNotifyBindAddress = "zimbraNotifyBindAddress";

    /**
     * Deprecated since: 4.0. was experimental and never part of any shipping
     * feature. Orig desc: Port number on which notification server should
     * listen.
     */
    @ZAttr(id=318)
    public static final String A_zimbraNotifyBindPort = "zimbraNotifyBindPort";

    /**
     * Deprecated since: 4.0. was experimental and never part of any shipping
     * feature. Orig desc: Whether notification server should be enabled.
     */
    @ZAttr(id=316)
    public static final String A_zimbraNotifyServerEnabled = "zimbraNotifyServerEnabled";

    /**
     * Deprecated since: 4.0. was experimental and never part of any shipping
     * feature. Orig desc: Network interface on which SSL notification server
     * should listen; if empty, binds to all interfaces
     */
    @ZAttr(id=320)
    public static final String A_zimbraNotifySSLBindAddress = "zimbraNotifySSLBindAddress";

    /**
     * Deprecated since: 4.0. was experimental and never part of any shipping
     * feature. Orig desc: Port number on which notification server should
     * listen.
     */
    @ZAttr(id=321)
    public static final String A_zimbraNotifySSLBindPort = "zimbraNotifySSLBindPort";

    /**
     * Deprecated since: 4.0. was experimental and never part of any shipping
     * feature. Orig desc: Whether SSL notification server should be enabled.
     */
    @ZAttr(id=319)
    public static final String A_zimbraNotifySSLServerEnabled = "zimbraNotifySSLServerEnabled";

    /**
     * OAuth consumer ids and secrets. It is in the format of
     * {consumer-id]:{secrets}
     *
     * @since ZCS 7.0.0
     */
    @ZAttr(id=1131)
    public static final String A_zimbraOAuthConsumerCredentials = "zimbraOAuthConsumerCredentials";

    /**
     * the handler class for the object type
     */
    @ZAttr(id=164)
    public static final String A_zimbraObjectHandlerClass = "zimbraObjectHandlerClass";

    /**
     * config for this type
     */
    @ZAttr(id=165)
    public static final String A_zimbraObjectHandlerConfig = "zimbraObjectHandlerConfig";

    /**
     * whether or not indexing is enabled for this type
     */
    @ZAttr(id=162)
    public static final String A_zimbraObjectIndexingEnabled = "zimbraObjectIndexingEnabled";

    /**
     * whether or not store is matched for this type
     */
    @ZAttr(id=163)
    public static final String A_zimbraObjectStoreMatched = "zimbraObjectStoreMatched";

    /**
     * the object type
     */
    @ZAttr(id=161)
    public static final String A_zimbraObjectType = "zimbraObjectType";

    /**
     * allowed OpenID Provider Endpoint URLs for authentication
     *
     * @since ZCS 7.1.0
     */
    @ZAttr(id=1191)
    public static final String A_zimbraOpenidConsumerAllowedOPEndpointURL = "zimbraOpenidConsumerAllowedOPEndpointURL";

    /**
     * whether stateless mode (not establishing an association with the
     * OpenID Provider) in OpenID Consumer is enabled
     *
     * @since ZCS 7.1.0
     */
    @ZAttr(id=1189)
    public static final String A_zimbraOpenidConsumerStatelessModeEnabled = "zimbraOpenidConsumerStatelessModeEnabled";

    /**
     * regex of allowed characters in password
     *
     * @since ZCS 7.1.0
     */
    @ZAttr(id=1163)
    public static final String A_zimbraPasswordAllowedChars = "zimbraPasswordAllowedChars";

    /**
     * regex of allowed punctuation characters in password
     *
     * @since ZCS 7.1.3
     */
    @ZAttr(id=1256)
    public static final String A_zimbraPasswordAllowedPunctuationChars = "zimbraPasswordAllowedPunctuationChars";

    /**
     * registered change password listener name
     *
     * @since ZCS 5.0.1
     */
    @ZAttr(id=586)
    public static final String A_zimbraPasswordChangeListener = "zimbraPasswordChangeListener";

    /**
     * whether or not to enforce password history. Number of unique passwords
     * a user must have before being allowed to re-use an old one. A value of
     * 0 means no password history.
     */
    @ZAttr(id=37)
    public static final String A_zimbraPasswordEnforceHistory = "zimbraPasswordEnforceHistory";

    /**
     * historical password values
     */
    @ZAttr(id=38)
    public static final String A_zimbraPasswordHistory = "zimbraPasswordHistory";

    /**
     * user is unable to change password
     */
    @ZAttr(id=45)
    public static final String A_zimbraPasswordLocked = "zimbraPasswordLocked";

    /**
     * how long an account is locked out. Use 0 to lockout an account until
     * admin resets it. Must be in valid duration format:
     * {digits}{time-unit}. digits: 0-9, time-unit: [hmsd]|ms. h - hours, m -
     * minutes, s - seconds, d - days, ms - milliseconds. If time unit is not
     * specified, the default is s(seconds).
     */
    @ZAttr(id=379)
    public static final String A_zimbraPasswordLockoutDuration = "zimbraPasswordLockoutDuration";

    /**
     * whether or not account lockout is enabled.
     */
    @ZAttr(id=378)
    public static final String A_zimbraPasswordLockoutEnabled = "zimbraPasswordLockoutEnabled";

    /**
     * the duration after which old consecutive failed login attempts are
     * purged from the list, even though no successful authentication has
     * occurred. Must be in valid duration format: {digits}{time-unit}.
     * digits: 0-9, time-unit: [hmsd]|ms. h - hours, m - minutes, s -
     * seconds, d - days, ms - milliseconds. If time unit is not specified,
     * the default is s(seconds).
     */
    @ZAttr(id=381)
    public static final String A_zimbraPasswordLockoutFailureLifetime = "zimbraPasswordLockoutFailureLifetime";

    /**
     * this attribute contains the timestamps of each of the consecutive
     * authentication failures made on an account
     */
    @ZAttr(id=383)
    public static final String A_zimbraPasswordLockoutFailureTime = "zimbraPasswordLockoutFailureTime";

    /**
     * the time at which an account was locked
     */
    @ZAttr(id=382)
    public static final String A_zimbraPasswordLockoutLockedTime = "zimbraPasswordLockoutLockedTime";

    /**
     * number of consecutive failed login attempts until an account is locked
     * out
     */
    @ZAttr(id=380)
    public static final String A_zimbraPasswordLockoutMaxFailures = "zimbraPasswordLockoutMaxFailures";

    /**
     * maximum days between password changes
     */
    @ZAttr(id=36)
    public static final String A_zimbraPasswordMaxAge = "zimbraPasswordMaxAge";

    /**
     * max length of a password
     */
    @ZAttr(id=34)
    public static final String A_zimbraPasswordMaxLength = "zimbraPasswordMaxLength";

    /**
     * minimum days between password changes
     */
    @ZAttr(id=35)
    public static final String A_zimbraPasswordMinAge = "zimbraPasswordMinAge";

    /**
     * minimum number of alphabet characters required in a password
     *
     * @since ZCS 7.1.0
     */
    @ZAttr(id=1162)
    public static final String A_zimbraPasswordMinAlphaChars = "zimbraPasswordMinAlphaChars";

    /**
     * minimum number of numeric or ascii punctuation characters required in
     * a password
     *
     * @since ZCS 7.1.3
     */
    @ZAttr(id=1255)
    public static final String A_zimbraPasswordMinDigitsOrPuncs = "zimbraPasswordMinDigitsOrPuncs";

    /**
     * minimum length of a password
     */
    @ZAttr(id=33)
    public static final String A_zimbraPasswordMinLength = "zimbraPasswordMinLength";

    /**
     * minimum number of lower case characters required in a password
     */
    @ZAttr(id=390)
    public static final String A_zimbraPasswordMinLowerCaseChars = "zimbraPasswordMinLowerCaseChars";

    /**
     * minimum number of numeric characters required in a password
     */
    @ZAttr(id=392)
    public static final String A_zimbraPasswordMinNumericChars = "zimbraPasswordMinNumericChars";

    /**
     * minimum number of ascii punctuation characters required in a password
     */
    @ZAttr(id=391)
    public static final String A_zimbraPasswordMinPunctuationChars = "zimbraPasswordMinPunctuationChars";

    /**
     * minimum number of upper case characters required in a password
     */
    @ZAttr(id=389)
    public static final String A_zimbraPasswordMinUpperCaseChars = "zimbraPasswordMinUpperCaseChars";

    /**
     * time password was last changed
     */
    @ZAttr(id=39)
    public static final String A_zimbraPasswordModifiedTime = "zimbraPasswordModifiedTime";

    /**
     * must change password on auth
     */
    @ZAttr(id=41)
    public static final String A_zimbraPasswordMustChange = "zimbraPasswordMustChange";

    /**
     * phonetic company name
     *
     * @since ZCS 7.0.0
     */
    @ZAttr(id=1149)
    public static final String A_zimbraPhoneticCompany = "zimbraPhoneticCompany";

    /**
     * phonetic first name
     *
     * @since ZCS 7.0.0
     */
    @ZAttr(id=1147)
    public static final String A_zimbraPhoneticFirstName = "zimbraPhoneticFirstName";

    /**
     * phonetic last name
     *
     * @since ZCS 7.0.0
     */
    @ZAttr(id=1148)
    public static final String A_zimbraPhoneticLastName = "zimbraPhoneticLastName";

    /**
     * name to use in greeting and sign-off; if empty, uses hostname
     */
    @ZAttr(id=93)
    public static final String A_zimbraPop3AdvertisedName = "zimbraPop3AdvertisedName";

    /**
     * interface address on which POP3 server should listen; if empty, binds
     * to all interfaces
     */
    @ZAttr(id=95)
    public static final String A_zimbraPop3BindAddress = "zimbraPop3BindAddress";

    /**
     * Whether to bind to port on startup irrespective of whether the server
     * is enabled. Useful when port to bind is privileged and must be bound
     * early.
     */
    @ZAttr(id=271)
    public static final String A_zimbraPop3BindOnStartup = "zimbraPop3BindOnStartup";

    /**
     * port number on which POP3 server should listen
     */
    @ZAttr(id=94)
    public static final String A_zimbraPop3BindPort = "zimbraPop3BindPort";

    /**
     * whether or not to allow cleartext logins over a non SSL/TLS connection
     */
    @ZAttr(id=189)
    public static final String A_zimbraPop3CleartextLoginEnabled = "zimbraPop3CleartextLoginEnabled";

    /**
     * whether POP3 is enabled for an account
     */
    @ZAttr(id=175)
    public static final String A_zimbraPop3Enabled = "zimbraPop3Enabled";

    /**
     * Whether to expose version on POP3 banner
     *
     * @since ZCS 5.0.9
     */
    @ZAttr(id=692)
    public static final String A_zimbraPop3ExposeVersionOnBanner = "zimbraPop3ExposeVersionOnBanner";

    /**
     * Maximum number of concurrent POP3 connections allowed. New connections
     * exceeding this limit are rejected.
     *
     * @since ZCS 8.0.0
     */
    @ZAttr(id=1155)
    public static final String A_zimbraPop3MaxConnections = "zimbraPop3MaxConnections";

    /**
     * number of handler threads
     */
    @ZAttr(id=96)
    public static final String A_zimbraPop3NumThreads = "zimbraPop3NumThreads";

    /**
     * port number on which POP3 proxy server should listen
     */
    @ZAttr(id=350)
    public static final String A_zimbraPop3ProxyBindPort = "zimbraPop3ProxyBindPort";

    /**
     * whether POP3 SASL GSSAPI is enabled for a given server
     *
     * @since ZCS 5.0.0
     */
    @ZAttr(id=554)
    public static final String A_zimbraPop3SaslGssapiEnabled = "zimbraPop3SaslGssapiEnabled";

    /**
     * whether POP3 is enabled for a server
     */
    @ZAttr(id=177)
    public static final String A_zimbraPop3ServerEnabled = "zimbraPop3ServerEnabled";

    /**
     * number of seconds to wait before forcing POP3 server shutdown
     *
     * @since ZCS 6.0.7
     */
    @ZAttr(id=1081)
    public static final String A_zimbraPop3ShutdownGraceSeconds = "zimbraPop3ShutdownGraceSeconds";

    /**
     * interface address on which POP3 server should listen; if empty, binds
     * to all interfaces
     */
    @ZAttr(id=186)
    public static final String A_zimbraPop3SSLBindAddress = "zimbraPop3SSLBindAddress";

    /**
     * Whether to bind to port on startup irrespective of whether the server
     * is enabled. Useful when port to bind is privileged and must be bound
     * early.
     */
    @ZAttr(id=272)
    public static final String A_zimbraPop3SSLBindOnStartup = "zimbraPop3SSLBindOnStartup";

    /**
     * port number on which POP3 server should listen
     */
    @ZAttr(id=187)
    public static final String A_zimbraPop3SSLBindPort = "zimbraPop3SSLBindPort";

    /**
     * port number on which POP3S proxy server should listen
     */
    @ZAttr(id=351)
    public static final String A_zimbraPop3SSLProxyBindPort = "zimbraPop3SSLProxyBindPort";

    /**
     * whether POP3 SSL server is enabled for a server
     */
    @ZAttr(id=188)
    public static final String A_zimbraPop3SSLServerEnabled = "zimbraPop3SSLServerEnabled";

    /**
     * portal name
     */
    @ZAttr(id=448)
    public static final String A_zimbraPortalName = "zimbraPortalName";

    /**
     * preauth secret key
     */
    @ZAttr(id=307)
    public static final String A_zimbraPreAuthKey = "zimbraPreAuthKey";

    /**
     * whether or not account tree is expanded
     *
     * @since ZCS 6.0.2
     */
    @ZAttr(id=1048)
    public static final String A_zimbraPrefAccountTreeOpen = "zimbraPrefAccountTreeOpen";

    /**
     * whether to display a warning when users try to navigate away from the
     * admin console
     *
     * @since ZCS 6.0.0_RC1
     */
    @ZAttr(id=1036)
    public static final String A_zimbraPrefAdminConsoleWarnOnExit = "zimbraPrefAdminConsoleWarnOnExit";

    /**
     * After login, whether the advanced client should enforce minimum
     * display resolution
     *
     * @since ZCS 5.0.7
     */
    @ZAttr(id=678)
    public static final String A_zimbraPrefAdvancedClientEnforceMinDisplay = "zimbraPrefAdvancedClientEnforceMinDisplay";

    /**
     * Addresses of the account that can be used by allowed delegated senders
     * as From and Sender address.
     *
     * @since ZCS 8.0.0
     */
    @ZAttr(id=1333)
    public static final String A_zimbraPrefAllowAddressForDelegatedSender = "zimbraPrefAllowAddressForDelegatedSender";

    /**
     * Use the iCal style delegation model for shared calendars for CalDAV
     * interface when set to TRUE.
     *
     * @since ZCS 5.0.17
     */
    @ZAttr(id=1028)
    public static final String A_zimbraPrefAppleIcalDelegationEnabled = "zimbraPrefAppleIcalDelegationEnabled";

    /**
     * whether or not new address in outgoing email are auto added to address
     * book
     */
    @ZAttr(id=131)
    public static final String A_zimbraPrefAutoAddAddressEnabled = "zimbraPrefAutoAddAddressEnabled";

    /**
     * whether actionable address objects result from autocomplete is enabled
     *
     * @since ZCS 7.0.0
     */
    @ZAttr(id=1146)
    public static final String A_zimbraPrefAutocompleteAddressBubblesEnabled = "zimbraPrefAutocompleteAddressBubblesEnabled";

    /**
     * whether to end auto-complete on comma
     *
     * @since ZCS 6.0.7
     */
    @ZAttr(id=1091)
    public static final String A_zimbraPrefAutoCompleteQuickCompletionOnComma = "zimbraPrefAutoCompleteQuickCompletionOnComma";

    /**
     * time to wait before auto saving a draft. Must be in valid duration
     * format: {digits}{time-unit}. digits: 0-9, time-unit: [hmsd]|ms. h -
     * hours, m - minutes, s - seconds, d - days, ms - milliseconds. If time
     * unit is not specified, the default is s(seconds).
     *
     * @since ZCS 5.0.0
     */
    @ZAttr(id=561)
    public static final String A_zimbraPrefAutoSaveDraftInterval = "zimbraPrefAutoSaveDraftInterval";

    /**
     * address that we will bcc when using sending mail with this identity
     * (deprecatedSince 5.0 in identity)
     */
    @ZAttr(id=411)
    public static final String A_zimbraPrefBccAddress = "zimbraPrefBccAddress";

    /**
     * where the reading pane is displayed for briefcase
     *
     * @since ZCS 7.0.0
     */
    @ZAttr(id=1152)
    public static final String A_zimbraPrefBriefcaseReadingPaneLocation = "zimbraPrefBriefcaseReadingPaneLocation";

    /**
     * calendar manual accept reply signature for account/identity/dataSource
     *
     * @since ZCS 8.0.0
     */
    @ZAttr(id=1202)
    public static final String A_zimbraPrefCalendarAcceptSignatureId = "zimbraPrefCalendarAcceptSignatureId";

    /**
     * whether to allow a cancel email sent to organizer of appointment
     *
     * @since ZCS 5.0.9
     */
    @ZAttr(id=702)
    public static final String A_zimbraPrefCalendarAllowCancelEmailToSelf = "zimbraPrefCalendarAllowCancelEmailToSelf";

    /**
     * whether calendar invite part in a forwarded email is auto-added to
     * calendar
     *
     * @since ZCS 6.0.0_BETA1
     */
    @ZAttr(id=686)
    public static final String A_zimbraPrefCalendarAllowForwardedInvite = "zimbraPrefCalendarAllowForwardedInvite";

    /**
     * whether calendar invite part with PUBLISH method is auto-added to
     * calendar
     *
     * @since ZCS 6.0.0_BETA1
     */
    @ZAttr(id=688)
    public static final String A_zimbraPrefCalendarAllowPublishMethodInvite = "zimbraPrefCalendarAllowPublishMethodInvite";

    /**
     * always show the mini calendar
     */
    @ZAttr(id=276)
    public static final String A_zimbraPrefCalendarAlwaysShowMiniCal = "zimbraPrefCalendarAlwaysShowMiniCal";

    /**
     * Whether to allow attendees to make local edits to appointments. The
     * change is only on the attendees copy of the message and changes from
     * the organizer will overwrite the local changes.
     *
     * @since ZCS 6.0.7
     */
    @ZAttr(id=1089)
    public static final String A_zimbraPrefCalendarApptAllowAtendeeEdit = "zimbraPrefCalendarApptAllowAtendeeEdit";

    /**
     * number of minutes (0 = never) before appt to show reminder dialog
     */
    @ZAttr(id=341)
    public static final String A_zimbraPrefCalendarApptReminderWarningTime = "zimbraPrefCalendarApptReminderWarningTime";

    /**
     * default visibility of the appointment when starting a new appointment
     * in the UI
     *
     * @since ZCS 6.0.0_BETA1
     */
    @ZAttr(id=832)
    public static final String A_zimbraPrefCalendarApptVisibility = "zimbraPrefCalendarApptVisibility";

    /**
     * calendar auto accept reply signature for account/identity/dataSource
     *
     * @since ZCS 8.0.0
     */
    @ZAttr(id=1192)
    public static final String A_zimbraPrefCalendarAutoAcceptSignatureId = "zimbraPrefCalendarAutoAcceptSignatureId";

    /**
     * automatically add appointments when invited
     *
     * @since ZCS 6.0.0_BETA1
     */
    @ZAttr(id=848)
    public static final String A_zimbraPrefCalendarAutoAddInvites = "zimbraPrefCalendarAutoAddInvites";

    /**
     * calendar auto decline reply signature id for
     * account/identity/dataSource
     *
     * @since ZCS 8.0.0
     */
    @ZAttr(id=1193)
    public static final String A_zimbraPrefCalendarAutoDeclineSignatureId = "zimbraPrefCalendarAutoDeclineSignatureId";

    /**
     * calendar auto deny reply signature id for account/identity/dataSource
     *
     * @since ZCS 8.0.0
     */
    @ZAttr(id=1194)
    public static final String A_zimbraPrefCalendarAutoDenySignatureId = "zimbraPrefCalendarAutoDenySignatureId";

    /**
     * hour of day that the day view should end at, non-inclusive (16=4pm, 24
     * = midnight, etc)
     */
    @ZAttr(id=440)
    public static final String A_zimbraPrefCalendarDayHourEnd = "zimbraPrefCalendarDayHourEnd";

    /**
     * hour of day that the day view should start at (1=1 AM, 8=8 AM, etc)
     */
    @ZAttr(id=439)
    public static final String A_zimbraPrefCalendarDayHourStart = "zimbraPrefCalendarDayHourStart";

    /**
     * calendar manual decline reply signature id for
     * account/identity/dataSource
     *
     * @since ZCS 8.0.0
     */
    @ZAttr(id=1204)
    public static final String A_zimbraPrefCalendarDeclineSignatureId = "zimbraPrefCalendarDeclineSignatureId";

    /**
     * default appointment duration. Must be in valid duration format:
     * {digits}{time-unit}. digits: 0-9, time-unit: [hmsd]|ms. h - hours, m -
     * minutes, s - seconds, d - days, ms - milliseconds. If time unit is not
     * specified, the default is s(seconds).
     *
     * @since ZCS 8.0.0
     */
    @ZAttr(id=1187)
    public static final String A_zimbraPrefCalendarDefaultApptDuration = "zimbraPrefCalendarDefaultApptDuration";

    /**
     * first day of week to show in calendar (0=sunday, 6=saturday)
     */
    @ZAttr(id=261)
    public static final String A_zimbraPrefCalendarFirstDayOfWeek = "zimbraPrefCalendarFirstDayOfWeek";

    /**
     * Forward a copy of calendar invites received to these users.
     *
     * @since ZCS 6.0.0_BETA1
     */
    @ZAttr(id=851)
    public static final String A_zimbraPrefCalendarForwardInvitesTo = "zimbraPrefCalendarForwardInvitesTo";

    /**
     * comma-sep list of calendars that are initially checked
     */
    @ZAttr(id=275)
    public static final String A_zimbraPrefCalendarInitialCheckedCalendars = "zimbraPrefCalendarInitialCheckedCalendars";

    /**
     * initial calendar view to use
     */
    @ZAttr(id=240)
    public static final String A_zimbraPrefCalendarInitialView = "zimbraPrefCalendarInitialView";

    /**
     * If set to true, user is notified by email of changes made to her
     * calendar by others via delegated calendar access.
     */
    @ZAttr(id=273)
    public static final String A_zimbraPrefCalendarNotifyDelegatedChanges = "zimbraPrefCalendarNotifyDelegatedChanges";

    /**
     * device information entered by the user for receiving reminders for
     * appointments and tasks
     *
     * @since ZCS 8.0.0
     */
    @ZAttr(id=1307)
    public static final String A_zimbraPrefCalendarReminderDeviceInfo = "zimbraPrefCalendarReminderDeviceInfo";

    /**
     * Deprecated since: 6.0.0_BETA1. was added for Yahoo calendar, no longer
     * used. Orig desc: When to send the first reminder for an event.
     *
     * @since ZCS 5.0.0
     */
    @ZAttr(id=573)
    public static final String A_zimbraPrefCalendarReminderDuration1 = "zimbraPrefCalendarReminderDuration1";

    /**
     * Deprecated since: 6.0.0_BETA1. was added for Yahoo calendar, no longer
     * used. Orig desc: When to send the second reminder for an event.
     *
     * @since ZCS 5.0.0
     */
    @ZAttr(id=574)
    public static final String A_zimbraPrefCalendarReminderDuration2 = "zimbraPrefCalendarReminderDuration2";

    /**
     * RFC822 email address for receiving reminders for appointments and
     * tasks
     *
     * @since ZCS 7.0.0
     */
    @ZAttr(id=575)
    public static final String A_zimbraPrefCalendarReminderEmail = "zimbraPrefCalendarReminderEmail";

    /**
     * Flash title when on appointment reminder notification
     *
     * @since ZCS 5.0.7
     */
    @ZAttr(id=682)
    public static final String A_zimbraPrefCalendarReminderFlashTitle = "zimbraPrefCalendarReminderFlashTitle";

    /**
     * Deprecated since: 6.0.0_BETA1. was added for Yahoo calendar, no longer
     * used. Orig desc: The mobile device (phone) the reminder goes to.
     *
     * @since ZCS 5.0.0
     */
    @ZAttr(id=577)
    public static final String A_zimbraPrefCalendarReminderMobile = "zimbraPrefCalendarReminderMobile";

    /**
     * Deprecated since: 6.0.0_BETA1. was added for Yahoo calendar, no longer
     * used. Orig desc: whether or not email reminders for appointments and
     * tasks are enabled
     *
     * @since ZCS 5.0.0
     */
    @ZAttr(id=576)
    public static final String A_zimbraPrefCalendarReminderSendEmail = "zimbraPrefCalendarReminderSendEmail";

    /**
     * whether audible alert is enabled when appointment notification is
     * played
     *
     * @since ZCS 5.0.7
     */
    @ZAttr(id=667)
    public static final String A_zimbraPrefCalendarReminderSoundsEnabled = "zimbraPrefCalendarReminderSoundsEnabled";

    /**
     * Deprecated since: 6.0.0_BETA1. was added for Yahoo calendar, no longer
     * used. Orig desc: Send a reminder via YIM
     *
     * @since ZCS 5.0.0
     */
    @ZAttr(id=578)
    public static final String A_zimbraPrefCalendarReminderYMessenger = "zimbraPrefCalendarReminderYMessenger";

    /**
     * if an invite is received from an organizer who does not have
     * permission to invite this user to a meeting, send an auto-decline
     * reply
     *
     * @since ZCS 6.0.0_BETA1
     */
    @ZAttr(id=849)
    public static final String A_zimbraPrefCalendarSendInviteDeniedAutoReply = "zimbraPrefCalendarSendInviteDeniedAutoReply";

    /**
     * whether to show declined meetings in calendar
     *
     * @since ZCS 8.0.0
     */
    @ZAttr(id=1196)
    public static final String A_zimbraPrefCalendarShowDeclinedMeetings = "zimbraPrefCalendarShowDeclinedMeetings";

    /**
     * whether to pop-up reminder for past due appointments in the UI
     *
     * @since ZCS 6.0.0_BETA2
     */
    @ZAttr(id=1022)
    public static final String A_zimbraPrefCalendarShowPastDueReminders = "zimbraPrefCalendarShowPastDueReminders";

    /**
     * calendar manual tentative accept reply signature id for
     * account/identity/dataSource
     *
     * @since ZCS 8.0.0
     */
    @ZAttr(id=1203)
    public static final String A_zimbraPrefCalendarTentativeSignatureId = "zimbraPrefCalendarTentativeSignatureId";

    /**
     * whether to enable toaster notification for new mail
     *
     * @since ZCS 6.0.0_BETA1
     */
    @ZAttr(id=813)
    public static final String A_zimbraPrefCalendarToasterEnabled = "zimbraPrefCalendarToasterEnabled";

    /**
     * whether or not use quick add dialog or go into full appt edit view
     */
    @ZAttr(id=274)
    public static final String A_zimbraPrefCalendarUseQuickAdd = "zimbraPrefCalendarUseQuickAdd";

    /**
     * time interval to display on calendar views. Must be in valid duration
     * format: {digits}{time-unit}. digits: 0-9, time-unit: [hmsd]|ms. h -
     * hours, m - minutes, s - seconds, d - days, ms - milliseconds. If time
     * unit is not specified, the default is s(seconds).
     *
     * @since ZCS 8.0.0
     */
    @ZAttr(id=1195)
    public static final String A_zimbraPrefCalendarViewTimeInterval = "zimbraPrefCalendarViewTimeInterval";

    /**
     * working hours for each day of the week
     *
     * @since ZCS 7.0.0
     */
    @ZAttr(id=1103)
    public static final String A_zimbraPrefCalendarWorkingHours = "zimbraPrefCalendarWorkingHours";

    /**
     * zimbraId of visible child accounts
     *
     * @since ZCS 5.0.0
     */
    @ZAttr(id=553)
    public static final String A_zimbraPrefChildVisibleAccount = "zimbraPrefChildVisibleAccount";

    /**
     * user preference of client type
     */
    @ZAttr(id=453)
    public static final String A_zimbraPrefClientType = "zimbraPrefClientType";

    /**
     * whether or not to use tag color as the color for message items
     *
     * @since ZCS 8.0.3
     */
    @ZAttr(id=1424)
    public static final String A_zimbraPrefColorMessagesEnabled = "zimbraPrefColorMessagesEnabled";

    /**
     * direction for composing messages in the web client UI
     *
     * @since ZCS 8.0.0
     */
    @ZAttr(id=1273)
    public static final String A_zimbraPrefComposeDirection = "zimbraPrefComposeDirection";

    /**
     * whether or not to compose in html or text.
     */
    @ZAttr(id=217)
    public static final String A_zimbraPrefComposeFormat = "zimbraPrefComposeFormat";

    /**
     * whether or not compose messages in a new windows by default
     */
    @ZAttr(id=209)
    public static final String A_zimbraPrefComposeInNewWindow = "zimbraPrefComposeInNewWindow";

    /**
     * Deprecated since: 8.0.0. Since 8.0.0, the contact group can contain
     * member references, but member references are not searchable.. Orig
     * desc: Disables autocomplete matching against the members email
     * address.
     *
     * @since ZCS 6.0.7
     */
    @ZAttr(id=1090)
    public static final String A_zimbraPrefContactsDisableAutocompleteOnContactGroupMembers = "zimbraPrefContactsDisableAutocompleteOnContactGroupMembers";

    /**
     * Deprecated since: 8.0.0. deprecated now that Zimbra supports keeping
     * member references in a contact group. Orig desc: Expand the contact
     * groups in Apple Address Book format to Zimbra format over CardDAV.
     *
     * @since ZCS 7.0.0
     */
    @ZAttr(id=1102)
    public static final String A_zimbraPrefContactsExpandAppleContactGroups = "zimbraPrefContactsExpandAppleContactGroups";

    /**
     * Deprecated since: 6.0.5. We do not support cards view any more. See
     * bug 47439. Orig desc: initial contact view to use
     */
    @ZAttr(id=167)
    public static final String A_zimbraPrefContactsInitialView = "zimbraPrefContactsInitialView";

    /**
     * number of contacts per page
     */
    @ZAttr(id=148)
    public static final String A_zimbraPrefContactsPerPage = "zimbraPrefContactsPerPage";

    /**
     * order of messages displayed within a conversation
     *
     * @since ZCS 6.0.0_BETA1
     */
    @ZAttr(id=818)
    public static final String A_zimbraPrefConversationOrder = "zimbraPrefConversationOrder";

    /**
     * where the message reading pane is displayed in conv view
     *
     * @since ZCS 6.0.0_BETA2
     */
    @ZAttr(id=1010)
    public static final String A_zimbraPrefConvReadingPaneLocation = "zimbraPrefConvReadingPaneLocation";

    /**
     * When displaying an invite in a conversation, show the day calendar
     * immediately.
     *
     * @since ZCS 8.0.0
     */
    @ZAttr(id=1394)
    public static final String A_zimbraPrefConvShowCalendar = "zimbraPrefConvShowCalendar";

    /**
     * dedupeNone|secondCopyIfOnToOrCC|moveSentMessageToInbox|dedupeAll
     */
    @ZAttr(id=144)
    public static final String A_zimbraPrefDedupeMessagesSentToSelf = "zimbraPrefDedupeMessagesSentToSelf";

    /**
     * default font size
     *
     * @since ZCS 6.0.8
     */
    @ZAttr(id=1095)
    public static final String A_zimbraPrefDefaultPrintFontSize = "zimbraPrefDefaultPrintFontSize";

    /**
     * default mail signature for account/identity/dataSource
     */
    @ZAttr(id=492)
    public static final String A_zimbraPrefDefaultSignatureId = "zimbraPrefDefaultSignatureId";

    /**
     * whether meeting invite emails are moved to Trash folder upon
     * accept/decline
     */
    @ZAttr(id=470)
    public static final String A_zimbraPrefDeleteInviteOnReply = "zimbraPrefDeleteInviteOnReply";

    /**
     * zimlets user does not want to see in the UI
     *
     * @since ZCS 6.0.5
     */
    @ZAttr(id=1076)
    public static final String A_zimbraPrefDisabledZimlets = "zimbraPrefDisabledZimlets";

    /**
     * whether to display external images in HTML mail
     */
    @ZAttr(id=511)
    public static final String A_zimbraPrefDisplayExternalImages = "zimbraPrefDisplayExternalImages";

    /**
     * Specifies the meaning of an external sender. &quot;ALL&quot; means
     * users whose domain doesn&#039;t match the recipient&#039;s or
     * zimbraInternalSendersDomain. &quot;ALLNOTINAB&quot; means
     * &quot;ALL&quot; minus users who are in the recipient&#039;s address
     * book.
     *
     * @since ZCS 8.0.0
     */
    @ZAttr(id=1320)
    public static final String A_zimbraPrefExternalSendersType = "zimbraPrefExternalSendersType";

    /**
     * indicates which application to use for file sharing
     *
     * @since ZCS 8.0.0
     */
    @ZAttr(id=1197)
    public static final String A_zimbraPrefFileSharingApplication = "zimbraPrefFileSharingApplication";

    /**
     * whether folder color is enabled
     *
     * @since ZCS 6.0.0_BETA1
     */
    @ZAttr(id=771)
    public static final String A_zimbraPrefFolderColorEnabled = "zimbraPrefFolderColorEnabled";

    /**
     * whether or not folder tree is expanded
     *
     * @since ZCS 5.0.5
     */
    @ZAttr(id=637)
    public static final String A_zimbraPrefFolderTreeOpen = "zimbraPrefFolderTreeOpen";

    /**
     * the font for the web client
     *
     * @since ZCS 8.0.0
     */
    @ZAttr(id=1246)
    public static final String A_zimbraPrefFont = "zimbraPrefFont";

    /**
     * what part of the original message to include during forwards
     * (deprecatedSince 5.0 in identity). The value includeBody has been
     * deprecated since 6.0.6, use includeBodyAndHeaders instead.
     */
    @ZAttr(id=134)
    public static final String A_zimbraPrefForwardIncludeOriginalText = "zimbraPrefForwardIncludeOriginalText";

    /**
     * what format we reply/forward messages in (deprecatedSince 5.0 in
     * identity)
     */
    @ZAttr(id=413)
    public static final String A_zimbraPrefForwardReplyFormat = "zimbraPrefForwardReplyFormat";

    /**
     * whether or not to use same format (text or html) of message we are
     * replying to
     */
    @ZAttr(id=218)
    public static final String A_zimbraPrefForwardReplyInOriginalFormat = "zimbraPrefForwardReplyInOriginalFormat";

    /**
     * prefix character to use during forward/reply (deprecatedSince 5.0 in
     * identity)
     */
    @ZAttr(id=130)
    public static final String A_zimbraPrefForwardReplyPrefixChar = "zimbraPrefForwardReplyPrefixChar";

    /**
     * forward/reply signature id for account/identity/dataSource
     *
     * @since ZCS 7.0.0
     */
    @ZAttr(id=1125)
    public static final String A_zimbraPrefForwardReplySignatureId = "zimbraPrefForwardReplySignatureId";

    /**
     * email address to put in from header. Deprecated on data source as of
     * bug 67068.
     */
    @ZAttr(id=403)
    public static final String A_zimbraPrefFromAddress = "zimbraPrefFromAddress";

    /**
     * Type of the email address from header. (sendAs or sendOnBehalfOf)
     *
     * @since ZCS 8.0.0
     */
    @ZAttr(id=1419)
    public static final String A_zimbraPrefFromAddressType = "zimbraPrefFromAddressType";

    /**
     * personal part of email address put in from header
     */
    @ZAttr(id=402)
    public static final String A_zimbraPrefFromDisplay = "zimbraPrefFromDisplay";

    /**
     * whether end-user wants auto-complete from GAL. Feature must also be
     * enabled.
     */
    @ZAttr(id=372)
    public static final String A_zimbraPrefGalAutoCompleteEnabled = "zimbraPrefGalAutoCompleteEnabled";

    /**
     * whether end-user wants search from GAL. Feature must also be enabled
     *
     * @since ZCS 5.0.5
     */
    @ZAttr(id=635)
    public static final String A_zimbraPrefGalSearchEnabled = "zimbraPrefGalSearchEnabled";

    /**
     * action to perform for the get mail button in UI
     *
     * @since ZCS 6.0.2
     */
    @ZAttr(id=1067)
    public static final String A_zimbraPrefGetMailAction = "zimbraPrefGetMailAction";

    /**
     * how to group mail by default
     */
    @ZAttr(id=54)
    public static final String A_zimbraPrefGroupMailBy = "zimbraPrefGroupMailBy";

    /**
     * default font color
     */
    @ZAttr(id=260)
    public static final String A_zimbraPrefHtmlEditorDefaultFontColor = "zimbraPrefHtmlEditorDefaultFontColor";

    /**
     * default font family
     */
    @ZAttr(id=258)
    public static final String A_zimbraPrefHtmlEditorDefaultFontFamily = "zimbraPrefHtmlEditorDefaultFontFamily";

    /**
     * default font size
     */
    @ZAttr(id=259)
    public static final String A_zimbraPrefHtmlEditorDefaultFontSize = "zimbraPrefHtmlEditorDefaultFontSize";

    /**
     * Unique ID for an identity
     */
    @ZAttr(id=433)
    public static final String A_zimbraPrefIdentityId = "zimbraPrefIdentityId";

    /**
     * name of the identity
     */
    @ZAttr(id=412)
    public static final String A_zimbraPrefIdentityName = "zimbraPrefIdentityName";

    /**
     * whether or not the IMAP server exports search folders
     */
    @ZAttr(id=241)
    public static final String A_zimbraPrefImapSearchFoldersEnabled = "zimbraPrefImapSearchFoldersEnabled";

    /**
     * whether to login to the IM client automatically
     */
    @ZAttr(id=488)
    public static final String A_zimbraPrefIMAutoLogin = "zimbraPrefIMAutoLogin";

    /**
     * IM buddy list sort order
     *
     * @since ZCS 5.0.10
     */
    @ZAttr(id=705)
    public static final String A_zimbraPrefIMBuddyListSort = "zimbraPrefIMBuddyListSort";

    /**
     * Custom IM status messages
     *
     * @since ZCS 5.0.6
     */
    @ZAttr(id=645)
    public static final String A_zimbraPrefIMCustomStatusMessage = "zimbraPrefIMCustomStatusMessage";

    /**
     * Flash IM icon on new messages
     */
    @ZAttr(id=462)
    public static final String A_zimbraPrefIMFlashIcon = "zimbraPrefIMFlashIcon";

    /**
     * Flash title bar when a new IM arrives
     *
     * @since ZCS 5.0.7
     */
    @ZAttr(id=679)
    public static final String A_zimbraPrefIMFlashTitle = "zimbraPrefIMFlashTitle";

    /**
     * whether to hide IM blocked buddies
     *
     * @since ZCS 5.0.10
     */
    @ZAttr(id=707)
    public static final String A_zimbraPrefIMHideBlockedBuddies = "zimbraPrefIMHideBlockedBuddies";

    /**
     * whether to hide IM offline buddies
     *
     * @since ZCS 5.0.10
     */
    @ZAttr(id=706)
    public static final String A_zimbraPrefIMHideOfflineBuddies = "zimbraPrefIMHideOfflineBuddies";

    /**
     * IM idle status
     *
     * @since ZCS 5.0.0
     */
    @ZAttr(id=560)
    public static final String A_zimbraPrefIMIdleStatus = "zimbraPrefIMIdleStatus";

    /**
     * IM session idle timeout in minutes
     *
     * @since ZCS 5.0.0
     */
    @ZAttr(id=559)
    public static final String A_zimbraPrefIMIdleTimeout = "zimbraPrefIMIdleTimeout";

    /**
     * Enable instant notifications
     */
    @ZAttr(id=517)
    public static final String A_zimbraPrefIMInstantNotify = "zimbraPrefIMInstantNotify";

    /**
     * whether to log IM chats to the Chats folder
     *
     * @since ZCS 5.0.0
     */
    @ZAttr(id=556)
    public static final String A_zimbraPrefIMLogChats = "zimbraPrefIMLogChats";

    /**
     * whether IM log chats is enabled
     *
     * @since ZCS 5.0.0
     */
    @ZAttr(id=552)
    public static final String A_zimbraPrefIMLogChatsEnabled = "zimbraPrefIMLogChatsEnabled";

    /**
     * Notify for presence modifications
     */
    @ZAttr(id=463)
    public static final String A_zimbraPrefIMNotifyPresence = "zimbraPrefIMNotifyPresence";

    /**
     * Notify for status change
     */
    @ZAttr(id=464)
    public static final String A_zimbraPrefIMNotifyStatus = "zimbraPrefIMNotifyStatus";

    /**
     * whether to report IM idle status
     *
     * @since ZCS 5.0.0
     */
    @ZAttr(id=558)
    public static final String A_zimbraPrefIMReportIdle = "zimbraPrefIMReportIdle";

    /**
     * whether sounds is enabled in IM
     *
     * @since ZCS 5.0.0
     */
    @ZAttr(id=570)
    public static final String A_zimbraPrefIMSoundsEnabled = "zimbraPrefIMSoundsEnabled";

    /**
     * whether to enable toaster notification for IM
     *
     * @since ZCS 6.0.0_BETA1
     */
    @ZAttr(id=814)
    public static final String A_zimbraPrefIMToasterEnabled = "zimbraPrefIMToasterEnabled";

    /**
     * last used yahoo id
     *
     * @since ZCS 6.0.0_BETA1
     */
    @ZAttr(id=757)
    public static final String A_zimbraPrefIMYahooId = "zimbraPrefIMYahooId";

    /**
     * Retention period of read messages in the Inbox folder. 0 means that
     * all messages will be retained. . Must be in valid duration format:
     * {digits}{time-unit}. digits: 0-9, time-unit: [hmsd]|ms. h - hours, m -
     * minutes, s - seconds, d - days, ms - milliseconds. If time unit is not
     * specified, the default is s(seconds).
     *
     * @since ZCS 5.0.0
     */
    @ZAttr(id=538)
    public static final String A_zimbraPrefInboxReadLifetime = "zimbraPrefInboxReadLifetime";

    /**
     * Retention period of unread messages in the Inbox folder. 0 means that
     * all messages will be retained. . Must be in valid duration format:
     * {digits}{time-unit}. digits: 0-9, time-unit: [hmsd]|ms. h - hours, m -
     * minutes, s - seconds, d - days, ms - milliseconds. If time unit is not
     * specified, the default is s(seconds).
     *
     * @since ZCS 5.0.0
     */
    @ZAttr(id=537)
    public static final String A_zimbraPrefInboxUnreadLifetime = "zimbraPrefInboxUnreadLifetime";

    /**
     * whether to include shared items in search
     *
     * @since ZCS 8.0.0
     */
    @ZAttr(id=1338)
    public static final String A_zimbraPrefIncludeSharedItemsInSearch = "zimbraPrefIncludeSharedItemsInSearch";

    /**
     * whether or not to include spam in search by default
     */
    @ZAttr(id=55)
    public static final String A_zimbraPrefIncludeSpamInSearch = "zimbraPrefIncludeSpamInSearch";

    /**
     * whether or not to include trash in search by default
     */
    @ZAttr(id=56)
    public static final String A_zimbraPrefIncludeTrashInSearch = "zimbraPrefIncludeTrashInSearch";

    /**
     * number of messages/conversations per virtual page
     *
     * @since ZCS 6.0.6
     */
    @ZAttr(id=1079)
    public static final String A_zimbraPrefItemsPerVirtualPage = "zimbraPrefItemsPerVirtualPage";

    /**
     * Retention period of messages in the Junk folder. 0 means that all
     * messages will be retained. This user-modifiable attribute works in
     * conjunction with zimbraMailSpamLifetime, which is admin-modifiable.
     * The shorter duration is used. . Must be in valid duration format:
     * {digits}{time-unit}. digits: 0-9, time-unit: [hmsd]|ms. h - hours, m -
     * minutes, s - seconds, d - days, ms - milliseconds. If time unit is not
     * specified, the default is s(seconds).
     *
     * @since ZCS 5.0.0
     */
    @ZAttr(id=540)
    public static final String A_zimbraPrefJunkLifetime = "zimbraPrefJunkLifetime";

    /**
     * optional account descriptive label
     *
     * @since ZCS 5.0.2
     */
    @ZAttr(id=603)
    public static final String A_zimbraPrefLabel = "zimbraPrefLabel";

    /**
     * list view columns in web client
     *
     * @since ZCS 5.0.9
     */
    @ZAttr(id=694)
    public static final String A_zimbraPrefListViewColumns = "zimbraPrefListViewColumns";

    /**
     * user locale preference, e.g. en_US Whenever the server looks for the
     * user locale, it will first look for zimbraPrefLocale, if it is not set
     * then it will fallback to the current mechanism of looking for
     * zimbraLocale in the various places for a user. zimbraLocale is the non
     * end-user attribute that specifies which locale an object defaults to,
     * it is not an end-user setting.
     */
    @ZAttr(id=442)
    public static final String A_zimbraPrefLocale = "zimbraPrefLocale";

    /**
     * Default Charset for mail composing and parsing text
     */
    @ZAttr(id=469)
    public static final String A_zimbraPrefMailDefaultCharset = "zimbraPrefMailDefaultCharset";

    /**
     * Flash icon when a new email arrives
     *
     * @since ZCS 5.0.7
     */
    @ZAttr(id=681)
    public static final String A_zimbraPrefMailFlashIcon = "zimbraPrefMailFlashIcon";

    /**
     * Flash title bar when a new email arrives
     *
     * @since ZCS 5.0.7
     */
    @ZAttr(id=680)
    public static final String A_zimbraPrefMailFlashTitle = "zimbraPrefMailFlashTitle";

    /**
     * a list of comma separated folder ids of all folders used to count for
     * showing a new message indicator icon for the account, useful in UIs
     * managing multiple accounts: desktop and family mailboxes.
     *
     * @since ZCS 6.0.5
     */
    @ZAttr(id=1072)
    public static final String A_zimbraPrefMailFoldersCheckedForNewMsgIndicator = "zimbraPrefMailFoldersCheckedForNewMsgIndicator";

    /**
     * RFC822 forwarding address for an account
     */
    @ZAttr(id=343)
    public static final String A_zimbraPrefMailForwardingAddress = "zimbraPrefMailForwardingAddress";

    /**
     * initial search done by dhtml client
     */
    @ZAttr(id=102)
    public static final String A_zimbraPrefMailInitialSearch = "zimbraPrefMailInitialSearch";

    /**
     * number of messages/conversations per page
     */
    @ZAttr(id=57)
    public static final String A_zimbraPrefMailItemsPerPage = "zimbraPrefMailItemsPerPage";

    /**
     * whether or not to deliver mail locally
     */
    @ZAttr(id=344)
    public static final String A_zimbraPrefMailLocalDeliveryDisabled = "zimbraPrefMailLocalDeliveryDisabled";

    /**
     * interval at which the web client polls the server for new messages.
     * Must be in valid duration format: {digits}{time-unit}. digits: 0-9,
     * time-unit: [hmsd]|ms. h - hours, m - minutes, s - seconds, d - days,
     * ms - milliseconds. If time unit is not specified, the default is
     * s(seconds).
     */
    @ZAttr(id=111)
    public static final String A_zimbraPrefMailPollingInterval = "zimbraPrefMailPollingInterval";

    /**
     * whether web UI should always request read receipts for outgoing
     * messages
     *
     * @since ZCS 8.0.0
     */
    @ZAttr(id=1217)
    public static final String A_zimbraPrefMailRequestReadReceipts = "zimbraPrefMailRequestReadReceipts";

    /**
     * After deleting a message in list, which message should be selected
     *
     * @since ZCS 6.0.0_GA
     */
    @ZAttr(id=1046)
    public static final String A_zimbraPrefMailSelectAfterDelete = "zimbraPrefMailSelectAfterDelete";

    /**
     * whether to send read receipt
     *
     * @since ZCS 6.0.0_BETA1
     */
    @ZAttr(id=822)
    public static final String A_zimbraPrefMailSendReadReceipts = "zimbraPrefMailSendReadReceipts";

    /**
     * mail text signature (deprecatedSince 5.0 in identity)
     */
    @ZAttr(id=17)
    public static final String A_zimbraPrefMailSignature = "zimbraPrefMailSignature";

    /**
     * contact id associated with the signature
     *
     * @since ZCS 7.0.0
     */
    @ZAttr(id=1129)
    public static final String A_zimbraPrefMailSignatureContactId = "zimbraPrefMailSignatureContactId";

    /**
     * mail signature enabled (deprecatedSince 5.0 in identity)
     */
    @ZAttr(id=18)
    public static final String A_zimbraPrefMailSignatureEnabled = "zimbraPrefMailSignatureEnabled";

    /**
     * mail html signature
     */
    @ZAttr(id=516)
    public static final String A_zimbraPrefMailSignatureHTML = "zimbraPrefMailSignatureHTML";

    /**
     * mail signature style outlook|internet (deprecatedSince 5.0 in
     * identity)
     */
    @ZAttr(id=156)
    public static final String A_zimbraPrefMailSignatureStyle = "zimbraPrefMailSignatureStyle";

    /**
     * Deprecated since: 7.1.1. deprecated in favor of userCertificate and
     * userSMIMECertificate. Orig desc: user&#039;s S/MIME public keys
     * (certificates)
     *
     * @since ZCS 7.1.0
     */
    @ZAttr(id=1172)
    public static final String A_zimbraPrefMailSMIMECertificate = "zimbraPrefMailSMIMECertificate";

    /**
     * whether audible alert is enabled when a new email arrives
     *
     * @since ZCS 5.0.7
     */
    @ZAttr(id=666)
    public static final String A_zimbraPrefMailSoundsEnabled = "zimbraPrefMailSoundsEnabled";

    /**
     * whether to enable toaster notification for new mail
     *
     * @since ZCS 6.0.0_BETA1
     */
    @ZAttr(id=812)
    public static final String A_zimbraPrefMailToasterEnabled = "zimbraPrefMailToasterEnabled";

    /**
     * Trusted sender email addresses or domains. External images in emails
     * sent by trusted senders are automatically loaded in the message view.
     *
     * @since ZCS 7.0.0
     */
    @ZAttr(id=1138)
    public static final String A_zimbraPrefMailTrustedSenderList = "zimbraPrefMailTrustedSenderList";

    /**
     * whether mandatory spell check is enabled
     *
     * @since ZCS 6.0.0_BETA1
     */
    @ZAttr(id=749)
    public static final String A_zimbraPrefMandatorySpellCheckEnabled = "zimbraPrefMandatorySpellCheckEnabled";

    /**
     * whether and mark a message as read -1: Do not mark read 0: Mark read
     * 1..n: Mark read after this many seconds
     *
     * @since ZCS 5.0.6
     */
    @ZAttr(id=650)
    public static final String A_zimbraPrefMarkMsgRead = "zimbraPrefMarkMsgRead";

    /**
     * Account-level switch that enables message deduping. See
     * zimbraMessageIdDedupeCacheSize for more details.
     *
     * @since ZCS 8.0.0
     */
    @ZAttr(id=1198)
    public static final String A_zimbraPrefMessageIdDedupingEnabled = "zimbraPrefMessageIdDedupingEnabled";

    /**
     * whether client prefers text/html or text/plain
     */
    @ZAttr(id=145)
    public static final String A_zimbraPrefMessageViewHtmlPreferred = "zimbraPrefMessageViewHtmlPreferred";

    /**
     * RFC822 email address for email notifications
     */
    @ZAttr(id=127)
    public static final String A_zimbraPrefNewMailNotificationAddress = "zimbraPrefNewMailNotificationAddress";

    /**
     * whether or not new mail notification is enabled
     */
    @ZAttr(id=126)
    public static final String A_zimbraPrefNewMailNotificationEnabled = "zimbraPrefNewMailNotificationEnabled";

    /**
     * whether or not the client opens a new msg/conv in a new window (via
     * dbl-click)
     */
    @ZAttr(id=500)
    public static final String A_zimbraPrefOpenMailInNewWindow = "zimbraPrefOpenMailInNewWindow";

    /**
     * server remembers addresses to which notifications have been sent for
     * this interval, and does not send duplicate notifications in this
     * interval. Must be in valid duration format: {digits}{time-unit}.
     * digits: 0-9, time-unit: [hmsd]|ms. h - hours, m - minutes, s -
     * seconds, d - days, ms - milliseconds. If time unit is not specified,
     * the default is s(seconds).
     */
    @ZAttr(id=386)
    public static final String A_zimbraPrefOutOfOfficeCacheDuration = "zimbraPrefOutOfOfficeCacheDuration";

    /**
     * per RFC 3834 no out of office notifications are sent if recipients
     * address is not directly specified in the To/CC headers - for this
     * check, we check to see if To/CC contained accounts address, aliases,
     * canonical address. But when external accounts are forwarded to Zimbra,
     * and you want notifications sent to messages that contain their
     * external address in To/Cc, add those address, then you can specify
     * those external addresses here.
     */
    @ZAttr(id=387)
    public static final String A_zimbraPrefOutOfOfficeDirectAddress = "zimbraPrefOutOfOfficeDirectAddress";

    /**
     * out of office message to external senders
     *
     * @since ZCS 8.0.0
     */
    @ZAttr(id=1317)
    public static final String A_zimbraPrefOutOfOfficeExternalReply = "zimbraPrefOutOfOfficeExternalReply";

    /**
     * If TRUE, send zimbraPrefOutOfOfficeExternalReply to external senders.
     * External senders are specified by zimbraInternalSendersDomain and
     * zimbraPrefExternalSendersType.
     *
     * @since ZCS 8.0.0
     */
    @ZAttr(id=1318)
    public static final String A_zimbraPrefOutOfOfficeExternalReplyEnabled = "zimbraPrefOutOfOfficeExternalReplyEnabled";

    /**
     * free/busy status while out of office
     *
     * @since ZCS 8.0.0
     */
    @ZAttr(id=1334)
    public static final String A_zimbraPrefOutOfOfficeFreeBusyStatus = "zimbraPrefOutOfOfficeFreeBusyStatus";

    /**
     * out of office notifications (if enabled) are sent only if current date
     * is after this date
     */
    @ZAttr(id=384)
    public static final String A_zimbraPrefOutOfOfficeFromDate = "zimbraPrefOutOfOfficeFromDate";

    /**
     * out of office message
     */
    @ZAttr(id=58)
    public static final String A_zimbraPrefOutOfOfficeReply = "zimbraPrefOutOfOfficeReply";

    /**
     * whether or not out of office reply is enabled
     */
    @ZAttr(id=59)
    public static final String A_zimbraPrefOutOfOfficeReplyEnabled = "zimbraPrefOutOfOfficeReplyEnabled";

    /**
     * when user has OOO message enabled, when they login into web client,
     * whether to alert the user that the OOO message is turned on and
     * provide the ability to turn it off
     *
     * @since ZCS 8.0.0
     */
    @ZAttr(id=1245)
    public static final String A_zimbraPrefOutOfOfficeStatusAlertOnLogin = "zimbraPrefOutOfOfficeStatusAlertOnLogin";

    /**
     * out of office notifications (if enabled) are sent only if current date
     * is before this date
     */
    @ZAttr(id=385)
    public static final String A_zimbraPrefOutOfOfficeUntilDate = "zimbraPrefOutOfOfficeUntilDate";

    /**
     * When messages are accessed via POP3: - keep: Leave DELE&#039;ed
     * messages in Inbox. - read: Mark RETR&#039;ed messages as read, and
     * leave DELE&#039;ed messages in Inbox. - trash: Move DELE&#039;ed
     * messages to Trash, and mark them as read. - delete: Hard-delete
     * DELE&#039;ed messages. This is the straightforward POP3
     * implementation.
     *
     * @since ZCS 8.0.0
     */
    @ZAttr(id=1165)
    public static final String A_zimbraPrefPop3DeleteOption = "zimbraPrefPop3DeleteOption";

    /**
     * download pop3 messages since
     *
     * @since ZCS 5.0.6
     */
    @ZAttr(id=653)
    public static final String A_zimbraPrefPop3DownloadSince = "zimbraPrefPop3DownloadSince";

    /**
     * whether or not to include spam messages in POP3 access
     *
     * @since ZCS 8.0.0
     */
    @ZAttr(id=1166)
    public static final String A_zimbraPrefPop3IncludeSpam = "zimbraPrefPop3IncludeSpam";

    /**
     * quick command encoded by the client
     *
     * @since ZCS 8.0.0
     */
    @ZAttr(id=1211)
    public static final String A_zimbraPrefQuickCommand = "zimbraPrefQuickCommand";

    /**
     * Deprecated since: 6.0.0_BETA2. deprecated in favor of
     * zimbraPrefReadingPaneLocation and zimbraPrefConvReadingPaneLocation.
     * Orig desc: whether reading pane is shown by default
     */
    @ZAttr(id=394)
    public static final String A_zimbraPrefReadingPaneEnabled = "zimbraPrefReadingPaneEnabled";

    /**
     * where the message reading pane is displayed in list views
     *
     * @since ZCS 6.0.0_BETA1
     */
    @ZAttr(id=804)
    public static final String A_zimbraPrefReadingPaneLocation = "zimbraPrefReadingPaneLocation";

    /**
     * Deprecated since: 6.0.8. Deprecated per bug 46988. This feature was
     * never fully implemented.. Orig desc: address to put in reply-to header
     * of read receipt messages, if it is not set, then the compose
     * identities primary email address is used.
     *
     * @since ZCS 6.0.0_BETA1
     */
    @ZAttr(id=823)
    public static final String A_zimbraPrefReadReceiptsToAddress = "zimbraPrefReadReceiptsToAddress";

    /**
     * what part of the original message to include during replies
     * (deprecatedSince 5.0 in identity). The value includeBody has been
     * deprecated since 6.0.6, use includeBodyAndHeaders instead.
     */
    @ZAttr(id=133)
    public static final String A_zimbraPrefReplyIncludeOriginalText = "zimbraPrefReplyIncludeOriginalText";

    /**
     * address to put in reply-to header
     */
    @ZAttr(id=60)
    public static final String A_zimbraPrefReplyToAddress = "zimbraPrefReplyToAddress";

    /**
     * personal part of email address put in reply-to header
     */
    @ZAttr(id=404)
    public static final String A_zimbraPrefReplyToDisplay = "zimbraPrefReplyToDisplay";

    /**
     * TRUE if we should set a reply-to header
     */
    @ZAttr(id=405)
    public static final String A_zimbraPrefReplyToEnabled = "zimbraPrefReplyToEnabled";

    /**
     * whether or not to save outgoing mail (deprecatedSince 5.0 in identity)
     */
    @ZAttr(id=22)
    public static final String A_zimbraPrefSaveToSent = "zimbraPrefSaveToSent";

    /**
     * whether or not search tree is expanded
     *
     * @since ZCS 5.0.5
     */
    @ZAttr(id=634)
    public static final String A_zimbraPrefSearchTreeOpen = "zimbraPrefSearchTreeOpen";

    /**
     * Retention period of messages in the Sent folder. 0 means that all
     * messages will be retained. . Must be in valid duration format:
     * {digits}{time-unit}. digits: 0-9, time-unit: [hmsd]|ms. h - hours, m -
     * minutes, s - seconds, d - days, ms - milliseconds. If time unit is not
     * specified, the default is s(seconds).
     *
     * @since ZCS 5.0.0
     */
    @ZAttr(id=539)
    public static final String A_zimbraPrefSentLifetime = "zimbraPrefSentLifetime";

    /**
     * name of folder to save sent mail in (deprecatedSince 5.0 in identity)
     */
    @ZAttr(id=103)
    public static final String A_zimbraPrefSentMailFolder = "zimbraPrefSentMailFolder";

    /**
     * whether end-user wants auto-complete from shared address books.
     *
     * @since ZCS 6.0.0_BETA1
     */
    @ZAttr(id=759)
    public static final String A_zimbraPrefSharedAddrBookAutoCompleteEnabled = "zimbraPrefSharedAddrBookAutoCompleteEnabled";

    /**
     * keyboard shortcuts
     */
    @ZAttr(id=396)
    public static final String A_zimbraPrefShortcuts = "zimbraPrefShortcuts";

    /**
     * show just the display name of email addresses in the message header
     * area and compose pane
     *
     * @since ZCS 7.0.1
     */
    @ZAttr(id=1173)
    public static final String A_zimbraPrefShortEmailAddress = "zimbraPrefShortEmailAddress";

    /**
     * show calendar week in calendar views
     *
     * @since ZCS 6.0.0_GA
     */
    @ZAttr(id=1045)
    public static final String A_zimbraPrefShowCalendarWeek = "zimbraPrefShowCalendarWeek";

    /**
     * whether or not to show direction buttons in compose toolbar
     *
     * @since ZCS 8.0.0
     */
    @ZAttr(id=1274)
    public static final String A_zimbraPrefShowComposeDirection = "zimbraPrefShowComposeDirection";

    /**
     * show fragments in conversation and message lists
     */
    @ZAttr(id=192)
    public static final String A_zimbraPrefShowFragments = "zimbraPrefShowFragments";

    /**
     * whether to show search box or not
     */
    @ZAttr(id=222)
    public static final String A_zimbraPrefShowSearchString = "zimbraPrefShowSearchString";

    /**
     * show selection checkbox for selecting email, contact, voicemail items
     * in a list view for batch operations
     */
    @ZAttr(id=471)
    public static final String A_zimbraPrefShowSelectionCheckbox = "zimbraPrefShowSelectionCheckbox";

    /**
     * Skin to use for this account
     */
    @ZAttr(id=355)
    public static final String A_zimbraPrefSkin = "zimbraPrefSkin";

    /**
     * sort order for list view in the WEB UI
     *
     * @since ZCS 7.1.0
     */
    @ZAttr(id=1188)
    public static final String A_zimbraPrefSortOrder = "zimbraPrefSortOrder";

    /**
     * The name of the dictionary used for spell checking. If not set, the
     * locale is used.
     *
     * @since ZCS 6.0.0_GA
     */
    @ZAttr(id=1041)
    public static final String A_zimbraPrefSpellDictionary = "zimbraPrefSpellDictionary";

    /**
     * If TRUE, the spell checker ignores words that contain only upper-case
     * letters.
     *
     * @since ZCS 8.0.0
     */
    @ZAttr(id=1207)
    public static final String A_zimbraPrefSpellIgnoreAllCaps = "zimbraPrefSpellIgnoreAllCaps";

    /**
     * Regular Expression for words to ignore during spell check.
     *
     * @since ZCS 8.0.4
     */
    @ZAttr(id=1432)
    public static final String A_zimbraPrefSpellIgnorePattern = "zimbraPrefSpellIgnorePattern";

    /**
     * List of words to ignore when checking spelling. The word list of an
     * account includes the words specified for its cos and domain.
     *
     * @since ZCS 6.0.5
     */
    @ZAttr(id=1073)
    public static final String A_zimbraPrefSpellIgnoreWord = "zimbraPrefSpellIgnoreWord";

    /**
     * whether standard client should operate in accessibility Mode
     *
     * @since ZCS 6.0.0_BETA1
     */
    @ZAttr(id=689)
    public static final String A_zimbraPrefStandardClientAccessibilityMode = "zimbraPrefStandardClientAccessibilityMode";

    /**
     * whether or not tag tree is expanded
     *
     * @since ZCS 5.0.5
     */
    @ZAttr(id=633)
    public static final String A_zimbraPrefTagTreeOpen = "zimbraPrefTagTreeOpen";

    /**
     * preferred task filtering option in UI
     *
     * @since ZCS 8.0.0
     */
    @ZAttr(id=1323)
    public static final String A_zimbraPrefTasksFilterBy = "zimbraPrefTasksFilterBy";

    /**
     * where the reading pane is displayed for tasks
     *
     * @since ZCS 7.0.0
     */
    @ZAttr(id=1151)
    public static final String A_zimbraPrefTasksReadingPaneLocation = "zimbraPrefTasksReadingPaneLocation";

    /**
     * time zone of user or COS
     */
    @ZAttr(id=235)
    public static final String A_zimbraPrefTimeZoneId = "zimbraPrefTimeZoneId";

    /**
     * Retention period of messages in the Trash folder. 0 means that all
     * messages will be retained. This user-modifiable attribute works in
     * conjunction with zimbraMailTrashLifetime, which is admin-modifiable.
     * The shorter duration is used. . Must be in valid duration format:
     * {digits}{time-unit}. digits: 0-9, time-unit: [hmsd]|ms. h - hours, m -
     * minutes, s - seconds, d - days, ms - milliseconds. If time unit is not
     * specified, the default is s(seconds).
     *
     * @since ZCS 5.0.0
     */
    @ZAttr(id=541)
    public static final String A_zimbraPrefTrashLifetime = "zimbraPrefTrashLifetime";

    /**
     * Deprecated since: 5.0. no longer used in account or identity. Orig
     * desc: TRUE if we this identity should get settings from the default
     * identity
     */
    @ZAttr(id=410)
    public static final String A_zimbraPrefUseDefaultIdentitySettings = "zimbraPrefUseDefaultIdentitySettings";

    /**
     * whether or not keyboard shortcuts are enabled
     */
    @ZAttr(id=61)
    public static final String A_zimbraPrefUseKeyboardShortcuts = "zimbraPrefUseKeyboardShortcuts";

    /**
     * When composing and sending mail, whether to use RFC 2231 MIME
     * parameter value encoding. If set to FALSE, then RFC 2047 style
     * encoding is used.
     */
    @ZAttr(id=395)
    public static final String A_zimbraPrefUseRfc2231 = "zimbraPrefUseRfc2231";

    /**
     * whether list of well known time zones is displayed in calendar UI
     */
    @ZAttr(id=236)
    public static final String A_zimbraPrefUseTimeZoneListInCalendar = "zimbraPrefUseTimeZoneListInCalendar";

    /**
     * number of voice messages/call logs per page
     *
     * @since ZCS 5.0.0
     */
    @ZAttr(id=526)
    public static final String A_zimbraPrefVoiceItemsPerPage = "zimbraPrefVoiceItemsPerPage";

    /**
     * whether to display a warning when users try to navigate away from ZCS
     */
    @ZAttr(id=456)
    public static final String A_zimbraPrefWarnOnExit = "zimbraPrefWarnOnExit";

    /**
     * if replying/forwarding a message in this folder, use this identity
     * (deprecatedSince 5.0 in account)
     */
    @ZAttr(id=409)
    public static final String A_zimbraPrefWhenInFolderIds = "zimbraPrefWhenInFolderIds";

    /**
     * TRUE if we should look at zimbraPrefWhenInFolderIds (deprecatedSince
     * 5.0 in account)
     */
    @ZAttr(id=408)
    public static final String A_zimbraPrefWhenInFoldersEnabled = "zimbraPrefWhenInFoldersEnabled";

    /**
     * addresses that we will look at to see if we should use an identity
     * (deprecatedSince 5.0 in account)
     */
    @ZAttr(id=407)
    public static final String A_zimbraPrefWhenSentToAddresses = "zimbraPrefWhenSentToAddresses";

    /**
     * TRUE if we should look at zimbraPrefWhenSentToAddresses
     * (deprecatedSince 5.0 in account)
     */
    @ZAttr(id=406)
    public static final String A_zimbraPrefWhenSentToEnabled = "zimbraPrefWhenSentToEnabled";

    /**
     * zimlets user wants to see in the UI
     *
     * @since ZCS 6.0.0_BETA1
     */
    @ZAttr(id=765)
    public static final String A_zimbraPrefZimlets = "zimbraPrefZimlets";

    /**
     * whether or not zimlet tree is expanded
     *
     * @since ZCS 5.0.5
     */
    @ZAttr(id=638)
    public static final String A_zimbraPrefZimletTreeOpen = "zimbraPrefZimletTreeOpen";

    /**
     * whether this instance of Zimbra is running ZCS or some other
     * derivative product
     *
     * @since ZCS 8.0.0
     */
    @ZAttr(id=1392)
    public static final String A_zimbraProduct = "zimbraProduct";

    /**
     * Allowed domains for Proxy servlet
     */
    @ZAttr(id=294)
    public static final String A_zimbraProxyAllowedDomains = "zimbraProxyAllowedDomains";

    /**
     * Deprecated since: 7.2.1. Deprecated per bug 74769. Orig desc: Content
     * types that can be cached by proxy servlet
     */
    @ZAttr(id=303)
    public static final String A_zimbraProxyCacheableContentTypes = "zimbraProxyCacheableContentTypes";

    /**
     * Name to be used in public API such as REST or SOAP proxy.
     */
    @ZAttr(id=377)
    public static final String A_zimbraPublicServiceHostname = "zimbraPublicServiceHostname";

    /**
     * Port to be used in public API such as REST or SOAP proxy.
     *
     * @since ZCS 5.0.9
     */
    @ZAttr(id=699)
    public static final String A_zimbraPublicServicePort = "zimbraPublicServicePort";

    /**
     * Protocol to be used in public API such as REST or SOAP proxy.
     *
     * @since ZCS 5.0.9
     */
    @ZAttr(id=698)
    public static final String A_zimbraPublicServiceProtocol = "zimbraPublicServiceProtocol";

    /**
     * Maximum allowed lifetime of public shares. A value of 0 indicates that
     * there&#039;s no limit on a public share&#039;s lifetime. . Must be in
     * valid duration format: {digits}{time-unit}. digits: 0-9, time-unit:
     * [hmsd]|ms. h - hours, m - minutes, s - seconds, d - days, ms -
     * milliseconds. If time unit is not specified, the default is
     * s(seconds).
     *
     * @since ZCS 8.0.0
     */
    @ZAttr(id=1355)
    public static final String A_zimbraPublicShareLifetime = "zimbraPublicShareLifetime";

    /**
     * switch for turning public sharing on/off
     *
     * @since ZCS 8.0.0
     */
    @ZAttr(id=1351)
    public static final String A_zimbraPublicSharingEnabled = "zimbraPublicSharingEnabled";

    /**
     * Last time a quota warning was sent.
     */
    @ZAttr(id=484)
    public static final String A_zimbraQuotaLastWarnTime = "zimbraQuotaLastWarnTime";

    /**
     * Minimum duration of time between quota warnings.. Must be in valid
     * duration format: {digits}{time-unit}. digits: 0-9, time-unit:
     * [hmsd]|ms. h - hours, m - minutes, s - seconds, d - days, ms -
     * milliseconds. If time unit is not specified, the default is
     * s(seconds).
     */
    @ZAttr(id=485)
    public static final String A_zimbraQuotaWarnInterval = "zimbraQuotaWarnInterval";

    /**
     * Quota warning message template.
     */
    @ZAttr(id=486)
    public static final String A_zimbraQuotaWarnMessage = "zimbraQuotaWarnMessage";

    /**
     * Threshold for quota warning messages.
     */
    @ZAttr(id=483)
    public static final String A_zimbraQuotaWarnPercent = "zimbraQuotaWarnPercent";

    /**
     * redolog rollover destination
     */
    @ZAttr(id=76)
    public static final String A_zimbraRedoLogArchiveDir = "zimbraRedoLogArchiveDir";

    /**
     * how many seconds worth of committed redo ops to re-execute during
     * crash recovery; related to mysql parameter
     * innodb_flush_log_at_trx_commit=0
     *
     * @since ZCS 6.0.0_BETA2
     */
    @ZAttr(id=1009)
    public static final String A_zimbraRedoLogCrashRecoveryLookbackSec = "zimbraRedoLogCrashRecoveryLookbackSec";

    /**
     * whether logs are delete on rollover or archived
     */
    @ZAttr(id=251)
    public static final String A_zimbraRedoLogDeleteOnRollover = "zimbraRedoLogDeleteOnRollover";

    /**
     * whether redo logging is enabled
     */
    @ZAttr(id=74)
    public static final String A_zimbraRedoLogEnabled = "zimbraRedoLogEnabled";

    /**
     * how frequently writes to redo log get fsynced to disk
     */
    @ZAttr(id=79)
    public static final String A_zimbraRedoLogFsyncIntervalMS = "zimbraRedoLogFsyncIntervalMS";

    /**
     * name and location of the redolog file
     */
    @ZAttr(id=75)
    public static final String A_zimbraRedoLogLogPath = "zimbraRedoLogLogPath";

    /**
     * provider class name for redo logging
     */
    @ZAttr(id=225)
    public static final String A_zimbraRedoLogProvider = "zimbraRedoLogProvider";

    /**
     * redo.log file becomes eligible for rollover over when it goes over
     * this size
     */
    @ZAttr(id=78)
    public static final String A_zimbraRedoLogRolloverFileSizeKB = "zimbraRedoLogRolloverFileSizeKB";

    /**
     * redo.log file rolls over when it goes over this size, even if it does
     * not meet the minimum file age requirement
     *
     * @since ZCS 5.0.17
     */
    @ZAttr(id=1021)
    public static final String A_zimbraRedoLogRolloverHardMaxFileSizeKB = "zimbraRedoLogRolloverHardMaxFileSizeKB";

    /**
     * minimum age in minutes for redo.log file before it becomes eligible
     * for rollover based on size
     *
     * @since ZCS 5.0.17
     */
    @ZAttr(id=1020)
    public static final String A_zimbraRedoLogRolloverMinFileAge = "zimbraRedoLogRolloverMinFileAge";

    /**
     * Path to remote management command to execute on this server
     */
    @ZAttr(id=336)
    public static final String A_zimbraRemoteManagementCommand = "zimbraRemoteManagementCommand";

    /**
     * Port on which remote management sshd listening on this server.
     */
    @ZAttr(id=339)
    public static final String A_zimbraRemoteManagementPort = "zimbraRemoteManagementPort";

    /**
     * Private key this server should use to access another server
     */
    @ZAttr(id=338)
    public static final String A_zimbraRemoteManagementPrivateKeyPath = "zimbraRemoteManagementPrivateKeyPath";

    /**
     * Login name of user allowed to execute remote management command
     */
    @ZAttr(id=337)
    public static final String A_zimbraRemoteManagementUser = "zimbraRemoteManagementUser";

    /**
     * Custom response headers. For example, can be used to add a P3P header
     * for user agents to understand the sites privacy policy. Note: the
     * value MUST be the entire header line (e.g. X-Foo: Bar).
     *
     * @since ZCS 6.0.5
     */
    @ZAttr(id=1074)
    public static final String A_zimbraResponseHeader = "zimbraResponseHeader";

    /**
     * indicate whether to turn on admin console proxy
     *
     * @since ZCS 8.0.0
     */
    @ZAttr(id=1321)
    public static final String A_zimbraReverseProxyAdminEnabled = "zimbraReverseProxyAdminEnabled";

    /**
     * Allowed reverse proxy IP addresses. Lookup servlet will only generate
     * authtokens if request was made from one of these IP addresses
     *
     * @since ZCS 5.0.9
     */
    @ZAttr(id=697)
    public static final String A_zimbraReverseProxyAdminIPAddress = "zimbraReverseProxyAdminIPAddress";

    /**
     * the attribute that identifies the zimbra admin bind port
     *
     * @since ZCS 5.0.9
     */
    @ZAttr(id=700)
    public static final String A_zimbraReverseProxyAdminPortAttribute = "zimbraReverseProxyAdminPortAttribute";

    /**
     * wait duration before nginx sending back the NO response for failed
     * imap/pop3 reverse proxy lookups. Must be in valid duration format:
     * {digits}{time-unit}. digits: 0-9, time-unit: [hmsd]|ms. h - hours, m -
     * minutes, s - seconds, d - days, ms - milliseconds. If time unit is not
     * specified, the default is s(seconds).
     *
     * @since ZCS 5.0.0
     */
    @ZAttr(id=569)
    public static final String A_zimbraReverseProxyAuthWaitInterval = "zimbraReverseProxyAuthWaitInterval";

    /**
     * The servers to be included in the proxy lookup hanlders list. Proxy
     * will only use the servers specified here to do the lookup. Leaving
     * empty means using all the servers whose zimbraReverseProxyLookupTarget
     * is TRUE.
     *
     * @since ZCS 8.0.0
     */
    @ZAttr(id=1379)
    public static final String A_zimbraReverseProxyAvailableLookupTargets = "zimbraReverseProxyAvailableLookupTargets";

    /**
     * time interval that an entry cached by NGINX will remain in the cache.
     * Must be in valid duration format: {digits}{time-unit}. digits: 0-9,
     * time-unit: [hmsd]|ms. h - hours, m - minutes, s - seconds, d - days,
     * ms - milliseconds. If time unit is not specified, the default is
     * s(seconds).
     *
     * @since ZCS 5.0.10
     */
    @ZAttr(id=732)
    public static final String A_zimbraReverseProxyCacheEntryTTL = "zimbraReverseProxyCacheEntryTTL";

    /**
     * time interval that NGINX proxy will wait for a cache result, before
     * considering the result as a cache miss. Must be in valid duration
     * format: {digits}{time-unit}. digits: 0-9, time-unit: [hmsd]|ms. h -
     * hours, m - minutes, s - seconds, d - days, ms - milliseconds. If time
     * unit is not specified, the default is s(seconds).
     *
     * @since ZCS 5.0.10
     */
    @ZAttr(id=731)
    public static final String A_zimbraReverseProxyCacheFetchTimeout = "zimbraReverseProxyCacheFetchTimeout";

    /**
     * time interval that NGINX proxy will wait before attempting to
     * re-establish a connection to a memcache server that disconnected. Must
     * be in valid duration format: {digits}{time-unit}. digits: 0-9,
     * time-unit: [hmsd]|ms. h - hours, m - minutes, s - seconds, d - days,
     * ms - milliseconds. If time unit is not specified, the default is
     * s(seconds).
     *
     * @since ZCS 5.0.10
     */
    @ZAttr(id=730)
    public static final String A_zimbraReverseProxyCacheReconnectInterval = "zimbraReverseProxyCacheReconnectInterval";

    /**
     * CA certificate for authenticating client certificates in nginx proxy
     * (https only)
     *
     * @since ZCS 7.1.1
     */
    @ZAttr(id=1201)
    public static final String A_zimbraReverseProxyClientCertCA = "zimbraReverseProxyClientCertCA";

    /**
     * enable authentication via X.509 Client Certificate in nginx proxy
     * (https only)
     *
     * @since ZCS 7.1.1
     */
    @ZAttr(id=1200)
    public static final String A_zimbraReverseProxyClientCertMode = "zimbraReverseProxyClientCertMode";

    /**
     * Time interval after which NGINX mail proxy will disconnect while
     * establishing an upstream IMAP/POP connection. Must be in valid
     * duration format: {digits}{time-unit}. digits: 0-9, time-unit:
     * [hmsd]|ms. h - hours, m - minutes, s - seconds, d - days, ms -
     * milliseconds. If time unit is not specified, the default is
     * s(seconds).
     *
     * @since ZCS 6.0.0_BETA1
     */
    @ZAttr(id=797)
    public static final String A_zimbraReverseProxyConnectTimeout = "zimbraReverseProxyConnectTimeout";

    /**
     * The default realm that will be used by NGINX mail proxy, when the
     * realm is not specified in GSSAPI Authentication
     *
     * @since ZCS 5.0.9
     */
    @ZAttr(id=703)
    public static final String A_zimbraReverseProxyDefaultRealm = "zimbraReverseProxyDefaultRealm";

    /**
     * Control whether force the server side do the DNS lookup and send the
     * result IP back to proxy. If set false, the raw address configured
     * (e.g. zimbraMailHost) is directly sent to proxy.
     *
     * @since ZCS 8.0.0
     */
    @ZAttr(id=1384)
    public static final String A_zimbraReverseProxyDnsLookupInServerEnabled = "zimbraReverseProxyDnsLookupInServerEnabled";

    /**
     * LDAP attribute that contains domain name for the domain
     *
     * @since ZCS 5.0.0
     */
    @ZAttr(id=547)
    public static final String A_zimbraReverseProxyDomainNameAttribute = "zimbraReverseProxyDomainNameAttribute";

    /**
     * LDAP query to find a domain
     *
     * @since ZCS 5.0.0
     */
    @ZAttr(id=545)
    public static final String A_zimbraReverseProxyDomainNameQuery = "zimbraReverseProxyDomainNameQuery";

    /**
     * search base for zimbraReverseProxyDomainNameQuery
     *
     * @since ZCS 5.0.0
     */
    @ZAttr(id=546)
    public static final String A_zimbraReverseProxyDomainNameSearchBase = "zimbraReverseProxyDomainNameSearchBase";

    /**
     * the URL of customized proxy error handler. If set, when errors happen
     * in proxy, proxy will redirect to this URL with two paras - err: error
     * code; up: the addr of upstream server connecting to which the error
     * happens
     *
     * @since ZCS 8.0.0
     */
    @ZAttr(id=1332)
    public static final String A_zimbraReverseProxyErrorHandlerURL = "zimbraReverseProxyErrorHandlerURL";

    /**
     * Control whether to generate per virtual hostname nginx configuration.
     * This would be helpful when multiple virtual host names are defined,
     * but they are actually share the same configuration (like ssl cert,
     * client CA, ...). This attr has to be set as &quot;TRUE&quot; to enable
     * the features like cert per domain.
     *
     * @since ZCS 7.2.0
     */
    @ZAttr(id=1374)
    public static final String A_zimbraReverseProxyGenConfigPerVirtualHostname = "zimbraReverseProxyGenConfigPerVirtualHostname";

    /**
     * Whether to enable HTTP proxy
     *
     * @since ZCS 5.0.3
     */
    @ZAttr(id=628)
    public static final String A_zimbraReverseProxyHttpEnabled = "zimbraReverseProxyHttpEnabled";

    /**
     * attribute that contains http bind port
     *
     * @since ZCS 5.0.5
     */
    @ZAttr(id=632)
    public static final String A_zimbraReverseProxyHttpPortAttribute = "zimbraReverseProxyHttpPortAttribute";

    /**
     * attribute that contains http ssl bind port
     *
     * @since ZCS 8.0.0
     */
    @ZAttr(id=1359)
    public static final String A_zimbraReverseProxyHttpSSLPortAttribute = "zimbraReverseProxyHttpSSLPortAttribute";

    /**
     * NGINX reverse proxy imap capabilities
     *
     * @since ZCS 5.0.10
     */
    @ZAttr(id=719)
    public static final String A_zimbraReverseProxyImapEnabledCapability = "zimbraReverseProxyImapEnabledCapability";

    /**
     * Whether to expose version on Proxy IMAP banner
     *
     * @since ZCS 5.0.10
     */
    @ZAttr(id=713)
    public static final String A_zimbraReverseProxyImapExposeVersionOnBanner = "zimbraReverseProxyImapExposeVersionOnBanner";

    /**
     * attribute that contains imap bind port
     */
    @ZAttr(id=479)
    public static final String A_zimbraReverseProxyImapPortAttribute = "zimbraReverseProxyImapPortAttribute";

    /**
     * whether IMAP SASL GSSAPI is enabled for reverse proxy
     *
     * @since ZCS 5.0.5
     */
    @ZAttr(id=643)
    public static final String A_zimbraReverseProxyImapSaslGssapiEnabled = "zimbraReverseProxyImapSaslGssapiEnabled";

    /**
     * whether IMAP SASL PLAIN is enabled for reverse proxy
     *
     * @since ZCS 5.0.10
     */
    @ZAttr(id=728)
    public static final String A_zimbraReverseProxyImapSaslPlainEnabled = "zimbraReverseProxyImapSaslPlainEnabled";

    /**
     * attribute that contains imap bind port for SSL
     */
    @ZAttr(id=480)
    public static final String A_zimbraReverseProxyImapSSLPortAttribute = "zimbraReverseProxyImapSSLPortAttribute";

    /**
     * on - on the plain POP/IMAP port, starttls is allowed off - no starttls
     * is offered on plain port only - you have to use starttls before clear
     * text login
     *
     * @since ZCS 5.0.5
     */
    @ZAttr(id=641)
    public static final String A_zimbraReverseProxyImapStartTlsMode = "zimbraReverseProxyImapStartTlsMode";

    /**
     * Deprecated since: 8.0.0. deprecated in favor of local config
     * &quot;imap_max_idle_time&quot;, &quot;pop3_max_idle_time&quot;,
     * &quot;imap_authenticated_max_idle_time&quot; in bug 59685. Orig desc:
     * Time interval after which NGINX mail proxy will disconnect an inactive
     * IMAP/POP connection. Must be in valid duration format:
     * {digits}{time-unit}. digits: 0-9, time-unit: [hmsd]|ms. h - hours, m -
     * minutes, s - seconds, d - days, ms - milliseconds. If time unit is not
     * specified, the default is s(seconds).
     *
     * @since ZCS 5.0.10
     */
    @ZAttr(id=735)
    public static final String A_zimbraReverseProxyInactivityTimeout = "zimbraReverseProxyInactivityTimeout";

    /**
     * Sets the upper limit on logins from a remote IP via POP or IMAP to
     * this proxy server after which login is rejected with an appropriate
     * protocol specific bye response. This counter is cumulative for all
     * users that appear to the proxy to be logging in from the same IP
     * address. If multiple users appear to the proxy to be logging in from
     * the same IP address (usual with NATing), then each of the different
     * users login will contribute to increasing the hit counter for that IP
     * address, and when the counter eventually exceeds the limit, then the
     * connections from that IP address will be throttled. Therefore, all
     * users from the same IP will contribute to (and be affected by) this
     * counter. Logins using all protocols (POP3/POP3S/IMAP/IMAPS) will
     * affect this counter (the counter is aggregate for all protocols, *not*
     * separate). If this value is set to 0, then no limiting will take place
     * for any IP.
     *
     * @since ZCS 5.0.3
     */
    @ZAttr(id=622)
    public static final String A_zimbraReverseProxyIPLoginLimit = "zimbraReverseProxyIPLoginLimit";

    /**
     * Sets the time-to-live for the hit counter for IP based login
     * throttling. If time is set to 3600 and limit is set to 1000, then it
     * means that NGINX should not allow more than 1000 users to log in via
     * the proxy from the same IP, within the time interval of an hour. The
     * semantics for such a configuration would then be: allow maximum 1000
     * users per hour from any given IP address.
     *
     * @since ZCS 5.0.3
     */
    @ZAttr(id=623)
    public static final String A_zimbraReverseProxyIPLoginLimitTime = "zimbraReverseProxyIPLoginLimitTime";

    /**
     * The error message with which a connection attempt from an IP address
     * will be throttled, if the connection count exceeds the configured
     * limit
     *
     * @since ZCS 5.0.10
     */
    @ZAttr(id=727)
    public static final String A_zimbraReverseProxyIpThrottleMsg = "zimbraReverseProxyIpThrottleMsg";

    /**
     * Log level for NGINX Proxy error log
     *
     * @since ZCS 5.0.10
     */
    @ZAttr(id=723)
    public static final String A_zimbraReverseProxyLogLevel = "zimbraReverseProxyLogLevel";

    /**
     * whether this server is a reverse proxy lookup target
     */
    @ZAttr(id=504)
    public static final String A_zimbraReverseProxyLookupTarget = "zimbraReverseProxyLookupTarget";

    /**
     * Whether to enable IMAP/POP proxy
     *
     * @since ZCS 5.0.3
     */
    @ZAttr(id=629)
    public static final String A_zimbraReverseProxyMailEnabled = "zimbraReverseProxyMailEnabled";

    /**
     * LDAP attribute that contains mailhost for the user
     */
    @ZAttr(id=474)
    public static final String A_zimbraReverseProxyMailHostAttribute = "zimbraReverseProxyMailHostAttribute";

    /**
     * LDAP query to find a user
     */
    @ZAttr(id=472)
    public static final String A_zimbraReverseProxyMailHostQuery = "zimbraReverseProxyMailHostQuery";

    /**
     * search base for zimbraReverseProxyMailHostQuery
     */
    @ZAttr(id=473)
    public static final String A_zimbraReverseProxyMailHostSearchBase = "zimbraReverseProxyMailHostSearchBase";

    /**
     * whether to run proxy in HTTP, HTTPS, both, mixed, or redirect mode.
     * See also related attributes zimbraMailProxyPort and
     * zimbraMailSSLProxyPort
     *
     * @since ZCS 5.0.7
     */
    @ZAttr(id=685)
    public static final String A_zimbraReverseProxyMailMode = "zimbraReverseProxyMailMode";

    /**
     * whether NGINX mail proxy will pass upstream server errors back to the
     * downstream email clients
     *
     * @since ZCS 5.0.10
     */
    @ZAttr(id=736)
    public static final String A_zimbraReverseProxyPassErrors = "zimbraReverseProxyPassErrors";

    /**
     * NGINX reverse proxy pop3 capabilities
     *
     * @since ZCS 5.0.10
     */
    @ZAttr(id=721)
    public static final String A_zimbraReverseProxyPop3EnabledCapability = "zimbraReverseProxyPop3EnabledCapability";

    /**
     * Whether to expose version on Proxy POP3 banner
     *
     * @since ZCS 5.0.10
     */
    @ZAttr(id=712)
    public static final String A_zimbraReverseProxyPop3ExposeVersionOnBanner = "zimbraReverseProxyPop3ExposeVersionOnBanner";

    /**
     * attribute that contains pop3 bind port
     */
    @ZAttr(id=477)
    public static final String A_zimbraReverseProxyPop3PortAttribute = "zimbraReverseProxyPop3PortAttribute";

    /**
     * whether POP3 SASL GSSAPI is enabled for reverse proxy
     *
     * @since ZCS 5.0.5
     */
    @ZAttr(id=644)
    public static final String A_zimbraReverseProxyPop3SaslGssapiEnabled = "zimbraReverseProxyPop3SaslGssapiEnabled";

    /**
     * whether POP3 SASL PLAIN is enabled for reverse proxy
     *
     * @since ZCS 5.0.10
     */
    @ZAttr(id=729)
    public static final String A_zimbraReverseProxyPop3SaslPlainEnabled = "zimbraReverseProxyPop3SaslPlainEnabled";

    /**
     * attribute that contains pop3 bind port for SSL
     */
    @ZAttr(id=478)
    public static final String A_zimbraReverseProxyPop3SSLPortAttribute = "zimbraReverseProxyPop3SSLPortAttribute";

    /**
     * on - on the plain POP/IMAP port, starttls is allowed off - no starttls
     * is offered on plain port only - you have to use starttls before clear
     * text login
     *
     * @since ZCS 5.0.5
     */
    @ZAttr(id=642)
    public static final String A_zimbraReverseProxyPop3StartTlsMode = "zimbraReverseProxyPop3StartTlsMode";

    /**
     * LDAP query to find server object
     */
    @ZAttr(id=475)
    public static final String A_zimbraReverseProxyPortQuery = "zimbraReverseProxyPortQuery";

    /**
     * search base for zimbraReverseProxyPortQuery
     */
    @ZAttr(id=476)
    public static final String A_zimbraReverseProxyPortSearchBase = "zimbraReverseProxyPortSearchBase";

    /**
     * Time interval after which NGINX will fail over to the next route
     * lookup handler, if a handler does not respond to the route lookup
     * request within this time. Must be in valid duration format:
     * {digits}{time-unit}. digits: 0-9, time-unit: [hmsd]|ms. h - hours, m -
     * minutes, s - seconds, d - days, ms - milliseconds. If time unit is not
     * specified, the default is s(seconds).
     *
     * @since ZCS 5.0.10
     */
    @ZAttr(id=745)
    public static final String A_zimbraReverseProxyRouteLookupTimeout = "zimbraReverseProxyRouteLookupTimeout";

    /**
     * Time interval (ms) given to mail route lookup handler to cache a
     * failed response to route a previous lookup request (after this time
     * elapses, Proxy retries this host). Must be in valid duration format:
     * {digits}{time-unit}. digits: 0-9, time-unit: [hmsd]|ms. h - hours, m -
     * minutes, s - seconds, d - days, ms - milliseconds. If time unit is not
     * specified, the default is s(seconds).
     *
     * @since ZCS 5.0.12
     */
    @ZAttr(id=778)
    public static final String A_zimbraReverseProxyRouteLookupTimeoutCache = "zimbraReverseProxyRouteLookupTimeoutCache";

    /**
     * whether nginx should send ID command for imap
     *
     * @since ZCS 5.0.1
     */
    @ZAttr(id=588)
    public static final String A_zimbraReverseProxySendImapId = "zimbraReverseProxySendImapId";

    /**
     * whether nginx should send XOIP command for pop3
     *
     * @since ZCS 5.0.1
     */
    @ZAttr(id=587)
    public static final String A_zimbraReverseProxySendPop3Xoip = "zimbraReverseProxySendPop3Xoip";

    /**
     * permitted ciphers for reverse proxy. Ciphers are in the formats
     * supported by OpenSSL e.g.
     * ALL:!ADH:!EXPORT56:RC4+RSA:+HIGH:+MEDIUM:+LOW:+SSLv2:+EXP; if not set,
     * default ciphers permitted by nginx will apply
     *
     * @since ZCS 5.0.5
     */
    @ZAttr(id=640)
    public static final String A_zimbraReverseProxySSLCiphers = "zimbraReverseProxySSLCiphers";

    /**
     * If set as TRUE, proxy will use SSL to connect to the upstream mail
     * servers for web and mail proxy. Note admin console proxy always use
     * https no matter how this attr is set.
     *
     * @since ZCS 8.0.0
     */
    @ZAttr(id=1360)
    public static final String A_zimbraReverseProxySSLToUpstreamEnabled = "zimbraReverseProxySSLToUpstreamEnabled";

    /**
     * The connect timeout is the time interval after which NGINX will
     * disconnect while establishing an upstream HTTP connection. Measured in
     * seconds, should not be more than 75 seconds.
     *
     * @since ZCS 8.0.4
     */
    @ZAttr(id=1440)
    public static final String A_zimbraReverseProxyUpstreamConnectTimeout = "zimbraReverseProxyUpstreamConnectTimeout";

    /**
     * The read timeout for long polling support by proxy, e.g. ActiveSync
     * for mobile devices. . Must be in valid duration format:
     * {digits}{time-unit}. digits: 0-9, time-unit: [hmsd]|ms. h - hours, m -
     * minutes, s - seconds, d - days, ms - milliseconds. If time unit is not
     * specified, the default is s(seconds).
     *
     * @since ZCS 7.1.4
     */
    @ZAttr(id=1337)
    public static final String A_zimbraReverseProxyUpstreamPollingTimeout = "zimbraReverseProxyUpstreamPollingTimeout";

    /**
     * The read timeout for the response of upstream server, which determines
     * how long nginx will wait to get the response to a request. . Must be
     * in valid duration format: {digits}{time-unit}. digits: 0-9, time-unit:
     * [hmsd]|ms. h - hours, m - minutes, s - seconds, d - days, ms -
     * milliseconds. If time unit is not specified, the default is
     * s(seconds).
     *
     * @since ZCS 7.1.4
     */
    @ZAttr(id=1335)
    public static final String A_zimbraReverseProxyUpstreamReadTimeout = "zimbraReverseProxyUpstreamReadTimeout";

    /**
     * The send timeout of transfering a request to the upstream server. If
     * after this time the upstream server doesn&#039;t take new data, proxy
     * will close the connection. . Must be in valid duration format:
     * {digits}{time-unit}. digits: 0-9, time-unit: [hmsd]|ms. h - hours, m -
     * minutes, s - seconds, d - days, ms - milliseconds. If time unit is not
     * specified, the default is s(seconds).
     *
     * @since ZCS 7.1.4
     */
    @ZAttr(id=1336)
    public static final String A_zimbraReverseProxyUpstreamSendTimeout = "zimbraReverseProxyUpstreamSendTimeout";

    /**
     * The servers to be included in the &quot;upstream&quot; block in the
     * nginx web proxy config file. The servers configured here will only
     * affect the proxy of pre-login requests. Leaving empty means using all
     * the servers whose zimbraReverseProxyLookupTarget is TRUE.
     *
     * @since ZCS 8.0.0
     */
    @ZAttr(id=1378)
    public static final String A_zimbraReverseProxyUpstreamServers = "zimbraReverseProxyUpstreamServers";

    /**
     * There is a deployment scenario for migrations where all of the
     * customers users are pointed at the zimbra POP IMAP reverse proxy. We
     * then want their connections proxied back to the legacy system for
     * not-yet-non-migrated users. If this attribute is TRUE, reverse proxy
     * lookup servlet should check to see if zimbraExternal* is set on the
     * domain. If so it is used. If not, lookup proceeds as usual.
     *
     * @since ZCS 5.0.12
     */
    @ZAttr(id=779)
    public static final String A_zimbraReverseProxyUseExternalRoute = "zimbraReverseProxyUseExternalRoute";

    /**
     * Use external route configured on domain if account cannot be found.
     * Also see zimbraReverseProxyUseExternalRoute.
     *
     * @since ZCS 7.0.0
     */
    @ZAttr(id=1132)
    public static final String A_zimbraReverseProxyUseExternalRouteIfAccountNotExist = "zimbraReverseProxyUseExternalRouteIfAccountNotExist";

    /**
     * Limit how many times a user can login via the proxy. Setting limit to
     * 100 and time to 3600 means: allow maximum 100 logins per hour for any
     * user. As with the ip counterparts, the user hit counter and timeout
     * are cumulative for all protocols. Also, for a given users login, both
     * counters are checked in succession, with the IP counter being checked
     * first. A login may be rejected (throttled) because the IP is
     * over-usage, or because the login name itself is over-usage. A value of
     * 0 indicates that no throttling will take place for any user.
     *
     * @since ZCS 5.0.3
     */
    @ZAttr(id=624)
    public static final String A_zimbraReverseProxyUserLoginLimit = "zimbraReverseProxyUserLoginLimit";

    /**
     * Sets the time-to-live for the hit counter for per user login
     * throttling.
     *
     * @since ZCS 5.0.3
     */
    @ZAttr(id=625)
    public static final String A_zimbraReverseProxyUserLoginLimitTime = "zimbraReverseProxyUserLoginLimitTime";

    /**
     * LDAP attribute that contains user name for the principal
     *
     * @since ZCS 5.0.0
     */
    @ZAttr(id=572)
    public static final String A_zimbraReverseProxyUserNameAttribute = "zimbraReverseProxyUserNameAttribute";

    /**
     * The error message with which a login attempt by a user will be
     * throttled, if the attempt count exceeds the configured limit
     *
     * @since ZCS 5.0.10
     */
    @ZAttr(id=726)
    public static final String A_zimbraReverseProxyUserThrottleMsg = "zimbraReverseProxyUserThrottleMsg";

    /**
     * Maximum number of connections that an NGINX Proxy worker process is
     * allowed to handle
     *
     * @since ZCS 5.0.10
     */
    @ZAttr(id=725)
    public static final String A_zimbraReverseProxyWorkerConnections = "zimbraReverseProxyWorkerConnections";

    /**
     * Number of worker processes of NGINX Proxy
     *
     * @since ZCS 5.0.10
     */
    @ZAttr(id=724)
    public static final String A_zimbraReverseProxyWorkerProcesses = "zimbraReverseProxyWorkerProcesses";

    /**
     * whether TLS is required for IMAP/POP GSSAPI auth
     *
     * @since ZCS 5.0.20
     */
    @ZAttr(id=1068)
    public static final String A_zimbraSaslGssapiRequiresTls = "zimbraSaslGssapiRequiresTls";

    /**
     * Maximum number of scheduled tasks that can run simultaneously.
     */
    @ZAttr(id=522)
    public static final String A_zimbraScheduledTaskNumThreads = "zimbraScheduledTaskNumThreads";

    /**
     * Object classes to add when creating a zimbra server object.
     *
     * @since ZCS 6.0.0_BETA1
     */
    @ZAttr(id=756)
    public static final String A_zimbraServerExtraObjectClass = "zimbraServerExtraObjectClass";

    /**
     * ZimbraID of the server that this component is running on
     *
     * @since ZCS 6.0.0_BETA1
     */
    @ZAttr(id=742)
    public static final String A_zimbraServerId = "zimbraServerId";

    /**
     * Deprecated since: 5.0. deprecated in favor of the serverInherited
     * flag. Orig desc: zimbraServer attrs that get inherited from global
     * config
     */
    @ZAttr(id=62)
    public static final String A_zimbraServerInheritedAttr = "zimbraServerInheritedAttr";

    /**
     * services that are enabled on this server
     */
    @ZAttr(id=220)
    public static final String A_zimbraServiceEnabled = "zimbraServiceEnabled";

    /**
     * public hostname of the host
     */
    @ZAttr(id=65)
    public static final String A_zimbraServiceHostname = "zimbraServiceHostname";

    /**
     * services that are installed on this server
     */
    @ZAttr(id=221)
    public static final String A_zimbraServiceInstalled = "zimbraServiceInstalled";

    /**
     * All items an account has shared
     *
     * @since ZCS 8.0.0
     */
    @ZAttr(id=1219)
    public static final String A_zimbraSharedItem = "zimbraSharedItem";

    /**
     * Deprecated since: 8.0.0. Manual publishing of shares by admin is no
     * longer required since now automated publishing of sharing info updates
     * to LDAP is supported. Orig desc: items an account or group has shared
     */
    @ZAttr(id=357)
    public static final String A_zimbraShareInfo = "zimbraShareInfo";

    /**
     * Maximum allowed lifetime of shares to internal users or groups. A
     * value of 0 indicates that there&#039;s no limit on an internal
     * share&#039;s lifetime. . Must be in valid duration format:
     * {digits}{time-unit}. digits: 0-9, time-unit: [hmsd]|ms. h - hours, m -
     * minutes, s - seconds, d - days, ms - milliseconds. If time unit is not
     * specified, the default is s(seconds).
     *
     * @since ZCS 8.0.0
     */
    @ZAttr(id=1348)
    public static final String A_zimbraShareLifetime = "zimbraShareLifetime";

    /**
     * Account name for authenticating to share notification MTA.
     *
     * @since ZCS 8.0.0
     */
    @ZAttr(id=1343)
    public static final String A_zimbraShareNotificationMtaAuthAccount = "zimbraShareNotificationMtaAuthAccount";

    /**
     * Password for authenticating to share notification MTA.
     *
     * @since ZCS 8.0.0
     */
    @ZAttr(id=1344)
    public static final String A_zimbraShareNotificationMtaAuthPassword = "zimbraShareNotificationMtaAuthPassword";

    /**
     * Whether to use credential to authenticate to share notification MTA.
     *
     * @since ZCS 8.0.0
     */
    @ZAttr(id=1346)
    public static final String A_zimbraShareNotificationMtaAuthRequired = "zimbraShareNotificationMtaAuthRequired";

    /**
     * Connection mode when connecting to share notification MTA.
     *
     * @since ZCS 8.0.0
     */
    @ZAttr(id=1345)
    public static final String A_zimbraShareNotificationMtaConnectionType = "zimbraShareNotificationMtaConnectionType";

    /**
     * Whether share notification MTA is enabled.
     *
     * @since ZCS 8.0.0
     */
    @ZAttr(id=1361)
    public static final String A_zimbraShareNotificationMtaEnabled = "zimbraShareNotificationMtaEnabled";

    /**
     * SMTP hostname for share notification MTA used for sending email
     * notifications.
     *
     * @since ZCS 8.0.0
     */
    @ZAttr(id=1341)
    public static final String A_zimbraShareNotificationMtaHostname = "zimbraShareNotificationMtaHostname";

    /**
     * SMTP port for share notification MTA used for sending email
     * notifications.
     *
     * @since ZCS 8.0.0
     */
    @ZAttr(id=1342)
    public static final String A_zimbraShareNotificationMtaPort = "zimbraShareNotificationMtaPort";

    /**
     * account ID of the owner of the shared folder
     *
     * @since ZCS 8.0.0
     */
    @ZAttr(id=1375)
    public static final String A_zimbraShareOwnerAccountId = "zimbraShareOwnerAccountId";

    /**
     * Interval between successive executions of the task that publishes
     * shared item updates to LDAP. Must be in valid duration format:
     * {digits}{time-unit}. digits: 0-9, time-unit: [hmsd]|ms. h - hours, m -
     * minutes, s - seconds, d - days, ms - milliseconds. If time unit is not
     * specified, the default is s(seconds).
     *
     * @since ZCS 8.0.0
     */
    @ZAttr(id=1220)
    public static final String A_zimbraSharingUpdatePublishInterval = "zimbraSharingUpdatePublishInterval";

    /**
     * Unique ID for an signature
     */
    @ZAttr(id=490)
    public static final String A_zimbraSignatureId = "zimbraSignatureId";

    /**
     * maximum number of signatures allowed on an account
     */
    @ZAttr(id=493)
    public static final String A_zimbraSignatureMaxNumEntries = "zimbraSignatureMaxNumEntries";

    /**
     * minimum number of signatures allowed on an account, this is only used
     * in the client
     */
    @ZAttr(id=523)
    public static final String A_zimbraSignatureMinNumEntries = "zimbraSignatureMinNumEntries";

    /**
     * name of the signature
     */
    @ZAttr(id=491)
    public static final String A_zimbraSignatureName = "zimbraSignatureName";

    /**
     * background color for chameleon skin for the domain
     *
     * @since ZCS 5.0.6
     */
    @ZAttr(id=648)
    public static final String A_zimbraSkinBackgroundColor = "zimbraSkinBackgroundColor";

    /**
     * favicon for chameleon skin for the domain
     *
     * @since ZCS 6.0.0_BETA1
     */
    @ZAttr(id=800)
    public static final String A_zimbraSkinFavicon = "zimbraSkinFavicon";

    /**
     * foreground color for chameleon skin for the domain
     *
     * @since ZCS 5.0.6
     */
    @ZAttr(id=647)
    public static final String A_zimbraSkinForegroundColor = "zimbraSkinForegroundColor";

    /**
     * logo app banner for chameleon skin for the domain
     *
     * @since ZCS 5.0.7
     */
    @ZAttr(id=671)
    public static final String A_zimbraSkinLogoAppBanner = "zimbraSkinLogoAppBanner";

    /**
     * logo login banner for chameleon skin for the domain
     *
     * @since ZCS 5.0.7
     */
    @ZAttr(id=670)
    public static final String A_zimbraSkinLogoLoginBanner = "zimbraSkinLogoLoginBanner";

    /**
     * Logo URL for chameleon skin for the domain
     *
     * @since ZCS 5.0.6
     */
    @ZAttr(id=649)
    public static final String A_zimbraSkinLogoURL = "zimbraSkinLogoURL";

    /**
     * secondary color for chameleon skin for the domain
     *
     * @since ZCS 5.0.7
     */
    @ZAttr(id=668)
    public static final String A_zimbraSkinSecondaryColor = "zimbraSkinSecondaryColor";

    /**
     * selection color for chameleon skin for the domain
     *
     * @since ZCS 5.0.7
     */
    @ZAttr(id=669)
    public static final String A_zimbraSkinSelectionColor = "zimbraSkinSelectionColor";

    /**
     * LDAP attribute(s) for public key lookup for S/MIME via external LDAP.
     * Multiple attributes can be separated by comma. All SMIME attributes
     * are in the format of {config-name}:{value}. A &#039;SMIME config&#039;
     * is a set of SMIME attribute values with the same {config-name}.
     * Multiple SMIME configs can be configured on a domain or on
     * globalconfig. Note: SMIME attributes on domains do not inherited
     * values from globalconfig, they are not domain-inherited attributes.
     * During SMIME public key lookup, if there are any SMIME config on the
     * domain of the account, they are used. SMIME configs on globalconfig
     * will be used only when there is no SMIME config on the domain. SMIME
     * attributes cannot be modified directly with zmprov md/mcf commands.
     * Use zmprov gcsc/gdsc/mcsc/mdsc/rcsc/rdsc command instead.
     *
     * @since ZCS 7.1.0
     */
    @ZAttr(id=1182)
    public static final String A_zimbraSMIMELdapAttribute = "zimbraSMIMELdapAttribute";

    /**
     * LDAP bind DN for public key lookup for S/MIME via external LDAP. Can
     * be empty for anonymous bind. All SMIME attributes are in the format of
     * {config-name}:{value}. A &#039;SMIME config&#039; is a set of SMIME
     * attribute values with the same {config-name}. Multiple SMIME configs
     * can be configured on a domain or on globalconfig. Note: SMIME
     * attributes on domains do not inherited values from globalconfig, they
     * are not domain-inherited attributes. During SMIME public key lookup,
     * if there are any SMIME config on the domain of the account, they are
     * used. SMIME configs on globalconfig will be used only when there is no
     * SMIME config on the domain. SMIME attributes cannot be modified
     * directly with zmprov md/mcf commands. Use zmprov
     * gcsc/gdsc/mcsc/mdsc/rcsc/rdsc command instead.
     *
     * @since ZCS 7.1.0
     */
    @ZAttr(id=1178)
    public static final String A_zimbraSMIMELdapBindDn = "zimbraSMIMELdapBindDn";

    /**
     * LDAP bind password for public key lookup for S/MIME via external LDAP.
     * Can be empty for anonymous bind. All SMIME attributes are in the
     * format of {config-name}:{value}. A &#039;SMIME config&#039; is a set
     * of SMIME attribute values with the same {config-name}. Multiple SMIME
     * configs can be configured on a domain or on globalconfig. Note: SMIME
     * attributes on domains do not inherited values from globalconfig, they
     * are not domain-inherited attributes. During SMIME public key lookup,
     * if there are any SMIME config on the domain of the account, they are
     * used. SMIME configs on globalconfig will be used only when there is no
     * SMIME config on the domain. SMIME attributes cannot be modified
     * directly with zmprov md/mcf commands. Use zmprov
     * gcsc/gdsc/mcsc/mdsc/rcsc/rdsc command instead.
     *
     * @since ZCS 7.1.0
     */
    @ZAttr(id=1179)
    public static final String A_zimbraSMIMELdapBindPassword = "zimbraSMIMELdapBindPassword";

    /**
     * Whether or not to discover search base DNs if
     * zimbraSMIMELdapSearchBase is not set. Allowed values are TRUE or
     * FALSE. If zimbraSMIMELdapSearchBase is set for a config, this
     * attribute is ignored for the config. If not set, default for the
     * config is FALSE. In that case, if zimbraSMIMELdapSearchBase is not
     * set, the search will default to the rootDSE. If multiple DNs are
     * discovered, the ldap search will use them one by one until a hit is
     * returned. All SMIME attributes are in the format of
     * {config-name}:{value}. A &#039;SMIME config&#039; is a set of SMIME
     * attribute values with the same {config-name}. Multiple SMIME configs
     * can be configured on a domain or on globalconfig. Note: SMIME
     * attributes on domains do not inherited values from globalconfig, they
     * are not domain-inherited attributes. During SMIME public key lookup,
     * if there are any SMIME config on the domain of the account, they are
     * used. SMIME configs on globalconfig will be used only when there is no
     * SMIME config on the domain. SMIME attributes cannot be modified
     * directly with zmprov md/mcf commands. Use zmprov
     * gcsc/gdsc/mcsc/mdsc/rcsc/rdsc command instead.
     *
     * @since ZCS 7.1.1
     */
    @ZAttr(id=1209)
    public static final String A_zimbraSMIMELdapDiscoverSearchBaseEnabled = "zimbraSMIMELdapDiscoverSearchBaseEnabled";

    /**
     * LDAP search filter for public key lookup for S/MIME via external LDAP.
     * Can contain the following conversion variables for expansion: %n -
     * search key with @ (or without, if no @ was specified) %u - with @
     * removed e.g. (mail=%n) All SMIME attributes are in the format of
     * {config-name}:{value}. A &#039;SMIME config&#039; is a set of SMIME
     * attribute values with the same {config-name}. Multiple SMIME configs
     * can be configured on a domain or on globalconfig. Note: SMIME
     * attributes on domains do not inherited values from globalconfig, they
     * are not domain-inherited attributes. During SMIME public key lookup,
     * if there are any SMIME config on the domain of the account, they are
     * used. SMIME configs on globalconfig will be used only when there is no
     * SMIME config on the domain. SMIME attributes cannot be modified
     * directly with zmprov md/mcf commands. Use zmprov
     * gcsc/gdsc/mcsc/mdsc/rcsc/rdsc command instead.
     *
     * @since ZCS 7.1.0
     */
    @ZAttr(id=1181)
    public static final String A_zimbraSMIMELdapFilter = "zimbraSMIMELdapFilter";

    /**
     * LDAP search base for public key lookup for S/MIME via external LDAP.
     * All SMIME attributes are in the format of {config-name}:{value}. A
     * &#039;SMIME config&#039; is a set of SMIME attribute values with the
     * same {config-name}. Multiple SMIME configs can be configured on a
     * domain or on globalconfig. Note: SMIME attributes on domains do not
     * inherited values from globalconfig, they are not domain-inherited
     * attributes. During SMIME public key lookup, if there are any SMIME
     * config on the domain of the account, they are used. SMIME configs on
     * globalconfig will be used only when there is no SMIME config on the
     * domain. SMIME attributes cannot be modified directly with zmprov
     * md/mcf commands. Use zmprov gcsc/gdsc/mcsc/mdsc/rcsc/rdsc command
     * instead.
     *
     * @since ZCS 7.1.0
     */
    @ZAttr(id=1180)
    public static final String A_zimbraSMIMELdapSearchBase = "zimbraSMIMELdapSearchBase";

    /**
     * Whether to use startTLS for public key lookup for S/MIME via external
     * LDAP. All SMIME attributes are in the format of {config-name}:{value}.
     * A &#039;SMIME config&#039; is a set of SMIME attribute values with the
     * same {config-name}. Multiple SMIME configs can be configured on a
     * domain or on globalconfig. Note: SMIME attributes on domains do not
     * inherited values from globalconfig, they are not domain-inherited
     * attributes. During SMIME public key lookup, if there are any SMIME
     * config on the domain of the account, they are used. SMIME configs on
     * globalconfig will be used only when there is no SMIME config on the
     * domain. SMIME attributes cannot be modified directly with zmprov
     * md/mcf commands. Use zmprov gcsc/gdsc/mcsc/mdsc/rcsc/rdsc command
     * instead.
     *
     * @since ZCS 7.1.0
     */
    @ZAttr(id=1177)
    public static final String A_zimbraSMIMELdapStartTlsEnabled = "zimbraSMIMELdapStartTlsEnabled";

    /**
     * LDAP URL(s) for public key lookup for S/MIME via external LDAP.
     * Multiple URLs for error fallback purpose can be separated by space.
     * All SMIME attributes are in the format of {config-name}:{value}. A
     * &#039;SMIME config&#039; is a set of SMIME attribute values with the
     * same {config-name}. Multiple SMIME configs can be configured on a
     * domain or on globalconfig. Note: SMIME attributes on domains do not
     * inherited values from globalconfig, they are not domain-inherited
     * attributes. During SMIME public key lookup, if there are any SMIME
     * config on the domain of the account, they are used. SMIME configs on
     * globalconfig will be used only when there is no SMIME config on the
     * domain. SMIME attributes cannot be modified directly with zmprov
     * md/mcf commands. Use zmprov gcsc/gdsc/mcsc/mdsc/rcsc/rdsc command
     * instead.
     *
     * @since ZCS 7.1.0
     */
    @ZAttr(id=1176)
    public static final String A_zimbraSMIMELdapURL = "zimbraSMIMELdapURL";

    /**
     * Whether to enable smtp debug trace
     *
     * @since ZCS 6.0.0_BETA1
     */
    @ZAttr(id=793)
    public static final String A_zimbraSmtpEnableTrace = "zimbraSmtpEnableTrace";

    /**
     * the SMTP server to connect to when sending mail
     */
    @ZAttr(id=97)
    public static final String A_zimbraSmtpHostname = "zimbraSmtpHostname";

    /**
     * the SMTP server port to connect to when sending mail
     */
    @ZAttr(id=98)
    public static final String A_zimbraSmtpPort = "zimbraSmtpPort";

    /**
     * If TRUE, the address for MAIL FROM in the SMTP session will always be
     * set to the email address of the account. If FALSE, the address will be
     * the value of the Sender or From header in the outgoing message, in
     * that order.
     *
     * @since ZCS 6.0.5
     */
    @ZAttr(id=1077)
    public static final String A_zimbraSmtpRestrictEnvelopeFrom = "zimbraSmtpRestrictEnvelopeFrom";

    /**
     * If true, an X-Authenticated-User header will be added to messages sent
     * via SendMsgRequest.
     *
     * @since ZCS 5.0.10
     */
    @ZAttr(id=747)
    public static final String A_zimbraSmtpSendAddAuthenticatedUser = "zimbraSmtpSendAddAuthenticatedUser";

    /**
     * Whether X-Mailer will be added to messages sent by Zimbra
     *
     * @since ZCS 5.0.5
     */
    @ZAttr(id=636)
    public static final String A_zimbraSmtpSendAddMailer = "zimbraSmtpSendAddMailer";

    /**
     * Whether X-Originating-IP will be added to messages sent via
     * SendMsgRequest.
     */
    @ZAttr(id=435)
    public static final String A_zimbraSmtpSendAddOriginatingIP = "zimbraSmtpSendAddOriginatingIP";

    /**
     * Value of the mail.smtp.sendpartial property
     */
    @ZAttr(id=249)
    public static final String A_zimbraSmtpSendPartial = "zimbraSmtpSendPartial";

    /**
     * timeout value in seconds
     */
    @ZAttr(id=99)
    public static final String A_zimbraSmtpTimeout = "zimbraSmtpTimeout";

    /**
     * If TRUE, enables support for GetVersionInfo for account SOAP requests.
     * If FALSE, GetVersionInfoRequest returns a SOAP fault.
     *
     * @since ZCS 5.0.10
     */
    @ZAttr(id=708)
    public static final String A_zimbraSoapExposeVersion = "zimbraSoapExposeVersion";

    /**
     * Maximum size in bytes for incoming SOAP requests. 0 means no limit.
     *
     * @since ZCS 5.0.0
     */
    @ZAttr(id=557)
    public static final String A_zimbraSoapRequestMaxSize = "zimbraSoapRequestMaxSize";

    /**
     * URL for Socialcast integration
     *
     * @since ZCS 8.0.0
     */
    @ZAttr(id=1389)
    public static final String A_zimbraSocialcastURL = "zimbraSocialcastURL";

    /**
     * If TRUE, spam messages will be affected by user mail filters instead
     * of being automatically filed into the Junk folder.
     *
     * @since ZCS 5.0.2
     */
    @ZAttr(id=604)
    public static final String A_zimbraSpamApplyUserFilters = "zimbraSpamApplyUserFilters";

    /**
     * Deprecated since: 4.5. Deprecated in favor of zimbraServiceEnabled.
     * Orig desc: Whether to enable spam checking
     */
    @ZAttr(id=201)
    public static final String A_zimbraSpamCheckEnabled = "zimbraSpamCheckEnabled";

    /**
     * mail header name for flagging spam
     */
    @ZAttr(id=210)
    public static final String A_zimbraSpamHeader = "zimbraSpamHeader";

    /**
     * regular expression for matching the spam header
     */
    @ZAttr(id=211)
    public static final String A_zimbraSpamHeaderValue = "zimbraSpamHeaderValue";

    /**
     * When user classifies a message as not spam forward message via SMTP to
     * this account
     */
    @ZAttr(id=245)
    public static final String A_zimbraSpamIsNotSpamAccount = "zimbraSpamIsNotSpamAccount";

    /**
     * When user classifies a message as spam forward message via SMTP to
     * this account
     */
    @ZAttr(id=244)
    public static final String A_zimbraSpamIsSpamAccount = "zimbraSpamIsSpamAccount";

    /**
     * Spaminess percentage beyond which a message is dropped
     */
    @ZAttr(id=202)
    public static final String A_zimbraSpamKillPercent = "zimbraSpamKillPercent";

    /**
     * value for envelope from (MAIL FROM) in spam report
     *
     * @since ZCS 6.0.2
     */
    @ZAttr(id=1049)
    public static final String A_zimbraSpamReportEnvelopeFrom = "zimbraSpamReportEnvelopeFrom";

    /**
     * mail header name for sender in spam report
     */
    @ZAttr(id=465)
    public static final String A_zimbraSpamReportSenderHeader = "zimbraSpamReportSenderHeader";

    /**
     * spam report type value for ham
     */
    @ZAttr(id=468)
    public static final String A_zimbraSpamReportTypeHam = "zimbraSpamReportTypeHam";

    /**
     * mail header name for report type in spam report
     */
    @ZAttr(id=466)
    public static final String A_zimbraSpamReportTypeHeader = "zimbraSpamReportTypeHeader";

    /**
     * spam report type value for spam
     */
    @ZAttr(id=467)
    public static final String A_zimbraSpamReportTypeSpam = "zimbraSpamReportTypeSpam";

    /**
     * Subject prefix for spam messages
     */
    @ZAttr(id=203)
    public static final String A_zimbraSpamSubjectTag = "zimbraSpamSubjectTag";

    /**
     * Spaminess percentage beyond which a message is marked as spam
     */
    @ZAttr(id=204)
    public static final String A_zimbraSpamTagPercent = "zimbraSpamTagPercent";

    /**
     * Aliases of Trash folder. In case some IMAP clients use different
     * folder names other than Trash, the spam filter still special-cases
     * those folders as if they are Trash.
     *
     * @since ZCS 8.0.0
     */
    @ZAttr(id=1167)
    public static final String A_zimbraSpamTrashAlias = "zimbraSpamTrashAlias";

    /**
     * Mail header name for flagging a message as not spam. If set, this
     * takes precedence over zimbraSpamHeader.
     *
     * @since ZCS 7.1.3
     */
    @ZAttr(id=1257)
    public static final String A_zimbraSpamWhitelistHeader = "zimbraSpamWhitelistHeader";

    /**
     * regular expression for matching the value of zimbraSpamWhitelistHeader
     * for flagging a message as not spam
     *
     * @since ZCS 7.1.3
     */
    @ZAttr(id=1258)
    public static final String A_zimbraSpamWhitelistHeaderValue = "zimbraSpamWhitelistHeaderValue";

    /**
     * The list of available dictionaries that can be used for spell
     * checking.
     *
     * @since ZCS 6.0.0_GA
     */
    @ZAttr(id=1042)
    public static final String A_zimbraSpellAvailableDictionary = "zimbraSpellAvailableDictionary";

    /**
     * URL of the server running the spell checking service. Multi-valued
     * attribute that allows multiple spell check servers to be specified. If
     * the request to the first server fails, a request to the second server
     * is sent and so on.
     */
    @ZAttr(id=267)
    public static final String A_zimbraSpellCheckURL = "zimbraSpellCheckURL";

    /**
     * whether spnego SSO is enabled
     *
     * @since ZCS 7.0.0
     */
    @ZAttr(id=1118)
    public static final String A_zimbraSpnegoAuthEnabled = "zimbraSpnegoAuthEnabled";

    /**
     * spnego auth error URL
     *
     * @since ZCS 7.0.0
     */
    @ZAttr(id=1124)
    public static final String A_zimbraSpnegoAuthErrorURL = "zimbraSpnegoAuthErrorURL";

    /**
     * spnego auth principal
     *
     * @since ZCS 7.0.0
     */
    @ZAttr(id=1122)
    public static final String A_zimbraSpnegoAuthPrincipal = "zimbraSpnegoAuthPrincipal";

    /**
     * spnego auth realm
     *
     * @since ZCS 7.0.0
     */
    @ZAttr(id=1119)
    public static final String A_zimbraSpnegoAuthRealm = "zimbraSpnegoAuthRealm";

    /**
     * spnego auth target name
     *
     * @since ZCS 7.0.0
     */
    @ZAttr(id=1123)
    public static final String A_zimbraSpnegoAuthTargetName = "zimbraSpnegoAuthTargetName";

    /**
     * Public key of this server, used by other hosts to authorize this
     * server to login.
     */
    @ZAttr(id=262)
    public static final String A_zimbraSshPublicKey = "zimbraSshPublicKey";

    /**
     * CA Cert used to sign all self signed certs
     */
    @ZAttr(id=277)
    public static final String A_zimbraSslCaCert = "zimbraSslCaCert";

    /**
     * CA Key used to sign all self signed certs
     */
    @ZAttr(id=278)
    public static final String A_zimbraSslCaKey = "zimbraSslCaKey";

    /**
     * SSL certificate
     *
     * @since ZCS 5.0.0
     */
    @ZAttr(id=563)
    public static final String A_zimbraSSLCertificate = "zimbraSSLCertificate";

    /**
     * excluded cipher suites
     *
     * @since ZCS 5.0.5
     */
    @ZAttr(id=639)
    public static final String A_zimbraSSLExcludeCipherSuites = "zimbraSSLExcludeCipherSuites";

    /**
     * SSL private key
     *
     * @since ZCS 5.0.0
     */
    @ZAttr(id=564)
    public static final String A_zimbraSSLPrivateKey = "zimbraSSLPrivateKey";

    /**
     * description of the custom tab in the Preferences page in HTML client
     * in the format {tab-name},{associated-URL}
     *
     * @since ZCS 7.1.3
     */
    @ZAttr(id=1267)
    public static final String A_zimbraStandardClientCustomPrefTab = "zimbraStandardClientCustomPrefTab";

    /**
     * whether extra custom tabs in the Preferences page in HTML client are
     * enabled
     *
     * @since ZCS 7.1.3
     */
    @ZAttr(id=1266)
    public static final String A_zimbraStandardClientCustomPrefTabsEnabled = "zimbraStandardClientCustomPrefTabsEnabled";

    /**
     * Prefixes of thread names. Each value is a column in threads.csv that
     * tracks the number of threads whose name starts with the given prefix.
     *
     * @since ZCS 6.0.0_BETA1
     */
    @ZAttr(id=792)
    public static final String A_zimbraStatThreadNamePrefix = "zimbraStatThreadNamePrefix";

    /**
     * The maximum batch size for each ZimbraSync transaction. Default value
     * of 0 means to follow client requested size. If set to any positive
     * integer, the value will be the maximum number of items to sync even if
     * client requests more. This setting affects all sync categories
     * including email, contacts, calendar and tasks.
     */
    @ZAttr(id=437)
    public static final String A_zimbraSyncWindowSize = "zimbraSyncWindowSize";

    /**
     * Deprecated since: 4.5.7. We now maintain all tables unconditionally.
     * See bug 19145. Orig desc: table maintenance will be performed if the
     * number of rows grows by this factor
     */
    @ZAttr(id=171)
    public static final String A_zimbraTableMaintenanceGrowthFactor = "zimbraTableMaintenanceGrowthFactor";

    /**
     * Deprecated since: 4.5.7. We now maintain all tables unconditionally.
     * See bug 19145. Orig desc: maximum number of rows required for database
     * table maintenance
     */
    @ZAttr(id=169)
    public static final String A_zimbraTableMaintenanceMaxRows = "zimbraTableMaintenanceMaxRows";

    /**
     * Deprecated since: 4.5.7. We now maintain all tables unconditionally.
     * See bug 19145. Orig desc: minimum number of rows required for database
     * table maintenance
     */
    @ZAttr(id=168)
    public static final String A_zimbraTableMaintenanceMinRows = "zimbraTableMaintenanceMinRows";

    /**
     * Deprecated since: 4.5.7. We now maintain all tables unconditionally.
     * See bug 19145. Orig desc: table maintenance operation that will be
     * performed. Valid options: &quot;ANALYZE&quot;, &quot;OPTIMIZE&quot;
     */
    @ZAttr(id=170)
    public static final String A_zimbraTableMaintenanceOperation = "zimbraTableMaintenanceOperation";

    /**
     * The registered name of the Zimbra Analyzer Extension for this account
     * to use
     */
    @ZAttr(id=393)
    public static final String A_zimbraTextAnalyzer = "zimbraTextAnalyzer";

    /**
     * Hosts to ignore during IP based throttling. Account and command rate
     * limits will still be applied. Typically should list nginx hostname and
     * any other mailbox servers which can proxy to this server
     *
     * @since ZCS 8.0.0
     */
    @ZAttr(id=1383)
    public static final String A_zimbraThrottleSafeHosts = "zimbraThrottleSafeHosts";

    /**
     * Hosts to whitelist during IP based throttling. Account and command
     * rate limits will not be applied. This should only be used for internal
     * servers which cannot service end user traffic; e.g. migration or
     * monitoring hosts
     *
     * @since ZCS 8.0.5
     */
    @ZAttr(id=1449)
    public static final String A_zimbraThrottleWhitelist = "zimbraThrottleWhitelist";

    /**
     * Deprecated since: 5.0. Deprecated as of bug 12416. Orig desc: Start
     * date for daylight time
     */
    @ZAttr(id=232)
    public static final String A_zimbraTimeZoneDaylightDtStart = "zimbraTimeZoneDaylightDtStart";

    /**
     * Deprecated since: 5.0. Deprecated as of bug 12416. Orig desc: Offset
     * in daylight time
     */
    @ZAttr(id=233)
    public static final String A_zimbraTimeZoneDaylightOffset = "zimbraTimeZoneDaylightOffset";

    /**
     * Deprecated since: 5.0. Deprecated as of bug 12416. Orig desc:
     * iCalendar recurrence rule for onset of daylight time
     */
    @ZAttr(id=234)
    public static final String A_zimbraTimeZoneDaylightRRule = "zimbraTimeZoneDaylightRRule";

    /**
     * Deprecated since: 5.0. Deprecated as of bug 12416. Orig desc: Start
     * date for standard time
     */
    @ZAttr(id=229)
    public static final String A_zimbraTimeZoneStandardDtStart = "zimbraTimeZoneStandardDtStart";

    /**
     * Deprecated since: 5.0. Deprecated as of bug 12416. Orig desc: Offset
     * in standard time
     */
    @ZAttr(id=230)
    public static final String A_zimbraTimeZoneStandardOffset = "zimbraTimeZoneStandardOffset";

    /**
     * Deprecated since: 5.0. Deprecated as of bug 12416. Orig desc:
     * iCalendar recurrence rule for onset of standard time
     */
    @ZAttr(id=231)
    public static final String A_zimbraTimeZoneStandardRRule = "zimbraTimeZoneStandardRRule";

    /**
     * call control service URL for the UC service
     *
     * @since ZCS 8.0.0
     */
    @ZAttr(id=1405)
    public static final String A_zimbraUCCallControlURL = "zimbraUCCallControlURL";

    /**
     * password for the user&#039;s UC service
     *
     * @since ZCS 8.0.0
     */
    @ZAttr(id=1409)
    public static final String A_zimbraUCPassword = "zimbraUCPassword";

    /**
     * presence session id for Cisco presence service
     *
     * @since ZCS 8.0.0
     */
    @ZAttr(id=1407)
    public static final String A_zimbraUCPresenceSessionId = "zimbraUCPresenceSessionId";

    /**
     * presence service URL for the UC service
     *
     * @since ZCS 8.0.0
     */
    @ZAttr(id=1406)
    public static final String A_zimbraUCPresenceURL = "zimbraUCPresenceURL";

    /**
     * provider for the UC service
     *
     * @since ZCS 8.0.0
     */
    @ZAttr(id=1402)
    public static final String A_zimbraUCProvider = "zimbraUCProvider";

    /**
     * Designated UC provider of the system
     *
     * @since ZCS 8.0.0
     */
    @ZAttr(id=1410)
    public static final String A_zimbraUCProviderEnabled = "zimbraUCProviderEnabled";

    /**
     * UC service zimbraId
     *
     * @since ZCS 8.0.0
     */
    @ZAttr(id=1401)
    public static final String A_zimbraUCServiceId = "zimbraUCServiceId";

    /**
     * username for the user&#039;s UC service
     *
     * @since ZCS 8.0.0
     */
    @ZAttr(id=1408)
    public static final String A_zimbraUCUsername = "zimbraUCUsername";

    /**
     * user info service URL for the UC service
     *
     * @since ZCS 8.0.0
     */
    @ZAttr(id=1403)
    public static final String A_zimbraUCUserURL = "zimbraUCUserURL";

    /**
     * voicemail service URL for the UC service
     *
     * @since ZCS 8.0.0
     */
    @ZAttr(id=1404)
    public static final String A_zimbraUCVoicemailURL = "zimbraUCVoicemailURL";

    /**
     * whether end-user services on SOAP and LMTP interfaces are enabled
     */
    @ZAttr(id=146)
    public static final String A_zimbraUserServicesEnabled = "zimbraUserServicesEnabled";

    /**
     * account version information
     */
    @ZAttr(id=399)
    public static final String A_zimbraVersion = "zimbraVersion";

    /**
     * an email address to send mail to if Zimbra version check detects a new
     * version. Must be in valid duration format: {digits}{time-unit}.
     * digits: 0-9, time-unit: [hmsd]|ms. h - hours, m - minutes, s -
     * seconds, d - days, ms - milliseconds. If time unit is not specified,
     * the default is s(seconds).
     *
     * @since ZCS 6.0.2
     */
    @ZAttr(id=1059)
    public static final String A_zimbraVersionCheckInterval = "zimbraVersionCheckInterval";

    /**
     * time Zimbra version was last checked
     *
     * @since ZCS 6.0.2
     */
    @ZAttr(id=1056)
    public static final String A_zimbraVersionCheckLastAttempt = "zimbraVersionCheckLastAttempt";

    /**
     * last response of last Zimbra version check. This will be a short XML
     * that will contain information about available updates.
     *
     * @since ZCS 6.0.2
     */
    @ZAttr(id=1058)
    public static final String A_zimbraVersionCheckLastResponse = "zimbraVersionCheckLastResponse";

    /**
     * time Zimbra version was last checked successfully
     *
     * @since ZCS 6.0.2
     */
    @ZAttr(id=1057)
    public static final String A_zimbraVersionCheckLastSuccess = "zimbraVersionCheckLastSuccess";

    /**
     * template used to construct the body of an Zimbra version check
     * notification message
     *
     * @since ZCS 6.0.2
     */
    @ZAttr(id=1066)
    public static final String A_zimbraVersionCheckNotificationBody = "zimbraVersionCheckNotificationBody";

    /**
     * email address to send mail to for the Zimbra version check
     * notification message
     *
     * @since ZCS 6.0.2
     */
    @ZAttr(id=1063)
    public static final String A_zimbraVersionCheckNotificationEmail = "zimbraVersionCheckNotificationEmail";

    /**
     * from address for the Zimbra version check notification message
     *
     * @since ZCS 6.0.2
     */
    @ZAttr(id=1064)
    public static final String A_zimbraVersionCheckNotificationEmailFrom = "zimbraVersionCheckNotificationEmailFrom";

    /**
     * template used to construct the subject of an Zimbra version check
     * notification message
     *
     * @since ZCS 6.0.2
     */
    @ZAttr(id=1065)
    public static final String A_zimbraVersionCheckNotificationSubject = "zimbraVersionCheckNotificationSubject";

    /**
     * whether to send a notification message if Zimbra version check detects
     * a new version
     *
     * @since ZCS 6.0.2
     */
    @ZAttr(id=1062)
    public static final String A_zimbraVersionCheckSendNotifications = "zimbraVersionCheckSendNotifications";

    /**
     * zimbraId of the server that should perform the Zimbra version checks
     *
     * @since ZCS 6.0.2
     */
    @ZAttr(id=1060)
    public static final String A_zimbraVersionCheckServer = "zimbraVersionCheckServer";

    /**
     * URL of the Zimbra version check script
     *
     * @since ZCS 6.0.2
     */
    @ZAttr(id=1061)
    public static final String A_zimbraVersionCheckURL = "zimbraVersionCheckURL";

    /**
     * Whether virtual user set/changed his password after an external
     * virtual account for him is provisioned. This attribute is applicable
     * for accounts having zimbraIsExternalVirtualAccount set to TRUE.
     *
     * @since ZCS 8.0.0
     */
    @ZAttr(id=1414)
    public static final String A_zimbraVirtualAccountInitialPasswordSet = "zimbraVirtualAccountInitialPasswordSet";

    /**
     * An alias for this domain, used to determine default login domain based
     * on URL client is visiting
     */
    @ZAttr(id=352)
    public static final String A_zimbraVirtualHostname = "zimbraVirtualHostname";

    /**
     * An virtual IP address for this domain, used to determine domain based
     * on an IP address
     *
     * @since ZCS 5.0.0
     */
    @ZAttr(id=562)
    public static final String A_zimbraVirtualIPAddress = "zimbraVirtualIPAddress";

    /**
     * Whether to block archive files that are password protected or
     * encrypted
     */
    @ZAttr(id=205)
    public static final String A_zimbraVirusBlockEncryptedArchive = "zimbraVirusBlockEncryptedArchive";

    /**
     * Deprecated since: 4.5. Deprecated in favor of zimbraServiceEnabled.
     * Orig desc: Whether to enable virus checking
     */
    @ZAttr(id=206)
    public static final String A_zimbraVirusCheckEnabled = "zimbraVirusCheckEnabled";

    /**
     * how often the virus definitions are updated. Must be in valid duration
     * format: {digits}{time-unit}. digits: 0-9, time-unit: [hmsd]|ms. h -
     * hours, m - minutes, s - seconds, d - days, ms - milliseconds. If time
     * unit is not specified, the default is s(seconds).
     */
    @ZAttr(id=191)
    public static final String A_zimbraVirusDefinitionsUpdateFrequency = "zimbraVirusDefinitionsUpdateFrequency";

    /**
     * Whether to email admin on virus detection
     */
    @ZAttr(id=207)
    public static final String A_zimbraVirusWarnAdmin = "zimbraVirusWarnAdmin";

    /**
     * Whether to email recipient on virus detection
     */
    @ZAttr(id=208)
    public static final String A_zimbraVirusWarnRecipient = "zimbraVirusWarnRecipient";

    /**
     * link for admin users in web client
     *
     * @since ZCS 5.0.9
     */
    @ZAttr(id=701)
    public static final String A_zimbraWebClientAdminReference = "zimbraWebClientAdminReference";

    /**
     * login URL for web client to send the user to upon failed login, auth
     * expired, or no/invalid auth
     */
    @ZAttr(id=506)
    public static final String A_zimbraWebClientLoginURL = "zimbraWebClientLoginURL";

    /**
     * regex for allowed client IP addresses for honoring
     * zimbraWebClientLoginURL. If not set, all IP addresses are allowed. If
     * multiple values are set, an IP address is allowed as long as it
     * matches any one of the values.
     *
     * @since ZCS 7.1.5
     */
    @ZAttr(id=1352)
    public static final String A_zimbraWebClientLoginURLAllowedIP = "zimbraWebClientLoginURLAllowedIP";

    /**
     * regex to be matched for allowed user agents for honoring
     * zimbraWebClientLoginURL. If not set, all UAs are allowed. If multiple
     * values are set, an UA is allowed as long as it matches any one of the
     * values. e.g. &quot;.*Windows NT.*Firefox/3.*&quot; will match firefox
     * 3 or later browsers on Windows. &quot;.*MSIE.*Windows NT.*&quot; will
     * match IE browsers on Windows.
     *
     * @since ZCS 7.0.0
     */
    @ZAttr(id=1141)
    public static final String A_zimbraWebClientLoginURLAllowedUA = "zimbraWebClientLoginURLAllowedUA";

    /**
     * logout URL for web client to send the user to upon explicit logging
     * out
     */
    @ZAttr(id=507)
    public static final String A_zimbraWebClientLogoutURL = "zimbraWebClientLogoutURL";

    /**
     * regex for allowed client IP addresses for honoring
     * zimbraWebClientLogoutURL. If not set, all IP addresses are allowed. If
     * multiple values are set, an IP address is allowed as long as it
     * matches any one of the values.
     *
     * @since ZCS 7.1.5
     */
    @ZAttr(id=1353)
    public static final String A_zimbraWebClientLogoutURLAllowedIP = "zimbraWebClientLogoutURLAllowedIP";

    /**
     * regex to be matched for allowed user agents for honoring
     * zimbraWebClientLogoutURL. If not set, all UAs are allowed. If multiple
     * values are set, an UA is allowed as long as it matches any one of the
     * values. e.g. &quot;.*Windows NT.*Firefox/3.*&quot; will match firefox
     * 3 or later browsers on Windows. &quot;.*MSIE.*Windows NT.*&quot; will
     * match IE browsers on Windows.
     *
     * @since ZCS 7.0.0
     */
    @ZAttr(id=1142)
    public static final String A_zimbraWebClientLogoutURLAllowedUA = "zimbraWebClientLogoutURLAllowedUA";

    /**
     * max input buffer length for web client
     *
     * @since ZCS 8.0.0
     */
    @ZAttr(id=1339)
    public static final String A_zimbraWebClientMaxInputBufferLength = "zimbraWebClientMaxInputBufferLength";

    /**
     * whether or not to show link to offline version in the web UI top bar
     *
     * @since ZCS 6.0.0_GA
     */
    @ZAttr(id=1047)
    public static final String A_zimbraWebClientShowOfflineLink = "zimbraWebClientShowOfflineLink";

    /**
     * XMPP Category of the component
     *
     * @since ZCS 6.0.0_BETA1
     */
    @ZAttr(id=737)
    public static final String A_zimbraXMPPComponentCategory = "zimbraXMPPComponentCategory";

    /**
     * class name of the XMPP component
     *
     * @since ZCS 6.0.0_BETA1
     */
    @ZAttr(id=763)
    public static final String A_zimbraXMPPComponentClassName = "zimbraXMPPComponentClassName";

    /**
     * XMPP Type of the component
     *
     * @since ZCS 6.0.0_BETA1
     */
    @ZAttr(id=739)
    public static final String A_zimbraXMPPComponentFeatures = "zimbraXMPPComponentFeatures";

    /**
     * Name of the XMPP Component
     *
     * @since ZCS 6.0.0_BETA1
     */
    @ZAttr(id=740)
    public static final String A_zimbraXMPPComponentName = "zimbraXMPPComponentName";

    /**
     * XMPP Type of the component
     *
     * @since ZCS 6.0.0_BETA1
     */
    @ZAttr(id=738)
    public static final String A_zimbraXMPPComponentType = "zimbraXMPPComponentType";

    /**
     * Enable XMPP support for IM
     */
    @ZAttr(id=397)
    public static final String A_zimbraXMPPEnabled = "zimbraXMPPEnabled";

    /**
     * Shared Secret for XMPP Server Dialback Protocol
     *
     * @since ZCS 5.0.9
     */
    @ZAttr(id=695)
    public static final String A_zimbraXMPPServerDialbackKey = "zimbraXMPPServerDialbackKey";

    /**
     * Yahoo ID
     *
     * @since ZCS 5.0.6
     */
    @ZAttr(id=658)
    public static final String A_zimbraYahooId = "zimbraYahooId";

    /**
     * List of Zimlets available to this COS Values can be prefixed with ! or
     * + or - !: mandatory + (or no prefix): enabled by default -: disabled
     * by default
     */
    @ZAttr(id=291)
    public static final String A_zimbraZimletAvailableZimlets = "zimbraZimletAvailableZimlets";

    /**
     * The content object section in the Zimlet description
     */
    @ZAttr(id=288)
    public static final String A_zimbraZimletContentObject = "zimbraZimletContentObject";

    /**
     * whether zimlets that send sensitive data are disabled in
     * &quot;mixed&quot; zimbraMailMode
     *
     * @since ZCS 7.1.3
     */
    @ZAttr(id=1269)
    public static final String A_zimbraZimletDataSensitiveInMixedModeDisabled = "zimbraZimletDataSensitiveInMixedModeDisabled";

    /**
     * Zimlet description
     */
    @ZAttr(id=283)
    public static final String A_zimbraZimletDescription = "zimbraZimletDescription";

    /**
     * List of Zimlets available to this domain. Zimlets available to
     * accounts in the domain is the union of account/cos attribute
     * zimbraZimletAvailableZimlets and this attribute. See
     * zimbraZimletAvailableZimlets for value format.
     *
     * @since ZCS 5.0.10
     */
    @ZAttr(id=710)
    public static final String A_zimbraZimletDomainAvailableZimlets = "zimbraZimletDomainAvailableZimlets";

    /**
     * whether this Zimlet is enabled
     */
    @ZAttr(id=301)
    public static final String A_zimbraZimletEnabled = "zimbraZimletEnabled";

    /**
     * The handler class for server side Zimlet extension
     */
    @ZAttr(id=286)
    public static final String A_zimbraZimletHandlerClass = "zimbraZimletHandlerClass";

    /**
     * The global config for the Zimlet
     */
    @ZAttr(id=287)
    public static final String A_zimbraZimletHandlerConfig = "zimbraZimletHandlerConfig";

    /**
     * Whether server side keyword indexing enabled
     */
    @ZAttr(id=284)
    public static final String A_zimbraZimletIndexingEnabled = "zimbraZimletIndexingEnabled";

    /**
     * Whether this zimlet is an extension
     */
    @ZAttr(id=304)
    public static final String A_zimbraZimletIsExtension = "zimbraZimletIsExtension";

    /**
     * Server side object keyword used for indexing and search for this
     * Zimlet
     */
    @ZAttr(id=281)
    public static final String A_zimbraZimletKeyword = "zimbraZimletKeyword";

    /**
     * Whether to load zimlets synchronously in the web client. If set to
     * TRUE, users are not allowed to use the core app before zimlets are
     * loaded. If set to FALSE, zimlets are loaded in the background and
     * users are allowed to use the core app before all zimlets finish
     * loading.
     *
     * @since ZCS 7.2.0
     */
    @ZAttr(id=1391)
    public static final String A_zimbraZimletLoadSynchronously = "zimbraZimletLoadSynchronously";

    /**
     * The panel item section in the Zimlet description
     */
    @ZAttr(id=289)
    public static final String A_zimbraZimletPanelItem = "zimbraZimletPanelItem";

    /**
     * Object match priority
     */
    @ZAttr(id=302)
    public static final String A_zimbraZimletPriority = "zimbraZimletPriority";

    /**
     * URL of extra scripts used by the Zimlet
     */
    @ZAttr(id=290)
    public static final String A_zimbraZimletScript = "zimbraZimletScript";

    /**
     * Regex of content object
     */
    @ZAttr(id=292)
    public static final String A_zimbraZimletServerIndexRegex = "zimbraZimletServerIndexRegex";

    /**
     * Whether store is matched for this type
     */
    @ZAttr(id=285)
    public static final String A_zimbraZimletStoreMatched = "zimbraZimletStoreMatched";

    /**
     * Zimlet target apps
     *
     * @since ZCS 5.0.3
     */
    @ZAttr(id=606)
    public static final String A_zimbraZimletTarget = "zimbraZimletTarget";

    /**
     * User properties for Zimlets
     */
    @ZAttr(id=296)
    public static final String A_zimbraZimletUserProperties = "zimbraZimletUserProperties";

    /**
     * Version of the Zimlet
     */
    @ZAttr(id=282)
    public static final String A_zimbraZimletVersion = "zimbraZimletVersion";

    ///// END-AUTO-GEN-REPLACE
}
<|MERGE_RESOLUTION|>--- conflicted
+++ resolved
@@ -28,11 +28,7 @@
 
     ///// BEGIN-AUTO-GEN-REPLACE
 
-<<<<<<< HEAD
-    /* build: 9.0.0_BETA1_1111 rgadipuuri 20130510-1145 */
-=======
     /* build: 9.0.0_BETA1_1111 jflanigan 20130619-1527 */
->>>>>>> b87e014b
 
     public static enum AccountCalendarUserType {
         RESOURCE("RESOURCE"),
