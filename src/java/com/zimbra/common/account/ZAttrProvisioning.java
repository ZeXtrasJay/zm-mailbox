--- conflicted
+++ resolved
@@ -6848,31 +6848,6 @@
     public static final String A_zimbraMobileMetadataMaxSizeEnabled = "zimbraMobileMetadataMaxSizeEnabled";
 
     /**
-<<<<<<< HEAD
-     * Whether to permit Outlook to sync via Active Sync
-     *
-     * @since ZCS 8.0.5
-     */
-    @ZAttr(id=1453)
-    public static final String A_zimbraMobileOutlookSyncEnabled = "zimbraMobileOutlookSyncEnabled";
-=======
-     * admin email address used for receiving notifications
-     *
-     * @since ZCS 9.0.0
-     */
-    @ZAttr(id=1422)
-    public static final String A_zimbraMobileNotificationAdminAddress = "zimbraMobileNotificationAdminAddress";
-
-    /**
-     * whether mobile sync notification enabled or not
-     *
-     * @since ZCS 9.0.0
-     */
-    @ZAttr(id=1421)
-    public static final String A_zimbraMobileNotificationEnabled = "zimbraMobileNotificationEnabled";
->>>>>>> 7a45f7b0
-
-    /**
      * whether the Bluetooth capabilities are allowed on the device. The
      * available options are Disable, HandsfreeOnly, and Allow. 0 - DISABLE 1
      * - HANDSFREE 2 - ALLOW ignored if
