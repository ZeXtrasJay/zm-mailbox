--- conflicted
+++ resolved
@@ -6848,24 +6848,6 @@
     public static final String A_zimbraMobileMetadataMaxSizeEnabled = "zimbraMobileMetadataMaxSizeEnabled";
 
     /**
-<<<<<<< HEAD
-=======
-     * admin email address used for receiving notifications
-     *
-     * @since ZCS 9.0.0
-     */
-    @ZAttr(id=1422)
-    public static final String A_zimbraMobileNotificationAdminAddress = "zimbraMobileNotificationAdminAddress";
-
-    /**
-     * whether mobile sync notification enabled or not
-     *
-     * @since ZCS 9.0.0
-     */
-    @ZAttr(id=1421)
-    public static final String A_zimbraMobileNotificationEnabled = "zimbraMobileNotificationEnabled";
-
-    /**
      * Whether to permit Outlook to sync via Active Sync
      *
      * @since ZCS 8.0.5
@@ -6874,7 +6856,6 @@
     public static final String A_zimbraMobileOutlookSyncEnabled = "zimbraMobileOutlookSyncEnabled";
 
     /**
->>>>>>> c9ea154e
      * whether the Bluetooth capabilities are allowed on the device. The
      * available options are Disable, HandsfreeOnly, and Allow. 0 - DISABLE 1
      * - HANDSFREE 2 - ALLOW ignored if
@@ -11686,15 +11667,6 @@
     public static final String A_zimbraWebClientMaxInputBufferLength = "zimbraWebClientMaxInputBufferLength";
 
     /**
-     * limit for the number of days that the web client would use to sync any
-     * mail folder&#039;s data for offline use
-     *
-     * @since ZCS 9.0.0
-     */
-    @ZAttr(id=1452)
-    public static final String A_zimbraWebClientOfflineSyncMaxDays = "zimbraWebClientOfflineSyncMaxDays";
-
-    /**
      * whether or not to show link to offline version in the web UI top bar
      *
      * @since ZCS 6.0.0_GA
