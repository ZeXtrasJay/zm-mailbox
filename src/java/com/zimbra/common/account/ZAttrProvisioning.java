/*
 * ***** BEGIN LICENSE BLOCK *****
 * Zimbra Collaboration Suite Server
 * Copyright (C) 2008, 2009, 2010, 2011, 2012, 2013 VMware, Inc.
 * 
 * The contents of this file are subject to the Zimbra Public License
 * Version 1.3 ("License"); you may not use this file except in
 * compliance with the License.  You may obtain a copy of the License at
 * http://www.zimbra.com/license.
 * 
 * Software distributed under the License is distributed on an "AS IS"
 * basis, WITHOUT WARRANTY OF ANY KIND, either express or implied.
 * ***** END LICENSE BLOCK *****
 */
package com.zimbra.common.account;

import com.zimbra.common.service.ServiceException;

import java.util.Arrays;

/**
 * AUTO-GENERATED. DO NOT EDIT.
 * 
 * @author schemers
 *
 */
public class ZAttrProvisioning {

    ///// BEGIN-AUTO-GEN-REPLACE

<<<<<<< HEAD
    /* build: 9.0.0_BETA1_1111 dywang 20130320-1328 */
=======
    /* build: 9.0.0_BETA1_1111 jflanigan 20130329-1022 */
>>>>>>> 0b073f0f

    public static enum AccountCalendarUserType {
        RESOURCE("RESOURCE"),
        USER("USER");
        private String mValue;
        private AccountCalendarUserType(String value) { mValue = value; }
        public String toString() { return mValue; }
        public static AccountCalendarUserType fromString(String s) throws ServiceException {
            for (AccountCalendarUserType value : values()) {
                if (value.mValue.equals(s)) return value;
             }
             throw ServiceException.INVALID_REQUEST("invalid value: "+s+", valid values: "+ Arrays.asList(values()), null);
        }
        public boolean isRESOURCE() { return this == RESOURCE;}
        public boolean isUSER() { return this == USER;}
    }

    public static enum AccountStatus {
        maintenance("maintenance"),
        pending("pending"),
        active("active"),
        closed("closed"),
        locked("locked"),
        lockout("lockout");
        private String mValue;
        private AccountStatus(String value) { mValue = value; }
        public String toString() { return mValue; }
        public static AccountStatus fromString(String s) throws ServiceException {
            for (AccountStatus value : values()) {
                if (value.mValue.equals(s)) return value;
             }
             throw ServiceException.INVALID_REQUEST("invalid value: "+s+", valid values: "+ Arrays.asList(values()), null);
        }
        public boolean isMaintenance() { return this == maintenance;}
        public boolean isPending() { return this == pending;}
        public boolean isActive() { return this == active;}
        public boolean isClosed() { return this == closed;}
        public boolean isLocked() { return this == locked;}
        public boolean isLockout() { return this == lockout;}
    }

    public static enum AdminAccessControlMech {
        acl("acl"),
        global("global");
        private String mValue;
        private AdminAccessControlMech(String value) { mValue = value; }
        public String toString() { return mValue; }
        public static AdminAccessControlMech fromString(String s) throws ServiceException {
            for (AdminAccessControlMech value : values()) {
                if (value.mValue.equals(s)) return value;
             }
             throw ServiceException.INVALID_REQUEST("invalid value: "+s+", valid values: "+ Arrays.asList(values()), null);
        }
        public boolean isAcl() { return this == acl;}
        public boolean isGlobal() { return this == global;}
    }

    public static enum AutoProvAuthMech {
        KRB5("KRB5"),
        LDAP("LDAP"),
        SPNEGO("SPNEGO"),
        PREAUTH("PREAUTH");
        private String mValue;
        private AutoProvAuthMech(String value) { mValue = value; }
        public String toString() { return mValue; }
        public static AutoProvAuthMech fromString(String s) throws ServiceException {
            for (AutoProvAuthMech value : values()) {
                if (value.mValue.equals(s)) return value;
             }
             throw ServiceException.INVALID_REQUEST("invalid value: "+s+", valid values: "+ Arrays.asList(values()), null);
        }
        public boolean isKRB5() { return this == KRB5;}
        public boolean isLDAP() { return this == LDAP;}
        public boolean isSPNEGO() { return this == SPNEGO;}
        public boolean isPREAUTH() { return this == PREAUTH;}
    }

    public static enum AutoProvMode {
        EAGER("EAGER"),
        LAZY("LAZY"),
        MANUAL("MANUAL");
        private String mValue;
        private AutoProvMode(String value) { mValue = value; }
        public String toString() { return mValue; }
        public static AutoProvMode fromString(String s) throws ServiceException {
            for (AutoProvMode value : values()) {
                if (value.mValue.equals(s)) return value;
             }
             throw ServiceException.INVALID_REQUEST("invalid value: "+s+", valid values: "+ Arrays.asList(values()), null);
        }
        public boolean isEAGER() { return this == EAGER;}
        public boolean isLAZY() { return this == LAZY;}
        public boolean isMANUAL() { return this == MANUAL;}
    }

    public static enum BackupMode {
        Standard("Standard"),
        Auto_Grouped("Auto-Grouped");
        private String mValue;
        private BackupMode(String value) { mValue = value; }
        public String toString() { return mValue; }
        public static BackupMode fromString(String s) throws ServiceException {
            for (BackupMode value : values()) {
                if (value.mValue.equals(s)) return value;
             }
             throw ServiceException.INVALID_REQUEST("invalid value: "+s+", valid values: "+ Arrays.asList(values()), null);
        }
        public boolean isStandard() { return this == Standard;}
        public boolean isAuto_Grouped() { return this == Auto_Grouped;}
    }

    public static enum CalendarCompatibilityMode {
        standard("standard"),
        exchange("exchange");
        private String mValue;
        private CalendarCompatibilityMode(String value) { mValue = value; }
        public String toString() { return mValue; }
        public static CalendarCompatibilityMode fromString(String s) throws ServiceException {
            for (CalendarCompatibilityMode value : values()) {
                if (value.mValue.equals(s)) return value;
             }
             throw ServiceException.INVALID_REQUEST("invalid value: "+s+", valid values: "+ Arrays.asList(values()), null);
        }
        public boolean isStandard() { return this == standard;}
        public boolean isExchange() { return this == exchange;}
    }

    public static enum CalResType {
        Equipment("Equipment"),
        Location("Location");
        private String mValue;
        private CalResType(String value) { mValue = value; }
        public String toString() { return mValue; }
        public static CalResType fromString(String s) throws ServiceException {
            for (CalResType value : values()) {
                if (value.mValue.equals(s)) return value;
             }
             throw ServiceException.INVALID_REQUEST("invalid value: "+s+", valid values: "+ Arrays.asList(values()), null);
        }
        public boolean isEquipment() { return this == Equipment;}
        public boolean isLocation() { return this == Location;}
    }

    public static enum ClusterType {
        Veritas("Veritas"),
        RedHat("RedHat"),
        none("none");
        private String mValue;
        private ClusterType(String value) { mValue = value; }
        public String toString() { return mValue; }
        public static ClusterType fromString(String s) throws ServiceException {
            for (ClusterType value : values()) {
                if (value.mValue.equals(s)) return value;
             }
             throw ServiceException.INVALID_REQUEST("invalid value: "+s+", valid values: "+ Arrays.asList(values()), null);
        }
        public boolean isVeritas() { return this == Veritas;}
        public boolean isRedHat() { return this == RedHat;}
        public boolean isNone() { return this == none;}
    }

    public static enum DataSourceAuthMechanism {
        GSSAPI("GSSAPI"),
        PLAIN("PLAIN"),
        CRAM_MD5("CRAM-MD5");
        private String mValue;
        private DataSourceAuthMechanism(String value) { mValue = value; }
        public String toString() { return mValue; }
        public static DataSourceAuthMechanism fromString(String s) throws ServiceException {
            for (DataSourceAuthMechanism value : values()) {
                if (value.mValue.equals(s)) return value;
             }
             throw ServiceException.INVALID_REQUEST("invalid value: "+s+", valid values: "+ Arrays.asList(values()), null);
        }
        public boolean isGSSAPI() { return this == GSSAPI;}
        public boolean isPLAIN() { return this == PLAIN;}
        public boolean isCRAM_MD5() { return this == CRAM_MD5;}
    }

    public static enum DataSourceConnectionType {
        tls_if_available("tls_if_available"),
        tls("tls"),
        ssl("ssl"),
        cleartext("cleartext");
        private String mValue;
        private DataSourceConnectionType(String value) { mValue = value; }
        public String toString() { return mValue; }
        public static DataSourceConnectionType fromString(String s) throws ServiceException {
            for (DataSourceConnectionType value : values()) {
                if (value.mValue.equals(s)) return value;
             }
             throw ServiceException.INVALID_REQUEST("invalid value: "+s+", valid values: "+ Arrays.asList(values()), null);
        }
        public boolean isTls_if_available() { return this == tls_if_available;}
        public boolean isTls() { return this == tls;}
        public boolean isSsl() { return this == ssl;}
        public boolean isCleartext() { return this == cleartext;}
    }

    public static enum DistributionListSubscriptionPolicy {
        APPROVAL("APPROVAL"),
        ACCEPT("ACCEPT"),
        REJECT("REJECT");
        private String mValue;
        private DistributionListSubscriptionPolicy(String value) { mValue = value; }
        public String toString() { return mValue; }
        public static DistributionListSubscriptionPolicy fromString(String s) throws ServiceException {
            for (DistributionListSubscriptionPolicy value : values()) {
                if (value.mValue.equals(s)) return value;
             }
             throw ServiceException.INVALID_REQUEST("invalid value: "+s+", valid values: "+ Arrays.asList(values()), null);
        }
        public boolean isAPPROVAL() { return this == APPROVAL;}
        public boolean isACCEPT() { return this == ACCEPT;}
        public boolean isREJECT() { return this == REJECT;}
    }

    public static enum DistributionListUnsubscriptionPolicy {
        APPROVAL("APPROVAL"),
        ACCEPT("ACCEPT"),
        REJECT("REJECT");
        private String mValue;
        private DistributionListUnsubscriptionPolicy(String value) { mValue = value; }
        public String toString() { return mValue; }
        public static DistributionListUnsubscriptionPolicy fromString(String s) throws ServiceException {
            for (DistributionListUnsubscriptionPolicy value : values()) {
                if (value.mValue.equals(s)) return value;
             }
             throw ServiceException.INVALID_REQUEST("invalid value: "+s+", valid values: "+ Arrays.asList(values()), null);
        }
        public boolean isAPPROVAL() { return this == APPROVAL;}
        public boolean isACCEPT() { return this == ACCEPT;}
        public boolean isREJECT() { return this == REJECT;}
    }

    public static enum DomainAggregateQuotaPolicy {
        BLOCKSEND("BLOCKSEND"),
        BLOCKSENDRECEIVE("BLOCKSENDRECEIVE"),
        ALLOWSENDRECEIVE("ALLOWSENDRECEIVE");
        private String mValue;
        private DomainAggregateQuotaPolicy(String value) { mValue = value; }
        public String toString() { return mValue; }
        public static DomainAggregateQuotaPolicy fromString(String s) throws ServiceException {
            for (DomainAggregateQuotaPolicy value : values()) {
                if (value.mValue.equals(s)) return value;
             }
             throw ServiceException.INVALID_REQUEST("invalid value: "+s+", valid values: "+ Arrays.asList(values()), null);
        }
        public boolean isBLOCKSEND() { return this == BLOCKSEND;}
        public boolean isBLOCKSENDRECEIVE() { return this == BLOCKSENDRECEIVE;}
        public boolean isALLOWSENDRECEIVE() { return this == ALLOWSENDRECEIVE;}
    }

    public static enum DomainStatus {
        maintenance("maintenance"),
        active("active"),
        closed("closed"),
        locked("locked"),
        suspended("suspended"),
        shutdown("shutdown");
        private String mValue;
        private DomainStatus(String value) { mValue = value; }
        public String toString() { return mValue; }
        public static DomainStatus fromString(String s) throws ServiceException {
            for (DomainStatus value : values()) {
                if (value.mValue.equals(s)) return value;
             }
             throw ServiceException.INVALID_REQUEST("invalid value: "+s+", valid values: "+ Arrays.asList(values()), null);
        }
        public boolean isMaintenance() { return this == maintenance;}
        public boolean isActive() { return this == active;}
        public boolean isClosed() { return this == closed;}
        public boolean isLocked() { return this == locked;}
        public boolean isSuspended() { return this == suspended;}
        public boolean isShutdown() { return this == shutdown;}
    }

    public static enum DomainType {
        alias("alias"),
        local("local");
        private String mValue;
        private DomainType(String value) { mValue = value; }
        public String toString() { return mValue; }
        public static DomainType fromString(String s) throws ServiceException {
            for (DomainType value : values()) {
                if (value.mValue.equals(s)) return value;
             }
             throw ServiceException.INVALID_REQUEST("invalid value: "+s+", valid values: "+ Arrays.asList(values()), null);
        }
        public boolean isAlias() { return this == alias;}
        public boolean isLocal() { return this == local;}
    }

    public static enum FeatureSocialFiltersEnabled {
        LinkedIn("LinkedIn"),
        Facebook("Facebook"),
        SocialCast("SocialCast"),
        Twitter("Twitter");
        private String mValue;
        private FeatureSocialFiltersEnabled(String value) { mValue = value; }
        public String toString() { return mValue; }
        public static FeatureSocialFiltersEnabled fromString(String s) throws ServiceException {
            for (FeatureSocialFiltersEnabled value : values()) {
                if (value.mValue.equals(s)) return value;
             }
             throw ServiceException.INVALID_REQUEST("invalid value: "+s+", valid values: "+ Arrays.asList(values()), null);
        }
        public boolean isLinkedIn() { return this == LinkedIn;}
        public boolean isFacebook() { return this == Facebook;}
        public boolean isSocialCast() { return this == SocialCast;}
        public boolean isTwitter() { return this == Twitter;}
    }

    public static enum FreebusyExchangeAuthScheme {
        form("form"),
        basic("basic");
        private String mValue;
        private FreebusyExchangeAuthScheme(String value) { mValue = value; }
        public String toString() { return mValue; }
        public static FreebusyExchangeAuthScheme fromString(String s) throws ServiceException {
            for (FreebusyExchangeAuthScheme value : values()) {
                if (value.mValue.equals(s)) return value;
             }
             throw ServiceException.INVALID_REQUEST("invalid value: "+s+", valid values: "+ Arrays.asList(values()), null);
        }
        public boolean isForm() { return this == form;}
        public boolean isBasic() { return this == basic;}
    }

    public static enum FreebusyExchangeServerType {
        webdav("webdav"),
        ews("ews");
        private String mValue;
        private FreebusyExchangeServerType(String value) { mValue = value; }
        public String toString() { return mValue; }
        public static FreebusyExchangeServerType fromString(String s) throws ServiceException {
            for (FreebusyExchangeServerType value : values()) {
                if (value.mValue.equals(s)) return value;
             }
             throw ServiceException.INVALID_REQUEST("invalid value: "+s+", valid values: "+ Arrays.asList(values()), null);
        }
        public boolean isWebdav() { return this == webdav;}
        public boolean isEws() { return this == ews;}
    }

    public static enum GalLdapAuthMech {
        simple("simple"),
        kerberos5("kerberos5"),
        none("none");
        private String mValue;
        private GalLdapAuthMech(String value) { mValue = value; }
        public String toString() { return mValue; }
        public static GalLdapAuthMech fromString(String s) throws ServiceException {
            for (GalLdapAuthMech value : values()) {
                if (value.mValue.equals(s)) return value;
             }
             throw ServiceException.INVALID_REQUEST("invalid value: "+s+", valid values: "+ Arrays.asList(values()), null);
        }
        public boolean isSimple() { return this == simple;}
        public boolean isKerberos5() { return this == kerberos5;}
        public boolean isNone() { return this == none;}
    }

    public static enum GalMode {
        both("both"),
        ldap("ldap"),
        zimbra("zimbra");
        private String mValue;
        private GalMode(String value) { mValue = value; }
        public String toString() { return mValue; }
        public static GalMode fromString(String s) throws ServiceException {
            for (GalMode value : values()) {
                if (value.mValue.equals(s)) return value;
             }
             throw ServiceException.INVALID_REQUEST("invalid value: "+s+", valid values: "+ Arrays.asList(values()), null);
        }
        public boolean isBoth() { return this == both;}
        public boolean isLdap() { return this == ldap;}
        public boolean isZimbra() { return this == zimbra;}
    }

    public static enum GalStatus {
        enabled("enabled"),
        disabled("disabled");
        private String mValue;
        private GalStatus(String value) { mValue = value; }
        public String toString() { return mValue; }
        public static GalStatus fromString(String s) throws ServiceException {
            for (GalStatus value : values()) {
                if (value.mValue.equals(s)) return value;
             }
             throw ServiceException.INVALID_REQUEST("invalid value: "+s+", valid values: "+ Arrays.asList(values()), null);
        }
        public boolean isEnabled() { return this == enabled;}
        public boolean isDisabled() { return this == disabled;}
    }

    public static enum GalSyncLdapAuthMech {
        simple("simple"),
        kerberos5("kerberos5"),
        none("none");
        private String mValue;
        private GalSyncLdapAuthMech(String value) { mValue = value; }
        public String toString() { return mValue; }
        public static GalSyncLdapAuthMech fromString(String s) throws ServiceException {
            for (GalSyncLdapAuthMech value : values()) {
                if (value.mValue.equals(s)) return value;
             }
             throw ServiceException.INVALID_REQUEST("invalid value: "+s+", valid values: "+ Arrays.asList(values()), null);
        }
        public boolean isSimple() { return this == simple;}
        public boolean isKerberos5() { return this == kerberos5;}
        public boolean isNone() { return this == none;}
    }

    public static enum GalTokenizeAutoCompleteKey {
        or("or"),
        and("and");
        private String mValue;
        private GalTokenizeAutoCompleteKey(String value) { mValue = value; }
        public String toString() { return mValue; }
        public static GalTokenizeAutoCompleteKey fromString(String s) throws ServiceException {
            for (GalTokenizeAutoCompleteKey value : values()) {
                if (value.mValue.equals(s)) return value;
             }
             throw ServiceException.INVALID_REQUEST("invalid value: "+s+", valid values: "+ Arrays.asList(values()), null);
        }
        public boolean isOr() { return this == or;}
        public boolean isAnd() { return this == and;}
    }

    public static enum GalTokenizeSearchKey {
        or("or"),
        and("and");
        private String mValue;
        private GalTokenizeSearchKey(String value) { mValue = value; }
        public String toString() { return mValue; }
        public static GalTokenizeSearchKey fromString(String s) throws ServiceException {
            for (GalTokenizeSearchKey value : values()) {
                if (value.mValue.equals(s)) return value;
             }
             throw ServiceException.INVALID_REQUEST("invalid value: "+s+", valid values: "+ Arrays.asList(values()), null);
        }
        public boolean isOr() { return this == or;}
        public boolean isAnd() { return this == and;}
    }

    public static enum GalType {
        ldap("ldap"),
        zimbra("zimbra");
        private String mValue;
        private GalType(String value) { mValue = value; }
        public String toString() { return mValue; }
        public static GalType fromString(String s) throws ServiceException {
            for (GalType value : values()) {
                if (value.mValue.equals(s)) return value;
             }
             throw ServiceException.INVALID_REQUEST("invalid value: "+s+", valid values: "+ Arrays.asList(values()), null);
        }
        public boolean isLdap() { return this == ldap;}
        public boolean isZimbra() { return this == zimbra;}
    }

    public static enum IMService {
        zimbra("zimbra"),
        yahoo("yahoo");
        private String mValue;
        private IMService(String value) { mValue = value; }
        public String toString() { return mValue; }
        public static IMService fromString(String s) throws ServiceException {
            for (IMService value : values()) {
                if (value.mValue.equals(s)) return value;
             }
             throw ServiceException.INVALID_REQUEST("invalid value: "+s+", valid values: "+ Arrays.asList(values()), null);
        }
        public boolean isZimbra() { return this == zimbra;}
        public boolean isYahoo() { return this == yahoo;}
    }

    public static enum IPMode {
        ipv6("ipv6"),
        ipv4("ipv4"),
        both("both");
        private String mValue;
        private IPMode(String value) { mValue = value; }
        public String toString() { return mValue; }
        public static IPMode fromString(String s) throws ServiceException {
            for (IPMode value : values()) {
                if (value.mValue.equals(s)) return value;
             }
             throw ServiceException.INVALID_REQUEST("invalid value: "+s+", valid values: "+ Arrays.asList(values()), null);
        }
        public boolean isIpv6() { return this == ipv6;}
        public boolean isIpv4() { return this == ipv4;}
        public boolean isBoth() { return this == both;}
    }

    public static enum MailMode {
        https("https"),
        both("both"),
        http("http"),
        mixed("mixed"),
        redirect("redirect");
        private String mValue;
        private MailMode(String value) { mValue = value; }
        public String toString() { return mValue; }
        public static MailMode fromString(String s) throws ServiceException {
            for (MailMode value : values()) {
                if (value.mValue.equals(s)) return value;
             }
             throw ServiceException.INVALID_REQUEST("invalid value: "+s+", valid values: "+ Arrays.asList(values()), null);
        }
        public boolean isHttps() { return this == https;}
        public boolean isBoth() { return this == both;}
        public boolean isHttp() { return this == http;}
        public boolean isMixed() { return this == mixed;}
        public boolean isRedirect() { return this == redirect;}
    }

    public static enum MailReferMode {
        reverse_proxied("reverse-proxied"),
        wronghost("wronghost"),
        always("always");
        private String mValue;
        private MailReferMode(String value) { mValue = value; }
        public String toString() { return mValue; }
        public static MailReferMode fromString(String s) throws ServiceException {
            for (MailReferMode value : values()) {
                if (value.mValue.equals(s)) return value;
             }
             throw ServiceException.INVALID_REQUEST("invalid value: "+s+", valid values: "+ Arrays.asList(values()), null);
        }
        public boolean isReverse_proxied() { return this == reverse_proxied;}
        public boolean isWronghost() { return this == wronghost;}
        public boolean isAlways() { return this == always;}
    }

    public static enum MailSSLClientCertMode {
        Disabled("Disabled"),
        NeedClientAuth("NeedClientAuth"),
        WantClientAuth("WantClientAuth");
        private String mValue;
        private MailSSLClientCertMode(String value) { mValue = value; }
        public String toString() { return mValue; }
        public static MailSSLClientCertMode fromString(String s) throws ServiceException {
            for (MailSSLClientCertMode value : values()) {
                if (value.mValue.equals(s)) return value;
             }
             throw ServiceException.INVALID_REQUEST("invalid value: "+s+", valid values: "+ Arrays.asList(values()), null);
        }
        public boolean isDisabled() { return this == Disabled;}
        public boolean isNeedClientAuth() { return this == NeedClientAuth;}
        public boolean isWantClientAuth() { return this == WantClientAuth;}
    }

    public static enum MailStatus {
        enabled("enabled"),
        disabled("disabled");
        private String mValue;
        private MailStatus(String value) { mValue = value; }
        public String toString() { return mValue; }
        public static MailStatus fromString(String s) throws ServiceException {
            for (MailStatus value : values()) {
                if (value.mValue.equals(s)) return value;
             }
             throw ServiceException.INVALID_REQUEST("invalid value: "+s+", valid values: "+ Arrays.asList(values()), null);
        }
        public boolean isEnabled() { return this == enabled;}
        public boolean isDisabled() { return this == disabled;}
    }

    public static enum MailThreadingAlgorithm {
        references("references"),
        subject("subject"),
        none("none"),
        strict("strict"),
        subjrefs("subjrefs");
        private String mValue;
        private MailThreadingAlgorithm(String value) { mValue = value; }
        public String toString() { return mValue; }
        public static MailThreadingAlgorithm fromString(String s) throws ServiceException {
            for (MailThreadingAlgorithm value : values()) {
                if (value.mValue.equals(s)) return value;
             }
             throw ServiceException.INVALID_REQUEST("invalid value: "+s+", valid values: "+ Arrays.asList(values()), null);
        }
        public boolean isReferences() { return this == references;}
        public boolean isSubject() { return this == subject;}
        public boolean isNone() { return this == none;}
        public boolean isStrict() { return this == strict;}
        public boolean isSubjrefs() { return this == subjrefs;}
    }

    public static enum MtaSaslAuthEnable {
        yes("yes"),
        no("no");
        private String mValue;
        private MtaSaslAuthEnable(String value) { mValue = value; }
        public String toString() { return mValue; }
        public static MtaSaslAuthEnable fromString(String s) throws ServiceException {
            for (MtaSaslAuthEnable value : values()) {
                if (value.mValue.equals(s)) return value;
             }
             throw ServiceException.INVALID_REQUEST("invalid value: "+s+", valid values: "+ Arrays.asList(values()), null);
        }
        public boolean isYes() { return this == yes;}
        public boolean isNo() { return this == no;}
    }

    public static enum MtaTlsSecurityLevel {
        may("may"),
        none("none");
        private String mValue;
        private MtaTlsSecurityLevel(String value) { mValue = value; }
        public String toString() { return mValue; }
        public static MtaTlsSecurityLevel fromString(String s) throws ServiceException {
            for (MtaTlsSecurityLevel value : values()) {
                if (value.mValue.equals(s)) return value;
             }
             throw ServiceException.INVALID_REQUEST("invalid value: "+s+", valid values: "+ Arrays.asList(values()), null);
        }
        public boolean isMay() { return this == may;}
        public boolean isNone() { return this == none;}
    }

    public static enum PrefBriefcaseReadingPaneLocation {
        bottom("bottom"),
        off("off"),
        right("right");
        private String mValue;
        private PrefBriefcaseReadingPaneLocation(String value) { mValue = value; }
        public String toString() { return mValue; }
        public static PrefBriefcaseReadingPaneLocation fromString(String s) throws ServiceException {
            for (PrefBriefcaseReadingPaneLocation value : values()) {
                if (value.mValue.equals(s)) return value;
             }
             throw ServiceException.INVALID_REQUEST("invalid value: "+s+", valid values: "+ Arrays.asList(values()), null);
        }
        public boolean isBottom() { return this == bottom;}
        public boolean isOff() { return this == off;}
        public boolean isRight() { return this == right;}
    }

    public static enum PrefCalendarApptVisibility {
        public_("public"),
        private_("private");
        private String mValue;
        private PrefCalendarApptVisibility(String value) { mValue = value; }
        public String toString() { return mValue; }
        public static PrefCalendarApptVisibility fromString(String s) throws ServiceException {
            for (PrefCalendarApptVisibility value : values()) {
                if (value.mValue.equals(s)) return value;
             }
             throw ServiceException.INVALID_REQUEST("invalid value: "+s+", valid values: "+ Arrays.asList(values()), null);
        }
        public boolean isPublic_() { return this == public_;}
        public boolean isPrivate_() { return this == private_;}
    }

    public static enum PrefCalendarInitialView {
        workWeek("workWeek"),
        month("month"),
        list("list"),
        day("day"),
        week("week");
        private String mValue;
        private PrefCalendarInitialView(String value) { mValue = value; }
        public String toString() { return mValue; }
        public static PrefCalendarInitialView fromString(String s) throws ServiceException {
            for (PrefCalendarInitialView value : values()) {
                if (value.mValue.equals(s)) return value;
             }
             throw ServiceException.INVALID_REQUEST("invalid value: "+s+", valid values: "+ Arrays.asList(values()), null);
        }
        public boolean isWorkWeek() { return this == workWeek;}
        public boolean isMonth() { return this == month;}
        public boolean isList() { return this == list;}
        public boolean isDay() { return this == day;}
        public boolean isWeek() { return this == week;}
    }

    public static enum PrefClientType {
        standard("standard"),
        advanced("advanced");
        private String mValue;
        private PrefClientType(String value) { mValue = value; }
        public String toString() { return mValue; }
        public static PrefClientType fromString(String s) throws ServiceException {
            for (PrefClientType value : values()) {
                if (value.mValue.equals(s)) return value;
             }
             throw ServiceException.INVALID_REQUEST("invalid value: "+s+", valid values: "+ Arrays.asList(values()), null);
        }
        public boolean isStandard() { return this == standard;}
        public boolean isAdvanced() { return this == advanced;}
    }

    public static enum PrefComposeDirection {
        RTL("RTL"),
        LTR("LTR");
        private String mValue;
        private PrefComposeDirection(String value) { mValue = value; }
        public String toString() { return mValue; }
        public static PrefComposeDirection fromString(String s) throws ServiceException {
            for (PrefComposeDirection value : values()) {
                if (value.mValue.equals(s)) return value;
             }
             throw ServiceException.INVALID_REQUEST("invalid value: "+s+", valid values: "+ Arrays.asList(values()), null);
        }
        public boolean isRTL() { return this == RTL;}
        public boolean isLTR() { return this == LTR;}
    }

    public static enum PrefComposeFormat {
        text("text"),
        html("html");
        private String mValue;
        private PrefComposeFormat(String value) { mValue = value; }
        public String toString() { return mValue; }
        public static PrefComposeFormat fromString(String s) throws ServiceException {
            for (PrefComposeFormat value : values()) {
                if (value.mValue.equals(s)) return value;
             }
             throw ServiceException.INVALID_REQUEST("invalid value: "+s+", valid values: "+ Arrays.asList(values()), null);
        }
        public boolean isText() { return this == text;}
        public boolean isHtml() { return this == html;}
    }

    public static enum PrefContactsInitialView {
        list("list"),
        cards("cards");
        private String mValue;
        private PrefContactsInitialView(String value) { mValue = value; }
        public String toString() { return mValue; }
        public static PrefContactsInitialView fromString(String s) throws ServiceException {
            for (PrefContactsInitialView value : values()) {
                if (value.mValue.equals(s)) return value;
             }
             throw ServiceException.INVALID_REQUEST("invalid value: "+s+", valid values: "+ Arrays.asList(values()), null);
        }
        public boolean isList() { return this == list;}
        public boolean isCards() { return this == cards;}
    }

    public static enum PrefConversationOrder {
        dateDesc("dateDesc"),
        dateAsc("dateAsc");
        private String mValue;
        private PrefConversationOrder(String value) { mValue = value; }
        public String toString() { return mValue; }
        public static PrefConversationOrder fromString(String s) throws ServiceException {
            for (PrefConversationOrder value : values()) {
                if (value.mValue.equals(s)) return value;
             }
             throw ServiceException.INVALID_REQUEST("invalid value: "+s+", valid values: "+ Arrays.asList(values()), null);
        }
        public boolean isDateDesc() { return this == dateDesc;}
        public boolean isDateAsc() { return this == dateAsc;}
    }

    public static enum PrefConvReadingPaneLocation {
        bottom("bottom"),
        off("off"),
        right("right");
        private String mValue;
        private PrefConvReadingPaneLocation(String value) { mValue = value; }
        public String toString() { return mValue; }
        public static PrefConvReadingPaneLocation fromString(String s) throws ServiceException {
            for (PrefConvReadingPaneLocation value : values()) {
                if (value.mValue.equals(s)) return value;
             }
             throw ServiceException.INVALID_REQUEST("invalid value: "+s+", valid values: "+ Arrays.asList(values()), null);
        }
        public boolean isBottom() { return this == bottom;}
        public boolean isOff() { return this == off;}
        public boolean isRight() { return this == right;}
    }

    public static enum PrefDedupeMessagesSentToSelf {
        secondCopyifOnToOrCC("secondCopyifOnToOrCC"),
        dedupeNone("dedupeNone"),
        dedupeAll("dedupeAll");
        private String mValue;
        private PrefDedupeMessagesSentToSelf(String value) { mValue = value; }
        public String toString() { return mValue; }
        public static PrefDedupeMessagesSentToSelf fromString(String s) throws ServiceException {
            for (PrefDedupeMessagesSentToSelf value : values()) {
                if (value.mValue.equals(s)) return value;
             }
             throw ServiceException.INVALID_REQUEST("invalid value: "+s+", valid values: "+ Arrays.asList(values()), null);
        }
        public boolean isSecondCopyifOnToOrCC() { return this == secondCopyifOnToOrCC;}
        public boolean isDedupeNone() { return this == dedupeNone;}
        public boolean isDedupeAll() { return this == dedupeAll;}
    }

    public static enum PrefExternalSendersType {
        ALLNOTINAB("ALLNOTINAB"),
        ALL("ALL");
        private String mValue;
        private PrefExternalSendersType(String value) { mValue = value; }
        public String toString() { return mValue; }
        public static PrefExternalSendersType fromString(String s) throws ServiceException {
            for (PrefExternalSendersType value : values()) {
                if (value.mValue.equals(s)) return value;
             }
             throw ServiceException.INVALID_REQUEST("invalid value: "+s+", valid values: "+ Arrays.asList(values()), null);
        }
        public boolean isALLNOTINAB() { return this == ALLNOTINAB;}
        public boolean isALL() { return this == ALL;}
    }

    public static enum PrefFileSharingApplication {
        briefcase("briefcase");
        private String mValue;
        private PrefFileSharingApplication(String value) { mValue = value; }
        public String toString() { return mValue; }
        public static PrefFileSharingApplication fromString(String s) throws ServiceException {
            for (PrefFileSharingApplication value : values()) {
                if (value.mValue.equals(s)) return value;
             }
             throw ServiceException.INVALID_REQUEST("invalid value: "+s+", valid values: "+ Arrays.asList(values()), null);
        }
        public boolean isBriefcase() { return this == briefcase;}
    }

    public static enum PrefForwardIncludeOriginalText {
        includeBodyWithPrefix("includeBodyWithPrefix"),
        includeBodyOnly("includeBodyOnly"),
        includeBody("includeBody"),
        includeAsAttachment("includeAsAttachment"),
        includeBodyAndHeaders("includeBodyAndHeaders"),
        includeBodyAndHeadersWithPrefix("includeBodyAndHeadersWithPrefix");
        private String mValue;
        private PrefForwardIncludeOriginalText(String value) { mValue = value; }
        public String toString() { return mValue; }
        public static PrefForwardIncludeOriginalText fromString(String s) throws ServiceException {
            for (PrefForwardIncludeOriginalText value : values()) {
                if (value.mValue.equals(s)) return value;
             }
             throw ServiceException.INVALID_REQUEST("invalid value: "+s+", valid values: "+ Arrays.asList(values()), null);
        }
        public boolean isIncludeBodyWithPrefix() { return this == includeBodyWithPrefix;}
        public boolean isIncludeBodyOnly() { return this == includeBodyOnly;}
        public boolean isIncludeBody() { return this == includeBody;}
        public boolean isIncludeAsAttachment() { return this == includeAsAttachment;}
        public boolean isIncludeBodyAndHeaders() { return this == includeBodyAndHeaders;}
        public boolean isIncludeBodyAndHeadersWithPrefix() { return this == includeBodyAndHeadersWithPrefix;}
    }

    public static enum PrefForwardReplyFormat {
        text("text"),
        html("html"),
        same("same");
        private String mValue;
        private PrefForwardReplyFormat(String value) { mValue = value; }
        public String toString() { return mValue; }
        public static PrefForwardReplyFormat fromString(String s) throws ServiceException {
            for (PrefForwardReplyFormat value : values()) {
                if (value.mValue.equals(s)) return value;
             }
             throw ServiceException.INVALID_REQUEST("invalid value: "+s+", valid values: "+ Arrays.asList(values()), null);
        }
        public boolean isText() { return this == text;}
        public boolean isHtml() { return this == html;}
        public boolean isSame() { return this == same;}
    }

    public static enum PrefFromAddressType {
        sendOnBehalfOf("sendOnBehalfOf"),
        sendAs("sendAs");
        private String mValue;
        private PrefFromAddressType(String value) { mValue = value; }
        public String toString() { return mValue; }
        public static PrefFromAddressType fromString(String s) throws ServiceException {
            for (PrefFromAddressType value : values()) {
                if (value.mValue.equals(s)) return value;
             }
             throw ServiceException.INVALID_REQUEST("invalid value: "+s+", valid values: "+ Arrays.asList(values()), null);
        }
        public boolean isSendOnBehalfOf() { return this == sendOnBehalfOf;}
        public boolean isSendAs() { return this == sendAs;}
    }

    public static enum PrefGetMailAction {
        update("update"),
        default_("default");
        private String mValue;
        private PrefGetMailAction(String value) { mValue = value; }
        public String toString() { return mValue; }
        public static PrefGetMailAction fromString(String s) throws ServiceException {
            for (PrefGetMailAction value : values()) {
                if (value.mValue.equals(s)) return value;
             }
             throw ServiceException.INVALID_REQUEST("invalid value: "+s+", valid values: "+ Arrays.asList(values()), null);
        }
        public boolean isUpdate() { return this == update;}
        public boolean isDefault_() { return this == default_;}
    }

    public static enum PrefGroupMailBy {
        message("message"),
        conversation("conversation");
        private String mValue;
        private PrefGroupMailBy(String value) { mValue = value; }
        public String toString() { return mValue; }
        public static PrefGroupMailBy fromString(String s) throws ServiceException {
            for (PrefGroupMailBy value : values()) {
                if (value.mValue.equals(s)) return value;
             }
             throw ServiceException.INVALID_REQUEST("invalid value: "+s+", valid values: "+ Arrays.asList(values()), null);
        }
        public boolean isMessage() { return this == message;}
        public boolean isConversation() { return this == conversation;}
    }

    public static enum PrefIMIdleStatus {
        away("away"),
        invisible("invisible"),
        xa("xa"),
        offline("offline");
        private String mValue;
        private PrefIMIdleStatus(String value) { mValue = value; }
        public String toString() { return mValue; }
        public static PrefIMIdleStatus fromString(String s) throws ServiceException {
            for (PrefIMIdleStatus value : values()) {
                if (value.mValue.equals(s)) return value;
             }
             throw ServiceException.INVALID_REQUEST("invalid value: "+s+", valid values: "+ Arrays.asList(values()), null);
        }
        public boolean isAway() { return this == away;}
        public boolean isInvisible() { return this == invisible;}
        public boolean isXa() { return this == xa;}
        public boolean isOffline() { return this == offline;}
    }

    public static enum PrefMailSelectAfterDelete {
        previous("previous"),
        adaptive("adaptive"),
        next("next");
        private String mValue;
        private PrefMailSelectAfterDelete(String value) { mValue = value; }
        public String toString() { return mValue; }
        public static PrefMailSelectAfterDelete fromString(String s) throws ServiceException {
            for (PrefMailSelectAfterDelete value : values()) {
                if (value.mValue.equals(s)) return value;
             }
             throw ServiceException.INVALID_REQUEST("invalid value: "+s+", valid values: "+ Arrays.asList(values()), null);
        }
        public boolean isPrevious() { return this == previous;}
        public boolean isAdaptive() { return this == adaptive;}
        public boolean isNext() { return this == next;}
    }

    public static enum PrefMailSendReadReceipts {
        never("never"),
        prompt("prompt"),
        always("always");
        private String mValue;
        private PrefMailSendReadReceipts(String value) { mValue = value; }
        public String toString() { return mValue; }
        public static PrefMailSendReadReceipts fromString(String s) throws ServiceException {
            for (PrefMailSendReadReceipts value : values()) {
                if (value.mValue.equals(s)) return value;
             }
             throw ServiceException.INVALID_REQUEST("invalid value: "+s+", valid values: "+ Arrays.asList(values()), null);
        }
        public boolean isNever() { return this == never;}
        public boolean isPrompt() { return this == prompt;}
        public boolean isAlways() { return this == always;}
    }

    public static enum PrefMailSignatureStyle {
        outlook("outlook"),
        internet("internet");
        private String mValue;
        private PrefMailSignatureStyle(String value) { mValue = value; }
        public String toString() { return mValue; }
        public static PrefMailSignatureStyle fromString(String s) throws ServiceException {
            for (PrefMailSignatureStyle value : values()) {
                if (value.mValue.equals(s)) return value;
             }
             throw ServiceException.INVALID_REQUEST("invalid value: "+s+", valid values: "+ Arrays.asList(values()), null);
        }
        public boolean isOutlook() { return this == outlook;}
        public boolean isInternet() { return this == internet;}
    }

    public static enum PrefOutOfOfficeFreeBusyStatus {
        OUTOFOFFICE("OUTOFOFFICE"),
        BUSY("BUSY");
        private String mValue;
        private PrefOutOfOfficeFreeBusyStatus(String value) { mValue = value; }
        public String toString() { return mValue; }
        public static PrefOutOfOfficeFreeBusyStatus fromString(String s) throws ServiceException {
            for (PrefOutOfOfficeFreeBusyStatus value : values()) {
                if (value.mValue.equals(s)) return value;
             }
             throw ServiceException.INVALID_REQUEST("invalid value: "+s+", valid values: "+ Arrays.asList(values()), null);
        }
        public boolean isOUTOFOFFICE() { return this == OUTOFOFFICE;}
        public boolean isBUSY() { return this == BUSY;}
    }

    public static enum PrefPop3DeleteOption {
        trash("trash"),
        delete("delete"),
        read("read"),
        keep("keep");
        private String mValue;
        private PrefPop3DeleteOption(String value) { mValue = value; }
        public String toString() { return mValue; }
        public static PrefPop3DeleteOption fromString(String s) throws ServiceException {
            for (PrefPop3DeleteOption value : values()) {
                if (value.mValue.equals(s)) return value;
             }
             throw ServiceException.INVALID_REQUEST("invalid value: "+s+", valid values: "+ Arrays.asList(values()), null);
        }
        public boolean isTrash() { return this == trash;}
        public boolean isDelete() { return this == delete;}
        public boolean isRead() { return this == read;}
        public boolean isKeep() { return this == keep;}
    }

    public static enum PrefReadingPaneLocation {
        bottom("bottom"),
        off("off"),
        right("right");
        private String mValue;
        private PrefReadingPaneLocation(String value) { mValue = value; }
        public String toString() { return mValue; }
        public static PrefReadingPaneLocation fromString(String s) throws ServiceException {
            for (PrefReadingPaneLocation value : values()) {
                if (value.mValue.equals(s)) return value;
             }
             throw ServiceException.INVALID_REQUEST("invalid value: "+s+", valid values: "+ Arrays.asList(values()), null);
        }
        public boolean isBottom() { return this == bottom;}
        public boolean isOff() { return this == off;}
        public boolean isRight() { return this == right;}
    }

    public static enum PrefReplyIncludeOriginalText {
        includeBodyWithPrefix("includeBodyWithPrefix"),
        includeSmartAndHeadersWithPrefix("includeSmartAndHeadersWithPrefix"),
        includeBodyOnly("includeBodyOnly"),
        includeBody("includeBody"),
        includeSmartWithPrefix("includeSmartWithPrefix"),
        includeAsAttachment("includeAsAttachment"),
        includeSmart("includeSmart"),
        includeBodyAndHeaders("includeBodyAndHeaders"),
        includeSmartAndHeaders("includeSmartAndHeaders"),
        includeNone("includeNone"),
        includeBodyAndHeadersWithPrefix("includeBodyAndHeadersWithPrefix");
        private String mValue;
        private PrefReplyIncludeOriginalText(String value) { mValue = value; }
        public String toString() { return mValue; }
        public static PrefReplyIncludeOriginalText fromString(String s) throws ServiceException {
            for (PrefReplyIncludeOriginalText value : values()) {
                if (value.mValue.equals(s)) return value;
             }
             throw ServiceException.INVALID_REQUEST("invalid value: "+s+", valid values: "+ Arrays.asList(values()), null);
        }
        public boolean isIncludeBodyWithPrefix() { return this == includeBodyWithPrefix;}
        public boolean isIncludeSmartAndHeadersWithPrefix() { return this == includeSmartAndHeadersWithPrefix;}
        public boolean isIncludeBodyOnly() { return this == includeBodyOnly;}
        public boolean isIncludeBody() { return this == includeBody;}
        public boolean isIncludeSmartWithPrefix() { return this == includeSmartWithPrefix;}
        public boolean isIncludeAsAttachment() { return this == includeAsAttachment;}
        public boolean isIncludeSmart() { return this == includeSmart;}
        public boolean isIncludeBodyAndHeaders() { return this == includeBodyAndHeaders;}
        public boolean isIncludeSmartAndHeaders() { return this == includeSmartAndHeaders;}
        public boolean isIncludeNone() { return this == includeNone;}
        public boolean isIncludeBodyAndHeadersWithPrefix() { return this == includeBodyAndHeadersWithPrefix;}
    }

    public static enum PrefTasksFilterBy {
        DEFERRED("DEFERRED"),
        WAITING("WAITING"),
        TODO("TODO"),
        INPROGRESS("INPROGRESS"),
        COMPLETED("COMPLETED"),
        NOTSTARTED("NOTSTARTED");
        private String mValue;
        private PrefTasksFilterBy(String value) { mValue = value; }
        public String toString() { return mValue; }
        public static PrefTasksFilterBy fromString(String s) throws ServiceException {
            for (PrefTasksFilterBy value : values()) {
                if (value.mValue.equals(s)) return value;
             }
             throw ServiceException.INVALID_REQUEST("invalid value: "+s+", valid values: "+ Arrays.asList(values()), null);
        }
        public boolean isDEFERRED() { return this == DEFERRED;}
        public boolean isWAITING() { return this == WAITING;}
        public boolean isTODO() { return this == TODO;}
        public boolean isINPROGRESS() { return this == INPROGRESS;}
        public boolean isCOMPLETED() { return this == COMPLETED;}
        public boolean isNOTSTARTED() { return this == NOTSTARTED;}
    }

    public static enum PrefTasksReadingPaneLocation {
        bottom("bottom"),
        off("off"),
        right("right");
        private String mValue;
        private PrefTasksReadingPaneLocation(String value) { mValue = value; }
        public String toString() { return mValue; }
        public static PrefTasksReadingPaneLocation fromString(String s) throws ServiceException {
            for (PrefTasksReadingPaneLocation value : values()) {
                if (value.mValue.equals(s)) return value;
             }
             throw ServiceException.INVALID_REQUEST("invalid value: "+s+", valid values: "+ Arrays.asList(values()), null);
        }
        public boolean isBottom() { return this == bottom;}
        public boolean isOff() { return this == off;}
        public boolean isRight() { return this == right;}
    }

    public static enum Product {
        ZCS("ZCS");
        private String mValue;
        private Product(String value) { mValue = value; }
        public String toString() { return mValue; }
        public static Product fromString(String s) throws ServiceException {
            for (Product value : values()) {
                if (value.mValue.equals(s)) return value;
             }
             throw ServiceException.INVALID_REQUEST("invalid value: "+s+", valid values: "+ Arrays.asList(values()), null);
        }
        public boolean isZCS() { return this == ZCS;}
    }

    public static enum ReverseProxyClientCertMode {
        optional("optional"),
        off("off"),
        on("on");
        private String mValue;
        private ReverseProxyClientCertMode(String value) { mValue = value; }
        public String toString() { return mValue; }
        public static ReverseProxyClientCertMode fromString(String s) throws ServiceException {
            for (ReverseProxyClientCertMode value : values()) {
                if (value.mValue.equals(s)) return value;
             }
             throw ServiceException.INVALID_REQUEST("invalid value: "+s+", valid values: "+ Arrays.asList(values()), null);
        }
        public boolean isOptional() { return this == optional;}
        public boolean isOff() { return this == off;}
        public boolean isOn() { return this == on;}
    }

    public static enum ReverseProxyImapStartTlsMode {
        off("off"),
        on("on"),
        only("only");
        private String mValue;
        private ReverseProxyImapStartTlsMode(String value) { mValue = value; }
        public String toString() { return mValue; }
        public static ReverseProxyImapStartTlsMode fromString(String s) throws ServiceException {
            for (ReverseProxyImapStartTlsMode value : values()) {
                if (value.mValue.equals(s)) return value;
             }
             throw ServiceException.INVALID_REQUEST("invalid value: "+s+", valid values: "+ Arrays.asList(values()), null);
        }
        public boolean isOff() { return this == off;}
        public boolean isOn() { return this == on;}
        public boolean isOnly() { return this == only;}
    }

    public static enum ReverseProxyLogLevel {
        warn("warn"),
        debug_http("debug_http"),
        error("error"),
        crit("crit"),
        debug("debug"),
        debug_mail("debug_mail"),
        notice("notice"),
        debug_zimbra("debug_zimbra"),
        debug_core("debug_core"),
        info("info");
        private String mValue;
        private ReverseProxyLogLevel(String value) { mValue = value; }
        public String toString() { return mValue; }
        public static ReverseProxyLogLevel fromString(String s) throws ServiceException {
            for (ReverseProxyLogLevel value : values()) {
                if (value.mValue.equals(s)) return value;
             }
             throw ServiceException.INVALID_REQUEST("invalid value: "+s+", valid values: "+ Arrays.asList(values()), null);
        }
        public boolean isWarn() { return this == warn;}
        public boolean isDebug_http() { return this == debug_http;}
        public boolean isError() { return this == error;}
        public boolean isCrit() { return this == crit;}
        public boolean isDebug() { return this == debug;}
        public boolean isDebug_mail() { return this == debug_mail;}
        public boolean isNotice() { return this == notice;}
        public boolean isDebug_zimbra() { return this == debug_zimbra;}
        public boolean isDebug_core() { return this == debug_core;}
        public boolean isInfo() { return this == info;}
    }

    public static enum ReverseProxyMailMode {
        https("https"),
        both("both"),
        http("http"),
        mixed("mixed"),
        redirect("redirect");
        private String mValue;
        private ReverseProxyMailMode(String value) { mValue = value; }
        public String toString() { return mValue; }
        public static ReverseProxyMailMode fromString(String s) throws ServiceException {
            for (ReverseProxyMailMode value : values()) {
                if (value.mValue.equals(s)) return value;
             }
             throw ServiceException.INVALID_REQUEST("invalid value: "+s+", valid values: "+ Arrays.asList(values()), null);
        }
        public boolean isHttps() { return this == https;}
        public boolean isBoth() { return this == both;}
        public boolean isHttp() { return this == http;}
        public boolean isMixed() { return this == mixed;}
        public boolean isRedirect() { return this == redirect;}
    }

    public static enum ReverseProxyPop3StartTlsMode {
        off("off"),
        on("on"),
        only("only");
        private String mValue;
        private ReverseProxyPop3StartTlsMode(String value) { mValue = value; }
        public String toString() { return mValue; }
        public static ReverseProxyPop3StartTlsMode fromString(String s) throws ServiceException {
            for (ReverseProxyPop3StartTlsMode value : values()) {
                if (value.mValue.equals(s)) return value;
             }
             throw ServiceException.INVALID_REQUEST("invalid value: "+s+", valid values: "+ Arrays.asList(values()), null);
        }
        public boolean isOff() { return this == off;}
        public boolean isOn() { return this == on;}
        public boolean isOnly() { return this == only;}
    }

    public static enum ShareNotificationMtaConnectionType {
        CLEARTEXT("CLEARTEXT"),
        SSL("SSL"),
        STARTTLS("STARTTLS");
        private String mValue;
        private ShareNotificationMtaConnectionType(String value) { mValue = value; }
        public String toString() { return mValue; }
        public static ShareNotificationMtaConnectionType fromString(String s) throws ServiceException {
            for (ShareNotificationMtaConnectionType value : values()) {
                if (value.mValue.equals(s)) return value;
             }
             throw ServiceException.INVALID_REQUEST("invalid value: "+s+", valid values: "+ Arrays.asList(values()), null);
        }
        public boolean isCLEARTEXT() { return this == CLEARTEXT;}
        public boolean isSSL() { return this == SSL;}
        public boolean isSTARTTLS() { return this == STARTTLS;}
    }

    public static enum TableMaintenanceOperation {
        ANALYZE("ANALYZE"),
        OPTIMIZE("OPTIMIZE");
        private String mValue;
        private TableMaintenanceOperation(String value) { mValue = value; }
        public String toString() { return mValue; }
        public static TableMaintenanceOperation fromString(String s) throws ServiceException {
            for (TableMaintenanceOperation value : values()) {
                if (value.mValue.equals(s)) return value;
             }
             throw ServiceException.INVALID_REQUEST("invalid value: "+s+", valid values: "+ Arrays.asList(values()), null);
        }
        public boolean isANALYZE() { return this == ANALYZE;}
        public boolean isOPTIMIZE() { return this == OPTIMIZE;}
    }

    /**
     */
    @ZAttr(id=-1)
    public static final String A_amavisArchiveQuarantineTo = "amavisArchiveQuarantineTo";

    /**
     */
    @ZAttr(id=-1)
    public static final String A_amavisBadHeaderAdmin = "amavisBadHeaderAdmin";

    /**
     */
    @ZAttr(id=-1)
    public static final String A_amavisBadHeaderLover = "amavisBadHeaderLover";

    /**
     */
    @ZAttr(id=-1)
    public static final String A_amavisBadHeaderQuarantineTo = "amavisBadHeaderQuarantineTo";

    /**
     */
    @ZAttr(id=-1)
    public static final String A_amavisBannedAdmin = "amavisBannedAdmin";

    /**
     */
    @ZAttr(id=-1)
    public static final String A_amavisBannedFilesLover = "amavisBannedFilesLover";

    /**
     */
    @ZAttr(id=-1)
    public static final String A_amavisBannedQuarantineTo = "amavisBannedQuarantineTo";

    /**
     */
    @ZAttr(id=-1)
    public static final String A_amavisBannedRuleNames = "amavisBannedRuleNames";

    /**
     */
    @ZAttr(id=-1)
    public static final String A_amavisBlacklistSender = "amavisBlacklistSender";

    /**
     */
    @ZAttr(id=-1)
    public static final String A_amavisBypassBannedChecks = "amavisBypassBannedChecks";

    /**
     */
    @ZAttr(id=-1)
    public static final String A_amavisBypassHeaderChecks = "amavisBypassHeaderChecks";

    /**
     */
    @ZAttr(id=-1)
    public static final String A_amavisBypassSpamChecks = "amavisBypassSpamChecks";

    /**
     */
    @ZAttr(id=-1)
    public static final String A_amavisBypassVirusChecks = "amavisBypassVirusChecks";

    /**
     */
    @ZAttr(id=-1)
    public static final String A_amavisLocal = "amavisLocal";

    /**
     */
    @ZAttr(id=-1)
    public static final String A_amavisMessageSizeLimit = "amavisMessageSizeLimit";

    /**
     */
    @ZAttr(id=-1)
    public static final String A_amavisNewVirusAdmin = "amavisNewVirusAdmin";

    /**
     */
    @ZAttr(id=-1)
    public static final String A_amavisSpamAdmin = "amavisSpamAdmin";

    /**
     */
    @ZAttr(id=-1)
    public static final String A_amavisSpamKillLevel = "amavisSpamKillLevel";

    /**
     */
    @ZAttr(id=-1)
    public static final String A_amavisSpamLover = "amavisSpamLover";

    /**
     */
    @ZAttr(id=-1)
    public static final String A_amavisSpamModifiesSubj = "amavisSpamModifiesSubj";

    /**
     */
    @ZAttr(id=-1)
    public static final String A_amavisSpamQuarantineTo = "amavisSpamQuarantineTo";

    /**
     */
    @ZAttr(id=-1)
    public static final String A_amavisSpamTag2Level = "amavisSpamTag2Level";

    /**
     */
    @ZAttr(id=-1)
    public static final String A_amavisSpamTagLevel = "amavisSpamTagLevel";

    /**
     */
    @ZAttr(id=-1)
    public static final String A_amavisVirusAdmin = "amavisVirusAdmin";

    /**
     */
    @ZAttr(id=-1)
    public static final String A_amavisVirusLover = "amavisVirusLover";

    /**
     */
    @ZAttr(id=-1)
    public static final String A_amavisVirusQuarantineTo = "amavisVirusQuarantineTo";

    /**
     */
    @ZAttr(id=-1)
    public static final String A_amavisWarnBadHeaderRecip = "amavisWarnBadHeaderRecip";

    /**
     */
    @ZAttr(id=-1)
    public static final String A_amavisWarnBannedRecip = "amavisWarnBannedRecip";

    /**
     */
    @ZAttr(id=-1)
    public static final String A_amavisWarnVirusRecip = "amavisWarnVirusRecip";

    /**
     */
    @ZAttr(id=-1)
    public static final String A_amavisWhitelistSender = "amavisWhitelistSender";

    /**
     * RFC2256: ISO-3166 country 2-letter code
     */
    @ZAttr(id=-1)
    public static final String A_c = "c";

    /**
     * RFC2256: common name(s) for which the entity is known by
     */
    @ZAttr(id=-1)
    public static final String A_cn = "cn";

    /**
     * RFC1274: friendly country name
     */
    @ZAttr(id=-1)
    public static final String A_co = "co";

    /**
     * From Microsoft Schema
     */
    @ZAttr(id=-1)
    public static final String A_company = "company";

    /**
     * RFC2256: descriptive information
     */
    @ZAttr(id=-1)
    public static final String A_description = "description";

    /**
     * RFC2256: destination indicator
     */
    @ZAttr(id=-1)
    public static final String A_destinationIndicator = "destinationIndicator";

    /**
     * RFC2798: preferred name to be used when displaying entries
     */
    @ZAttr(id=-1)
    public static final String A_displayName = "displayName";

    /**
     * RFC2256: Facsimile (Fax) Telephone Number
     */
    @ZAttr(id=-1)
    public static final String A_facsimileTelephoneNumber = "facsimileTelephoneNumber";

    /**
     * RFC2256: first name(s) for which the entity is known by
     */
    @ZAttr(id=-1)
    public static final String A_givenName = "givenName";

    /**
     * RFC2256: first name(s) for which the entity is known by
     */
    @ZAttr(id=-1)
    public static final String A_gn = "gn";

    /**
     * RFC1274: home telephone number
     */
    @ZAttr(id=-1)
    public static final String A_homePhone = "homePhone";

    /**
     * RFC2256: initials of some or all of names, but not the surname(s).
     */
    @ZAttr(id=-1)
    public static final String A_initials = "initials";

    /**
     * RFC2256: international ISDN number
     */
    @ZAttr(id=-1)
    public static final String A_internationaliSDNNumber = "internationaliSDNNumber";

    /**
     * RFC2256: locality which this object resides in
     */
    @ZAttr(id=-1)
    public static final String A_l = "l";

    /**
     * RFC1274: RFC822 Mailbox
     */
    @ZAttr(id=-1)
    public static final String A_mail = "mail";

    /**
     * Identifies an URL associated with each member of a group
     */
    @ZAttr(id=-1)
    public static final String A_memberURL = "memberURL";

    /**
     * RFC1274: mobile telephone number
     */
    @ZAttr(id=-1)
    public static final String A_mobile = "mobile";

    /**
     * RFC2256: organization this object belongs to
     */
    @ZAttr(id=-1)
    public static final String A_o = "o";

    /**
     * RFC2256: object classes of the entity
     */
    @ZAttr(id=-1)
    public static final String A_objectClass = "objectClass";

    /**
     * RFC2256: organizational unit this object belongs to
     */
    @ZAttr(id=-1)
    public static final String A_ou = "ou";

    /**
     * RFC1274: pager telephone number
     */
    @ZAttr(id=-1)
    public static final String A_pager = "pager";

    /**
     * &#039;RFC2256: Physical Delivery Office Name
     */
    @ZAttr(id=-1)
    public static final String A_physicalDeliveryOfficeName = "physicalDeliveryOfficeName";

    /**
     * RFC2256: postal address
     */
    @ZAttr(id=-1)
    public static final String A_postalAddress = "postalAddress";

    /**
     * RFC2256: postal code
     */
    @ZAttr(id=-1)
    public static final String A_postalCode = "postalCode";

    /**
     * RFC2256: Post Office Box
     */
    @ZAttr(id=-1)
    public static final String A_postOfficeBox = "postOfficeBox";

    /**
     * RFC2256: preferred delivery method
     */
    @ZAttr(id=-1)
    public static final String A_preferredDeliveryMethod = "preferredDeliveryMethod";

    /**
     * RFC2256: registered postal address
     */
    @ZAttr(id=-1)
    public static final String A_registeredAddress = "registeredAddress";

    /**
     * RFC2256: last (family) name(s) for which the entity is known by
     */
    @ZAttr(id=-1)
    public static final String A_sn = "sn";

    /**
     * RFC2256: state or province which this object resides in
     */
    @ZAttr(id=-1)
    public static final String A_st = "st";

    /**
     * RFC2256: street address of this object
     */
    @ZAttr(id=-1)
    public static final String A_street = "street";

    /**
     * RFC2256: street address of this object
     */
    @ZAttr(id=-1)
    public static final String A_streetAddress = "streetAddress";

    /**
     * RFC2256: Telephone Number
     */
    @ZAttr(id=-1)
    public static final String A_telephoneNumber = "telephoneNumber";

    /**
     * RFC2256: Teletex Terminal Identifier
     */
    @ZAttr(id=-1)
    public static final String A_teletexTerminalIdentifier = "teletexTerminalIdentifier";

    /**
     * RFC2256: Telex Number
     */
    @ZAttr(id=-1)
    public static final String A_telexNumber = "telexNumber";

    /**
     * RFC2256: title associated with the entity
     */
    @ZAttr(id=-1)
    public static final String A_title = "title";

    /**
     * RFC1274: user identifier
     */
    @ZAttr(id=-1)
    public static final String A_uid = "uid";

    /**
     * RFC2256: X.509 user certificate
     */
    @ZAttr(id=-1)
    public static final String A_userCertificate = "userCertificate";

    /**
     * RFC2256/2307: password of user. Stored encoded as SSHA (salted-SHA1)
     */
    @ZAttr(id=-1)
    public static final String A_userPassword = "userPassword";

    /**
     * RFC2798: PKCS#7 SignedData used to support S/MIME
     */
    @ZAttr(id=-1)
    public static final String A_userSMIMECertificate = "userSMIMECertificate";

    /**
     * RFC2256: X.121 Address
     */
    @ZAttr(id=-1)
    public static final String A_x121Address = "x121Address";

    /**
     * calendar user type - USER (default) or RESOURCE
     */
    @ZAttr(id=313)
    public static final String A_zimbraAccountCalendarUserType = "zimbraAccountCalendarUserType";

    /**
     * Deprecated since: 5.0. deprecated in favor of the accountInfo flag.
     * Orig desc: additional account attrs that get returned to a client
     */
    @ZAttr(id=112)
    public static final String A_zimbraAccountClientAttr = "zimbraAccountClientAttr";

    /**
     * Object classes to add when creating a zimbra account object. Useful if
     * you want to add sambaSamAccount etc to zimbra accounts.
     */
    @ZAttr(id=438)
    public static final String A_zimbraAccountExtraObjectClass = "zimbraAccountExtraObjectClass";

    /**
     * account status. active - active lockout - no login until lockout
     * duration is over, mail delivery OK. locked - no login, mail delivery
     * OK. maintenance - no login, no delivery(lmtp server returns 4.x.x
     * Persistent Transient Failure). pending - no login, no delivery(lmtp
     * server returns 5.x.x Permanent Failure), Account behavior is like
     * closed, except that when the status is being set to pending, account
     * addresses are not removed from distribution lists. The use case is for
     * hosted. New account creation based on invites that are not completed
     * until user accepts TOS on account creation confirmation page. closed -
     * no login, no delivery(lmtp server returns 5.x.x Permanent Failure),
     * all addresses (account main email and all aliases) of the account are
     * removed from all distribution lists.
     */
    @ZAttr(id=2)
    public static final String A_zimbraAccountStatus = "zimbraAccountStatus";

    /**
     * Zimbra access control list
     *
     * @since ZCS 5.0.7
     */
    @ZAttr(id=659)
    public static final String A_zimbraACE = "zimbraACE";

    /**
     * access control mechanism for admin access acl: ACL based access
     * control (a.k.a. delegated admin). global: allows only global admins.
     *
     * @since ZCS 6.0.9
     */
    @ZAttr(id=1101)
    public static final String A_zimbraAdminAccessControlMech = "zimbraAdminAccessControlMech";

    /**
     * lifetime of newly created admin auth tokens. Must be in valid duration
     * format: {digits}{time-unit}. digits: 0-9, time-unit: [hmsd]|ms. h -
     * hours, m - minutes, s - seconds, d - days, ms - milliseconds. If time
     * unit is not specified, the default is s(seconds).
     */
    @ZAttr(id=109)
    public static final String A_zimbraAdminAuthTokenLifetime = "zimbraAdminAuthTokenLifetime";

    /**
     * interface address on which Admin HTTPS server should listen; if empty,
     * binds to all interfaces
     *
     * @since ZCS 8.0.0
     */
    @ZAttr(id=1368)
    public static final String A_zimbraAdminBindAddress = "zimbraAdminBindAddress";

    /**
     * whether to show catchall addresses in admin console
     *
     * @since ZCS 5.0.10
     */
    @ZAttr(id=746)
    public static final String A_zimbraAdminConsoleCatchAllAddressEnabled = "zimbraAdminConsoleCatchAllAddressEnabled";

    /**
     * enable MX check feature for domain
     *
     * @since ZCS 5.0.10
     */
    @ZAttr(id=743)
    public static final String A_zimbraAdminConsoleDNSCheckEnabled = "zimbraAdminConsoleDNSCheckEnabled";

    /**
     * whether configuring external LDAP auth is enabled in admin console
     *
     * @since ZCS 5.0.12
     */
    @ZAttr(id=774)
    public static final String A_zimbraAdminConsoleLDAPAuthEnabled = "zimbraAdminConsoleLDAPAuthEnabled";

    /**
     * admin console login message
     *
     * @since ZCS 5.0.12
     */
    @ZAttr(id=772)
    public static final String A_zimbraAdminConsoleLoginMessage = "zimbraAdminConsoleLoginMessage";

    /**
     * login URL for admin console to send the user to upon explicit logging
     * in
     *
     * @since ZCS 5.0.9
     */
    @ZAttr(id=696)
    public static final String A_zimbraAdminConsoleLoginURL = "zimbraAdminConsoleLoginURL";

    /**
     * logout URL for admin console to send the user to upon explicit logging
     * out
     *
     * @since ZCS 5.0.7
     */
    @ZAttr(id=684)
    public static final String A_zimbraAdminConsoleLogoutURL = "zimbraAdminConsoleLogoutURL";

    /**
     * whether to allow skin management in admin console
     *
     * @since ZCS 5.0.11
     */
    @ZAttr(id=751)
    public static final String A_zimbraAdminConsoleSkinEnabled = "zimbraAdminConsoleSkinEnabled";

    /**
     * UI components available for the authed admin in admin console
     *
     * @since ZCS 6.0.0_BETA1
     */
    @ZAttr(id=761)
    public static final String A_zimbraAdminConsoleUIComponents = "zimbraAdminConsoleUIComponents";

    /**
     * Zimlet Util will set this attribute based on the value in zimlet
     * definition XML file
     *
     * @since ZCS 6.0.0_BETA1
     */
    @ZAttr(id=803)
    public static final String A_zimbraAdminExtDisableUIUndeploy = "zimbraAdminExtDisableUIUndeploy";

    /**
     * number of admin initiated imap import handler threads
     *
     * @since ZCS 7.0.0
     */
    @ZAttr(id=1113)
    public static final String A_zimbraAdminImapImportNumThreads = "zimbraAdminImapImportNumThreads";

    /**
     * Specifies whether the admin server should bound to localhost or not.
     * This is an immutable property and is generated based on
     * zimbraAdminBindAddress.
     *
     * @since ZCS 8.0.0
     */
    @ZAttr(id=1377)
    public static final String A_zimbraAdminLocalBind = "zimbraAdminLocalBind";

    /**
     * SSL port for admin UI
     */
    @ZAttr(id=155)
    public static final String A_zimbraAdminPort = "zimbraAdminPort";

    /**
     * SSL proxy port for admin console UI
     *
     * @since ZCS 8.0.0
     */
    @ZAttr(id=1322)
    public static final String A_zimbraAdminProxyPort = "zimbraAdminProxyPort";

    /**
     * admin saved searches
     */
    @ZAttr(id=446)
    public static final String A_zimbraAdminSavedSearches = "zimbraAdminSavedSearches";

    /**
     * URL prefix for where the zimbraAdmin app resides on this server
     */
    @ZAttr(id=497)
    public static final String A_zimbraAdminURL = "zimbraAdminURL";

    /**
     * last calculated aggregate quota usage for the domain in bytes
     *
     * @since ZCS 8.0.0
     */
    @ZAttr(id=1328)
    public static final String A_zimbraAggregateQuotaLastUsage = "zimbraAggregateQuotaLastUsage";

    /**
     * zimbraId of alias target
     */
    @ZAttr(id=40)
    public static final String A_zimbraAliasTargetId = "zimbraAliasTargetId";

    /**
     * Whether this account can use any from address. Not changeable by
     * domain admin to allow arbitrary addresses
     */
    @ZAttr(id=427)
    public static final String A_zimbraAllowAnyFromAddress = "zimbraAllowAnyFromAddress";

    /**
     * Addresses that this account can as from address if
     * arbitrary-addresses-allowed setting is not set
     */
    @ZAttr(id=428)
    public static final String A_zimbraAllowFromAddress = "zimbraAllowFromAddress";

    /**
     * whether creating domains, and renaming domains to a name, containing
     * non-LDH (letter, digit, hyphen) characters is allowed
     *
     * @since ZCS 6.0.2
     */
    @ZAttr(id=1052)
    public static final String A_zimbraAllowNonLDHCharsInDomain = "zimbraAllowNonLDHCharsInDomain";

    /**
     * When a virus is detected quarantine message to this account
     *
     * @since ZCS 7.0.0
     */
    @ZAttr(id=1100)
    public static final String A_zimbraAmavisQuarantineAccount = "zimbraAmavisQuarantineAccount";

    /**
     * Mailboxes in which the current account in archived. Multi-value attr
     * with eg values { user-2006@example.com.archive,
     * user-2007@example.com.archive } that tells us that user@example.com
     * has been archived into those two mailboxes.
     */
    @ZAttr(id=429)
    public static final String A_zimbraArchiveAccount = "zimbraArchiveAccount";

    /**
     * An account or CoS setting that works with the name template that
     * allows you to dictate the date format used in the name template. This
     * is a Java SimpleDateFormat specifier. The default is an LDAP
     * generalized time format:
     */
    @ZAttr(id=432)
    public static final String A_zimbraArchiveAccountDateTemplate = "zimbraArchiveAccountDateTemplate";

    /**
     * An account or CoS setting - typically only in CoS - that tells the
     * archiving system how to derive the archive mailbox name. ID, USER,
     * DATE, and DOMAIN are expanded.
     */
    @ZAttr(id=431)
    public static final String A_zimbraArchiveAccountNameTemplate = "zimbraArchiveAccountNameTemplate";

    /**
     * whether account archiving is enabled
     *
     * @since ZCS 8.0.0
     */
    @ZAttr(id=1206)
    public static final String A_zimbraArchiveEnabled = "zimbraArchiveEnabled";

    /**
     * Address to which archive message bounces should be sent. Typically
     * could be an admin account. This is global across all domains.
     */
    @ZAttr(id=430)
    public static final String A_zimbraArchiveMailFrom = "zimbraArchiveMailFrom";

    /**
     * block all attachment downloading
     */
    @ZAttr(id=115)
    public static final String A_zimbraAttachmentsBlocked = "zimbraAttachmentsBlocked";

    /**
     * Maximum number of characters that will be indexed for a given MIME
     * part.
     *
     * @since ZCS 5.0.0
     */
    @ZAttr(id=582)
    public static final String A_zimbraAttachmentsIndexedTextLimit = "zimbraAttachmentsIndexedTextLimit";

    /**
     * whether or not to index attachments
     */
    @ZAttr(id=173)
    public static final String A_zimbraAttachmentsIndexingEnabled = "zimbraAttachmentsIndexingEnabled";

    /**
     * Class to use to scan attachments during compose
     */
    @ZAttr(id=238)
    public static final String A_zimbraAttachmentsScanClass = "zimbraAttachmentsScanClass";

    /**
     * Whether to scan attachments during compose
     */
    @ZAttr(id=237)
    public static final String A_zimbraAttachmentsScanEnabled = "zimbraAttachmentsScanEnabled";

    /**
     * Data for class that scans attachments during compose
     */
    @ZAttr(id=239)
    public static final String A_zimbraAttachmentsScanURL = "zimbraAttachmentsScanURL";

    /**
     * view all attachments in html only
     */
    @ZAttr(id=116)
    public static final String A_zimbraAttachmentsViewInHtmlOnly = "zimbraAttachmentsViewInHtmlOnly";

    /**
     * fallback to local auth if external mech fails
     */
    @ZAttr(id=257)
    public static final String A_zimbraAuthFallbackToLocal = "zimbraAuthFallbackToLocal";

    /**
     * kerberos5 realm for kerberos5 auth mech
     *
     * @since ZCS 5.0.0
     */
    @ZAttr(id=548)
    public static final String A_zimbraAuthKerberos5Realm = "zimbraAuthKerberos5Realm";

    /**
     * LDAP bind dn for ldap auth mech
     */
    @ZAttr(id=44)
    public static final String A_zimbraAuthLdapBindDn = "zimbraAuthLdapBindDn";

    /**
     * explicit mapping to an external LDAP dn for a given account
     */
    @ZAttr(id=256)
    public static final String A_zimbraAuthLdapExternalDn = "zimbraAuthLdapExternalDn";

    /**
     * LDAP search base for ldap auth mech
     */
    @ZAttr(id=252)
    public static final String A_zimbraAuthLdapSearchBase = "zimbraAuthLdapSearchBase";

    /**
     * LDAP search bind dn for ldap auth mech
     */
    @ZAttr(id=253)
    public static final String A_zimbraAuthLdapSearchBindDn = "zimbraAuthLdapSearchBindDn";

    /**
     * LDAP search bind password for ldap auth mech
     */
    @ZAttr(id=254)
    public static final String A_zimbraAuthLdapSearchBindPassword = "zimbraAuthLdapSearchBindPassword";

    /**
     * LDAP search filter for ldap auth mech
     */
    @ZAttr(id=255)
    public static final String A_zimbraAuthLdapSearchFilter = "zimbraAuthLdapSearchFilter";

    /**
     * whether to use startTLS for external LDAP auth
     *
     * @since ZCS 5.0.6
     */
    @ZAttr(id=654)
    public static final String A_zimbraAuthLdapStartTlsEnabled = "zimbraAuthLdapStartTlsEnabled";

    /**
     * LDAP URL for ldap auth mech
     */
    @ZAttr(id=43)
    public static final String A_zimbraAuthLdapURL = "zimbraAuthLdapURL";

    /**
     * mechanism to use for verifying password. Valid values are zimbra,
     * ldap, ad, kerberos5, custom:{handler-name} [arg1 arg2 ...]
     */
    @ZAttr(id=42)
    public static final String A_zimbraAuthMech = "zimbraAuthMech";

    /**
     * mechanism to use for verifying password for admin. See zimbraAuthMech
     *
     * @since ZCS 8.0.0
     */
    @ZAttr(id=1252)
    public static final String A_zimbraAuthMechAdmin = "zimbraAuthMechAdmin";

    /**
     * auth token secret key
     */
    @ZAttr(id=100)
    public static final String A_zimbraAuthTokenKey = "zimbraAuthTokenKey";

    /**
     * lifetime of newly created auth tokens. Must be in valid duration
     * format: {digits}{time-unit}. digits: 0-9, time-unit: [hmsd]|ms. h -
     * hours, m - minutes, s - seconds, d - days, ms - milliseconds. If time
     * unit is not specified, the default is s(seconds).
     */
    @ZAttr(id=108)
    public static final String A_zimbraAuthTokenLifetime = "zimbraAuthTokenLifetime";

    /**
     * if set, this value gets stored in the auth token and compared on every
     * request. Changing it will invalidate all outstanding auth tokens. It
     * also gets changed when an account password is changed.
     *
     * @since ZCS 6.0.0_GA
     */
    @ZAttr(id=1044)
    public static final String A_zimbraAuthTokenValidityValue = "zimbraAuthTokenValidityValue";

    /**
     * Whether auth token validity value checking should be performed during
     * auth token validation. See description for
     * zimbraAuthTokenValidityValue.
     *
     * @since ZCS 6.0.7
     */
    @ZAttr(id=1094)
    public static final String A_zimbraAuthTokenValidityValueEnabled = "zimbraAuthTokenValidityValueEnabled";

    /**
     * EAGER mode: optional LAZY mode: optional MANUAL mode: optional
     * Attribute name in the external directory that contains localpart of
     * the account name. If not specified, localpart of the account name is
     * the principal user used to authenticated to Zimbra.
     *
     * @since ZCS 8.0.0
     */
    @ZAttr(id=1230)
    public static final String A_zimbraAutoProvAccountNameMap = "zimbraAutoProvAccountNameMap";

    /**
     * EAGER mode: optional LAZY mode: optional MANUAL mode: optional
     * Attribute map for mapping attribute values from the external entry to
     * Zimbra account attributes. Values are in the format of {external
     * attribute}={zimbra attribute}. If not set, no attributes from the
     * external directory will be populated in Zimbra directory. Invalid
     * mapping configuration will cause the account creation to fail.
     * Examples of bad mapping: - invalid external attribute name. - invalid
     * Zimbra attribute name. - external attribute has multiple values but
     * the zimbra attribute is single-valued. - syntax violation. e.g. Value
     * on the external attribute is a String but the Zimbra attribute is
     * declared an integer.
     *
     * @since ZCS 8.0.0
     */
    @ZAttr(id=1231)
    public static final String A_zimbraAutoProvAttrMap = "zimbraAutoProvAttrMap";

    /**
     * EAGER mode: N/A LAZY mode: required MANUAL mode: N/A Auth mechanisms
     * enabled for auto provision in LAZY mode. When a user authenticates via
     * one of the external auth mechanisms enabled in this attribute, and
     * when the user account does not yet exist in Zimbra directory, an
     * account entry will be automatically created in Zimbra directory.
     *
     * @since ZCS 8.0.0
     */
    @ZAttr(id=1222)
    public static final String A_zimbraAutoProvAuthMech = "zimbraAutoProvAuthMech";

    /**
     * EAGER mode: required LAZY mode: N/A MANUAL mode: N/A Max number of
     * accounts to process in each interval for EAGER auto provision.
     *
     * @since ZCS 8.0.0
     */
    @ZAttr(id=1234)
    public static final String A_zimbraAutoProvBatchSize = "zimbraAutoProvBatchSize";

    /**
     * EAGER mode: for Zimbra internal use only - do not change it. LAZY
     * mode: N/A MANUAL mode: N/A Timestamp when the external domain is last
     * polled for EAGER auto provision. The poll (LDAP search) for the next
     * iteration will fetch external entries with create timestamp later than
     * the timestamp recorded from the previous iteration.
     *
     * @since ZCS 8.0.0
     */
    @ZAttr(id=1235)
    public static final String A_zimbraAutoProvLastPolledTimestamp = "zimbraAutoProvLastPolledTimestamp";

    /**
     * EAGER mode: required LAZY mode: required (if using
     * zimbraAutoProvLdapSearchFilter) MANUAL mode: required LDAP search bind
     * DN for auto provision.
     *
     * @since ZCS 8.0.0
     */
    @ZAttr(id=1225)
    public static final String A_zimbraAutoProvLdapAdminBindDn = "zimbraAutoProvLdapAdminBindDn";

    /**
     * EAGER mode: required LAZY mode: required MANUAL mode: required LDAP
     * search bind password for auto provision.
     *
     * @since ZCS 8.0.0
     */
    @ZAttr(id=1226)
    public static final String A_zimbraAutoProvLdapAdminBindPassword = "zimbraAutoProvLdapAdminBindPassword";

    /**
     * EAGER mode: required LAZY mode: optional (if not using
     * zimbraAutoProvLdapSearchFilter) MANUAL mode: optional (if not using
     * zimbraAutoProvLdapSearchFilter) LDAP external DN template for account
     * auto provisioning. For LAZY and MANUAL modes, either
     * zimbraAutoProvLdapSearchFilter or zimbraAutoProvLdapBindDn has to be
     * set. If both are set, zimbraAutoProvLdapSearchFilter will take
     * precedence. Supported place holders: %n = username with @ (or without,
     * if no @ was specified) %u = username with @ removed %d = domain as
     * foo.com %D = domain as dc=foo,dc=com
     *
     * @since ZCS 8.0.0
     */
    @ZAttr(id=1229)
    public static final String A_zimbraAutoProvLdapBindDn = "zimbraAutoProvLdapBindDn";

    /**
     * EAGER mode: required LAZY mode: required (if using
     * zimbraAutoProvLdapSearchFilter), MANUAL mode: required LDAP search
     * base for auto provision, used in conjunction with
     * zimbraAutoProvLdapSearchFilter. If not set, LDAP root DSE will be
     * used.
     *
     * @since ZCS 8.0.0
     */
    @ZAttr(id=1227)
    public static final String A_zimbraAutoProvLdapSearchBase = "zimbraAutoProvLdapSearchBase";

    /**
     * EAGER mode: required LAZY mode: optional (if not using
     * zimbraAutoProvLdapBindDn) MANUAL mode: optional (if not using
     * zimbraAutoProvLdapBindDn) LDAP search filter template for account auto
     * provisioning. For LAZY and MANUAL modes, either
     * zimbraAutoProvLdapSearchFilter or zimbraAutoProvLdapBindDn has to be
     * set. If both are set, zimbraAutoProvLdapSearchFilter will take
     * precedence. Supported place holders: %n = username with @ (or without,
     * if no @ was specified) %u = username with @ removed %d = domain as
     * foo.com %D = domain as dc=foo,dc=com
     *
     * @since ZCS 8.0.0
     */
    @ZAttr(id=1228)
    public static final String A_zimbraAutoProvLdapSearchFilter = "zimbraAutoProvLdapSearchFilter";

    /**
     * EAGER mode: optional LAZY mode: optional MANUAL mode: optional Default
     * is FALSE. Whether to use startTLS when accessing the external LDAP
     * server for auto provision.
     *
     * @since ZCS 8.0.0
     */
    @ZAttr(id=1224)
    public static final String A_zimbraAutoProvLdapStartTlsEnabled = "zimbraAutoProvLdapStartTlsEnabled";

    /**
     * EAGER mode: required LAZY mode: required MANUAL mode: required LDAP
     * URL of the external LDAP source for auto provision.
     *
     * @since ZCS 8.0.0
     */
    @ZAttr(id=1223)
    public static final String A_zimbraAutoProvLdapURL = "zimbraAutoProvLdapURL";

    /**
     * EAGER mode: optional LAZY mode: optional MANUAL mode: optional Class
     * name of auto provision listener. The class must implement the
     * com.zimbra.cs.account.Account.AutoProvisionListener interface. The
     * singleton listener instance is invoked after each account is auto
     * created in Zimbra. Listener can be plugged in as a server extension to
     * handle tasks like updating the account auto provision status in the
     * external LDAP directory. At each eager provision interval, ZCS does an
     * LDAP search based on the value configured in
     * zimbraAutoProvLdapSearchFilter. Returned entries from this search are
     * candidates to be auto provisioned in this batch. The
     * zimbraAutoProvLdapSearchFilter should include an assertion that will
     * only hit entries in the external directory that have not yet been
     * provisioned in ZCS, otherwise it&#039;s likely the same entries will
     * be repeated pulled in to ZCS. After an account is auto provisioned in
     * ZCS,
     * com.zimbra.cs.account.Account.AutoProvisionListener.postCreate(Domain
     * domain, Account acct, String externalDN) will be called by the auto
     * provisioning framework. Customer can implement the
     * AutoProvisionListener interface in a ZCS server extension and get
     * their AutoProvisionListener.postCreate() get called. The
     * implementation of customer&#039;s postCreate method can be, for
     * example, setting an attribute in the external directory on the account
     * just provisioned in ZCS. The attribute can be included as a condition
     * in the zimbraAutoProvLdapSearchFilter, so the entry won&#039;t be
     * returned again by the LDAP search in the next interval.
     *
     * @since ZCS 8.0.0
     */
    @ZAttr(id=1233)
    public static final String A_zimbraAutoProvListenerClass = "zimbraAutoProvListenerClass";

    /**
     * EAGER mode: for Zimbra internal use only - do not change it. LAZY
     * mode: N/A MANUAL mode: N/A For EAGER auto provision, a domain can be
     * scheduled on multiple server. To avoid conflict, only one server can
     * perform provisioning for a domain at one time. This attribute servers
     * a lock for the test-and-set LDAP operation to synchronize EAGER auto
     * provision attempts between servers.
     *
     * @since ZCS 8.0.0
     */
    @ZAttr(id=1236)
    public static final String A_zimbraAutoProvLock = "zimbraAutoProvLock";

    /**
     * Auto provision modes enabled. Multiple modes can be enabled on a
     * domain. EAGER: A server maintenance thread automatically polls the
     * configured external auto provision LDAP source at a configured
     * interval for entries due to be auto provisioned in Zimbra, and then
     * auto creates the accounts in Zimbra directory. LAZY: auto creates the
     * Zimbra account when user first login via one of the external auth
     * mechanisms enabled for auto provisioning. Auth mechanisms enabled for
     * auto provisioning are configured in zimbraAutoProvAuthMech. MANUAL:
     * admin to search from the configured external auto provision LDAP
     * source and select an entry from the search result to create the
     * corresponding Zimbra account for the external entry. In all cases,
     * localpart of the Zimbra account is mapped from an attribute on the
     * external entry based on zimbraAutoProvAccountNameMap. The Zimbra
     * account is populated with attributes mapped from the external entry
     * based on zimbraAutoProvAttrMap.
     *
     * @since ZCS 8.0.0
     */
    @ZAttr(id=1221)
    public static final String A_zimbraAutoProvMode = "zimbraAutoProvMode";

    /**
     * Template used to construct the subject of the notification message
     * sent to the user when the user&#039;s account is auto provisioned.
     * Supported variables: ${ACCOUNT_ADDRESS}, ${ACCOUNT_DISPLAY_NAME}
     *
     * @since ZCS 8.0.0
     */
    @ZAttr(id=1357)
    public static final String A_zimbraAutoProvNotificationBody = "zimbraAutoProvNotificationBody";

    /**
     * EAGER mode: optional LAZY mode: optional MANUAL mode: optional Email
     * address to put in the From header for the notification email to the
     * newly created account. If not set, no notification email will sent to
     * the newly created account.
     *
     * @since ZCS 8.0.0
     */
    @ZAttr(id=1232)
    public static final String A_zimbraAutoProvNotificationFromAddress = "zimbraAutoProvNotificationFromAddress";

    /**
     * Template used to construct the subject of the notification message
     * sent to the user when the user&#039;s account is auto provisioned.
     * Supported variables: ${ACCOUNT_ADDRESS}, ${ACCOUNT_DISPLAY_NAME}
     *
     * @since ZCS 8.0.0
     */
    @ZAttr(id=1356)
    public static final String A_zimbraAutoProvNotificationSubject = "zimbraAutoProvNotificationSubject";

    /**
     * EAGER mode: required LAZY mode: N/A MANUAL mode: N/A Interval between
     * successive polling and provisioning accounts in EAGER mode. The actual
     * interval may take longer since it can be affected by two other
     * factors: zimbraAutoProvBatchSize and number of domains configured in
     * zimbraAutoProvScheduledDomains. At each interval, the auto provision
     * thread iterates through all domains in zimbraAutoProvScheduledDomains
     * and auto creates up to domain.zimbraAutoProvBatchSize accounts. If
     * that process takes longer than zimbraAutoProvPollingInterval then the
     * next iteration will start immediately instead of waiting for
     * zimbraAutoProvPollingInterval amount of time. If set to 0 when server
     * starts up, the auto provision thread will not start. If changed from a
     * non-0 value to 0 while server is running, the auto provision thread
     * will be shutdown. If changed from 0 to a non-0 value while server is
     * running, the auto provision thread will be started. . Must be in valid
     * duration format: {digits}{time-unit}. digits: 0-9, time-unit:
     * [hmsd]|ms. h - hours, m - minutes, s - seconds, d - days, ms -
     * milliseconds. If time unit is not specified, the default is
     * s(seconds).
     *
     * @since ZCS 8.0.0
     */
    @ZAttr(id=1238)
    public static final String A_zimbraAutoProvPollingInterval = "zimbraAutoProvPollingInterval";

    /**
     * EAGER mode: required LAZY mode: N/A MANUAL mode: N/A Domain scheduled
     * for eager auto provision on this server. Scheduled domains must have
     * EAGER mode enabled in zimbraAutoProvMode. Multiple domains can be
     * scheduled on a server for EAGER auto provision. Also, a domain can be
     * scheduled on multiple servers for EAGER auto provision.
     *
     * @since ZCS 8.0.0
     */
    @ZAttr(id=1237)
    public static final String A_zimbraAutoProvScheduledDomains = "zimbraAutoProvScheduledDomains";

    /**
     * Use null return path for envelope MAIL FROM when sending out of office
     * and new mail notifications. If false, use account address for envelope
     */
    @ZAttr(id=502)
    public static final String A_zimbraAutoSubmittedNullReturnPath = "zimbraAutoSubmittedNullReturnPath";

    /**
     * Locales available for this account
     */
    @ZAttr(id=487)
    public static final String A_zimbraAvailableLocale = "zimbraAvailableLocale";

    /**
     * Skins available for this account. Fallback order is: 1. the normal
     * account/cos inheritance 2. if not set on account/cos, use the value on
     * the domain of the account
     */
    @ZAttr(id=364)
    public static final String A_zimbraAvailableSkin = "zimbraAvailableSkin";

    /**
     * length of each interval in auto-grouped backup
     */
    @ZAttr(id=513)
    public static final String A_zimbraBackupAutoGroupedInterval = "zimbraBackupAutoGroupedInterval";

    /**
     * number of groups to auto-group backups over
     */
    @ZAttr(id=514)
    public static final String A_zimbraBackupAutoGroupedNumGroups = "zimbraBackupAutoGroupedNumGroups";

    /**
     * if true, limit the number of mailboxes in auto-grouped backup to total
     * mailboxes divided by auto-group days
     */
    @ZAttr(id=515)
    public static final String A_zimbraBackupAutoGroupedThrottled = "zimbraBackupAutoGroupedThrottled";

    /**
     * Minimum percentage or TB/GB/MB/KB/bytes of free space on backup target
     * to allow a full or auto-grouped backup to start; 0 = no minimum is
     * enforced. Examples: 25%, 10GB
     *
     * @since ZCS 7.0.0
     */
    @ZAttr(id=1111)
    public static final String A_zimbraBackupMinFreeSpace = "zimbraBackupMinFreeSpace";

    /**
     * backup mode
     */
    @ZAttr(id=512)
    public static final String A_zimbraBackupMode = "zimbraBackupMode";

    /**
     * Backup report email recipients
     */
    @ZAttr(id=459)
    public static final String A_zimbraBackupReportEmailRecipients = "zimbraBackupReportEmailRecipients";

    /**
     * Backup report email From address
     */
    @ZAttr(id=460)
    public static final String A_zimbraBackupReportEmailSender = "zimbraBackupReportEmailSender";

    /**
     * Backup report email subject prefix
     */
    @ZAttr(id=461)
    public static final String A_zimbraBackupReportEmailSubjectPrefix = "zimbraBackupReportEmailSubjectPrefix";

    /**
     * if true, do not backup blobs (HSM or not) during a full backup
     *
     * @since ZCS 6.0.0_BETA2
     */
    @ZAttr(id=1004)
    public static final String A_zimbraBackupSkipBlobs = "zimbraBackupSkipBlobs";

    /**
     * if true, do not backup blobs on secondary (HSM) volumes during a full
     * backup
     *
     * @since ZCS 6.0.0_BETA2
     */
    @ZAttr(id=1005)
    public static final String A_zimbraBackupSkipHsmBlobs = "zimbraBackupSkipHsmBlobs";

    /**
     * if true, do not backup search index during a full backup
     *
     * @since ZCS 6.0.0_BETA2
     */
    @ZAttr(id=1003)
    public static final String A_zimbraBackupSkipSearchIndex = "zimbraBackupSkipSearchIndex";

    /**
     * Default backup target path
     */
    @ZAttr(id=458)
    public static final String A_zimbraBackupTarget = "zimbraBackupTarget";

    /**
     * Realm for the basic auth challenge (WWW-Authenticate) header
     *
     * @since ZCS 7.0.0
     */
    @ZAttr(id=1098)
    public static final String A_zimbraBasicAuthRealm = "zimbraBasicAuthRealm";

    /**
     * Batch size to use when indexing data
     *
     * @since ZCS 5.0.3
     */
    @ZAttr(id=619)
    public static final String A_zimbraBatchedIndexingSize = "zimbraBatchedIndexingSize";

    /**
     * alternate location for calendar and task folders
     *
     * @since ZCS 5.0.6
     */
    @ZAttr(id=651)
    public static final String A_zimbraCalendarCalDavAlternateCalendarHomeSet = "zimbraCalendarCalDavAlternateCalendarHomeSet";

    /**
     * Whether to allow password sent to non-secured port from CalDAV
     * clients. If it set to TRUE the server will allow access from CalDAV
     * client to zimbraMailPort. If it set to FALSE the server will return an
     * error if a request is made from CalDAV client to zimbraMailPort.
     *
     * @since ZCS 5.0.14
     */
    @ZAttr(id=820)
    public static final String A_zimbraCalendarCalDavClearTextPasswordEnabled = "zimbraCalendarCalDavClearTextPasswordEnabled";

    /**
     * Id of calendar folder to advertise as the default calendar to CalDAV
     * client.
     *
     * @since ZCS 6.0.6
     */
    @ZAttr(id=1078)
    public static final String A_zimbraCalendarCalDavDefaultCalendarId = "zimbraCalendarCalDavDefaultCalendarId";

    /**
     * set true to turn off handling free/busy lookup for CalDAV
     *
     * @since ZCS 5.0.9
     */
    @ZAttr(id=690)
    public static final String A_zimbraCalendarCalDavDisableFreebusy = "zimbraCalendarCalDavDisableFreebusy";

    /**
     * set true to turn off handling scheduling message for CalDAV
     *
     * @since ZCS 5.0.6
     */
    @ZAttr(id=652)
    public static final String A_zimbraCalendarCalDavDisableScheduling = "zimbraCalendarCalDavDisableScheduling";

    /**
     * CalDAV shared folder cache duration. Must be in valid duration format:
     * {digits}{time-unit}. digits: 0-9, time-unit: [hmsd]|ms. h - hours, m -
     * minutes, s - seconds, d - days, ms - milliseconds. If time unit is not
     * specified, the default is s(seconds).
     *
     * @since ZCS 5.0.14
     */
    @ZAttr(id=817)
    public static final String A_zimbraCalendarCalDavSharedFolderCacheDuration = "zimbraCalendarCalDavSharedFolderCacheDuration";

    /**
     * see description of zimbraCalendarCalDavSyncStart. Must be in valid
     * duration format: {digits}{time-unit}. digits: 0-9, time-unit:
     * [hmsd]|ms. h - hours, m - minutes, s - seconds, d - days, ms -
     * milliseconds. If time unit is not specified, the default is
     * s(seconds).
     *
     * @since ZCS 5.0.14
     */
    @ZAttr(id=816)
    public static final String A_zimbraCalendarCalDavSyncEnd = "zimbraCalendarCalDavSyncEnd";

    /**
     * zimbraCalendarCalDavSyncStart and zimbraCalendarCalDavSyncEnd limits
     * the window of appointment data available via CalDAV. for example when
     * zimbraCalendarCalDavSyncStart is set to 30 days, and
     * zimbraCalendarCalDavSyncEnd is set to 1 years, then the appointments
     * between (now - 30 days) and (now + 1 year) will be available via
     * CalDAV. When they are unset all the appointments are available via
     * CalDAV. . Must be in valid duration format: {digits}{time-unit}.
     * digits: 0-9, time-unit: [hmsd]|ms. h - hours, m - minutes, s -
     * seconds, d - days, ms - milliseconds. If time unit is not specified,
     * the default is s(seconds).
     *
     * @since ZCS 5.0.14
     */
    @ZAttr(id=815)
    public static final String A_zimbraCalendarCalDavSyncStart = "zimbraCalendarCalDavSyncStart";

    /**
     * Deprecated since: 8.0.0. Deprecated per bug 69886.. Orig desc: When
     * set to TRUE, Calendar folders and Todo folders in Zimbra will be
     * advertised as Calendar only and Todo only via CalDAV. When set to
     * FALSE, Calendar folders will be able to store both appointments and
     * tasks, and Todo folders will not be advertised as CalDAV enabled.
     *
     * @since ZCS 5.0.12
     */
    @ZAttr(id=794)
    public static final String A_zimbraCalendarCalDavUseDistinctAppointmentAndToDoCollection = "zimbraCalendarCalDavUseDistinctAppointmentAndToDoCollection";

    /**
     * compatibility mode for calendar server
     */
    @ZAttr(id=243)
    public static final String A_zimbraCalendarCompatibilityMode = "zimbraCalendarCompatibilityMode";

    /**
     * whether to retain exception instances when the recurrence series is
     * changed to new time; set to FALSE for Exchange compatibility
     *
     * @since ZCS 7.1.2
     */
    @ZAttr(id=1240)
    public static final String A_zimbraCalendarKeepExceptionsOnSeriesTimeChange = "zimbraCalendarKeepExceptionsOnSeriesTimeChange";

    /**
     * list of disabled fields in calendar location web UI
     *
     * @since ZCS 8.0.0
     */
    @ZAttr(id=1218)
    public static final String A_zimbraCalendarLocationDisabledFields = "zimbraCalendarLocationDisabledFields";

    /**
     * maximum number of revisions to keep for calendar items (appointments
     * and tasks). 0 means unlimited.
     *
     * @since ZCS 5.0.10
     */
    @ZAttr(id=709)
    public static final String A_zimbraCalendarMaxRevisions = "zimbraCalendarMaxRevisions";

    /**
     * Maximum number of days a DAILY recurrence rule can span; 0 means
     * unlimited
     *
     * @since ZCS 5.0.7
     */
    @ZAttr(id=661)
    public static final String A_zimbraCalendarRecurrenceDailyMaxDays = "zimbraCalendarRecurrenceDailyMaxDays";

    /**
     * Maximum number of instances expanded per recurrence rule; 0 means
     * unlimited
     *
     * @since ZCS 5.0.7
     */
    @ZAttr(id=660)
    public static final String A_zimbraCalendarRecurrenceMaxInstances = "zimbraCalendarRecurrenceMaxInstances";

    /**
     * Maximum number of months a MONTHLY recurrence rule can span; 0 means
     * unlimited
     *
     * @since ZCS 5.0.7
     */
    @ZAttr(id=663)
    public static final String A_zimbraCalendarRecurrenceMonthlyMaxMonths = "zimbraCalendarRecurrenceMonthlyMaxMonths";

    /**
     * Maximum number of years a recurrence rule can span for frequencies
     * other than DAILY/WEEKLY/MONTHLY/YEARLY; 0 means unlimited
     *
     * @since ZCS 5.0.7
     */
    @ZAttr(id=665)
    public static final String A_zimbraCalendarRecurrenceOtherFrequencyMaxYears = "zimbraCalendarRecurrenceOtherFrequencyMaxYears";

    /**
     * Maximum number of weeks a WEEKLY recurrence rule can span; 0 means
     * unlimited
     *
     * @since ZCS 5.0.7
     */
    @ZAttr(id=662)
    public static final String A_zimbraCalendarRecurrenceWeeklyMaxWeeks = "zimbraCalendarRecurrenceWeeklyMaxWeeks";

    /**
     * Maximum number of years a YEARLY recurrence rule can span; 0 means
     * unlimited
     *
     * @since ZCS 5.0.7
     */
    @ZAttr(id=664)
    public static final String A_zimbraCalendarRecurrenceYearlyMaxYears = "zimbraCalendarRecurrenceYearlyMaxYears";

    /**
     * email address identifying the default device for receiving reminders
     * for appointments and tasks
     *
     * @since ZCS 7.0.0
     */
    @ZAttr(id=1140)
    public static final String A_zimbraCalendarReminderDeviceEmail = "zimbraCalendarReminderDeviceEmail";

    /**
     * whether calendar resources can be double booked
     *
     * @since ZCS 6.0.7
     */
    @ZAttr(id=1087)
    public static final String A_zimbraCalendarResourceDoubleBookingAllowed = "zimbraCalendarResourceDoubleBookingAllowed";

    /**
     * Object classes to add when creating a zimbra calendar resource object.
     *
     * @since ZCS 6.0.0_BETA1
     */
    @ZAttr(id=753)
    public static final String A_zimbraCalendarResourceExtraObjectClass = "zimbraCalendarResourceExtraObjectClass";

    /**
     * whether to show Find Locations and Find Resources tabs for editing
     * appointments
     *
     * @since ZCS 6.0.7
     */
    @ZAttr(id=1092)
    public static final String A_zimbraCalendarShowResourceTabs = "zimbraCalendarShowResourceTabs";

    /**
     * Whether this calendar resource accepts/declines meeting invites
     * automatically; default TRUE
     */
    @ZAttr(id=315)
    public static final String A_zimbraCalResAutoAcceptDecline = "zimbraCalResAutoAcceptDecline";

    /**
     * Whether this calendar resource declines invite if already busy;
     * default TRUE
     */
    @ZAttr(id=322)
    public static final String A_zimbraCalResAutoDeclineIfBusy = "zimbraCalResAutoDeclineIfBusy";

    /**
     * Whether this calendar resource declines invites to recurring
     * appointments; default FALSE
     */
    @ZAttr(id=323)
    public static final String A_zimbraCalResAutoDeclineRecurring = "zimbraCalResAutoDeclineRecurring";

    /**
     * building number or name
     */
    @ZAttr(id=327)
    public static final String A_zimbraCalResBuilding = "zimbraCalResBuilding";

    /**
     * capacity
     */
    @ZAttr(id=330)
    public static final String A_zimbraCalResCapacity = "zimbraCalResCapacity";

    /**
     * email of contact in charge of resource
     */
    @ZAttr(id=332)
    public static final String A_zimbraCalResContactEmail = "zimbraCalResContactEmail";

    /**
     * name of contact in charge of resource
     */
    @ZAttr(id=331)
    public static final String A_zimbraCalResContactName = "zimbraCalResContactName";

    /**
     * phone number of contact in charge of resource
     */
    @ZAttr(id=333)
    public static final String A_zimbraCalResContactPhone = "zimbraCalResContactPhone";

    /**
     * floor number or name
     */
    @ZAttr(id=328)
    public static final String A_zimbraCalResFloor = "zimbraCalResFloor";

    /**
     * display name for resource location
     */
    @ZAttr(id=324)
    public static final String A_zimbraCalResLocationDisplayName = "zimbraCalResLocationDisplayName";

    /**
     * Maximum number of conflicting instances allowed before declining
     * schedule request for a recurring appointments; default 0 (means
     * decline on any conflict)
     *
     * @since ZCS 5.0.14
     */
    @ZAttr(id=808)
    public static final String A_zimbraCalResMaxNumConflictsAllowed = "zimbraCalResMaxNumConflictsAllowed";

    /**
     * Maximum percent of conflicting instances allowed before declining
     * schedule request for a recurring appointment; default 0 (means decline
     * on any conflict)
     *
     * @since ZCS 5.0.14
     */
    @ZAttr(id=809)
    public static final String A_zimbraCalResMaxPercentConflictsAllowed = "zimbraCalResMaxPercentConflictsAllowed";

    /**
     * room number or name
     */
    @ZAttr(id=329)
    public static final String A_zimbraCalResRoom = "zimbraCalResRoom";

    /**
     * site name
     */
    @ZAttr(id=326)
    public static final String A_zimbraCalResSite = "zimbraCalResSite";

    /**
     * calendar resource type - Location or Equipment
     */
    @ZAttr(id=314)
    public static final String A_zimbraCalResType = "zimbraCalResType";

    /**
     * When creating self-signed SSL certs during an install, we also create
     * a local Certificate Authority (CA) to sign these SSL certs. This local
     * CA-s own cert is then added to different applications &quot;trusted
     * CA-s&quot; list/store. This attribute should not be used in a system
     * with real certs issued by well known CAs.
     */
    @ZAttr(id=280)
    public static final String A_zimbraCertAuthorityCertSelfSigned = "zimbraCertAuthorityCertSelfSigned";

    /**
     * Please see the documentation for the attribute
     * zimbraCertAuthorityCertSelfSigned. In addition, please note that this
     * attribute is provided at install for convenience during a test install
     * without real certs issued by well known CAs. If you choose to create
     * your own CA for your production uses, please note that it is a bad
     * idea to store your CA-s private key in LDAP, as this data maybe read
     * from zimbraGlobalConfig in the clear.
     */
    @ZAttr(id=279)
    public static final String A_zimbraCertAuthorityKeySelfSigned = "zimbraCertAuthorityKeySelfSigned";

    /**
     * change password URL
     *
     * @since ZCS 5.0.12
     */
    @ZAttr(id=777)
    public static final String A_zimbraChangePasswordURL = "zimbraChangePasswordURL";

    /**
     * zimbraId of child accounts
     */
    @ZAttr(id=449)
    public static final String A_zimbraChildAccount = "zimbraChildAccount";

    /**
     * Deprecated since: 5.0.0. deprecated in favor of user-settable
     * attribute zimbraPrefChildVisibleAccount . Orig desc: zimbraId of
     * visible child accounts
     */
    @ZAttr(id=450)
    public static final String A_zimbraChildVisibleAccount = "zimbraChildVisibleAccount";

    /**
     * Regex for identifying client types
     *
     * @since ZCS 8.0.0
     */
    @ZAttr(id=1416)
    public static final String A_zimbraClientTypeRegex = "zimbraClientTypeRegex";

    /**
     * Type of HA cluster software in use; &quot;none&quot; by default,
     * &quot;RedHat&quot; for Red Hat cluster or &quot;Veritas&quot; for
     * Veritas Cluster Server from Symantec
     */
    @ZAttr(id=508)
    public static final String A_zimbraClusterType = "zimbraClusterType";

    /**
     * Names of additional components that have been installed
     */
    @ZAttr(id=242)
    public static final String A_zimbraComponentAvailable = "zimbraComponentAvailable";

    /**
     * attribute constraints TODO: fill all the constraints
     *
     * @since ZCS 6.0.0_BETA1
     */
    @ZAttr(id=766)
    public static final String A_zimbraConstraint = "zimbraConstraint";

    /**
     * Deprecated since: 6.0.7. deprecated in favor of
     * zimbraContactEmailFields, for bug 45475. Orig desc: Comma separates
     * list of attributes in contact object to search for email addresses
     * when generating auto-complete contact list. The same set of fields are
     * used for GAL contacts as well because LDAP attributes for GAL objects
     * are mapped to Contact compatible attributes via zimbraGalLdapAttrMap.
     *
     * @since ZCS 6.0.0_BETA1
     */
    @ZAttr(id=760)
    public static final String A_zimbraContactAutoCompleteEmailFields = "zimbraContactAutoCompleteEmailFields";

    /**
     * maximum number of contact entries to return from an auto complete
     *
     * @since ZCS 6.0.0_BETA1
     */
    @ZAttr(id=827)
    public static final String A_zimbraContactAutoCompleteMaxResults = "zimbraContactAutoCompleteMaxResults";

    /**
     * Comma separates list of attributes in contact object to search for
     * email addresses when generating auto-complete contact list. The same
     * set of fields are used for GAL contacts as well because LDAP
     * attributes for GAL objects are mapped to Contact compatible attributes
     * via zimbraGalLdapAttrMap.
     *
     * @since ZCS 6.0.7
     */
    @ZAttr(id=1088)
    public static final String A_zimbraContactEmailFields = "zimbraContactEmailFields";

    /**
     * Comma separated list of Contact attributes that should be hidden from
     * clients and export of contacts.
     *
     * @since ZCS 6.0.6
     */
    @ZAttr(id=1086)
    public static final String A_zimbraContactHiddenAttributes = "zimbraContactHiddenAttributes";

    /**
     * Maximum number of contacts allowed in mailbox. 0 means no limit.
     */
    @ZAttr(id=107)
    public static final String A_zimbraContactMaxNumEntries = "zimbraContactMaxNumEntries";

    /**
     * Deprecated since: 6.0.6. Deprecated per bug 40081. Orig desc: How
     * often do we refresh contact ranking table from address book and GAL to
     * get friendly name for the email address. Use 0 to disable the
     * refresh.. Must be in valid duration format: {digits}{time-unit}.
     * digits: 0-9, time-unit: [hmsd]|ms. h - hours, m - minutes, s -
     * seconds, d - days, ms - milliseconds. If time unit is not specified,
     * the default is s(seconds).
     *
     * @since ZCS 6.0.0_BETA2
     */
    @ZAttr(id=1023)
    public static final String A_zimbraContactRankingTableRefreshInterval = "zimbraContactRankingTableRefreshInterval";

    /**
     * Size of the contact ranking table. Ranking table is used to keep track
     * of most heavily used contacts in outgoing email. Contacts in the
     * ranking table are given the priority when generating the auto-complete
     * contact list.
     *
     * @since ZCS 6.0.0_BETA1
     */
    @ZAttr(id=758)
    public static final String A_zimbraContactRankingTableSize = "zimbraContactRankingTableSize";

    /**
     * convertd URL
     *
     * @since ZCS 6.0.0_BETA1
     */
    @ZAttr(id=776)
    public static final String A_zimbraConvertdURL = "zimbraConvertdURL";

    /**
     * Object classes to add when creating a zimbra cos object.
     *
     * @since ZCS 6.0.0_BETA1
     */
    @ZAttr(id=754)
    public static final String A_zimbraCosExtraObjectClass = "zimbraCosExtraObjectClass";

    /**
     * COS zimbraID
     */
    @ZAttr(id=14)
    public static final String A_zimbraCOSId = "zimbraCOSId";

    /**
     * Deprecated since: 5.0. deprecated in favor of the accountInherited
     * flag. Orig desc: zimbraCOS attrs that get inherited in a zimbraAccount
     */
    @ZAttr(id=21)
    public static final String A_zimbraCOSInheritedAttr = "zimbraCOSInheritedAttr";

    /**
     * time object was created
     *
     * @since ZCS 6.0.0_BETA1
     */
    @ZAttr(id=790)
    public static final String A_zimbraCreateTimestamp = "zimbraCreateTimestamp";

    /**
     * set to 1 or 3 to specify customer care account tier level
     *
     * @since ZCS 5.0.3
     */
    @ZAttr(id=605)
    public static final String A_zimbraCustomerCareTier = "zimbraCustomerCareTier";

    /**
     * Custom RFC822 header names (case-sensitive) allowed to specify in
     * SendMsgRequest
     *
     * @since ZCS 7.1.3
     */
    @ZAttr(id=1265)
    public static final String A_zimbraCustomMimeHeaderNameAllowed = "zimbraCustomMimeHeaderNameAllowed";

    /**
     * SQL statements that take longer than this duration to execute will be
     * logged to the sqltrace category in mailbox.log.. Must be in valid
     * duration format: {digits}{time-unit}. digits: 0-9, time-unit:
     * [hmsd]|ms. h - hours, m - minutes, s - seconds, d - days, ms -
     * milliseconds. If time unit is not specified, the default is
     * s(seconds).
     *
     * @since ZCS 6.0.0_RC1
     */
    @ZAttr(id=1038)
    public static final String A_zimbraDatabaseSlowSqlThreshold = "zimbraDatabaseSlowSqlThreshold";

    /**
     * properties for data source
     *
     * @since ZCS 5.0.10
     */
    @ZAttr(id=718)
    public static final String A_zimbraDataSourceAttribute = "zimbraDataSourceAttribute";

    /**
     * Which SASL authentication mechanism to use for authenticating to IMAP
     * server.
     *
     * @since ZCS 7.0.0
     */
    @ZAttr(id=1107)
    public static final String A_zimbraDataSourceAuthMechanism = "zimbraDataSourceAuthMechanism";

    /**
     * authorizationId for SASL authentication
     *
     * @since ZCS 7.0.0
     */
    @ZAttr(id=1108)
    public static final String A_zimbraDataSourceAuthorizationId = "zimbraDataSourceAuthorizationId";

    /**
     * The time interval between automated data imports for a Caldav data
     * source. If unset or 0, the data source will not be scheduled for
     * automated polling. . Must be in valid duration format:
     * {digits}{time-unit}. digits: 0-9, time-unit: [hmsd]|ms. h - hours, m -
     * minutes, s - seconds, d - days, ms - milliseconds. If time unit is not
     * specified, the default is s(seconds).
     *
     * @since ZCS 6.0.0_BETA1
     */
    @ZAttr(id=788)
    public static final String A_zimbraDataSourceCaldavPollingInterval = "zimbraDataSourceCaldavPollingInterval";

    /**
     * The time interval between automated data imports for a remote calendar
     * data source. If unset or 0, the data source will not be scheduled for
     * automated polling. . Must be in valid duration format:
     * {digits}{time-unit}. digits: 0-9, time-unit: [hmsd]|ms. h - hours, m -
     * minutes, s - seconds, d - days, ms - milliseconds. If time unit is not
     * specified, the default is s(seconds).
     *
     * @since ZCS 6.0.0_BETA1
     */
    @ZAttr(id=819)
    public static final String A_zimbraDataSourceCalendarPollingInterval = "zimbraDataSourceCalendarPollingInterval";

    /**
     * Which security layer to use for connection (cleartext, ssl, tls, or
     * tls if available). If not set on data source, fallback to the value on
     * global config.
     */
    @ZAttr(id=425)
    public static final String A_zimbraDataSourceConnectionType = "zimbraDataSourceConnectionType";

    /**
     * Connect timeout in seconds for the data source
     *
     * @since ZCS 6.0.7
     */
    @ZAttr(id=1083)
    public static final String A_zimbraDataSourceConnectTimeout = "zimbraDataSourceConnectTimeout";

    /**
     * domain name of data source
     *
     * @since ZCS 6.0.0_RC1
     */
    @ZAttr(id=1037)
    public static final String A_zimbraDataSourceDomain = "zimbraDataSourceDomain";

    /**
     * email address for the data source
     */
    @ZAttr(id=495)
    public static final String A_zimbraDataSourceEmailAddress = "zimbraDataSourceEmailAddress";

    /**
     * Whether or not the data source is enabled
     */
    @ZAttr(id=419)
    public static final String A_zimbraDataSourceEnabled = "zimbraDataSourceEnabled";

    /**
     * Whether to enable debug trace of this data source
     *
     * @since ZCS 5.0.7
     */
    @ZAttr(id=683)
    public static final String A_zimbraDataSourceEnableTrace = "zimbraDataSourceEnableTrace";

    /**
     * Timestamp of the first sync error for a data source. This value is
     * unset after a successful sync.
     *
     * @since ZCS 5.0.17
     */
    @ZAttr(id=1030)
    public static final String A_zimbraDataSourceFailingSince = "zimbraDataSourceFailingSince";

    /**
     * Local folder id to store retreived data in
     */
    @ZAttr(id=424)
    public static final String A_zimbraDataSourceFolderId = "zimbraDataSourceFolderId";

    /**
     * The time interval between automated data imports for a GAL data
     * source. If unset or 0, the data source will not be scheduled for
     * automated polling. . Must be in valid duration format:
     * {digits}{time-unit}. digits: 0-9, time-unit: [hmsd]|ms. h - hours, m -
     * minutes, s - seconds, d - days, ms - milliseconds. If time unit is not
     * specified, the default is s(seconds).
     *
     * @since ZCS 6.0.0_BETA1
     */
    @ZAttr(id=826)
    public static final String A_zimbraDataSourceGalPollingInterval = "zimbraDataSourceGalPollingInterval";

    /**
     * Host name of server
     */
    @ZAttr(id=420)
    public static final String A_zimbraDataSourceHost = "zimbraDataSourceHost";

    /**
     * Unique ID for a data source
     */
    @ZAttr(id=417)
    public static final String A_zimbraDataSourceId = "zimbraDataSourceId";

    /**
     * The time interval between automated data imports for an Imap data
     * source. If unset or 0, the data source will not be scheduled for
     * automated polling. . Must be in valid duration format:
     * {digits}{time-unit}. digits: 0-9, time-unit: [hmsd]|ms. h - hours, m -
     * minutes, s - seconds, d - days, ms - milliseconds. If time unit is not
     * specified, the default is s(seconds).
     *
     * @since ZCS 6.0.0_BETA1
     */
    @ZAttr(id=768)
    public static final String A_zimbraDataSourceImapPollingInterval = "zimbraDataSourceImapPollingInterval";

    /**
     * DataImport class used by this data source object
     *
     * @since ZCS 5.0.10
     */
    @ZAttr(id=717)
    public static final String A_zimbraDataSourceImportClassName = "zimbraDataSourceImportClassName";

    /**
     * whether to invoke data imports for all data sources owned by an
     * account after successful user login from the login page
     *
     * @since ZCS 8.0.0
     */
    @ZAttr(id=1418)
    public static final String A_zimbraDataSourceImportOnLogin = "zimbraDataSourceImportOnLogin";

    /**
     * indicates that this datasource is used for one way (incoming) import
     * vs. two-way sync
     *
     * @since ZCS 7.0.0
     */
    @ZAttr(id=1106)
    public static final String A_zimbraDataSourceImportOnly = "zimbraDataSourceImportOnly";

    /**
     * If TRUE, the data source is hidden from the UI.
     *
     * @since ZCS 7.0.0
     */
    @ZAttr(id=1126)
    public static final String A_zimbraDataSourceIsInternal = "zimbraDataSourceIsInternal";

    /**
     * If the last data source sync failed, contains the error message. If
     * the last data source sync succeeded, this attribute is unset.
     *
     * @since ZCS 5.0.17
     */
    @ZAttr(id=1029)
    public static final String A_zimbraDataSourceLastError = "zimbraDataSourceLastError";

    /**
     * Specifies whether imported POP3 messages should be left on the server
     * or deleted.
     */
    @ZAttr(id=434)
    public static final String A_zimbraDataSourceLeaveOnServer = "zimbraDataSourceLeaveOnServer";

    /**
     * The time interval between automated data imports for a Live data
     * source. If unset or 0, the data source will not be scheduled for
     * automated polling. . Must be in valid duration format:
     * {digits}{time-unit}. digits: 0-9, time-unit: [hmsd]|ms. h - hours, m -
     * minutes, s - seconds, d - days, ms - milliseconds. If time unit is not
     * specified, the default is s(seconds).
     *
     * @since ZCS 6.0.0_BETA1
     */
    @ZAttr(id=769)
    public static final String A_zimbraDataSourceLivePollingInterval = "zimbraDataSourceLivePollingInterval";

    /**
     * Maximum number of data sources allowed on an account
     */
    @ZAttr(id=426)
    public static final String A_zimbraDataSourceMaxNumEntries = "zimbraDataSourceMaxNumEntries";

    /**
     * Message content data exceeding this size will not be included in IMAP
     * trace file
     *
     * @since ZCS 6.0.0_RC1
     */
    @ZAttr(id=1033)
    public static final String A_zimbraDataSourceMaxTraceSize = "zimbraDataSourceMaxTraceSize";

    /**
     * Shortest allowed duration for zimbraDataSourcePollingInterval.. Must
     * be in valid duration format: {digits}{time-unit}. digits: 0-9,
     * time-unit: [hmsd]|ms. h - hours, m - minutes, s - seconds, d - days,
     * ms - milliseconds. If time unit is not specified, the default is
     * s(seconds).
     *
     * @since ZCS 5.0.0
     */
    @ZAttr(id=525)
    public static final String A_zimbraDataSourceMinPollingInterval = "zimbraDataSourceMinPollingInterval";

    /**
     * Descriptive name of the data source
     */
    @ZAttr(id=418)
    public static final String A_zimbraDataSourceName = "zimbraDataSourceName";

    /**
     * Password on server
     */
    @ZAttr(id=423)
    public static final String A_zimbraDataSourcePassword = "zimbraDataSourcePassword";

    /**
     * Prior to 6.0.0: The time interval between automated data imports for a
     * data source, or all data sources owned by an account. If unset or 0,
     * the data source will not be scheduled for automated polling. Since
     * 6.0.0: Deprecated on account/cos since 6.0.0. Values on account/cos
     * are migrated to protocol specific
     * zimbraDataSource{proto}PollingInterval attributes. 1. if
     * zimbraDataSourcePollingInterval is set on data source, use it 2.
     * otherwise use the zimbraDataSource{Proto}PollingInterval on
     * account/cos 3. if zimbraDataSource{Proto}PollingInterval is not set on
     * account/cos, use 0, which means no automated polling. . Must be in
     * valid duration format: {digits}{time-unit}. digits: 0-9, time-unit:
     * [hmsd]|ms. h - hours, m - minutes, s - seconds, d - days, ms -
     * milliseconds. If time unit is not specified, the default is
     * s(seconds).
     */
    @ZAttr(id=455)
    public static final String A_zimbraDataSourcePollingInterval = "zimbraDataSourcePollingInterval";

    /**
     * The time interval between automated data imports for a Pop3 data
     * source. If unset or 0, the data source will not be scheduled for
     * automated polling. . Must be in valid duration format:
     * {digits}{time-unit}. digits: 0-9, time-unit: [hmsd]|ms. h - hours, m -
     * minutes, s - seconds, d - days, ms - milliseconds. If time unit is not
     * specified, the default is s(seconds).
     *
     * @since ZCS 6.0.0_BETA1
     */
    @ZAttr(id=767)
    public static final String A_zimbraDataSourcePop3PollingInterval = "zimbraDataSourcePop3PollingInterval";

    /**
     * Port number of server
     */
    @ZAttr(id=421)
    public static final String A_zimbraDataSourcePort = "zimbraDataSourcePort";

    /**
     * Read timeout in seconds
     *
     * @since ZCS 6.0.7
     */
    @ZAttr(id=1084)
    public static final String A_zimbraDataSourceReadTimeout = "zimbraDataSourceReadTimeout";

    /**
     * The time interval between automated data imports for a Rss data
     * source. If unset or 0, the data source will not be scheduled for
     * automated polling. . Must be in valid duration format:
     * {digits}{time-unit}. digits: 0-9, time-unit: [hmsd]|ms. h - hours, m -
     * minutes, s - seconds, d - days, ms - milliseconds. If time unit is not
     * specified, the default is s(seconds).
     *
     * @since ZCS 6.0.0_BETA1
     */
    @ZAttr(id=770)
    public static final String A_zimbraDataSourceRssPollingInterval = "zimbraDataSourceRssPollingInterval";

    /**
     * type of data source (pop3, imap, caldav, etc)
     *
     * @since ZCS 5.0.10
     */
    @ZAttr(id=716)
    public static final String A_zimbraDataSourceType = "zimbraDataSourceType";

    /**
     * when forwarding or replying to messages sent to this data source,
     * whether or not to use the email address of the data source for the
     * from address and the designated signature/replyTo of the data source
     * for the outgoing message.
     */
    @ZAttr(id=496)
    public static final String A_zimbraDataSourceUseAddressForForwardReply = "zimbraDataSourceUseAddressForForwardReply";

    /**
     * Username on server
     */
    @ZAttr(id=422)
    public static final String A_zimbraDataSourceUsername = "zimbraDataSourceUsername";

    /**
     * The time interval between automated data imports for a Yahoo address
     * book data source. If unset or 0, the data source will not be scheduled
     * for automated polling. . Must be in valid duration format:
     * {digits}{time-unit}. digits: 0-9, time-unit: [hmsd]|ms. h - hours, m -
     * minutes, s - seconds, d - days, ms - milliseconds. If time unit is not
     * specified, the default is s(seconds).
     *
     * @since ZCS 6.0.0_BETA1
     */
    @ZAttr(id=789)
    public static final String A_zimbraDataSourceYabPollingInterval = "zimbraDataSourceYabPollingInterval";

    /**
     * For selective enabling of debug logging
     */
    @ZAttr(id=365)
    public static final String A_zimbraDebugInfo = "zimbraDebugInfo";

    /**
     * name of the default domain for accounts when authenticating without a
     * domain
     */
    @ZAttr(id=172)
    public static final String A_zimbraDefaultDomainName = "zimbraDefaultDomainName";

    /**
     * Default flags on folder. These are set when a new folder is created,
     * has no effect on existing folders. Possible values are: * -
     * \Subscribed b - \ExcludeFB # - \Checked i - \NoInherit y - \SyncFolder
     * ~ - \Sync o - \Noinferiors g - \Global
     *
     * @since ZCS 7.1.1
     */
    @ZAttr(id=1210)
    public static final String A_zimbraDefaultFolderFlags = "zimbraDefaultFolderFlags";

    /**
     * allowed passcode lockout duration. Must be in valid duration format:
     * {digits}{time-unit}. digits: 0-9, time-unit: [hmsd]|ms. h - hours, m -
     * minutes, s - seconds, d - days, ms - milliseconds. If time unit is not
     * specified, the default is s(seconds).
     *
     * @since ZCS 8.0.0
     */
    @ZAttr(id=1397)
    public static final String A_zimbraDeviceAllowedPasscodeLockoutDuration = "zimbraDeviceAllowedPasscodeLockoutDuration";

    /**
     * Whether OpenWith feature is enabled on devices.
     *
     * @since ZCS 8.0.0
     */
    @ZAttr(id=1400)
    public static final String A_zimbraDeviceFileOpenWithEnabled = "zimbraDeviceFileOpenWithEnabled";

    /**
     * For native apps - whether to lock device when inactive.
     *
     * @since ZCS 8.0.0
     */
    @ZAttr(id=1399)
    public static final String A_zimbraDeviceLockWhenInactive = "zimbraDeviceLockWhenInactive";

    /**
     * Whether offline reading of documents on device is allowed
     *
     * @since ZCS 8.0.0
     */
    @ZAttr(id=1412)
    public static final String A_zimbraDeviceOfflineCacheEnabled = "zimbraDeviceOfflineCacheEnabled";

    /**
     * Whether device is password protected in native apps
     *
     * @since ZCS 8.0.0
     */
    @ZAttr(id=1396)
    public static final String A_zimbraDevicePasscodeEnabled = "zimbraDevicePasscodeEnabled";

    /**
     * passcode lockout duration. Must be in valid duration format:
     * {digits}{time-unit}. digits: 0-9, time-unit: [hmsd]|ms. h - hours, m -
     * minutes, s - seconds, d - days, ms - milliseconds. If time unit is not
     * specified, the default is s(seconds).
     *
     * @since ZCS 8.0.0
     */
    @ZAttr(id=1398)
    public static final String A_zimbraDevicePasscodeLockoutDuration = "zimbraDevicePasscodeLockoutDuration";

    /**
     * Email address to put in from header for the share info email. If not
     * set, email address of the authenticated admin account will be used.
     *
     * @since ZCS 6.0.0_BETA1
     */
    @ZAttr(id=811)
    public static final String A_zimbraDistributionListSendShareMessageFromAddress = "zimbraDistributionListSendShareMessageFromAddress";

    /**
     * Whether to send an email with all the shares of the group when a new
     * member is added to the group. If not set, default is to send the
     * email.
     *
     * @since ZCS 6.0.0_BETA1
     */
    @ZAttr(id=810)
    public static final String A_zimbraDistributionListSendShareMessageToNewMembers = "zimbraDistributionListSendShareMessageToNewMembers";

    /**
     * distribution subscription policy. ACCEPT: always accept, REJECT:
     * always reject, APPROVAL: require owners approval.
     *
     * @since ZCS 8.0.0
     */
    @ZAttr(id=1275)
    public static final String A_zimbraDistributionListSubscriptionPolicy = "zimbraDistributionListSubscriptionPolicy";

    /**
     * distribution subscription policy. ACCEPT: always accept, REJECT:
     * always reject, APPROVAL: require owners approval.
     *
     * @since ZCS 8.0.0
     */
    @ZAttr(id=1276)
    public static final String A_zimbraDistributionListUnsubscriptionPolicy = "zimbraDistributionListUnsubscriptionPolicy";

    /**
     * This attribute is used for DNS check by customers that configure their
     * MX to point at spam relays or other non-zimbra inbox smtp servers
     *
     * @since ZCS 5.0.10
     */
    @ZAttr(id=744)
    public static final String A_zimbraDNSCheckHostname = "zimbraDNSCheckHostname";

    /**
     * maximum amount of mail quota a domain admin can set on a user
     */
    @ZAttr(id=398)
    public static final String A_zimbraDomainAdminMaxMailQuota = "zimbraDomainAdminMaxMailQuota";

    /**
     * Deprecated since: 5.0. deprecated in favor of the
     * domainAdminAdminModifiable flag. Orig desc: account attributes that a
     * domain administrator is allowed to modify
     */
    @ZAttr(id=300)
    public static final String A_zimbraDomainAdminModifiableAttr = "zimbraDomainAdminModifiableAttr";

    /**
     * maximum aggregate quota for the domain in bytes
     *
     * @since ZCS 8.0.0
     */
    @ZAttr(id=1327)
    public static final String A_zimbraDomainAggregateQuota = "zimbraDomainAggregateQuota";

    /**
     * policy for a domain whose quota usage is above
     * zimbraDomainAggregateQuota
     *
     * @since ZCS 8.0.0
     */
    @ZAttr(id=1329)
    public static final String A_zimbraDomainAggregateQuotaPolicy = "zimbraDomainAggregateQuotaPolicy";

    /**
     * email recipients to be notified when zimbraAggregateQuotaLastUsage
     * reaches zimbraDomainAggregateQuotaWarnPercent of the
     * zimbraDomainAggregateQuota
     *
     * @since ZCS 8.0.0
     */
    @ZAttr(id=1331)
    public static final String A_zimbraDomainAggregateQuotaWarnEmailRecipient = "zimbraDomainAggregateQuotaWarnEmailRecipient";

    /**
     * percentage threshold for domain aggregate quota warnings
     *
     * @since ZCS 8.0.0
     */
    @ZAttr(id=1330)
    public static final String A_zimbraDomainAggregateQuotaWarnPercent = "zimbraDomainAggregateQuotaWarnPercent";

    /**
     * zimbraId of domain alias target
     *
     * @since ZCS 5.0.12
     */
    @ZAttr(id=775)
    public static final String A_zimbraDomainAliasTargetId = "zimbraDomainAliasTargetId";

    /**
     * maximum number of accounts allowed to be assigned to specified COSes
     * in a domain. Values are in the format of
     * {zimbraId-of-a-cos}:{max-accounts}
     *
     * @since ZCS 5.0.10
     */
    @ZAttr(id=714)
    public static final String A_zimbraDomainCOSMaxAccounts = "zimbraDomainCOSMaxAccounts";

    /**
     * COS zimbraID
     */
    @ZAttr(id=299)
    public static final String A_zimbraDomainDefaultCOSId = "zimbraDomainDefaultCOSId";

    /**
     * id of the default COS for external user accounts
     *
     * @since ZCS 8.0.0
     */
    @ZAttr(id=1247)
    public static final String A_zimbraDomainDefaultExternalUserCOSId = "zimbraDomainDefaultExternalUserCOSId";

    /**
     * Object classes to add when creating a zimbra domain object.
     *
     * @since ZCS 6.0.0_BETA1
     */
    @ZAttr(id=755)
    public static final String A_zimbraDomainExtraObjectClass = "zimbraDomainExtraObjectClass";

    /**
     * maximum number of accounts allowed to have specified features in a
     * domain
     *
     * @since ZCS 5.0.10
     */
    @ZAttr(id=715)
    public static final String A_zimbraDomainFeatureMaxAccounts = "zimbraDomainFeatureMaxAccounts";

    /**
     * ZimbraID of the domain that this component is registered under
     *
     * @since ZCS 6.0.0_BETA1
     */
    @ZAttr(id=741)
    public static final String A_zimbraDomainId = "zimbraDomainId";

    /**
     * Deprecated since: 5.0. deprecated in favor of the domainInherited
     * flag. Orig desc: zimbraDomain attrs that get inherited from global
     * config
     */
    @ZAttr(id=63)
    public static final String A_zimbraDomainInheritedAttr = "zimbraDomainInheritedAttr";

    /**
     * enable domain mandatory mail signature
     *
     * @since ZCS 6.0.4
     */
    @ZAttr(id=1069)
    public static final String A_zimbraDomainMandatoryMailSignatureEnabled = "zimbraDomainMandatoryMailSignatureEnabled";

    /**
     * domain mandatory mail html signature
     *
     * @since ZCS 6.0.4
     */
    @ZAttr(id=1071)
    public static final String A_zimbraDomainMandatoryMailSignatureHTML = "zimbraDomainMandatoryMailSignatureHTML";

    /**
     * domain mandatory mail plain text signature
     *
     * @since ZCS 6.0.4
     */
    @ZAttr(id=1070)
    public static final String A_zimbraDomainMandatoryMailSignatureText = "zimbraDomainMandatoryMailSignatureText";

    /**
     * maximum number of accounts allowed in a domain
     */
    @ZAttr(id=400)
    public static final String A_zimbraDomainMaxAccounts = "zimbraDomainMaxAccounts";

    /**
     * name of the domain
     */
    @ZAttr(id=19)
    public static final String A_zimbraDomainName = "zimbraDomainName";

    /**
     * domain rename info/status
     *
     * @since ZCS 5.0.0
     */
    @ZAttr(id=536)
    public static final String A_zimbraDomainRenameInfo = "zimbraDomainRenameInfo";

    /**
     * domain status. enum values are akin to those of zimbraAccountStatus
     * but the status affects all accounts on the domain. See table below for
     * how zimbraDomainStatus affects account status. active - see
     * zimbraAccountStatus maintenance - see zimbraAccountStatus locked - see
     * zimbraAccountStatus closed - see zimbraAccountStatus suspended -
     * maintenance + no creating/deleting/modifying accounts/DLs under the
     * domain. shutdown - suspended + cannot modify domain attrs + cannot
     * delete the domain Indicating server is doing major and lengthy
     * maintenance work on the domain, e.g. renaming the domain and moving
     * LDAP entries. Modification and deletion of the domain can only be done
     * internally by the server when it is safe to release the domain, they
     * cannot be done in admin console or zmprov. How zimbraDomainStatus
     * affects account behavior : -------------------------------------
     * zimbraDomainStatus account behavior
     * ------------------------------------- active zimbraAccountStatus
     * locked zimbraAccountStatus if it is maintenance or pending or closed,
     * else locked maintenance zimbraAccountStatus if it is pending or
     * closed, else maintenance suspended zimbraAccountStatus if it is
     * pending or closed, else maintenance shutdown zimbraAccountStatus if it
     * is pending or closed, else maintenance closed closed
     *
     * @since ZCS 5.0.0
     */
    @ZAttr(id=535)
    public static final String A_zimbraDomainStatus = "zimbraDomainStatus";

    /**
     * should be one of: local, alias
     */
    @ZAttr(id=212)
    public static final String A_zimbraDomainType = "zimbraDomainType";

    /**
     * enable/disable dumpster
     *
     * @since ZCS 7.0.0
     */
    @ZAttr(id=1128)
    public static final String A_zimbraDumpsterEnabled = "zimbraDumpsterEnabled";

    /**
     * disables purging from dumpster when set to FALSE
     *
     * @since ZCS 8.0.0
     */
    @ZAttr(id=1315)
    public static final String A_zimbraDumpsterPurgeEnabled = "zimbraDumpsterPurgeEnabled";

    /**
     * limits how much of a dumpster data is viewable by the end user, based
     * on the age since being put in dumpster. Must be in valid duration
     * format: {digits}{time-unit}. digits: 0-9, time-unit: [hmsd]|ms. h -
     * hours, m - minutes, s - seconds, d - days, ms - milliseconds. If time
     * unit is not specified, the default is s(seconds).
     *
     * @since ZCS 8.0.0
     */
    @ZAttr(id=1314)
    public static final String A_zimbraDumpsterUserVisibleAge = "zimbraDumpsterUserVisibleAge";

    /**
     * URL for posting error report popped up in WEB client
     *
     * @since ZCS 6.0.5
     */
    @ZAttr(id=1075)
    public static final String A_zimbraErrorReportUrl = "zimbraErrorReportUrl";

    /**
     * Indicates the account should be excluded from Crossmailbox searchers.
     */
    @ZAttr(id=501)
    public static final String A_zimbraExcludeFromCMBSearch = "zimbraExcludeFromCMBSearch";

    /**
     * interface address on which zimbra extension server should listen; if
     * empty, binds to all interfaces
     *
     * @since ZCS 8.0.0
     */
    @ZAttr(id=1369)
    public static final String A_zimbraExtensionBindAddress = "zimbraExtensionBindAddress";

    /**
     * Time when external virtual account was last automatically disabled by
     * the system. Applicable only when zimbraIsExternalVirtualAccount on the
     * account is set to TRUE.
     *
     * @since ZCS 8.0.0
     */
    @ZAttr(id=1371)
    public static final String A_zimbraExternalAccountDisabledTime = "zimbraExternalAccountDisabledTime";

    /**
     * Duration after the last time the external virtual account was
     * automatically disabled by the system after which the external virtual
     * account would be automatically deleted. Value of 0 indicates that the
     * external virtual account should never be automatically deleted.
     * Applicable only when zimbraIsExternalVirtualAccount on the account is
     * set to TRUE. . Must be in valid duration format: {digits}{time-unit}.
     * digits: 0-9, time-unit: [hmsd]|ms. h - hours, m - minutes, s -
     * seconds, d - days, ms - milliseconds. If time unit is not specified,
     * the default is s(seconds).
     *
     * @since ZCS 8.0.0
     */
    @ZAttr(id=1372)
    public static final String A_zimbraExternalAccountLifetimeAfterDisabled = "zimbraExternalAccountLifetimeAfterDisabled";

    /**
     * Interval between successive executions of the task that: - disables an
     * external virtual account when all its accessible shares have been
     * revoked or expired. - deletes an external virtual account after
     * zimbraExternalAccountLifetimeAfterDisabled of being disabled. . Must
     * be in valid duration format: {digits}{time-unit}. digits: 0-9,
     * time-unit: [hmsd]|ms. h - hours, m - minutes, s - seconds, d - days,
     * ms - milliseconds. If time unit is not specified, the default is
     * s(seconds).
     *
     * @since ZCS 8.0.0
     */
    @ZAttr(id=1370)
    public static final String A_zimbraExternalAccountStatusCheckInterval = "zimbraExternalAccountStatusCheckInterval";

    /**
     * the handler class for getting all groups an account belongs to in the
     * external directory
     *
     * @since ZCS 8.0.0
     */
    @ZAttr(id=1251)
    public static final String A_zimbraExternalGroupHandlerClass = "zimbraExternalGroupHandlerClass";

    /**
     * LDAP search base for searching external LDAP groups
     *
     * @since ZCS 8.0.0
     */
    @ZAttr(id=1249)
    public static final String A_zimbraExternalGroupLdapSearchBase = "zimbraExternalGroupLdapSearchBase";

    /**
     * LDAP search filter for searching external LDAP groups
     *
     * @since ZCS 8.0.0
     */
    @ZAttr(id=1250)
    public static final String A_zimbraExternalGroupLdapSearchFilter = "zimbraExternalGroupLdapSearchFilter";

    /**
     * external imap hostname
     *
     * @since ZCS 5.0.12
     */
    @ZAttr(id=786)
    public static final String A_zimbraExternalImapHostname = "zimbraExternalImapHostname";

    /**
     * external imap port
     *
     * @since ZCS 5.0.12
     */
    @ZAttr(id=782)
    public static final String A_zimbraExternalImapPort = "zimbraExternalImapPort";

    /**
     * external imap SSL hostname
     *
     * @since ZCS 5.0.12
     */
    @ZAttr(id=787)
    public static final String A_zimbraExternalImapSSLHostname = "zimbraExternalImapSSLHostname";

    /**
     * external imap SSL port
     *
     * @since ZCS 5.0.12
     */
    @ZAttr(id=783)
    public static final String A_zimbraExternalImapSSLPort = "zimbraExternalImapSSLPort";

    /**
     * external pop3 hostname
     *
     * @since ZCS 5.0.12
     */
    @ZAttr(id=784)
    public static final String A_zimbraExternalPop3Hostname = "zimbraExternalPop3Hostname";

    /**
     * external pop3 port
     *
     * @since ZCS 5.0.12
     */
    @ZAttr(id=780)
    public static final String A_zimbraExternalPop3Port = "zimbraExternalPop3Port";

    /**
     * external pop3 SSL hostname
     *
     * @since ZCS 5.0.12
     */
    @ZAttr(id=785)
    public static final String A_zimbraExternalPop3SSLHostname = "zimbraExternalPop3SSLHostname";

    /**
     * external pop3 SSL port
     *
     * @since ZCS 5.0.12
     */
    @ZAttr(id=781)
    public static final String A_zimbraExternalPop3SSLPort = "zimbraExternalPop3SSLPort";

    /**
     * whether checking against zimbraExternalShareWhitelistDomain for
     * external user sharing is enabled
     *
     * @since ZCS 8.0.0
     */
    @ZAttr(id=1264)
    public static final String A_zimbraExternalShareDomainWhitelistEnabled = "zimbraExternalShareDomainWhitelistEnabled";

    /**
     * Duration for which the URL sent in the share invitation email to an
     * external user is valid. A value of 0 indicates that the URL never
     * expires. . Must be in valid duration format: {digits}{time-unit}.
     * digits: 0-9, time-unit: [hmsd]|ms. h - hours, m - minutes, s -
     * seconds, d - days, ms - milliseconds. If time unit is not specified,
     * the default is s(seconds).
     *
     * @since ZCS 8.0.0
     */
    @ZAttr(id=1349)
    public static final String A_zimbraExternalShareInvitationUrlExpiration = "zimbraExternalShareInvitationUrlExpiration";

    /**
     * Maximum allowed lifetime of shares to external users. A value of 0
     * indicates that there&#039;s no limit on an external share&#039;s
     * lifetime. . Must be in valid duration format: {digits}{time-unit}.
     * digits: 0-9, time-unit: [hmsd]|ms. h - hours, m - minutes, s -
     * seconds, d - days, ms - milliseconds. If time unit is not specified,
     * the default is s(seconds).
     *
     * @since ZCS 8.0.0
     */
    @ZAttr(id=1260)
    public static final String A_zimbraExternalShareLifetime = "zimbraExternalShareLifetime";

    /**
     * list of external domains that users can share files and folders with
     *
     * @since ZCS 8.0.0
     */
    @ZAttr(id=1263)
    public static final String A_zimbraExternalShareWhitelistDomain = "zimbraExternalShareWhitelistDomain";

    /**
     * switch for turning external user sharing on/off
     *
     * @since ZCS 8.0.0
     */
    @ZAttr(id=1261)
    public static final String A_zimbraExternalSharingEnabled = "zimbraExternalSharingEnabled";

    /**
     * External email address of an external user. Applicable only when
     * zimbraIsExternalVirtualAccount is set to TRUE.
     *
     * @since ZCS 8.0.0
     */
    @ZAttr(id=1244)
    public static final String A_zimbraExternalUserMailAddress = "zimbraExternalUserMailAddress";

    /**
     * whether email features and tabs are enabled in the web client if
     * accessed from the admin console
     *
     * @since ZCS 7.1.0
     */
    @ZAttr(id=1170)
    public static final String A_zimbraFeatureAdminMailEnabled = "zimbraFeatureAdminMailEnabled";

    /**
     * Deprecated since: 8.0.0. Deprecated as of bug 56924. Orig desc:
     * advanced search button enabled
     */
    @ZAttr(id=138)
    public static final String A_zimbraFeatureAdvancedSearchEnabled = "zimbraFeatureAdvancedSearchEnabled";

    /**
     * whether or not to enable rerouting spam messages to Junk folder in
     * ZCS, exposing Junk folder and actions in the web UI, and exposing Junk
     * folder to IMAP clients.
     *
     * @since ZCS 7.1.0
     */
    @ZAttr(id=1168)
    public static final String A_zimbraFeatureAntispamEnabled = "zimbraFeatureAntispamEnabled";

    /**
     * Docs features enabled in briefcase
     *
     * @since ZCS 6.0.2
     */
    @ZAttr(id=1055)
    public static final String A_zimbraFeatureBriefcaseDocsEnabled = "zimbraFeatureBriefcaseDocsEnabled";

    /**
     * whether to allow use of briefcase feature
     */
    @ZAttr(id=498)
    public static final String A_zimbraFeatureBriefcasesEnabled = "zimbraFeatureBriefcasesEnabled";

    /**
     * Slides features enabled in briefcase
     *
     * @since ZCS 6.0.2
     */
    @ZAttr(id=1054)
    public static final String A_zimbraFeatureBriefcaseSlidesEnabled = "zimbraFeatureBriefcaseSlidesEnabled";

    /**
     * Spreadsheet features enabled in briefcase
     *
     * @since ZCS 6.0.2
     */
    @ZAttr(id=1053)
    public static final String A_zimbraFeatureBriefcaseSpreadsheetEnabled = "zimbraFeatureBriefcaseSpreadsheetEnabled";

    /**
     * calendar features
     */
    @ZAttr(id=136)
    public static final String A_zimbraFeatureCalendarEnabled = "zimbraFeatureCalendarEnabled";

    /**
     * whether receiving reminders on the designated device for appointments
     * and tasks is enabled
     *
     * @since ZCS 7.0.0
     */
    @ZAttr(id=1150)
    public static final String A_zimbraFeatureCalendarReminderDeviceEmailEnabled = "zimbraFeatureCalendarReminderDeviceEmailEnabled";

    /**
     * calendar upsell enabled
     *
     * @since ZCS 5.0.0
     */
    @ZAttr(id=531)
    public static final String A_zimbraFeatureCalendarUpsellEnabled = "zimbraFeatureCalendarUpsellEnabled";

    /**
     * calendar upsell URL
     *
     * @since ZCS 5.0.0
     */
    @ZAttr(id=532)
    public static final String A_zimbraFeatureCalendarUpsellURL = "zimbraFeatureCalendarUpsellURL";

    /**
     * password changing
     */
    @ZAttr(id=141)
    public static final String A_zimbraFeatureChangePasswordEnabled = "zimbraFeatureChangePasswordEnabled";

    /**
     * whether or not compose messages in a new windows is allowed
     *
     * @since ZCS 5.0.1
     */
    @ZAttr(id=584)
    public static final String A_zimbraFeatureComposeInNewWindowEnabled = "zimbraFeatureComposeInNewWindowEnabled";

    /**
     * whether a confirmation page should be display after an operation is
     * done in the UI
     *
     * @since ZCS 6.0.0_BETA1
     */
    @ZAttr(id=806)
    public static final String A_zimbraFeatureConfirmationPageEnabled = "zimbraFeatureConfirmationPageEnabled";

    /**
     * whether detailed contact search UI is enabled
     *
     * @since ZCS 7.1.0
     */
    @ZAttr(id=1164)
    public static final String A_zimbraFeatureContactsDetailedSearchEnabled = "zimbraFeatureContactsDetailedSearchEnabled";

    /**
     * contact features
     */
    @ZAttr(id=135)
    public static final String A_zimbraFeatureContactsEnabled = "zimbraFeatureContactsEnabled";

    /**
     * address book upsell enabled
     *
     * @since ZCS 5.0.0
     */
    @ZAttr(id=529)
    public static final String A_zimbraFeatureContactsUpsellEnabled = "zimbraFeatureContactsUpsellEnabled";

    /**
     * address book upsell URL
     *
     * @since ZCS 5.0.0
     */
    @ZAttr(id=530)
    public static final String A_zimbraFeatureContactsUpsellURL = "zimbraFeatureContactsUpsellURL";

    /**
     * conversations
     */
    @ZAttr(id=140)
    public static final String A_zimbraFeatureConversationsEnabled = "zimbraFeatureConversationsEnabled";

    /**
     * whether Crocodoc feature is enabled in the web client
     *
     * @since ZCS 8.0.0
     */
    @ZAttr(id=1381)
    public static final String A_zimbraFeatureCrocodocEnabled = "zimbraFeatureCrocodocEnabled";

    /**
     * enable end-user mail discarding defined in mail filters features
     *
     * @since ZCS 6.0.0_BETA1
     */
    @ZAttr(id=773)
    public static final String A_zimbraFeatureDiscardInFiltersEnabled = "zimbraFeatureDiscardInFiltersEnabled";

    /**
     * whether expanding distribution list members feature is enabled
     *
     * @since ZCS 7.0.0
     */
    @ZAttr(id=1134)
    public static final String A_zimbraFeatureDistributionListExpandMembersEnabled = "zimbraFeatureDistributionListExpandMembersEnabled";

    /**
     * whether export folder feature is enabled
     *
     * @since ZCS 7.1.0
     */
    @ZAttr(id=1185)
    public static final String A_zimbraFeatureExportFolderEnabled = "zimbraFeatureExportFolderEnabled";

    /**
     * whether external feedback feature is enabled
     *
     * @since ZCS 8.0.0
     */
    @ZAttr(id=1373)
    public static final String A_zimbraFeatureExternalFeedbackEnabled = "zimbraFeatureExternalFeedbackEnabled";

    /**
     * filter prefs enabled
     */
    @ZAttr(id=143)
    public static final String A_zimbraFeatureFiltersEnabled = "zimbraFeatureFiltersEnabled";

    /**
     * whether to allow use of flagging feature
     */
    @ZAttr(id=499)
    public static final String A_zimbraFeatureFlaggingEnabled = "zimbraFeatureFlaggingEnabled";

    /**
     * whether free busy view is enabled in the web UI
     *
     * @since ZCS 7.0.0
     */
    @ZAttr(id=1143)
    public static final String A_zimbraFeatureFreeBusyViewEnabled = "zimbraFeatureFreeBusyViewEnabled";

    /**
     * enable auto-completion from the GAL, zimbraFeatureGalEnabled also has
     * to be enabled for the auto-completion feature
     */
    @ZAttr(id=359)
    public static final String A_zimbraFeatureGalAutoCompleteEnabled = "zimbraFeatureGalAutoCompleteEnabled";

    /**
     * whether GAL features are enabled
     */
    @ZAttr(id=149)
    public static final String A_zimbraFeatureGalEnabled = "zimbraFeatureGalEnabled";

    /**
     * whether GAL sync feature is enabled
     *
     * @since ZCS 5.0.10
     */
    @ZAttr(id=711)
    public static final String A_zimbraFeatureGalSyncEnabled = "zimbraFeatureGalSyncEnabled";

    /**
     * group calendar features. if set to FALSE, calendar works as a personal
     * calendar and attendees and scheduling etc are turned off in web UI
     */
    @ZAttr(id=481)
    public static final String A_zimbraFeatureGroupCalendarEnabled = "zimbraFeatureGroupCalendarEnabled";

    /**
     * enabled html composing
     */
    @ZAttr(id=219)
    public static final String A_zimbraFeatureHtmlComposeEnabled = "zimbraFeatureHtmlComposeEnabled";

    /**
     * whether to allow use of identities feature
     */
    @ZAttr(id=415)
    public static final String A_zimbraFeatureIdentitiesEnabled = "zimbraFeatureIdentitiesEnabled";

    /**
     * whether user is allowed to retrieve mail from an external IMAP data
     * source
     *
     * @since ZCS 5.0.0
     */
    @ZAttr(id=568)
    public static final String A_zimbraFeatureImapDataSourceEnabled = "zimbraFeatureImapDataSourceEnabled";

    /**
     * IM features
     */
    @ZAttr(id=305)
    public static final String A_zimbraFeatureIMEnabled = "zimbraFeatureIMEnabled";

    /**
     * Deprecated since: 7.1.0. deprecated in favor of
     * zimbraFeatureImportFolderEnabled and zimbraFeatureExportFolderEnabled
     * for bug 53745. Orig desc: whether import export folder feature is
     * enabled
     *
     * @since ZCS 6.0.0_BETA1
     */
    @ZAttr(id=750)
    public static final String A_zimbraFeatureImportExportFolderEnabled = "zimbraFeatureImportExportFolderEnabled";

    /**
     * whether import folder feature is enabled
     *
     * @since ZCS 7.1.0
     */
    @ZAttr(id=1184)
    public static final String A_zimbraFeatureImportFolderEnabled = "zimbraFeatureImportFolderEnabled";

    /**
     * preference to set initial search
     */
    @ZAttr(id=142)
    public static final String A_zimbraFeatureInitialSearchPreferenceEnabled = "zimbraFeatureInitialSearchPreferenceEnabled";

    /**
     * Enable instant notifications
     */
    @ZAttr(id=521)
    public static final String A_zimbraFeatureInstantNotify = "zimbraFeatureInstantNotify";

    /**
     * email features enabled
     */
    @ZAttr(id=489)
    public static final String A_zimbraFeatureMailEnabled = "zimbraFeatureMailEnabled";

    /**
     * enable end-user mail forwarding features
     */
    @ZAttr(id=342)
    public static final String A_zimbraFeatureMailForwardingEnabled = "zimbraFeatureMailForwardingEnabled";

    /**
     * enable end-user mail forwarding defined in mail filters features
     *
     * @since ZCS 5.0.10
     */
    @ZAttr(id=704)
    public static final String A_zimbraFeatureMailForwardingInFiltersEnabled = "zimbraFeatureMailForwardingInFiltersEnabled";

    /**
     * Deprecated since: 5.0. done via skin template overrides. Orig desc:
     * whether user is allowed to set mail polling interval
     */
    @ZAttr(id=441)
    public static final String A_zimbraFeatureMailPollingIntervalPreferenceEnabled = "zimbraFeatureMailPollingIntervalPreferenceEnabled";

    /**
     * mail priority feature
     *
     * @since ZCS 5.0.0
     */
    @ZAttr(id=566)
    public static final String A_zimbraFeatureMailPriorityEnabled = "zimbraFeatureMailPriorityEnabled";

    /**
     * whether the send later feature is enabled
     *
     * @since ZCS 7.0.0
     */
    @ZAttr(id=1137)
    public static final String A_zimbraFeatureMailSendLaterEnabled = "zimbraFeatureMailSendLaterEnabled";

    /**
     * email upsell enabled
     *
     * @since ZCS 5.0.0
     */
    @ZAttr(id=527)
    public static final String A_zimbraFeatureMailUpsellEnabled = "zimbraFeatureMailUpsellEnabled";

    /**
     * email upsell URL
     *
     * @since ZCS 5.0.0
     */
    @ZAttr(id=528)
    public static final String A_zimbraFeatureMailUpsellURL = "zimbraFeatureMailUpsellURL";

    /**
     * whether to allow end user to publish and remove S/MIME certificates to
     * their GAL entry in the web UI
     *
     * @since ZCS 7.1.0
     */
    @ZAttr(id=1183)
    public static final String A_zimbraFeatureManageSMIMECertificateEnabled = "zimbraFeatureManageSMIMECertificateEnabled";

    /**
     * enable end-user to manage zimlets
     *
     * @since ZCS 6.0.2
     */
    @ZAttr(id=1051)
    public static final String A_zimbraFeatureManageZimlets = "zimbraFeatureManageZimlets";

    /**
     * enable/disable MAPI (Microsoft Outlook) Connector
     *
     * @since ZCS 7.0.0
     */
    @ZAttr(id=1127)
    public static final String A_zimbraFeatureMAPIConnectorEnabled = "zimbraFeatureMAPIConnectorEnabled";

    /**
     * whether to enforce mobile policy
     *
     * @since ZCS 6.0.0_BETA1
     */
    @ZAttr(id=833)
    public static final String A_zimbraFeatureMobilePolicyEnabled = "zimbraFeatureMobilePolicyEnabled";

    /**
     * whether to permit mobile sync
     */
    @ZAttr(id=347)
    public static final String A_zimbraFeatureMobileSyncEnabled = "zimbraFeatureMobileSyncEnabled";

    /**
     * Whether user can create address books
     *
     * @since ZCS 5.0.4
     */
    @ZAttr(id=631)
    public static final String A_zimbraFeatureNewAddrBookEnabled = "zimbraFeatureNewAddrBookEnabled";

    /**
     * Whether new mail notification feature should be allowed for this
     * account or in this cos
     */
    @ZAttr(id=367)
    public static final String A_zimbraFeatureNewMailNotificationEnabled = "zimbraFeatureNewMailNotificationEnabled";

    /**
     * Deprecated since: 7.0.0. Deprecated per bugs 50465, 56201. Orig desc:
     * Whether notebook feature should be allowed for this account or in this
     * cos
     */
    @ZAttr(id=356)
    public static final String A_zimbraFeatureNotebookEnabled = "zimbraFeatureNotebookEnabled";

    /**
     * whether or not open a new msg/conv in a new windows is allowed
     *
     * @since ZCS 5.0.1
     */
    @ZAttr(id=585)
    public static final String A_zimbraFeatureOpenMailInNewWindowEnabled = "zimbraFeatureOpenMailInNewWindowEnabled";

    /**
     * whether an account can modify its zimbraPref* attributes
     */
    @ZAttr(id=451)
    public static final String A_zimbraFeatureOptionsEnabled = "zimbraFeatureOptionsEnabled";

    /**
     * Whether out of office reply feature should be allowed for this account
     * or in this cos
     */
    @ZAttr(id=366)
    public static final String A_zimbraFeatureOutOfOfficeReplyEnabled = "zimbraFeatureOutOfOfficeReplyEnabled";

    /**
     * Deprecated since: 8.0.0. Deprecated per bug 56924. Orig desc: whether
     * people search feature is enabled
     *
     * @since ZCS 7.0.0
     */
    @ZAttr(id=1109)
    public static final String A_zimbraFeaturePeopleSearchEnabled = "zimbraFeaturePeopleSearchEnabled";

    /**
     * whether user is allowed to retrieve mail from an external POP3 data
     * source
     */
    @ZAttr(id=416)
    public static final String A_zimbraFeaturePop3DataSourceEnabled = "zimbraFeaturePop3DataSourceEnabled";

    /**
     * portal features
     */
    @ZAttr(id=447)
    public static final String A_zimbraFeaturePortalEnabled = "zimbraFeaturePortalEnabled";

    /**
     * whether priority inbox feature is enabled
     *
     * @since ZCS 8.0.0
     */
    @ZAttr(id=1271)
    public static final String A_zimbraFeaturePriorityInboxEnabled = "zimbraFeaturePriorityInboxEnabled";

    /**
     * whether the web UI shows UI elements related to read receipts
     *
     * @since ZCS 6.0.0_BETA1
     */
    @ZAttr(id=821)
    public static final String A_zimbraFeatureReadReceiptsEnabled = "zimbraFeatureReadReceiptsEnabled";

    /**
     * saved search feature
     */
    @ZAttr(id=139)
    public static final String A_zimbraFeatureSavedSearchesEnabled = "zimbraFeatureSavedSearchesEnabled";

    /**
     * enabled sharing
     */
    @ZAttr(id=335)
    public static final String A_zimbraFeatureSharingEnabled = "zimbraFeatureSharingEnabled";

    /**
     * Deprecated since: 6.0.0_GA. deprecated. Orig desc: keyboard shortcuts
     * aliases features
     */
    @ZAttr(id=452)
    public static final String A_zimbraFeatureShortcutAliasesEnabled = "zimbraFeatureShortcutAliasesEnabled";

    /**
     * whether to allow use of signature feature
     */
    @ZAttr(id=494)
    public static final String A_zimbraFeatureSignaturesEnabled = "zimbraFeatureSignaturesEnabled";

    /**
     * Whether changing skin is allowed for this account or in this cos
     */
    @ZAttr(id=354)
    public static final String A_zimbraFeatureSkinChangeEnabled = "zimbraFeatureSkinChangeEnabled";

    /**
     * whether S/MIME feature is enabled. Note: SMIME is a Network feature,
     * this attribute is effective only if SMIME is permitted by license.
     *
     * @since ZCS 7.1.0
     */
    @ZAttr(id=1186)
    public static final String A_zimbraFeatureSMIMEEnabled = "zimbraFeatureSMIMEEnabled";

    /**
     * whether Socialcast integration is enabled in the web client
     *
     * @since ZCS 8.0.0
     */
    @ZAttr(id=1388)
    public static final String A_zimbraFeatureSocialcastEnabled = "zimbraFeatureSocialcastEnabled";

    /**
     * message social filters enabled in the web client UI
     *
     * @since ZCS 8.0.0
     */
    @ZAttr(id=1272)
    public static final String A_zimbraFeatureSocialFiltersEnabled = "zimbraFeatureSocialFiltersEnabled";

    /**
     * tagging feature
     */
    @ZAttr(id=137)
    public static final String A_zimbraFeatureTaggingEnabled = "zimbraFeatureTaggingEnabled";

    /**
     * whether to allow use of tasks feature
     */
    @ZAttr(id=436)
    public static final String A_zimbraFeatureTasksEnabled = "zimbraFeatureTasksEnabled";

    /**
     * option to view attachments in html
     */
    @ZAttr(id=312)
    public static final String A_zimbraFeatureViewInHtmlEnabled = "zimbraFeatureViewInHtmlEnabled";

    /**
     * whether or not changing voicemail pin is enabled
     *
     * @since ZCS 5.0.19
     */
    @ZAttr(id=1050)
    public static final String A_zimbraFeatureVoiceChangePinEnabled = "zimbraFeatureVoiceChangePinEnabled";

    /**
     * Voicemail features enabled
     */
    @ZAttr(id=445)
    public static final String A_zimbraFeatureVoiceEnabled = "zimbraFeatureVoiceEnabled";

    /**
     * voice upsell enabled
     *
     * @since ZCS 5.0.0
     */
    @ZAttr(id=533)
    public static final String A_zimbraFeatureVoiceUpsellEnabled = "zimbraFeatureVoiceUpsellEnabled";

    /**
     * voice upsell URL
     *
     * @since ZCS 5.0.0
     */
    @ZAttr(id=534)
    public static final String A_zimbraFeatureVoiceUpsellURL = "zimbraFeatureVoiceUpsellURL";

    /**
     * Deprecated since: 6.0.0_GA. deprecated per bug 40170. Orig desc:
     * whether web search feature is enabled
     *
     * @since ZCS 5.0.2
     */
    @ZAttr(id=602)
    public static final String A_zimbraFeatureWebSearchEnabled = "zimbraFeatureWebSearchEnabled";

    /**
     * Zimbra Assistant enabled
     *
     * @since ZCS 5.0.0
     */
    @ZAttr(id=544)
    public static final String A_zimbraFeatureZimbraAssistantEnabled = "zimbraFeatureZimbraAssistantEnabled";

    /**
     * whether crash reporting is enabled in the Android client
     *
     * @since ZCS 8.0.0
     */
    @ZAttr(id=1385)
    public static final String A_zimbraFileAndroidCrashReportingEnabled = "zimbraFileAndroidCrashReportingEnabled";

    /**
     * template for constructing the body of a file deletion warning message
     *
     * @since ZCS 8.0.0
     */
    @ZAttr(id=1313)
    public static final String A_zimbraFileDeletionNotificationBody = "zimbraFileDeletionNotificationBody";

    /**
     * template for constructing the subject of a file deletion warning
     * message
     *
     * @since ZCS 8.0.0
     */
    @ZAttr(id=1312)
    public static final String A_zimbraFileDeletionNotificationSubject = "zimbraFileDeletionNotificationSubject";

    /**
     * template for constructing the body of a file expiration warning
     * message
     *
     * @since ZCS 8.0.0
     */
    @ZAttr(id=1311)
    public static final String A_zimbraFileExpirationWarningBody = "zimbraFileExpirationWarningBody";

    /**
     * template for constructing the subject of a file expiration warning
     * message
     *
     * @since ZCS 8.0.0
     */
    @ZAttr(id=1310)
    public static final String A_zimbraFileExpirationWarningSubject = "zimbraFileExpirationWarningSubject";

    /**
     * Period of inactivity after which file owner receives a deletion
     * warning email. Must be in valid duration format: {digits}{time-unit}.
     * digits: 0-9, time-unit: [hmsd]|ms. h - hours, m - minutes, s -
     * seconds, d - days, ms - milliseconds. If time unit is not specified,
     * the default is s(seconds).
     *
     * @since ZCS 8.0.0
     */
    @ZAttr(id=1308)
    public static final String A_zimbraFileExpirationWarningThreshold = "zimbraFileExpirationWarningThreshold";

    /**
     * Maximum allowed lifetime of file shares to external users. A value of
     * 0 indicates that there&#039;s no limit on an external file
     * share&#039;s lifetime. . Must be in valid duration format:
     * {digits}{time-unit}. digits: 0-9, time-unit: [hmsd]|ms. h - hours, m -
     * minutes, s - seconds, d - days, ms - milliseconds. If time unit is not
     * specified, the default is s(seconds).
     *
     * @since ZCS 8.0.0
     */
    @ZAttr(id=1363)
    public static final String A_zimbraFileExternalShareLifetime = "zimbraFileExternalShareLifetime";

    /**
     * whether crash reporting is enabled in the IOS client
     *
     * @since ZCS 8.0.0
     */
    @ZAttr(id=1390)
    public static final String A_zimbraFileIOSCrashReportingEnabled = "zimbraFileIOSCrashReportingEnabled";

    /**
     * Period of inactivity after which a file gets deleted. Must be in valid
     * duration format: {digits}{time-unit}. digits: 0-9, time-unit:
     * [hmsd]|ms. h - hours, m - minutes, s - seconds, d - days, ms -
     * milliseconds. If time unit is not specified, the default is
     * s(seconds).
     *
     * @since ZCS 8.0.0
     */
    @ZAttr(id=1309)
    public static final String A_zimbraFileLifetime = "zimbraFileLifetime";

    /**
     * Maximum allowed lifetime of public file shares. A value of 0 indicates
     * that there&#039;s no limit on a public file share&#039;s lifetime. .
     * Must be in valid duration format: {digits}{time-unit}. digits: 0-9,
     * time-unit: [hmsd]|ms. h - hours, m - minutes, s - seconds, d - days,
     * ms - milliseconds. If time unit is not specified, the default is
     * s(seconds).
     *
     * @since ZCS 8.0.0
     */
    @ZAttr(id=1364)
    public static final String A_zimbraFilePublicShareLifetime = "zimbraFilePublicShareLifetime";

    /**
     * Maximum allowed lifetime of file shares to internal users or groups. A
     * value of 0 indicates that there&#039;s no limit on an internal file
     * share&#039;s lifetime. . Must be in valid duration format:
     * {digits}{time-unit}. digits: 0-9, time-unit: [hmsd]|ms. h - hours, m -
     * minutes, s - seconds, d - days, ms - milliseconds. If time unit is not
     * specified, the default is s(seconds).
     *
     * @since ZCS 8.0.0
     */
    @ZAttr(id=1362)
    public static final String A_zimbraFileShareLifetime = "zimbraFileShareLifetime";

    /**
     * Maximum size in bytes for attachments
     */
    @ZAttr(id=227)
    public static final String A_zimbraFileUploadMaxSize = "zimbraFileUploadMaxSize";

    /**
     * Maximum size in bytes for each attachment.
     *
     * @since ZCS 8.0.0
     */
    @ZAttr(id=1350)
    public static final String A_zimbraFileUploadMaxSizePerFile = "zimbraFileUploadMaxSizePerFile";

    /**
     * whether file versioning is enabled
     *
     * @since ZCS 8.0.0
     */
    @ZAttr(id=1324)
    public static final String A_zimbraFileVersioningEnabled = "zimbraFileVersioningEnabled";

    /**
     * how long a file version is kept around. Must be in valid duration
     * format: {digits}{time-unit}. digits: 0-9, time-unit: [hmsd]|ms. h -
     * hours, m - minutes, s - seconds, d - days, ms - milliseconds. If time
     * unit is not specified, the default is s(seconds).
     *
     * @since ZCS 8.0.0
     */
    @ZAttr(id=1325)
    public static final String A_zimbraFileVersionLifetime = "zimbraFileVersionLifetime";

    /**
     * Maximum number of messages that can be processed in a single
     * ApplyFilterRules operation.
     *
     * @since ZCS 7.0.0
     */
    @ZAttr(id=1158)
    public static final String A_zimbraFilterBatchSize = "zimbraFilterBatchSize";

    /**
     * The amount of time to sleep between every two messages during
     * ApplyFilterRules. Increasing this value will even out server load at
     * the expense of slowing down the operation. . Must be in valid duration
     * format: {digits}{time-unit}. digits: 0-9, time-unit: [hmsd]|ms. h -
     * hours, m - minutes, s - seconds, d - days, ms - milliseconds. If time
     * unit is not specified, the default is s(seconds).
     *
     * @since ZCS 7.0.0
     */
    @ZAttr(id=1159)
    public static final String A_zimbraFilterSleepInterval = "zimbraFilterSleepInterval";

    /**
     * Whether to force clear zimbra auth cookies when SOAP session ends
     * (i.e. force logout on browser tab close)
     *
     * @since ZCS 8.0.4
     */
    @ZAttr(id=1437)
    public static final String A_zimbraForceClearCookies = "zimbraForceClearCookies";

    /**
     * foreign name for mapping an external name to a zimbra domain on domain
     * level, it is in the format of {application}:{foreign name}
     *
     * @since ZCS 7.0.0
     */
    @ZAttr(id=1135)
    public static final String A_zimbraForeignName = "zimbraForeignName";

    /**
     * handler for foreign name mapping, it is in the format of
     * {application}:{class name}[:{params}]
     *
     * @since ZCS 7.0.0
     */
    @ZAttr(id=1136)
    public static final String A_zimbraForeignNameHandler = "zimbraForeignNameHandler";

    /**
     * mapping to foreign principal identifier
     */
    @ZAttr(id=295)
    public static final String A_zimbraForeignPrincipal = "zimbraForeignPrincipal";

    /**
     * Exchange user password for free/busy lookup and propagation
     *
     * @since ZCS 5.0.3
     */
    @ZAttr(id=609)
    public static final String A_zimbraFreebusyExchangeAuthPassword = "zimbraFreebusyExchangeAuthPassword";

    /**
     * auth scheme to use
     *
     * @since ZCS 5.0.3
     */
    @ZAttr(id=611)
    public static final String A_zimbraFreebusyExchangeAuthScheme = "zimbraFreebusyExchangeAuthScheme";

    /**
     * Exchange username for free/busy lookup and propagation
     *
     * @since ZCS 5.0.3
     */
    @ZAttr(id=608)
    public static final String A_zimbraFreebusyExchangeAuthUsername = "zimbraFreebusyExchangeAuthUsername";

    /**
     * The duration of f/b block pushed to Exchange server.. Must be in valid
     * duration format: {digits}{time-unit}. digits: 0-9, time-unit:
     * [hmsd]|ms. h - hours, m - minutes, s - seconds, d - days, ms -
     * milliseconds. If time unit is not specified, the default is
     * s(seconds).
     *
     * @since ZCS 5.0.3
     */
    @ZAttr(id=621)
    public static final String A_zimbraFreebusyExchangeCachedInterval = "zimbraFreebusyExchangeCachedInterval";

    /**
     * The value of duration is used to indicate the start date (in the past
     * relative to today) of the f/b interval pushed to Exchange server..
     * Must be in valid duration format: {digits}{time-unit}. digits: 0-9,
     * time-unit: [hmsd]|ms. h - hours, m - minutes, s - seconds, d - days,
     * ms - milliseconds. If time unit is not specified, the default is
     * s(seconds).
     *
     * @since ZCS 5.0.3
     */
    @ZAttr(id=620)
    public static final String A_zimbraFreebusyExchangeCachedIntervalStart = "zimbraFreebusyExchangeCachedIntervalStart";

    /**
     * Can be set to either webdav for Exchange 2007 or older, or ews for
     * 2010 and newer
     *
     * @since ZCS 6.0.11
     */
    @ZAttr(id=1174)
    public static final String A_zimbraFreebusyExchangeServerType = "zimbraFreebusyExchangeServerType";

    /**
     * URL to Exchange server for free/busy lookup and propagation
     *
     * @since ZCS 5.0.3
     */
    @ZAttr(id=607)
    public static final String A_zimbraFreebusyExchangeURL = "zimbraFreebusyExchangeURL";

    /**
     * O and OU used in legacyExchangeDN attribute
     *
     * @since ZCS 5.0.3
     */
    @ZAttr(id=610)
    public static final String A_zimbraFreebusyExchangeUserOrg = "zimbraFreebusyExchangeUserOrg";

    /**
     * URLs of external Zimbra servers for free/busy lookup in the form of
     * http[s]://[user:pass@]host:port
     *
     * @since ZCS 8.0.0
     */
    @ZAttr(id=1253)
    public static final String A_zimbraFreebusyExternalZimbraURL = "zimbraFreebusyExternalZimbraURL";

    /**
     * when set to TRUE, free/busy for the account is not calculated from
     * local mailbox.
     *
     * @since ZCS 5.0.11
     */
    @ZAttr(id=752)
    public static final String A_zimbraFreebusyLocalMailboxNotActive = "zimbraFreebusyLocalMailboxNotActive";

    /**
     * The interval to wait when the server encounters problems while
     * propagating Zimbra users free/busy information to external provider
     * such as Exchange. . Must be in valid duration format:
     * {digits}{time-unit}. digits: 0-9, time-unit: [hmsd]|ms. h - hours, m -
     * minutes, s - seconds, d - days, ms - milliseconds. If time unit is not
     * specified, the default is s(seconds).
     *
     * @since ZCS 5.0.17
     */
    @ZAttr(id=1026)
    public static final String A_zimbraFreebusyPropagationRetryInterval = "zimbraFreebusyPropagationRetryInterval";

    /**
     * zimbraId of GAL sync accounts
     *
     * @since ZCS 6.0.0_BETA1
     */
    @ZAttr(id=831)
    public static final String A_zimbraGalAccountId = "zimbraGalAccountId";

    /**
     * When set to TRUE, GAL search will always include local calendar
     * resources regardless of zimbraGalMode.
     *
     * @since ZCS 6.0.7
     */
    @ZAttr(id=1093)
    public static final String A_zimbraGalAlwaysIncludeLocalCalendarResources = "zimbraGalAlwaysIncludeLocalCalendarResources";

    /**
     * LDAP search filter for external GAL auto-complete queries
     */
    @ZAttr(id=360)
    public static final String A_zimbraGalAutoCompleteLdapFilter = "zimbraGalAutoCompleteLdapFilter";

    /**
     * the time at which GAL definition is last modified.
     *
     * @since ZCS 8.0.0
     */
    @ZAttr(id=1413)
    public static final String A_zimbraGalDefinitionLastModifiedTime = "zimbraGalDefinitionLastModifiedTime";

    /**
     * whether to indicate if an email address on a message is a GAL group
     *
     * @since ZCS 7.0.0
     */
    @ZAttr(id=1153)
    public static final String A_zimbraGalGroupIndicatorEnabled = "zimbraGalGroupIndicatorEnabled";

    /**
     * LDAP search base for internal GAL queries (special values:
     * &quot;ROOT&quot; for top, &quot;DOMAIN&quot; for domain only,
     * &quot;SUBDOMAINS&quot; for domain and subdomains)
     */
    @ZAttr(id=358)
    public static final String A_zimbraGalInternalSearchBase = "zimbraGalInternalSearchBase";

    /**
     * the last time at which a syncing attempt failed
     *
     * @since ZCS 6.0.0_BETA1
     */
    @ZAttr(id=829)
    public static final String A_zimbraGalLastFailedSyncTimestamp = "zimbraGalLastFailedSyncTimestamp";

    /**
     * the last time at which this GAL data source was successfully synced
     *
     * @since ZCS 6.0.0_BETA1
     */
    @ZAttr(id=828)
    public static final String A_zimbraGalLastSuccessfulSyncTimestamp = "zimbraGalLastSuccessfulSyncTimestamp";

    /**
     * LDAP Gal attribute to contact attr mapping
     */
    @ZAttr(id=153)
    public static final String A_zimbraGalLdapAttrMap = "zimbraGalLdapAttrMap";

    /**
     * external LDAP GAL authentication mechanism none: anonymous binding
     * simple: zimbraGalLdapBindDn and zimbraGalLdapBindPassword has to be
     * set kerberos5: zimbraGalLdapKerberos5Principal and
     * zimbraGalLdapKerberos5Keytab has to be set
     *
     * @since ZCS 5.0.0
     */
    @ZAttr(id=549)
    public static final String A_zimbraGalLdapAuthMech = "zimbraGalLdapAuthMech";

    /**
     * LDAP bind dn for external GAL queries
     */
    @ZAttr(id=49)
    public static final String A_zimbraGalLdapBindDn = "zimbraGalLdapBindDn";

    /**
     * LDAP bind password for external GAL queries
     */
    @ZAttr(id=50)
    public static final String A_zimbraGalLdapBindPassword = "zimbraGalLdapBindPassword";

    /**
     * LDAP search filter for external GAL search queries
     */
    @ZAttr(id=51)
    public static final String A_zimbraGalLdapFilter = "zimbraGalLdapFilter";

    /**
     * LDAP search filter definitions for GAL queries
     */
    @ZAttr(id=52)
    public static final String A_zimbraGalLdapFilterDef = "zimbraGalLdapFilterDef";

    /**
     * the handler class for mapping groups from GAL source to zimbra GAL
     * contacts for external GAL
     *
     * @since ZCS 7.0.0
     */
    @ZAttr(id=1112)
    public static final String A_zimbraGalLdapGroupHandlerClass = "zimbraGalLdapGroupHandlerClass";

    /**
     * kerberos5 keytab file path for external GAL queries
     *
     * @since ZCS 5.0.0
     */
    @ZAttr(id=551)
    public static final String A_zimbraGalLdapKerberos5Keytab = "zimbraGalLdapKerberos5Keytab";

    /**
     * kerberos5 principal for external GAL queries
     *
     * @since ZCS 5.0.0
     */
    @ZAttr(id=550)
    public static final String A_zimbraGalLdapKerberos5Principal = "zimbraGalLdapKerberos5Principal";

    /**
     * LDAP page size for paged search control while accessing LDAP server
     * for GAL. This applies to both Zimbra and external LDAP servers. A
     * value of 0 means paging is not enabled.
     *
     * @since ZCS 5.0.1
     */
    @ZAttr(id=583)
    public static final String A_zimbraGalLdapPageSize = "zimbraGalLdapPageSize";

    /**
     * LDAP search base for external GAL queries
     */
    @ZAttr(id=48)
    public static final String A_zimbraGalLdapSearchBase = "zimbraGalLdapSearchBase";

    /**
     * whether to use startTLS for external GAL. startTLS will be used for
     * external GAL access only if this attribute is true and
     * zimbraGalLdapURL(or zimbraGalSyncLdapURL for sync) does not contain a
     * ldaps URL.
     *
     * @since ZCS 5.0.6
     */
    @ZAttr(id=655)
    public static final String A_zimbraGalLdapStartTlsEnabled = "zimbraGalLdapStartTlsEnabled";

    /**
     * LDAP URL for external GAL queries
     */
    @ZAttr(id=47)
    public static final String A_zimbraGalLdapURL = "zimbraGalLdapURL";

    /**
     * LDAP Gal attribute to contact value mapping. Each value is in the
     * format of {gal contact filed}: {regex} {replacement}
     *
     * @since ZCS 7.0.0
     */
    @ZAttr(id=1110)
    public static final String A_zimbraGalLdapValueMap = "zimbraGalLdapValueMap";

    /**
     * maximum number of gal entries to return from a search
     */
    @ZAttr(id=53)
    public static final String A_zimbraGalMaxResults = "zimbraGalMaxResults";

    /**
     * valid modes are &quot;zimbra&quot; (query internal directory only),
     * &quot;ldap&quot; (query external directory only), or &quot;both&quot;
     * (query internal and external directory)
     */
    @ZAttr(id=46)
    public static final String A_zimbraGalMode = "zimbraGalMode";

    /**
     * GAL data source status
     *
     * @since ZCS 6.0.0_BETA1
     */
    @ZAttr(id=830)
    public static final String A_zimbraGalStatus = "zimbraGalStatus";

    /**
     * whether to use gal sync account for autocomplete
     *
     * @since ZCS 6.0.0_BETA2
     */
    @ZAttr(id=1027)
    public static final String A_zimbraGalSyncAccountBasedAutoCompleteEnabled = "zimbraGalSyncAccountBasedAutoCompleteEnabled";

    /**
     * List of attributes that will be ignored when determining whether a GAL
     * contact has been modified. Any change in other attribute values will
     * make the contact &quot;dirty&quot; and the contact will show as
     * modified in the next GAL sync response. By default modifyTimeStamp is
     * always included in ignored attributes. Then if the only change in GAL
     * contact is modifyTimeStamp, the contact will not be shown as modified
     * in the next GAL sync response from the client, thus minimizing the
     * need to download the GAL contact again when none of the meaningful
     * attributes have changed.
     *
     * @since ZCS 6.0.10
     */
    @ZAttr(id=1145)
    public static final String A_zimbraGalSyncIgnoredAttributes = "zimbraGalSyncIgnoredAttributes";

    /**
     * LDAP search base for internal GAL sync (special values:
     * &quot;ROOT&quot; for top, &quot;DOMAIN&quot; for domain only,
     * &quot;SUBDOMAINS&quot; for domain and subdomains) If not set fallback
     * to zimbraGalInternalSearchBase
     *
     * @since ZCS 5.0.2
     */
    @ZAttr(id=598)
    public static final String A_zimbraGalSyncInternalSearchBase = "zimbraGalSyncInternalSearchBase";

    /**
     * external LDAP GAL authentication mechanism for GAL sync none:
     * anonymous binding simple: zimbraGalLdapBindDn and
     * zimbraGalLdapBindPassword has to be set kerberos5:
     * zimbraGalLdapKerberos5Principal and zimbraGalLdapKerberos5Keytab has
     * to be set if not set fallback to zimbraGalLdapAuthMech
     *
     * @since ZCS 5.0.2
     */
    @ZAttr(id=592)
    public static final String A_zimbraGalSyncLdapAuthMech = "zimbraGalSyncLdapAuthMech";

    /**
     * LDAP bind dn for external GAL sync queries, if not set fallback to
     * zimbraGalLdapBindDn
     *
     * @since ZCS 5.0.2
     */
    @ZAttr(id=593)
    public static final String A_zimbraGalSyncLdapBindDn = "zimbraGalSyncLdapBindDn";

    /**
     * LDAP bind password for external GAL sync queries, if not set fallback
     * to zimbraGalLdapBindPassword
     *
     * @since ZCS 5.0.2
     */
    @ZAttr(id=594)
    public static final String A_zimbraGalSyncLdapBindPassword = "zimbraGalSyncLdapBindPassword";

    /**
     * LDAP search filter for external GAL sync queries, if not set fallback
     * to zimbraGalLdapFilter
     *
     * @since ZCS 5.0.2
     */
    @ZAttr(id=591)
    public static final String A_zimbraGalSyncLdapFilter = "zimbraGalSyncLdapFilter";

    /**
     * kerberos5 keytab file path for external GAL sync queries, if not set
     * fallback to zimbraGalLdapKerberos5Keytab
     *
     * @since ZCS 5.0.2
     */
    @ZAttr(id=596)
    public static final String A_zimbraGalSyncLdapKerberos5Keytab = "zimbraGalSyncLdapKerberos5Keytab";

    /**
     * kerberos5 principal for external GAL sync queries, if not set fallback
     * to zimbraGalLdapKerberos5Principal
     *
     * @since ZCS 5.0.2
     */
    @ZAttr(id=595)
    public static final String A_zimbraGalSyncLdapKerberos5Principal = "zimbraGalSyncLdapKerberos5Principal";

    /**
     * LDAP page size for paged search control while accessing LDAP server
     * for GAL sync. This applies to both Zimbra and external LDAP servers. A
     * value of 0 means paging is not enabled. If not set fallback to
     * zimbraGalLdapPageSize
     *
     * @since ZCS 5.0.2
     */
    @ZAttr(id=597)
    public static final String A_zimbraGalSyncLdapPageSize = "zimbraGalSyncLdapPageSize";

    /**
     * LDAP search base for external GAL sync queries, if not set fallback to
     * zimbraGalLdapSearchBase
     *
     * @since ZCS 5.0.2
     */
    @ZAttr(id=590)
    public static final String A_zimbraGalSyncLdapSearchBase = "zimbraGalSyncLdapSearchBase";

    /**
     * whether to use startTLS for external GAL sync, if not set fallback to
     * zimbraGalLdapStartTlsEnabled
     *
     * @since ZCS 5.0.6
     */
    @ZAttr(id=656)
    public static final String A_zimbraGalSyncLdapStartTlsEnabled = "zimbraGalSyncLdapStartTlsEnabled";

    /**
     * LDAP URL for external GAL sync, if not set fallback to
     * zimbraGalLdapURL
     *
     * @since ZCS 5.0.2
     */
    @ZAttr(id=589)
    public static final String A_zimbraGalSyncLdapURL = "zimbraGalSyncLdapURL";

    /**
     * Maximum number of concurrent GAL sync requests allowed on the system /
     * domain.
     *
     * @since ZCS 7.0.0
     */
    @ZAttr(id=1154)
    public static final String A_zimbraGalSyncMaxConcurrentClients = "zimbraGalSyncMaxConcurrentClients";

    /**
     * LDAP generalized time format for external GAL sync
     *
     * @since ZCS 6.0.0_BETA2
     */
    @ZAttr(id=1019)
    public static final String A_zimbraGalSyncTimestampFormat = "zimbraGalSyncTimestampFormat";

    /**
     * whether to tokenize key and AND or OR the tokenized queries for GAL
     * auto complete, if not set, key is not tokenized
     *
     * @since ZCS 5.0.2
     */
    @ZAttr(id=599)
    public static final String A_zimbraGalTokenizeAutoCompleteKey = "zimbraGalTokenizeAutoCompleteKey";

    /**
     * whether to tokenize key and AND or OR the tokenized queries for GAL
     * search, if not set, key is not tokenized
     *
     * @since ZCS 5.0.2
     */
    @ZAttr(id=600)
    public static final String A_zimbraGalTokenizeSearchKey = "zimbraGalTokenizeSearchKey";

    /**
     * type of this GAl data source. zimbra - zimbra internal GAL. ldap -
     * external LDAP GAL.
     *
     * @since ZCS 6.0.0_BETA1
     */
    @ZAttr(id=850)
    public static final String A_zimbraGalType = "zimbraGalType";

    /**
     * Object classes added on the global config entry. Unlike other
     * zimbra***ExtraObjectClass attributes, object classes specified in this
     * attributes will not be automatically added to the global config entry.
     * Extra object class on the global config entry must be added using
     * &quot;zmprov mcf +objectClass {object class}&quot;, then recorded in
     * this attributes.
     *
     * @since ZCS 7.1.3
     */
    @ZAttr(id=1254)
    public static final String A_zimbraGlobalConfigExtraObjectClass = "zimbraGlobalConfigExtraObjectClass";

    /**
     * zimbraId of the main dynamic group for the dynamic group unit
     */
    @ZAttr(id=325)
    public static final String A_zimbraGroupId = "zimbraGroupId";

    /**
     * help URL for admin
     *
     * @since ZCS 5.0.7
     */
    @ZAttr(id=674)
    public static final String A_zimbraHelpAdminURL = "zimbraHelpAdminURL";

    /**
     * help URL for advanced client
     *
     * @since ZCS 5.0.7
     */
    @ZAttr(id=676)
    public static final String A_zimbraHelpAdvancedURL = "zimbraHelpAdvancedURL";

    /**
     * help URL for delegated admin
     *
     * @since ZCS 5.0.7
     */
    @ZAttr(id=675)
    public static final String A_zimbraHelpDelegatedURL = "zimbraHelpDelegatedURL";

    /**
     * help URL for standard client
     *
     * @since ZCS 5.0.7
     */
    @ZAttr(id=677)
    public static final String A_zimbraHelpStandardURL = "zimbraHelpStandardURL";

    /**
     * hide entry in Global Address List
     */
    @ZAttr(id=353)
    public static final String A_zimbraHideInGal = "zimbraHideInGal";

    /**
     * Deprecated since: 6.0.0_BETA2. deprecated in favor for
     * zimbraHsmPolicy. Orig desc: Minimum age of mail items whose filesystem
     * data will be moved to secondary storage.. Must be in valid duration
     * format: {digits}{time-unit}. digits: 0-9, time-unit: [hmsd]|ms. h -
     * hours, m - minutes, s - seconds, d - days, ms - milliseconds. If time
     * unit is not specified, the default is s(seconds).
     */
    @ZAttr(id=8)
    public static final String A_zimbraHsmAge = "zimbraHsmAge";

    /**
     * Maximum number of items to move during a single HSM operation. If the
     * limit is exceeded, the HSM operation is repeated until all qualifying
     * items are moved.
     *
     * @since ZCS 7.2.1
     */
    @ZAttr(id=1316)
    public static final String A_zimbraHsmBatchSize = "zimbraHsmBatchSize";

    /**
     * Keep only the tip revision in the main volume, and move all the old
     * revisions to the secondary volume. For document type mail items only,
     * works independently of zimbraHsmPolicy.
     *
     * @since ZCS 8.0.0
     */
    @ZAttr(id=1393)
    public static final String A_zimbraHsmMovePreviousRevisions = "zimbraHsmMovePreviousRevisions";

    /**
     * The policy that determines which mail items get moved to secondary
     * storage during HSM. Each value specifies a comma-separated list of
     * item types and the search query used to select items to move. See the
     * spec for &lt;SearchRequest&gt; for the complete list of item types and
     * query.txt for the search query spec.
     *
     * @since ZCS 6.0.0_BETA2
     */
    @ZAttr(id=1024)
    public static final String A_zimbraHsmPolicy = "zimbraHsmPolicy";

    /**
     * Maximum Idle time in milli seconds for a connection. This is applied
     * when waiting for a new request to be received on a connection; when
     * reading the headers and content of a request; when writing the headers
     * and content of a response.
     *
     * @since ZCS 7.2.3
     */
    @ZAttr(id=1428)
    public static final String A_zimbraHttpConnectorMaxIdleTimeMillis = "zimbraHttpConnectorMaxIdleTimeMillis";

    /**
     * Whether to enable http debug handler on a server
     *
     * @since ZCS 6.0.0_GA
     */
    @ZAttr(id=1043)
    public static final String A_zimbraHttpDebugHandlerEnabled = "zimbraHttpDebugHandlerEnabled";

    /**
     * Delay imposed on all requests over the rate limit, before they are
     * considered at all. -1 = Reject request, 0 = No delay, any other value
     * = Delay in ms
     *
     * @since ZCS 8.0.3
     */
    @ZAttr(id=1430)
    public static final String A_zimbraHttpDosFilterDelayMillis = "zimbraHttpDosFilterDelayMillis";

    /**
     * Maximum number of requests from a connection per second. Requests in
     * excess of this are throttled.
     *
     * @since ZCS 8.0.3
     */
    @ZAttr(id=1431)
    public static final String A_zimbraHttpDosFilterMaxRequestsPerSec = "zimbraHttpDosFilterMaxRequestsPerSec";

    /**
     * number of http handler threads
     */
    @ZAttr(id=518)
    public static final String A_zimbraHttpNumThreads = "zimbraHttpNumThreads";

    /**
     * the http proxy URL to connect to when making outgoing connections
     * (Zimlet proxy, RSS/ATOM feeds, etc)
     */
    @ZAttr(id=388)
    public static final String A_zimbraHttpProxyURL = "zimbraHttpProxyURL";

    /**
     * Deprecated since: 5.0. not applicable for jetty. Orig desc: number of
     * https handler threads
     */
    @ZAttr(id=519)
    public static final String A_zimbraHttpSSLNumThreads = "zimbraHttpSSLNumThreads";

    /**
     * The maximum thread idle time in milli seconds. Threads that are idle
     * for longer than this period may be stopped.
     *
     * @since ZCS 7.2.3
     */
    @ZAttr(id=1429)
    public static final String A_zimbraHttpThreadPoolMaxIdleTimeMillis = "zimbraHttpThreadPoolMaxIdleTimeMillis";

    /**
     * IP addresses to ignore when applying Jetty DosFilter.
     *
     * @since ZCS 8.0.3
     */
    @ZAttr(id=1427)
    public static final String A_zimbraHttpThrottleSafeIPs = "zimbraHttpThrottleSafeIPs";

    /**
     * Zimbra Systems Unique ID
     */
    @ZAttr(id=1)
    public static final String A_zimbraId = "zimbraId";

    /**
     * maximum number of identities allowed on an account
     */
    @ZAttr(id=414)
    public static final String A_zimbraIdentityMaxNumEntries = "zimbraIdentityMaxNumEntries";

    /**
     * name to use in greeting and sign-off; if empty, uses hostname
     */
    @ZAttr(id=178)
    public static final String A_zimbraImapAdvertisedName = "zimbraImapAdvertisedName";

    /**
     * interface address on which IMAP server should listen; if empty, binds
     * to all interfaces
     */
    @ZAttr(id=179)
    public static final String A_zimbraImapBindAddress = "zimbraImapBindAddress";

    /**
     * Whether to bind to port on startup irrespective of whether the server
     * is enabled. Useful when port to bind is privileged and must be bound
     * early.
     */
    @ZAttr(id=268)
    public static final String A_zimbraImapBindOnStartup = "zimbraImapBindOnStartup";

    /**
     * port number on which IMAP server should listen
     */
    @ZAttr(id=180)
    public static final String A_zimbraImapBindPort = "zimbraImapBindPort";

    /**
     * whether or not to allow cleartext logins over a non SSL/TLS connection
     */
    @ZAttr(id=185)
    public static final String A_zimbraImapCleartextLoginEnabled = "zimbraImapCleartextLoginEnabled";

    /**
     * disabled IMAP capabilities. Capabilities are listed on the CAPABILITY
     * line, also known in RFCs as extensions
     */
    @ZAttr(id=443)
    public static final String A_zimbraImapDisabledCapability = "zimbraImapDisabledCapability";

    /**
     * whether IMAP is enabled for an account
     */
    @ZAttr(id=174)
    public static final String A_zimbraImapEnabled = "zimbraImapEnabled";

    /**
     * Whether to expose version on IMAP banner
     *
     * @since ZCS 5.0.9
     */
    @ZAttr(id=693)
    public static final String A_zimbraImapExposeVersionOnBanner = "zimbraImapExposeVersionOnBanner";

    /**
     * Maximum number of concurrent IMAP connections allowed. New connections
     * exceeding this limit are rejected.
     *
     * @since ZCS 8.0.0
     */
    @ZAttr(id=1156)
    public static final String A_zimbraImapMaxConnections = "zimbraImapMaxConnections";

    /**
     * maximum size of IMAP request in bytes excluding literal data
     *
     * @since ZCS 6.0.7
     */
    @ZAttr(id=1085)
    public static final String A_zimbraImapMaxRequestSize = "zimbraImapMaxRequestSize";

    /**
     * number of handler threads
     */
    @ZAttr(id=181)
    public static final String A_zimbraImapNumThreads = "zimbraImapNumThreads";

    /**
     * port number on which IMAP proxy server should listen
     */
    @ZAttr(id=348)
    public static final String A_zimbraImapProxyBindPort = "zimbraImapProxyBindPort";

    /**
     * whether IMAP SASL GSSAPI is enabled for a given server
     *
     * @since ZCS 5.0.0
     */
    @ZAttr(id=555)
    public static final String A_zimbraImapSaslGssapiEnabled = "zimbraImapSaslGssapiEnabled";

    /**
     * whether IMAP is enabled for a server
     */
    @ZAttr(id=176)
    public static final String A_zimbraImapServerEnabled = "zimbraImapServerEnabled";

    /**
     * number of seconds to wait before forcing IMAP server shutdown
     *
     * @since ZCS 6.0.7
     */
    @ZAttr(id=1080)
    public static final String A_zimbraImapShutdownGraceSeconds = "zimbraImapShutdownGraceSeconds";

    /**
     * interface address on which IMAP server should listen; if empty, binds
     * to all interfaces
     */
    @ZAttr(id=182)
    public static final String A_zimbraImapSSLBindAddress = "zimbraImapSSLBindAddress";

    /**
     * Whether to bind to port on startup irrespective of whether the server
     * is enabled. Useful when port to bind is privileged and must be bound
     * early.
     */
    @ZAttr(id=269)
    public static final String A_zimbraImapSSLBindOnStartup = "zimbraImapSSLBindOnStartup";

    /**
     * port number on which IMAP SSL server should listen on
     */
    @ZAttr(id=183)
    public static final String A_zimbraImapSSLBindPort = "zimbraImapSSLBindPort";

    /**
     * disabled IMAP SSL capabilities. Capabilities are listed on the
     * CAPABILITY line, also known in RFCs as extensions
     */
    @ZAttr(id=444)
    public static final String A_zimbraImapSSLDisabledCapability = "zimbraImapSSLDisabledCapability";

    /**
     * port number on which IMAPS proxy server should listen
     */
    @ZAttr(id=349)
    public static final String A_zimbraImapSSLProxyBindPort = "zimbraImapSSLProxyBindPort";

    /**
     * whether IMAP SSL server is enabled for a given server
     */
    @ZAttr(id=184)
    public static final String A_zimbraImapSSLServerEnabled = "zimbraImapSSLServerEnabled";

    /**
     * available IM interop gateways
     *
     * @since ZCS 5.0.0
     */
    @ZAttr(id=571)
    public static final String A_zimbraIMAvailableInteropGateways = "zimbraIMAvailableInteropGateways";

    /**
     * interface address on which IM server should listen; if empty, binds to
     * all interfaces
     *
     * @since ZCS 5.0.0
     */
    @ZAttr(id=567)
    public static final String A_zimbraIMBindAddress = "zimbraIMBindAddress";

    /**
     * Deprecated since: 6.0.0_GA. deprecated per bug 40069. Orig desc: IM
     * service
     *
     * @since ZCS 6.0.0_BETA1
     */
    @ZAttr(id=762)
    public static final String A_zimbraIMService = "zimbraIMService";

    /**
     * Deprecated since: 5.0. Installed skin list is a per server property,
     * the list is now generated by directory scan of skin files. Orig desc:
     * Skins installed and available on all servers (this is global config
     * only)
     */
    @ZAttr(id=368)
    public static final String A_zimbraInstalledSkin = "zimbraInstalledSkin";

    /**
     * The address to which legal intercept messages will be sent.
     *
     * @since ZCS 5.0.3
     */
    @ZAttr(id=614)
    public static final String A_zimbraInterceptAddress = "zimbraInterceptAddress";

    /**
     * Template used to construct the body of a legal intercept message.
     *
     * @since ZCS 5.0.3
     */
    @ZAttr(id=618)
    public static final String A_zimbraInterceptBody = "zimbraInterceptBody";

    /**
     * Template used to construct the sender of a legal intercept message.
     *
     * @since ZCS 5.0.3
     */
    @ZAttr(id=616)
    public static final String A_zimbraInterceptFrom = "zimbraInterceptFrom";

    /**
     * Specifies whether legal intercept messages should contain the entire
     * original message or just the headers.
     *
     * @since ZCS 5.0.3
     */
    @ZAttr(id=615)
    public static final String A_zimbraInterceptSendHeadersOnly = "zimbraInterceptSendHeadersOnly";

    /**
     * Template used to construct the subject of a legal intercept message.
     *
     * @since ZCS 5.0.3
     */
    @ZAttr(id=617)
    public static final String A_zimbraInterceptSubject = "zimbraInterceptSubject";

    /**
     * additional domains considered as internal w.r.t. recipient
     *
     * @since ZCS 8.0.0
     */
    @ZAttr(id=1319)
    public static final String A_zimbraInternalSendersDomain = "zimbraInternalSendersDomain";

    /**
     * whether sharing with accounts and groups of all other domains hosted
     * on this deployment be considered internal sharing
     *
     * @since ZCS 8.0.0
     */
    @ZAttr(id=1386)
    public static final String A_zimbraInternalSharingCrossDomainEnabled = "zimbraInternalSharingCrossDomainEnabled";

    /**
     * Domains hosted on this deployment, accounts and groups of which are
     * considered internal during sharing. Applicable when
     * zimbraInternalSharingCrossDomainEnabled is set to FALSE.
     *
     * @since ZCS 8.0.0
     */
    @ZAttr(id=1387)
    public static final String A_zimbraInternalSharingDomain = "zimbraInternalSharingDomain";

    /**
     * supported IP mode
     *
     * @since ZCS 7.1.0
     */
    @ZAttr(id=1171)
    public static final String A_zimbraIPMode = "zimbraIPMode";

    /**
     * if the dynamic group can be a legitimate grantee for folder grantees;
     * and a legitimate grantee or target for delegated admin grants
     *
     * @since ZCS 8.0.0
     */
    @ZAttr(id=1242)
    public static final String A_zimbraIsACLGroup = "zimbraIsACLGroup";

    /**
     * set to true for admin accounts
     */
    @ZAttr(id=31)
    public static final String A_zimbraIsAdminAccount = "zimbraIsAdminAccount";

    /**
     * set to true for admin groups
     *
     * @since ZCS 6.0.0_BETA1
     */
    @ZAttr(id=802)
    public static final String A_zimbraIsAdminGroup = "zimbraIsAdminGroup";

    /**
     * set to true for customer care accounts
     *
     * @since ZCS 5.0.2
     */
    @ZAttr(id=601)
    public static final String A_zimbraIsCustomerCareAccount = "zimbraIsCustomerCareAccount";

    /**
     * set to true for delegated admin accounts
     *
     * @since ZCS 6.0.0_BETA1
     */
    @ZAttr(id=852)
    public static final String A_zimbraIsDelegatedAdminAccount = "zimbraIsDelegatedAdminAccount";

    /**
     * set to true for domain admin accounts
     */
    @ZAttr(id=298)
    public static final String A_zimbraIsDomainAdminAccount = "zimbraIsDomainAdminAccount";

    /**
     * whether it is an external user account
     *
     * @since ZCS 8.0.0
     */
    @ZAttr(id=1243)
    public static final String A_zimbraIsExternalVirtualAccount = "zimbraIsExternalVirtualAccount";

    /**
     * true if this server is the monitor host
     */
    @ZAttr(id=132)
    public static final String A_zimbraIsMonitorHost = "zimbraIsMonitorHost";

    /**
     * Indicates the account is an account used by the system such as spam
     * accounts or Notebook accounts. System accounts cannot be deleted in
     * admin console.
     *
     * @since ZCS 8.0.0
     */
    @ZAttr(id=1214)
    public static final String A_zimbraIsSystemAccount = "zimbraIsSystemAccount";

    /**
     * Indicates the account is a resource used by the system. System
     * resource accounts are not counted against license quota.
     */
    @ZAttr(id=376)
    public static final String A_zimbraIsSystemResource = "zimbraIsSystemResource";

    /**
     * Whether to index junk messages
     *
     * @since ZCS 5.0.0
     */
    @ZAttr(id=579)
    public static final String A_zimbraJunkMessagesIndexingEnabled = "zimbraJunkMessagesIndexingEnabled";

    /**
     * rough estimate of when the user last logged in. see
     * zimbraLastLogonTimestampFrequency
     */
    @ZAttr(id=113)
    public static final String A_zimbraLastLogonTimestamp = "zimbraLastLogonTimestamp";

    /**
     * how often the zimbraLastLogonTimestamp is updated. if set to 0,
     * updating zimbraLastLogonTimestamp is completely disabled . Must be in
     * valid duration format: {digits}{time-unit}. digits: 0-9, time-unit:
     * [hmsd]|ms. h - hours, m - minutes, s - seconds, d - days, ms -
     * milliseconds. If time unit is not specified, the default is
     * s(seconds).
     */
    @ZAttr(id=114)
    public static final String A_zimbraLastLogonTimestampFrequency = "zimbraLastLogonTimestampFrequency";

    /**
     * Maximum duration beyond which the mailbox must be scheduled for purge
     * irrespective of whether it is loaded into memory or not.. Must be in
     * valid duration format: {digits}{time-unit}. digits: 0-9, time-unit:
     * [hmsd]|ms. h - hours, m - minutes, s - seconds, d - days, ms -
     * milliseconds. If time unit is not specified, the default is
     * s(seconds).
     *
     * @since ZCS 8.0.0
     */
    @ZAttr(id=1382)
    public static final String A_zimbraLastPurgeMaxDuration = "zimbraLastPurgeMaxDuration";

    /**
     * whether ldap based galsync disabled or not
     *
     * @since ZCS 7.2.2
     */
    @ZAttr(id=1420)
    public static final String A_zimbraLdapGalSyncDisabled = "zimbraLdapGalSyncDisabled";

    /**
     * name to use in greeting and sign-off; if empty, uses hostname
     */
    @ZAttr(id=23)
    public static final String A_zimbraLmtpAdvertisedName = "zimbraLmtpAdvertisedName";

    /**
     * interface address on which LMTP server should listen; if empty, binds
     * to all interfaces
     */
    @ZAttr(id=25)
    public static final String A_zimbraLmtpBindAddress = "zimbraLmtpBindAddress";

    /**
     * Whether to bind to port on startup irrespective of whether the server
     * is enabled. Useful when port to bind is privileged and must be bound
     * early.
     */
    @ZAttr(id=270)
    public static final String A_zimbraLmtpBindOnStartup = "zimbraLmtpBindOnStartup";

    /**
     * port number on which LMTP server should listen
     */
    @ZAttr(id=24)
    public static final String A_zimbraLmtpBindPort = "zimbraLmtpBindPort";

    /**
     * Whether to expose version on LMTP banner
     *
     * @since ZCS 5.0.9
     */
    @ZAttr(id=691)
    public static final String A_zimbraLmtpExposeVersionOnBanner = "zimbraLmtpExposeVersionOnBanner";

    /**
     * number of handler threads, should match MTA concurrency setting for
     * this server
     */
    @ZAttr(id=26)
    public static final String A_zimbraLmtpNumThreads = "zimbraLmtpNumThreads";

    /**
     * If true, a permanent failure (552) is returned when the user is over
     * quota. If false, a temporary failure (452) is returned.
     *
     * @since ZCS 5.0.6
     */
    @ZAttr(id=657)
    public static final String A_zimbraLmtpPermanentFailureWhenOverQuota = "zimbraLmtpPermanentFailureWhenOverQuota";

    /**
     * whether LMTP server is enabled for a given server
     *
     * @since ZCS 5.0.4
     */
    @ZAttr(id=630)
    public static final String A_zimbraLmtpServerEnabled = "zimbraLmtpServerEnabled";

    /**
     * number of seconds to wait before forcing LMTP server shutdown
     *
     * @since ZCS 6.0.7
     */
    @ZAttr(id=1082)
    public static final String A_zimbraLmtpShutdownGraceSeconds = "zimbraLmtpShutdownGraceSeconds";

    /**
     * locale of entry, e.g. en_US
     */
    @ZAttr(id=345)
    public static final String A_zimbraLocale = "zimbraLocale";

    /**
     * destination for syslog messages
     */
    @ZAttr(id=250)
    public static final String A_zimbraLogHostname = "zimbraLogHostname";

    /**
     * lifetime of raw log rows in consolidated logger tables. Must be in
     * valid duration format: {digits}{time-unit}. digits: 0-9, time-unit:
     * [hmsd]|ms. h - hours, m - minutes, s - seconds, d - days, ms -
     * milliseconds. If time unit is not specified, the default is
     * s(seconds).
     */
    @ZAttr(id=263)
    public static final String A_zimbraLogRawLifetime = "zimbraLogRawLifetime";

    /**
     * lifetime of summarized log rows in consolidated logger tables. Must be
     * in valid duration format: {digits}{time-unit}. digits: 0-9, time-unit:
     * [hmsd]|ms. h - hours, m - minutes, s - seconds, d - days, ms -
     * milliseconds. If time unit is not specified, the default is
     * s(seconds).
     */
    @ZAttr(id=264)
    public static final String A_zimbraLogSummaryLifetime = "zimbraLogSummaryLifetime";

    /**
     * whether mailbox server should log to syslog
     */
    @ZAttr(id=520)
    public static final String A_zimbraLogToSyslog = "zimbraLogToSyslog";

    /**
     * RFC822 email address of this recipient for accepting mail
     */
    @ZAttr(id=3)
    public static final String A_zimbraMailAddress = "zimbraMailAddress";

    /**
     * optional regex used by web client to validate email address
     *
     * @since ZCS 7.1.2
     */
    @ZAttr(id=1241)
    public static final String A_zimbraMailAddressValidationRegex = "zimbraMailAddressValidationRegex";

    /**
     * RFC822 email address of this recipient for accepting mail
     */
    @ZAttr(id=20)
    public static final String A_zimbraMailAlias = "zimbraMailAlias";

    /**
     * If TRUE, a mailbox that exceeds its quota is still allowed to receive
     * mail, but is not allowed to send.
     *
     * @since ZCS 7.0.0
     */
    @ZAttr(id=1099)
    public static final String A_zimbraMailAllowReceiveButNotSendWhenOverQuota = "zimbraMailAllowReceiveButNotSendWhenOverQuota";

    /**
     * interface address on which HTTP server should listen; if empty, binds
     * to all interfaces
     *
     * @since ZCS 8.0.0
     */
    @ZAttr(id=1365)
    public static final String A_zimbraMailBindAddress = "zimbraMailBindAddress";

    /**
     * Maximum number of entries for per user black list. This restricts the
     * number of values that can be set on the amavisBlacklistSender
     * attribute of an account. If set to 0, the per user white list feature
     * is disabled.
     *
     * @since ZCS 6.0.0_BETA1
     */
    @ZAttr(id=799)
    public static final String A_zimbraMailBlacklistMaxNumEntries = "zimbraMailBlacklistMaxNumEntries";

    /**
     * serverId:mboxId of mailbox before being moved
     */
    @ZAttr(id=346)
    public static final String A_zimbraMailboxLocationBeforeMove = "zimbraMailboxLocationBeforeMove";

    /**
     * if true, exclude blobs (HSM or not) from mailbox move
     *
     * @since ZCS 6.0.0_BETA2
     */
    @ZAttr(id=1007)
    public static final String A_zimbraMailboxMoveSkipBlobs = "zimbraMailboxMoveSkipBlobs";

    /**
     * if true, exclude blobs on secondary (HSM) volumes from mailbox move
     *
     * @since ZCS 6.0.0_BETA2
     */
    @ZAttr(id=1008)
    public static final String A_zimbraMailboxMoveSkipHsmBlobs = "zimbraMailboxMoveSkipHsmBlobs";

    /**
     * if true, exclude search index from mailbox move
     *
     * @since ZCS 6.0.0_BETA2
     */
    @ZAttr(id=1006)
    public static final String A_zimbraMailboxMoveSkipSearchIndex = "zimbraMailboxMoveSkipSearchIndex";

    /**
     * temp directory for mailbox move
     *
     * @since ZCS 7.0.1
     */
    @ZAttr(id=1175)
    public static final String A_zimbraMailboxMoveTempDir = "zimbraMailboxMoveTempDir";

    /**
     * RFC822 email address for senders outbound messages
     */
    @ZAttr(id=213)
    public static final String A_zimbraMailCanonicalAddress = "zimbraMailCanonicalAddress";

    /**
     * Address to catch all messages to specified domain
     */
    @ZAttr(id=214)
    public static final String A_zimbraMailCatchAllAddress = "zimbraMailCatchAllAddress";

    /**
     * Catch all address to rewrite to
     */
    @ZAttr(id=216)
    public static final String A_zimbraMailCatchAllCanonicalAddress = "zimbraMailCatchAllCanonicalAddress";

    /**
     * Address to deliver catch all messages to
     */
    @ZAttr(id=215)
    public static final String A_zimbraMailCatchAllForwardingAddress = "zimbraMailCatchAllForwardingAddress";

    /**
     * Whether to allow password sent to non-secured port when zimbraMailMode
     * is mixed. If it set to TRUE the server will allow login with clear
     * text AuthRequests and change password with clear text
     * ChangePasswordRequest. If it set to FALSE the server will return an
     * error if an attempt is made to ChangePasswordRequest or AuthRequest.
     *
     * @since ZCS 6.0.0_BETA1
     */
    @ZAttr(id=791)
    public static final String A_zimbraMailClearTextPasswordEnabled = "zimbraMailClearTextPasswordEnabled";

    /**
     * Maximum size in bytes for the &lt;content &gt; element in SOAP. Mail
     * content larger than this limit will be truncated.
     *
     * @since ZCS 6.0.0_BETA1
     */
    @ZAttr(id=807)
    public static final String A_zimbraMailContentMaxSize = "zimbraMailContentMaxSize";

    /**
     * RFC822 email address of this recipient for local delivery
     */
    @ZAttr(id=13)
    public static final String A_zimbraMailDeliveryAddress = "zimbraMailDeliveryAddress";

    /**
     * Incoming messages larger than this number of bytes are streamed to
     * disk during LMTP delivery, instead of being read into memory. This
     * limits memory consumption at the expense of higher disk utilization.
     *
     * @since ZCS 5.0.0
     */
    @ZAttr(id=565)
    public static final String A_zimbraMailDiskStreamingThreshold = "zimbraMailDiskStreamingThreshold";

    /**
     * Maximum mailbox quota for the domain in bytes. The effective quota for
     * a mailbox would be the minimum of this and zimbraMailQuota.
     *
     * @since ZCS 8.0.0
     */
    @ZAttr(id=1326)
    public static final String A_zimbraMailDomainQuota = "zimbraMailDomainQuota";

    /**
     * Retention period of messages in the dumpster. 0 means that all
     * messages will be retained. . Must be in valid duration format:
     * {digits}{time-unit}. digits: 0-9, time-unit: [hmsd]|ms. h - hours, m -
     * minutes, s - seconds, d - days, ms - milliseconds. If time unit is not
     * specified, the default is s(seconds).
     *
     * @since ZCS 7.0.0
     */
    @ZAttr(id=1133)
    public static final String A_zimbraMailDumpsterLifetime = "zimbraMailDumpsterLifetime";

    /**
     * Maximum number of messages to delete during a single transaction when
     * emptying a large folder.
     *
     * @since ZCS 6.0.8
     */
    @ZAttr(id=1097)
    public static final String A_zimbraMailEmptyFolderBatchSize = "zimbraMailEmptyFolderBatchSize";

    /**
     * Deprecated since: 8.0.0. Empty folder operation now always deletes
     * items in batches, hence a threshold is no longer applicable.. Orig
     * desc: Folders that contain more than this many messages will be
     * emptied in batches of size zimbraMailEmptyFolderBatchSize.
     *
     * @since ZCS 6.0.13
     */
    @ZAttr(id=1208)
    public static final String A_zimbraMailEmptyFolderBatchThreshold = "zimbraMailEmptyFolderBatchThreshold";

    /**
     * Number of bytes to buffer in memory per file descriptor in the cache.
     * Larger values result in fewer disk reads, but increase memory
     * consumption.
     *
     * @since ZCS 6.0.0_RC1
     */
    @ZAttr(id=1035)
    public static final String A_zimbraMailFileDescriptorBufferSize = "zimbraMailFileDescriptorBufferSize";

    /**
     * Maximum number of file descriptors that are opened for accessing
     * message content.
     *
     * @since ZCS 6.0.0_RC1
     */
    @ZAttr(id=1034)
    public static final String A_zimbraMailFileDescriptorCacheSize = "zimbraMailFileDescriptorCacheSize";

    /**
     * RFC822 forwarding address for an account
     */
    @ZAttr(id=12)
    public static final String A_zimbraMailForwardingAddress = "zimbraMailForwardingAddress";

    /**
     * max number of chars in zimbraPrefMailForwardingAddress
     *
     * @since ZCS 6.0.0_RC1
     */
    @ZAttr(id=1039)
    public static final String A_zimbraMailForwardingAddressMaxLength = "zimbraMailForwardingAddressMaxLength";

    /**
     * max number of email addresses in zimbraPrefMailForwardingAddress
     *
     * @since ZCS 6.0.0_RC1
     */
    @ZAttr(id=1040)
    public static final String A_zimbraMailForwardingAddressMaxNumAddrs = "zimbraMailForwardingAddressMaxNumAddrs";

    /**
     * max size in KB of text emails that will automatically highlight
     * objects
     *
     * @since ZCS 7.1.2
     */
    @ZAttr(id=1213)
    public static final String A_zimbraMailHighlightObjectsMaxSize = "zimbraMailHighlightObjectsMaxSize";

    /**
     * the server hosting the account&#039;s mailbox
     */
    @ZAttr(id=4)
    public static final String A_zimbraMailHost = "zimbraMailHost";

    /**
     * servers that an account can be initially provisioned on
     */
    @ZAttr(id=125)
    public static final String A_zimbraMailHostPool = "zimbraMailHostPool";

    /**
     * idle timeout. Must be in valid duration format: {digits}{time-unit}.
     * digits: 0-9, time-unit: [hmsd]|ms. h - hours, m - minutes, s -
     * seconds, d - days, ms - milliseconds. If time unit is not specified,
     * the default is s(seconds).
     */
    @ZAttr(id=147)
    public static final String A_zimbraMailIdleSessionTimeout = "zimbraMailIdleSessionTimeout";

    /**
     * When set to true, robots.txt on mailboxd will be set up to keep web
     * crawlers out
     *
     * @since ZCS 7.0.1
     */
    @ZAttr(id=1161)
    public static final String A_zimbraMailKeepOutWebCrawlers = "zimbraMailKeepOutWebCrawlers";

    /**
     * Deprecated since: 5.0.7. deprecated per bug 28842. Orig desc: The id
     * of the last purged mailbox.
     *
     * @since ZCS 5.0.0
     */
    @ZAttr(id=543)
    public static final String A_zimbraMailLastPurgedMailboxId = "zimbraMailLastPurgedMailboxId";

    /**
     * Specifies whether the http server should bound to localhost or not.
     * This is an immutable property and is generated based on zimbraMailMode
     * and zimbraMailBindAddress.
     *
     * @since ZCS 8.0.0
     */
    @ZAttr(id=1380)
    public static final String A_zimbraMailLocalBind = "zimbraMailLocalBind";

    /**
     * lifetime of a mail message regardless of location. Must be in valid
     * duration format: {digits}{time-unit}. digits: 0-9, time-unit:
     * [hmsd]|ms. h - hours, m - minutes, s - seconds, d - days, ms -
     * milliseconds. If time unit is not specified, the default is
     * s(seconds).
     */
    @ZAttr(id=106)
    public static final String A_zimbraMailMessageLifetime = "zimbraMailMessageLifetime";

    /**
     * minimum allowed value for zimbraPrefMailPollingInterval. Must be in
     * valid duration format: {digits}{time-unit}. digits: 0-9, time-unit:
     * [hmsd]|ms. h - hours, m - minutes, s - seconds, d - days, ms -
     * milliseconds. If time unit is not specified, the default is
     * s(seconds).
     */
    @ZAttr(id=110)
    public static final String A_zimbraMailMinPollingInterval = "zimbraMailMinPollingInterval";

    /**
     * whether to run HTTP or HTTPS or both/mixed mode or redirect mode. See
     * also related attributes zimbraMailPort and zimbraMailSSLPort
     */
    @ZAttr(id=308)
    public static final String A_zimbraMailMode = "zimbraMailMode";

    /**
     * sieve script generated from user outgoing filter rules
     *
     * @since ZCS 7.0.0
     */
    @ZAttr(id=1130)
    public static final String A_zimbraMailOutgoingSieveScript = "zimbraMailOutgoingSieveScript";

    /**
     * HTTP port for end-user UI
     */
    @ZAttr(id=154)
    public static final String A_zimbraMailPort = "zimbraMailPort";

    /**
     * The max number of unsuccessful attempts to connect to the current
     * server (as an upstream). If this number is reached, proxy will refuse
     * to connect to the current server, wait for
     * zimbraMailProxyReconnectTimeout and then try to reconnect. Default
     * value is 1. Setting this to 0 means turning this check off.
     *
     * @since ZCS 8.0.0
     */
    @ZAttr(id=1358)
    public static final String A_zimbraMailProxyMaxFails = "zimbraMailProxyMaxFails";

    /**
     * HTTP proxy port
     *
     * @since ZCS 5.0.3
     */
    @ZAttr(id=626)
    public static final String A_zimbraMailProxyPort = "zimbraMailProxyPort";

    /**
     * the time in sec that proxy will reconnect the current server (as an
     * upstream) after connection errors happened before
     *
     * @since ZCS 8.0.0
     */
    @ZAttr(id=1268)
    public static final String A_zimbraMailProxyReconnectTimeout = "zimbraMailProxyReconnectTimeout";

    /**
     * Maximum number of messages to delete from a folder during a single
     * purge operation. If the limit is exceeded, the mailbox is purged again
     * at the end of the purge cycle until all qualifying messages are
     * purged.
     *
     * @since ZCS 6.0.8
     */
    @ZAttr(id=1096)
    public static final String A_zimbraMailPurgeBatchSize = "zimbraMailPurgeBatchSize";

    /**
     * Sleep time between subsequent mailbox purges. 0 means that mailbox
     * purging is disabled. . Must be in valid duration format:
     * {digits}{time-unit}. digits: 0-9, time-unit: [hmsd]|ms. h - hours, m -
     * minutes, s - seconds, d - days, ms - milliseconds. If time unit is not
     * specified, the default is s(seconds).
     *
     * @since ZCS 5.0.0
     */
    @ZAttr(id=542)
    public static final String A_zimbraMailPurgeSleepInterval = "zimbraMailPurgeSleepInterval";

    /**
     * System purge policy, encoded as metadata. Users can apply these policy
     * elements to their folders and tags. If the system policy changes, user
     * settings are automatically updated with the change.
     *
     * @since ZCS 8.0.0
     */
    @ZAttr(id=1239)
    public static final String A_zimbraMailPurgeSystemPolicy = "zimbraMailPurgeSystemPolicy";

    /**
     * If TRUE, a message is purged from Spam based on the date that it was
     * moved to the Spam folder. If FALSE, a message is purged from Spam
     * based on the date that it was added to the mailbox.
     *
     * @since ZCS 7.0.0
     */
    @ZAttr(id=1117)
    public static final String A_zimbraMailPurgeUseChangeDateForSpam = "zimbraMailPurgeUseChangeDateForSpam";

    /**
     * If TRUE, a message is purged from trash based on the date that it was
     * moved to the Trash folder. If FALSE, a message is purged from Trash
     * based on the date that it was added to the mailbox.
     *
     * @since ZCS 5.0.17
     */
    @ZAttr(id=748)
    public static final String A_zimbraMailPurgeUseChangeDateForTrash = "zimbraMailPurgeUseChangeDateForTrash";

    /**
     * mail quota in bytes
     */
    @ZAttr(id=16)
    public static final String A_zimbraMailQuota = "zimbraMailQuota";

    /**
     * If TRUE, the envelope sender of a message redirected by mail filters
     * will be set to the users address. If FALSE, the envelope sender will
     * be set to the From address of the redirected message.
     *
     * @since ZCS 6.0.0_BETA1
     */
    @ZAttr(id=764)
    public static final String A_zimbraMailRedirectSetEnvelopeSender = "zimbraMailRedirectSetEnvelopeSender";

    /**
     * whether to send back a refer tag in an auth response to force a client
     * redirect. always - always send refer wronghost - send refer if only if
     * the account being authenticated does not live on this mail host
     * reverse-proxied - reverse proxy is in place and should never send
     * refer
     *
     * @since ZCS 5.0.3
     */
    @ZAttr(id=613)
    public static final String A_zimbraMailReferMode = "zimbraMailReferMode";

    /**
     * sieve script generated from user filter rules
     */
    @ZAttr(id=32)
    public static final String A_zimbraMailSieveScript = "zimbraMailSieveScript";

    /**
     * maximum length of mail signature, 0 means unlimited. If not set,
     * default is 1024
     */
    @ZAttr(id=454)
    public static final String A_zimbraMailSignatureMaxLength = "zimbraMailSignatureMaxLength";

    /**
     * Retention period of messages in the Junk folder. 0 means that all
     * messages will be retained. This admin-modifiable attribute works in
     * conjunction with zimbraPrefJunkLifetime, which is user-modifiable. The
     * shorter duration is used. . Must be in valid duration format:
     * {digits}{time-unit}. digits: 0-9, time-unit: [hmsd]|ms. h - hours, m -
     * minutes, s - seconds, d - days, ms - milliseconds. If time unit is not
     * specified, the default is s(seconds).
     */
    @ZAttr(id=105)
    public static final String A_zimbraMailSpamLifetime = "zimbraMailSpamLifetime";

    /**
     * interface address on which HTTPS server should listen; if empty, binds
     * to all interfaces
     *
     * @since ZCS 8.0.0
     */
    @ZAttr(id=1366)
    public static final String A_zimbraMailSSLBindAddress = "zimbraMailSSLBindAddress";

    /**
     * interface address on which HTTPS server accepting client certificates
     * should listen; if empty, binds to all interfaces
     *
     * @since ZCS 8.0.0
     */
    @ZAttr(id=1367)
    public static final String A_zimbraMailSSLClientCertBindAddress = "zimbraMailSSLClientCertBindAddress";

    /**
     * enable authentication via X.509 Client Certificate. Disabled: client
     * authentication is disabled. NeedClientAuth: client authentication is
     * required during SSL handshake on the SSL mutual authentication
     * port(see zimbraMailSSLClientCertPort). The SSL handshake will fail if
     * the client does not present a certificate to authenticate.
     * WantClientAuth: client authentication is requested during SSL
     * handshake on the SSL mutual authentication port(see
     * zimbraMailSSLClientCertPort). The SSL handshake will still proceed if
     * the client does not present a certificate to authenticate. In the case
     * when client does not send a certificate, user will be redirected to
     * the usual entry page of the requested webapp, where username/password
     * is prompted.
     *
     * @since ZCS 7.1.0
     */
    @ZAttr(id=1190)
    public static final String A_zimbraMailSSLClientCertMode = "zimbraMailSSLClientCertMode";

    /**
     * enable OCSP support for two way authentication.
     *
     * @since ZCS 7.2.0
     */
    @ZAttr(id=1395)
    public static final String A_zimbraMailSSLClientCertOCSPEnabled = "zimbraMailSSLClientCertOCSPEnabled";

    /**
     * SSL port requesting client certificate for end-user UI
     *
     * @since ZCS 7.1.0
     */
    @ZAttr(id=1199)
    public static final String A_zimbraMailSSLClientCertPort = "zimbraMailSSLClientCertPort";

    /**
     * Map from a certificate field to a Zimbra account key that can uniquely
     * identify a Zimbra account for client certificate authentication. Value
     * is a comma-separated list of mapping rules, each mapping maps a
     * certificate field to a Zimbra account key. Each is attempted in
     * sequence until a unique account can be resolved. e.g. a value can be:
     * SUBJECTALTNAME_OTHERNAME_UPN=zimbraForeignPrincipal,(uid=%{SUBJECT_CN})
     * value: comma-separated mapping-rule mapping-rule:
     * {cert-field-to-zimbra-key-map} | {LDAP-filter}
     * cert-field-to-zimbra-key-map: {certificate-field}={Zimbra-account-key}
     * certificate-field: SUBJECT_{an RDN attr, e.g. CN}: a RND in DN of
     * Subject SUBJECT_DN: entire DN of Subject SUBJECTALTNAME_OTHERNAME_UPN:
     * UPN(aka Principal Name) in otherName in subjectAltName extension
     * SUBJECTALTNAME_RFC822NAME: rfc822Name in subjectAltName extension
     * Zimbra-account-key: name: primary name or any of the aliases of an
     * account zimbraId: zimbraId of an account zimbraForeignPrincipal:
     * zimbraForeignPrincipal of an account. The matching value on the
     * zimbraForeignPrincipal must be prefixed with &quot;cert
     * {supported-certificate-filed}:&quot; e.g. cert
     * SUBJECTALTNAME_OTHERNAME_UPN:123456@mydomain LDAP-filter: An LDAP
     * filter template with placeholders to be substituted by certificate
     * field values. (objectClass=zimbraAccount) is internally ANDed with the
     * supplied filter. e.g.
     * (|(uid=%{SUBJECT_CN})(mail=%{SUBJECTALTNAME_RFC822NAME})) Note: it is
     * recommended not to use LDAP-filter rule, as it will trigger an LDAP
     * search for each cert auth request. LDAP-filter is disabled by default.
     * To enable it globally, set
     * zimbraMailSSLClientCertPrincipalMapLdapFilterEnabled on global config
     * to TRUE. If LDAP-filter is not enabled, all client certificate
     * authentication will fail on domains configured with LDAP-filter.
     *
     * @since ZCS 7.1.2
     */
    @ZAttr(id=1215)
    public static final String A_zimbraMailSSLClientCertPrincipalMap = "zimbraMailSSLClientCertPrincipalMap";

    /**
     * whether to enable LDAP-filter in zimbraMailSSLClientCertPrincipalMap
     *
     * @since ZCS 7.1.2
     */
    @ZAttr(id=1216)
    public static final String A_zimbraMailSSLClientCertPrincipalMapLdapFilterEnabled = "zimbraMailSSLClientCertPrincipalMapLdapFilterEnabled";

    /**
     * SSL port for end-user UI
     */
    @ZAttr(id=166)
    public static final String A_zimbraMailSSLPort = "zimbraMailSSLPort";

    /**
     * SSL client certificate port for HTTP proxy
     *
     * @since ZCS 7.1.1
     */
    @ZAttr(id=1212)
    public static final String A_zimbraMailSSLProxyClientCertPort = "zimbraMailSSLProxyClientCertPort";

    /**
     * SSL port HTTP proxy
     *
     * @since ZCS 5.0.3
     */
    @ZAttr(id=627)
    public static final String A_zimbraMailSSLProxyPort = "zimbraMailSSLProxyPort";

    /**
     * mail delivery status (enabled/disabled)
     */
    @ZAttr(id=15)
    public static final String A_zimbraMailStatus = "zimbraMailStatus";

    /**
     * The algorithm to use when aggregating new messages into conversations.
     * Possible values are: - &quot;none&quot;: no conversation threading is
     * performed. - &quot;subject&quot;: the message will be threaded based
     * solely on its normalized subject. - &quot;strict&quot;: only the
     * threading message headers (References, In-Reply-To, Message-ID, and
     * Resent-Message-ID) are used to correlate messages. No checking of
     * normalized subjects is performed. - &quot;references&quot;: the same
     * logic as &quot;strict&quot; with the constraints slightly altered so
     * that the non-standard Thread-Index header is considered when threading
     * messages and that a reply message lacking References and In-Reply-To
     * headers will fall back to using subject-based threading. -
     * &quot;subjrefs&quot;: the same logic as &quot;references&quot; with
     * the further caveat that changes in the normalized subject will break a
     * thread in two.
     *
     * @since ZCS 8.0.0
     */
    @ZAttr(id=1160)
    public static final String A_zimbraMailThreadingAlgorithm = "zimbraMailThreadingAlgorithm";

    /**
     * where to deliver parameter for use in postfix transport_maps
     */
    @ZAttr(id=247)
    public static final String A_zimbraMailTransport = "zimbraMailTransport";

    /**
     * Retention period of messages in the Trash folder. 0 means that all
     * messages will be retained. This admin-modifiable attribute works in
     * conjunction with zimbraPrefTrashLifetime, which is user-modifiable.
     * The shorter duration is used. . Must be in valid duration format:
     * {digits}{time-unit}. digits: 0-9, time-unit: [hmsd]|ms. h - hours, m -
     * minutes, s - seconds, d - days, ms - milliseconds. If time unit is not
     * specified, the default is s(seconds).
     */
    @ZAttr(id=104)
    public static final String A_zimbraMailTrashLifetime = "zimbraMailTrashLifetime";

    /**
     * In our web app, AJAX and standard html client, we have support for
     * adding the HTTP client IP address as X-Originating-IP in an outbound
     * message. We also use the HTTP client IP address in our logging. In the
     * case of standard client making connections to the SOAP layer, the JSP
     * layer tells the SOAP layer in a http header what the remote HTTP
     * client address is. In the case where nginx or some other proxy layer
     * is fronting our webapps, the proxy tells the SOAP/JSP layers in a http
     * header what the real HTTP client s address is. Our SOAP/JSP layers
     * will trust the client/proxy only if the IP address of the client/proxy
     * is one of the IPs listed in this attribute.
     *
     * @since ZCS 5.0.17
     */
    @ZAttr(id=1025)
    public static final String A_zimbraMailTrustedIP = "zimbraMailTrustedIP";

    /**
     * Maximum number of entries for zimbraPrefMailTrustedSenderList.
     *
     * @since ZCS 7.0.0
     */
    @ZAttr(id=1139)
    public static final String A_zimbraMailTrustedSenderListMaxNumEntries = "zimbraMailTrustedSenderListMaxNumEntries";

    /**
     * Deprecated since: 6.0.7. Deprecated per bug 43497. The number of
     * uncompressed files on disk will never exceed
     * zimbraMailFileDescriptorCacheSize.. Orig desc: max number of bytes
     * stored in the uncompressed blob cache on disk
     *
     * @since ZCS 6.0.0_BETA1
     */
    @ZAttr(id=825)
    public static final String A_zimbraMailUncompressedCacheMaxBytes = "zimbraMailUncompressedCacheMaxBytes";

    /**
     * Deprecated since: 6.0.7. Deprecated per bug 43497. The number of
     * uncompressed files on disk will never exceed
     * zimbraMailFileDescriptorCacheSize.. Orig desc: max number of files in
     * the uncompressed blob cache on disk
     *
     * @since ZCS 6.0.0_BETA1
     */
    @ZAttr(id=824)
    public static final String A_zimbraMailUncompressedCacheMaxFiles = "zimbraMailUncompressedCacheMaxFiles";

    /**
     * URL prefix for where the zimbra app resides on this server
     */
    @ZAttr(id=340)
    public static final String A_zimbraMailURL = "zimbraMailURL";

    /**
     * Used to control whether Java NIO direct buffers are used. Value is
     * propagated to Jetty configuration. In the future, other NIO pieces
     * (IMAP/POP/LMTP) will also honor this.
     *
     * @since ZCS 5.0.22
     */
    @ZAttr(id=1002)
    public static final String A_zimbraMailUseDirectBuffers = "zimbraMailUseDirectBuffers";

    /**
     * Maximum number of entries for per user white list. This restricts the
     * number of values that can be set on the amavisWhitelistSender
     * attribute of an account. If set to 0, the per user white list feature
     * is disabled.
     *
     * @since ZCS 6.0.0_BETA1
     */
    @ZAttr(id=798)
    public static final String A_zimbraMailWhitelistMaxNumEntries = "zimbraMailWhitelistMaxNumEntries";

    /**
     * max number of contacts per page, Web client (not server) verifies that
     * zimbraPrefContactsPerPage should not exceed this attribute.
     *
     * @since ZCS 6.0.0_BETA2
     */
    @ZAttr(id=1012)
    public static final String A_zimbraMaxContactsPerPage = "zimbraMaxContactsPerPage";

    /**
     * max number of messages/conversations per page, Web client (not server)
     * verifies that zimbraPrefMailItemsPerPage should not exceed this
     * attribute.
     *
     * @since ZCS 6.0.0_BETA2
     */
    @ZAttr(id=1011)
    public static final String A_zimbraMaxMailItemsPerPage = "zimbraMaxMailItemsPerPage";

    /**
     * max number of voice items per page, Web client (not server) verifies
     * that zimbraPrefVoiceItemsPerPage should not exceed this attribute.
     *
     * @since ZCS 6.0.0_BETA2
     */
    @ZAttr(id=1013)
    public static final String A_zimbraMaxVoiceItemsPerPage = "zimbraMaxVoiceItemsPerPage";

    /**
     * dynamic group membership
     */
    @ZAttr(id=11)
    public static final String A_zimbraMemberOf = "zimbraMemberOf";

    /**
     * interface address on which memcached server should listen
     *
     * @since ZCS 5.0.0
     */
    @ZAttr(id=581)
    public static final String A_zimbraMemcachedBindAddress = "zimbraMemcachedBindAddress";

    /**
     * port number on which memcached server should listen
     *
     * @since ZCS 5.0.0
     */
    @ZAttr(id=580)
    public static final String A_zimbraMemcachedBindPort = "zimbraMemcachedBindPort";

    /**
     * if true, use binary protocol of memcached; if false, use ascii
     * protocol
     *
     * @since ZCS 5.0.17
     */
    @ZAttr(id=1015)
    public static final String A_zimbraMemcachedClientBinaryProtocolEnabled = "zimbraMemcachedClientBinaryProtocolEnabled";

    /**
     * default expiration time in seconds for memcached values; default is 1
     * day
     *
     * @since ZCS 5.0.17
     */
    @ZAttr(id=1017)
    public static final String A_zimbraMemcachedClientExpirySeconds = "zimbraMemcachedClientExpirySeconds";

    /**
     * memcached hash algorithm
     *
     * @since ZCS 5.0.17
     */
    @ZAttr(id=1016)
    public static final String A_zimbraMemcachedClientHashAlgorithm = "zimbraMemcachedClientHashAlgorithm";

    /**
     * list of host:port for memcached servers; set to empty value to disable
     * the use of memcached
     *
     * @since ZCS 5.0.17
     */
    @ZAttr(id=1014)
    public static final String A_zimbraMemcachedClientServerList = "zimbraMemcachedClientServerList";

    /**
     * default timeout in milliseconds for async memcached operations
     *
     * @since ZCS 5.0.17
     */
    @ZAttr(id=1018)
    public static final String A_zimbraMemcachedClientTimeoutMillis = "zimbraMemcachedClientTimeoutMillis";

    /**
     * Maximum number of JavaMail MimeMessage objects in the message cache.
     */
    @ZAttr(id=297)
    public static final String A_zimbraMessageCacheSize = "zimbraMessageCacheSize";

    /**
     * whether message channel service is enabled on this server
     *
     * @since ZCS 8.0.0
     */
    @ZAttr(id=1417)
    public static final String A_zimbraMessageChannelEnabled = "zimbraMessageChannelEnabled";

    /**
     * port number on which message channel should listen
     *
     * @since ZCS 8.0.0
     */
    @ZAttr(id=1415)
    public static final String A_zimbraMessageChannelPort = "zimbraMessageChannelPort";

    /**
     * Number of Message-Id header values to keep in the LMTP dedupe cache.
     * Subsequent attempts to deliver a message with a matching Message-Id to
     * the same mailbox will be ignored. A value of 0 disables deduping.
     */
    @ZAttr(id=334)
    public static final String A_zimbraMessageIdDedupeCacheSize = "zimbraMessageIdDedupeCacheSize";

    /**
     * Timeout for a Message-Id entry in the LMTP dedupe cache. A value of 0
     * indicates no timeout. zimbraMessageIdDedupeCacheSize limit is ignored
     * when this is set to a non-zero value. . Must be in valid duration
     * format: {digits}{time-unit}. digits: 0-9, time-unit: [hmsd]|ms. h -
     * hours, m - minutes, s - seconds, d - days, ms - milliseconds. If time
     * unit is not specified, the default is s(seconds).
     *
     * @since ZCS 7.1.4
     */
    @ZAttr(id=1340)
    public static final String A_zimbraMessageIdDedupeCacheTimeout = "zimbraMessageIdDedupeCacheTimeout";

    /**
     * interface address on which milter server should listen; if not
     * specified, binds to 127.0.0.1
     *
     * @since ZCS 7.0.0
     */
    @ZAttr(id=1115)
    public static final String A_zimbraMilterBindAddress = "zimbraMilterBindAddress";

    /**
     * port number on which milter server should listen
     *
     * @since ZCS 7.0.0
     */
    @ZAttr(id=1114)
    public static final String A_zimbraMilterBindPort = "zimbraMilterBindPort";

    /**
     * Maximum number of concurrent MILTER connections allowed. New
     * connections exceeding this limit are rejected.
     *
     * @since ZCS 8.0.0
     */
    @ZAttr(id=1157)
    public static final String A_zimbraMilterMaxConnections = "zimbraMilterMaxConnections";

    /**
     * number of milter handler threads
     *
     * @since ZCS 7.0.0
     */
    @ZAttr(id=1144)
    public static final String A_zimbraMilterNumThreads = "zimbraMilterNumThreads";

    /**
     * whether milter server is enabled for a given server
     *
     * @since ZCS 7.0.0
     */
    @ZAttr(id=1116)
    public static final String A_zimbraMilterServerEnabled = "zimbraMilterServerEnabled";

    /**
     * the file extension (without the .)
     */
    @ZAttr(id=160)
    public static final String A_zimbraMimeFileExtension = "zimbraMimeFileExtension";

    /**
     * the handler class for the mime type
     */
    @ZAttr(id=159)
    public static final String A_zimbraMimeHandlerClass = "zimbraMimeHandlerClass";

    /**
     * the name of the zimbra extension where the handler class for the mime
     * type lives
     */
    @ZAttr(id=293)
    public static final String A_zimbraMimeHandlerExtension = "zimbraMimeHandlerExtension";

    /**
     * whether or not indexing is enabled for this type
     */
    @ZAttr(id=158)
    public static final String A_zimbraMimeIndexingEnabled = "zimbraMimeIndexingEnabled";

    /**
     * The priority that this MIME type will be chosen, in the case that more
     * than one MIME type object matches a given type or filename extension.
     */
    @ZAttr(id=503)
    public static final String A_zimbraMimePriority = "zimbraMimePriority";

    /**
     * the MIME type (type/substype) or a regular expression
     */
    @ZAttr(id=157)
    public static final String A_zimbraMimeType = "zimbraMimeType";

    /**
     * Max size of items in a folder that server tracks, categorized by
     * collection type (Email,Calendar,Contacts,Tasks). e.g. Email:3000 makes
     * the max size of items to track for an Email folder to be 3000. If not
     * specify, default value is Integer.MAX_VALUE
     *
     * @since ZCS 8.0.3
     */
    @ZAttr(id=1426)
    public static final String A_zimbraMobileItemsToTrackPerFolderMaxSize = "zimbraMobileItemsToTrackPerFolderMaxSize";

    /**
     * whether or not to enable truncating on client metadata size, if
     * enabled server will only track recent items on client device instead
     * of all
     *
     * @since ZCS 8.0.3
     */
    @ZAttr(id=1425)
    public static final String A_zimbraMobileMetadataMaxSizeEnabled = "zimbraMobileMetadataMaxSizeEnabled";

    /**
     * whether the Bluetooth capabilities are allowed on the device. The
     * available options are Disable, HandsfreeOnly, and Allow. 0 - DISABLE 1
     * - HANDSFREE 2 - ALLOW ignored if
     * zimbraFeatureMobilePolicyEnabled=FALSE or
     * zimbraMobilePolicyAllowBluetooth value is set to -1
     *
     * @since ZCS 8.0.0
     */
    @ZAttr(id=1285)
    public static final String A_zimbraMobilePolicyAllowBluetooth = "zimbraMobilePolicyAllowBluetooth";

    /**
     * whether Microsoft Pocket Internet Explorer is allowed on the mobile
     * phone. This parameter doesn&#039;t affect third-party browsers.
     * ignored if zimbraFeatureMobilePolicyEnabled=FALSE or
     * zimbraMobilePolicyAllowBrowser value is set to -1
     *
     * @since ZCS 8.0.0
     */
    @ZAttr(id=1300)
    public static final String A_zimbraMobilePolicyAllowBrowser = "zimbraMobilePolicyAllowBrowser";

    /**
     * whether to allow camera on device; ignored if
     * zimbraFeatureMobilePolicyEnabled=FALSE or
     * zimbraMobilePolicyAllowCamera value is set to -1
     *
     * @since ZCS 8.0.0
     */
    @ZAttr(id=1278)
    public static final String A_zimbraMobilePolicyAllowCamera = "zimbraMobilePolicyAllowCamera";

    /**
     * whether the device user can configure a personal e-mail account on the
     * mobile phone. This parameter doesn&#039;t control access to e-mails
     * using third-party mobile phone e-mail programs. ignored if
     * zimbraFeatureMobilePolicyEnabled=FALSE or
     * zimbraMobilePolicyAllowConsumerEmail value is set to -1
     *
     * @since ZCS 8.0.0
     */
    @ZAttr(id=1301)
    public static final String A_zimbraMobilePolicyAllowConsumerEmail = "zimbraMobilePolicyAllowConsumerEmail";

    /**
     * whether the device can synchronize with a desktop computer through a
     * cable; ignored if zimbraFeatureMobilePolicyEnabled=FALSE or
     * zimbraMobilePolicyAllowDesktopSync value is set to -1
     *
     * @since ZCS 8.0.0
     */
    @ZAttr(id=1288)
    public static final String A_zimbraMobilePolicyAllowDesktopSync = "zimbraMobilePolicyAllowDesktopSync";

    /**
     * whether HTML e-mail is enabled on the device. If set to 0, all e-mail
     * will be converted to plain text before synchronization occurs. ignored
     * if zimbraFeatureMobilePolicyEnabled=FALSE or
     * zimbraMobilePolicyAllowHTMLEmail value is set to -1
     *
     * @since ZCS 8.0.0
     */
    @ZAttr(id=1290)
    public static final String A_zimbraMobilePolicyAllowHTMLEmail = "zimbraMobilePolicyAllowHTMLEmail";

    /**
     * whether the mobile device can be used as a modem to connect a computer
     * to the Internet; ignored if zimbraFeatureMobilePolicyEnabled=FALSE or
     * zimbraMobilePolicyAllowInternetSharing value is set to -1
     *
     * @since ZCS 8.0.0
     */
    @ZAttr(id=1303)
    public static final String A_zimbraMobilePolicyAllowInternetSharing = "zimbraMobilePolicyAllowInternetSharing";

    /**
     * whether infrared connections are allowed to the device; ignored if
     * zimbraFeatureMobilePolicyEnabled=FALSE or zimbraMobilePolicyAllowIrDA
     * value is set to -1
     *
     * @since ZCS 8.0.0
     */
    @ZAttr(id=1286)
    public static final String A_zimbraMobilePolicyAllowIrDA = "zimbraMobilePolicyAllowIrDA";

    /**
     * whether to allow non-provisionable devices; ignored if
     * zimbraFeatureMobilePolicyEnabled=FALSE
     *
     * @since ZCS 6.0.0_BETA1
     */
    @ZAttr(id=834)
    public static final String A_zimbraMobilePolicyAllowNonProvisionableDevices = "zimbraMobilePolicyAllowNonProvisionableDevices";

    /**
     * whether to allow partial policy enforcement on device; ignored if
     * zimbraFeatureMobilePolicyEnabled=FALSE
     *
     * @since ZCS 6.0.0_BETA1
     */
    @ZAttr(id=835)
    public static final String A_zimbraMobilePolicyAllowPartialProvisioning = "zimbraMobilePolicyAllowPartialProvisioning";

    /**
     * whether the user can configure a POP3 or IMAP4 e-mail account on the
     * device. This parameter doesn&#039;t control access by third-party
     * e-mail programs. ignored if zimbraFeatureMobilePolicyEnabled=FALSE or
     * zimbraMobilePolicyAllowPOPIMAPEmail value is set to -1
     *
     * @since ZCS 8.0.0
     */
    @ZAttr(id=1284)
    public static final String A_zimbraMobilePolicyAllowPOPIMAPEmail = "zimbraMobilePolicyAllowPOPIMAPEmail";

    /**
     * whether the mobile device can initiate a remote desktop connection;
     * ignored if zimbraFeatureMobilePolicyEnabled=FALSE or
     * zimbraMobilePolicyAllowRemoteDesktop value is set to -1
     *
     * @since ZCS 8.0.0
     */
    @ZAttr(id=1302)
    public static final String A_zimbraMobilePolicyAllowRemoteDesktop = "zimbraMobilePolicyAllowRemoteDesktop";

    /**
     * whether to allow simple password; ignored if
     * zimbraFeatureMobilePolicyEnabled=FALSE or
     * zimbraMobilePolicyDevicePasswordEnabled=FALSE
     *
     * @since ZCS 6.0.0_BETA1
     */
    @ZAttr(id=839)
    public static final String A_zimbraMobilePolicyAllowSimpleDevicePassword = "zimbraMobilePolicyAllowSimpleDevicePassword";

    /**
     * whether the messaging application on the device can negotiate the
     * encryption algorithm if a recipient&#039;s certificate doesn&#039;t
     * support the specified encryption algorithm; 0 - BlockNegotiation 1 -
     * OnlyStrongAlgorithmNegotiation 2 - AllowAnyAlgorithmNegotiation
     * ignored if zimbraFeatureMobilePolicyEnabled=FALSE or
     * zimbraMobilePolicyAllowSMIMEEncryptionAlgorithmNegotiation value is
     * set to -1
     *
     * @since ZCS 8.0.0
     */
    @ZAttr(id=1298)
    public static final String A_zimbraMobilePolicyAllowSMIMEEncryptionAlgorithmNegotiation = "zimbraMobilePolicyAllowSMIMEEncryptionAlgorithmNegotiation";

    /**
     * whether S/MIME software certificates are allowed; ignored if
     * zimbraFeatureMobilePolicyEnabled=FALSE or
     * zimbraMobilePolicyAllowSMIMESoftCerts value is set to -1
     *
     * @since ZCS 8.0.0
     */
    @ZAttr(id=1299)
    public static final String A_zimbraMobilePolicyAllowSMIMESoftCerts = "zimbraMobilePolicyAllowSMIMESoftCerts";

    /**
     * whether to allow removable storage on device; ignored if
     * zimbraFeatureMobilePolicyEnabled=FALSE or
     * zimbraMobilePolicyAllowStorageCard value is set to -1
     *
     * @since ZCS 8.0.0
     */
    @ZAttr(id=1277)
    public static final String A_zimbraMobilePolicyAllowStorageCard = "zimbraMobilePolicyAllowStorageCard";

    /**
     * whether text messaging is allowed from the device; ignored if
     * zimbraFeatureMobilePolicyEnabled=FALSE or
     * zimbraMobilePolicyAllowTextMessaging value is set to -1
     *
     * @since ZCS 8.0.0
     */
    @ZAttr(id=1283)
    public static final String A_zimbraMobilePolicyAllowTextMessaging = "zimbraMobilePolicyAllowTextMessaging";

    /**
     * whether unsigned applications are allowed on device; ignored if
     * zimbraFeatureMobilePolicyEnabled=FALSE or
     * zimbraMobilePolicyAllowUnsignedApplications value is set to -1
     *
     * @since ZCS 8.0.0
     */
    @ZAttr(id=1280)
    public static final String A_zimbraMobilePolicyAllowUnsignedApplications = "zimbraMobilePolicyAllowUnsignedApplications";

    /**
     * whether unsigned installation packages are allowed on device; ignored
     * if zimbraFeatureMobilePolicyEnabled=FALSE or
     * zimbraMobilePolicyAllowUnsignedInstallationPackages value is set to -1
     *
     * @since ZCS 8.0.0
     */
    @ZAttr(id=1281)
    public static final String A_zimbraMobilePolicyAllowUnsignedInstallationPackages = "zimbraMobilePolicyAllowUnsignedInstallationPackages";

    /**
     * whether wireless Internet access is allowed on the device; ignored if
     * zimbraFeatureMobilePolicyEnabled=FALSE or zimbraMobilePolicyAllowWiFi
     * value is set to -1
     *
     * @since ZCS 8.0.0
     */
    @ZAttr(id=1282)
    public static final String A_zimbraMobilePolicyAllowWiFi = "zimbraMobilePolicyAllowWiFi";

    /**
     * whether to require alpha-numeric password as device pin; ignored if
     * zimbraFeatureMobilePolicyEnabled=FALSE or
     * zimbraMobilePolicyDevicePasswordEnabled=FALSE
     *
     * @since ZCS 6.0.0_BETA1
     */
    @ZAttr(id=840)
    public static final String A_zimbraMobilePolicyAlphanumericDevicePasswordRequired = "zimbraMobilePolicyAlphanumericDevicePasswordRequired";

    /**
     * approved application for the mobile device the value contains a SHA1
     * hash (typically 40 characters long) for the application file (.exe,
     * .dll etc) ignored if zimbraFeatureMobilePolicyEnabled=FALSE
     *
     * @since ZCS 8.0.0
     */
    @ZAttr(id=1305)
    public static final String A_zimbraMobilePolicyApprovedApplication = "zimbraMobilePolicyApprovedApplication";

    /**
     * This is the internal attr for
     * &quot;zimbraMobilePolicyApprovedApplication&quot; which can only store
     * app hash (to keep consistent with ActiveSync specification. This
     * attr&#039;s format is &quot;app_name&quot;:&quot;app_hash&quot;, and
     * is used for showing both the app name and hash in admin console UI
     *
     * @since ZCS 8.0.0
     */
    @ZAttr(id=1411)
    public static final String A_zimbraMobilePolicyApprovedApplicationList = "zimbraMobilePolicyApprovedApplicationList";

    /**
     * require data encryption on device; ignored if
     * zimbraFeatureMobilePolicyEnabled=FALSE
     *
     * @since ZCS 6.0.0_BETA1
     */
    @ZAttr(id=847)
    public static final String A_zimbraMobilePolicyDeviceEncryptionEnabled = "zimbraMobilePolicyDeviceEncryptionEnabled";

    /**
     * whether to force pin on device; ignored if
     * zimbraFeatureMobilePolicyEnabled=FALSE
     *
     * @since ZCS 6.0.0_BETA1
     */
    @ZAttr(id=837)
    public static final String A_zimbraMobilePolicyDevicePasswordEnabled = "zimbraMobilePolicyDevicePasswordEnabled";

    /**
     * number of days before device pin must expire; ignored if
     * zimbraFeatureMobilePolicyEnabled=FALSE or
     * zimbraMobilePolicyDevicePasswordEnabled=FALSE
     *
     * @since ZCS 6.0.0_BETA1
     */
    @ZAttr(id=842)
    public static final String A_zimbraMobilePolicyDevicePasswordExpiration = "zimbraMobilePolicyDevicePasswordExpiration";

    /**
     * number of previously used password stored in history; ignored if
     * zimbraFeatureMobilePolicyEnabled=FALSE or
     * zimbraMobilePolicyDevicePasswordEnabled=FALSE or
     * zimbraMobilePolicyDevicePasswordExpiration=0
     *
     * @since ZCS 6.0.0_BETA1
     */
    @ZAttr(id=843)
    public static final String A_zimbraMobilePolicyDevicePasswordHistory = "zimbraMobilePolicyDevicePasswordHistory";

    /**
     * the maximum range of calendar days that can be synchronized to the
     * device; 0 - PAST ALL 4 - Two Weeks 5 - One Month 6 - Three Months 7 -
     * Six Months ignored if zimbraFeatureMobilePolicyEnabled=FALSE or
     * zimbraMobilePolicyMaxCalendarAgeFilter value is set to -1, 1, 2 or, 3
     *
     * @since ZCS 8.0.0
     */
    @ZAttr(id=1289)
    public static final String A_zimbraMobilePolicyMaxCalendarAgeFilter = "zimbraMobilePolicyMaxCalendarAgeFilter";

    /**
     * number of consecutive incorrect pin input before device is wiped;
     * ignored if zimbraFeatureMobilePolicyEnabled=FALSE or
     * zimbraMobilePolicyDevicePasswordEnabled=FALSE
     *
     * @since ZCS 6.0.0_BETA1
     */
    @ZAttr(id=845)
    public static final String A_zimbraMobilePolicyMaxDevicePasswordFailedAttempts = "zimbraMobilePolicyMaxDevicePasswordFailedAttempts";

    /**
     * the maximum number of days of e-mail items to synchronize to the
     * device; 0 - PAST ALL 1 - One Day 2 - Three Days 3 - One Week 4 - Two
     * Weeks 5 - One Month ignored if zimbraFeatureMobilePolicyEnabled=FALSE
     * or zimbraMobilePolicyMaxEmailAgeFilter value is set to -1
     *
     * @since ZCS 8.0.0
     */
    @ZAttr(id=1291)
    public static final String A_zimbraMobilePolicyMaxEmailAgeFilter = "zimbraMobilePolicyMaxEmailAgeFilter";

    /**
     * the maximum size at which e-mail messages are truncated when
     * synchronized to the device; The value is specified in kilobytes (KB).
     * ignored if zimbraFeatureMobilePolicyEnabled=FALSE
     *
     * @since ZCS 8.0.0
     */
    @ZAttr(id=1292)
    public static final String A_zimbraMobilePolicyMaxEmailBodyTruncationSize = "zimbraMobilePolicyMaxEmailBodyTruncationSize";

    /**
     * the maximum size at which HTML-formatted e-mail messages are
     * synchronized to the devices. The value is specified in KB. ignored if
     * zimbraFeatureMobilePolicyEnabled=FALSE
     *
     * @since ZCS 8.0.0
     */
    @ZAttr(id=1293)
    public static final String A_zimbraMobilePolicyMaxEmailHTMLBodyTruncationSize = "zimbraMobilePolicyMaxEmailHTMLBodyTruncationSize";

    /**
     * max idle time in minutes before device is locked; ignored if
     * zimbraFeatureMobilePolicyEnabled=FALSE or
     * zimbraMobilePolicyDevicePasswordEnabled=FALSE
     *
     * @since ZCS 6.0.0_BETA1
     */
    @ZAttr(id=844)
    public static final String A_zimbraMobilePolicyMaxInactivityTimeDeviceLock = "zimbraMobilePolicyMaxInactivityTimeDeviceLock";

    /**
     * least number of complex characters must be included in device pin;
     * ignored if zimbraFeatureMobilePolicyEnabled=FALSE or
     * zimbraMobilePolicyDevicePasswordEnabled=FALSE
     *
     * @since ZCS 6.0.0_BETA1
     */
    @ZAttr(id=841)
    public static final String A_zimbraMobilePolicyMinDevicePasswordComplexCharacters = "zimbraMobilePolicyMinDevicePasswordComplexCharacters";

    /**
     * min length for device pin; ignored if
     * zimbraFeatureMobilePolicyEnabled=FALSE or
     * zimbraMobilePolicyDevicePasswordEnabled=FALSE
     *
     * @since ZCS 6.0.0_BETA1
     */
    @ZAttr(id=838)
    public static final String A_zimbraMobilePolicyMinDevicePasswordLength = "zimbraMobilePolicyMinDevicePasswordLength";

    /**
     * support device pin recovery; ignored if
     * zimbraFeatureMobilePolicyEnabled=FALSE or
     * zimbraMobilePolicyDevicePasswordEnabled=FALSE
     *
     * @since ZCS 6.0.0_BETA1
     */
    @ZAttr(id=846)
    public static final String A_zimbraMobilePolicyPasswordRecoveryEnabled = "zimbraMobilePolicyPasswordRecoveryEnabled";

    /**
     * time interval in minutes before forcing device to refresh policy;
     * ignored if zimbraFeatureMobilePolicyEnabled=FALSE
     *
     * @since ZCS 6.0.0_BETA1
     */
    @ZAttr(id=836)
    public static final String A_zimbraMobilePolicyRefreshInterval = "zimbraMobilePolicyRefreshInterval";

    /**
     * whether encryption on device is required; ignored if
     * zimbraFeatureMobilePolicyEnabled=FALSE or
     * zimbraMobilePolicyRequireDeviceEncryption value is set to -1
     *
     * @since ZCS 8.0.0
     */
    @ZAttr(id=1279)
    public static final String A_zimbraMobilePolicyRequireDeviceEncryption = "zimbraMobilePolicyRequireDeviceEncryption";

    /**
     * whether you must encrypt S/MIME messages; ignored if
     * zimbraFeatureMobilePolicyEnabled=FALSE or
     * zimbraMobilePolicyRequireEncryptedSMIMEMessages value is set to -1
     *
     * @since ZCS 8.0.0
     */
    @ZAttr(id=1295)
    public static final String A_zimbraMobilePolicyRequireEncryptedSMIMEMessages = "zimbraMobilePolicyRequireEncryptedSMIMEMessages";

    /**
     * what required algorithm must be used when encrypting a message;
     * ignored if zimbraFeatureMobilePolicyEnabled=FALSE or
     * zimbraMobilePolicyRequireEncryptionSMIMEAlgorithm value is set to -1
     *
     * @since ZCS 8.0.0
     */
    @ZAttr(id=1297)
    public static final String A_zimbraMobilePolicyRequireEncryptionSMIMEAlgorithm = "zimbraMobilePolicyRequireEncryptionSMIMEAlgorithm";

    /**
     * whether the mobile device must synchronize manually while roaming;
     * ignored if zimbraFeatureMobilePolicyEnabled=FALSE or
     * zimbraMobilePolicyRequireManualSyncWhenRoaming value is set to -1
     *
     * @since ZCS 8.0.0
     */
    @ZAttr(id=1287)
    public static final String A_zimbraMobilePolicyRequireManualSyncWhenRoaming = "zimbraMobilePolicyRequireManualSyncWhenRoaming";

    /**
     * what required algorithm must be used when signing a message; ignored
     * if zimbraFeatureMobilePolicyEnabled=FALSE or
     * zimbraMobilePolicyRequireSignedSMIMEAlgorithm value is set to -1
     *
     * @since ZCS 8.0.0
     */
    @ZAttr(id=1296)
    public static final String A_zimbraMobilePolicyRequireSignedSMIMEAlgorithm = "zimbraMobilePolicyRequireSignedSMIMEAlgorithm";

    /**
     * whether the device must send signed S/MIME messages; ignored if
     * zimbraFeatureMobilePolicyEnabled=FALSE or
     * zimbraMobilePolicyRequireSignedSMIMEMessages value is set to -1
     *
     * @since ZCS 8.0.0
     */
    @ZAttr(id=1294)
    public static final String A_zimbraMobilePolicyRequireSignedSMIMEMessages = "zimbraMobilePolicyRequireSignedSMIMEMessages";

    /**
     * when set to TRUE, suppresses DeviceEncryptionEnabled to be sent down
     * to the device; Some devices choke when DeviceEncryptionEnabled policy
     * is downloaded irrespective of their value set to 0 or, 1 ignored if
     * zimbraFeatureMobilePolicyEnabled=FALSE
     *
     * @since ZCS 8.0.0
     */
    @ZAttr(id=1306)
    public static final String A_zimbraMobilePolicySuppressDeviceEncryption = "zimbraMobilePolicySuppressDeviceEncryption";

    /**
     * application that can&#039;t be run in device ROM; ignored if
     * zimbraFeatureMobilePolicyEnabled=FALSE
     *
     * @since ZCS 8.0.0
     */
    @ZAttr(id=1304)
    public static final String A_zimbraMobilePolicyUnapprovedInROMApplication = "zimbraMobilePolicyUnapprovedInROMApplication";

    /**
     * indicates whether the application can forward original email as RFC
     * 822 .eml attachment. Note: this setting is applicable only to the
     * devices using activesync smart forward for forwarding email messages.
     *
     * @since ZCS 8.0.0
     */
    @ZAttr(id=1205)
    public static final String A_zimbraMobileSmartForwardRFC822Enabled = "zimbraMobileSmartForwardRFC822Enabled";

    /**
     * mta anti spam lock method.
     *
     * @since ZCS 5.0.3
     */
    @ZAttr(id=612)
    public static final String A_zimbraMtaAntiSpamLockMethod = "zimbraMtaAntiSpamLockMethod";

    /**
     * Deprecated since: 6.0.0_BETA1. deprecated in favor of
     * zimbraMtaTlsSecurityLevel and zimbraMtaSaslAuthEnable. Orig desc:
     * Value for postconf smtpd_tls_security_level
     */
    @ZAttr(id=194)
    public static final String A_zimbraMtaAuthEnabled = "zimbraMtaAuthEnabled";

    /**
     * Host running SOAP service for use by MTA auth. Setting this sets
     * zimbraMtaAuthURL via attr callback mechanism.
     */
    @ZAttr(id=309)
    public static final String A_zimbraMtaAuthHost = "zimbraMtaAuthHost";

    /**
     * whether this server is a mta auth target
     */
    @ZAttr(id=505)
    public static final String A_zimbraMtaAuthTarget = "zimbraMtaAuthTarget";

    /**
     * URL at which this MTA (via zimbra saslauthd) should authenticate. Set
     * by setting zimbraMtaAuthHost.
     */
    @ZAttr(id=310)
    public static final String A_zimbraMtaAuthURL = "zimbraMtaAuthURL";

    /**
     * Attachment file extensions that are blocked
     */
    @ZAttr(id=195)
    public static final String A_zimbraMtaBlockedExtension = "zimbraMtaBlockedExtension";

    /**
     * Whether to email admin on detection of attachment with blocked
     * extension
     *
     * @since ZCS 6.0.0_RC1
     */
    @ZAttr(id=1031)
    public static final String A_zimbraMtaBlockedExtensionWarnAdmin = "zimbraMtaBlockedExtensionWarnAdmin";

    /**
     * Whether to email recipient on detection of attachment with blocked
     * extension
     *
     * @since ZCS 6.0.0_RC1
     */
    @ZAttr(id=1032)
    public static final String A_zimbraMtaBlockedExtensionWarnRecipient = "zimbraMtaBlockedExtensionWarnRecipient";

    /**
     * Commonly blocked attachment file extensions
     */
    @ZAttr(id=196)
    public static final String A_zimbraMtaCommonBlockedExtension = "zimbraMtaCommonBlockedExtension";

    /**
     * Value for postconf disable_dns_lookups (note enable v. disable)
     */
    @ZAttr(id=197)
    public static final String A_zimbraMtaDnsLookupsEnabled = "zimbraMtaDnsLookupsEnabled";

    /**
     * Fallback value for postconf relayhost.
     *
     * @since ZCS 8.0.4
     */
    @ZAttr(id=1435)
    public static final String A_zimbraMtaFallbackRelayHost = "zimbraMtaFallbackRelayHost";

    /**
     * Maximum total size of a mail message. Enforced in mailbox server and
     * also used as value for postconf message_size_limit. 0 means &quot;no
     * limit&quot;
     */
    @ZAttr(id=198)
    public static final String A_zimbraMtaMaxMessageSize = "zimbraMtaMaxMessageSize";

    /**
     * value of postfix mydestination
     */
    @ZAttr(id=524)
    public static final String A_zimbraMtaMyDestination = "zimbraMtaMyDestination";

    /**
     * value of postfix myhostname
     */
    @ZAttr(id=509)
    public static final String A_zimbraMtaMyHostname = "zimbraMtaMyHostname";

    /**
     * value of postfix mynetworks
     */
    @ZAttr(id=311)
    public static final String A_zimbraMtaMyNetworks = "zimbraMtaMyNetworks";

    /**
     * value of postfix myorigin
     */
    @ZAttr(id=510)
    public static final String A_zimbraMtaMyOrigin = "zimbraMtaMyOrigin";

    /**
     * value for postfix non_smtpd_milters
     *
     * @since ZCS 5.0.7
     */
    @ZAttr(id=673)
    public static final String A_zimbraMtaNonSmtpdMilters = "zimbraMtaNonSmtpdMilters";

    /**
     * Value for postconf recipient_delimiter. Also used by ZCS LMTP server
     * to check if it should accept messages to addresses with extensions.
     */
    @ZAttr(id=306)
    public static final String A_zimbraMtaRecipientDelimiter = "zimbraMtaRecipientDelimiter";

    /**
     * Value for postconf relayhost. Note: there can be only one value on
     * this attribute, see bug 50697.
     */
    @ZAttr(id=199)
    public static final String A_zimbraMtaRelayHost = "zimbraMtaRelayHost";

    /**
     * restrictions to reject some suspect SMTP clients
     */
    @ZAttr(id=226)
    public static final String A_zimbraMtaRestriction = "zimbraMtaRestriction";

    /**
     * Value for postconf smtpd_sasl_auth_enable
     *
     * @since ZCS 6.0.0_BETA1
     */
    @ZAttr(id=796)
    public static final String A_zimbraMtaSaslAuthEnable = "zimbraMtaSaslAuthEnable";

    /**
     * value for postfix smtpd_milters
     *
     * @since ZCS 5.0.7
     */
    @ZAttr(id=672)
    public static final String A_zimbraMtaSmtpdMilters = "zimbraMtaSmtpdMilters";

    /**
     * Value for postconf smtpd_tls_auth_only
     */
    @ZAttr(id=200)
    public static final String A_zimbraMtaTlsAuthOnly = "zimbraMtaTlsAuthOnly";

    /**
     * Value for postconf smtpd_tls_security_level
     *
     * @since ZCS 6.0.0_BETA1
     */
    @ZAttr(id=795)
    public static final String A_zimbraMtaTlsSecurityLevel = "zimbraMtaTlsSecurityLevel";

    /**
     * certificate to be used for validating the SAML assertions received
     * from myonelogin (tricipher)
     *
     * @since ZCS 7.0.1
     */
    @ZAttr(id=1169)
    public static final String A_zimbraMyoneloginSamlSigningCert = "zimbraMyoneloginSamlSigningCert";

    /**
     * A signed activation key that authorizes this installation.
     */
    @ZAttr(id=375)
    public static final String A_zimbraNetworkActivation = "zimbraNetworkActivation";

    /**
     * Contents of a signed Zimbra license key - an XML string.
     */
    @ZAttr(id=374)
    public static final String A_zimbraNetworkLicense = "zimbraNetworkLicense";

    /**
     * template used to construct the body of an email notification message
     */
    @ZAttr(id=152)
    public static final String A_zimbraNewMailNotificationBody = "zimbraNewMailNotificationBody";

    /**
     * template used to construct the sender of an email notification message
     */
    @ZAttr(id=150)
    public static final String A_zimbraNewMailNotificationFrom = "zimbraNewMailNotificationFrom";

    /**
     * template used to construct the subject of an email notification
     * message
     */
    @ZAttr(id=151)
    public static final String A_zimbraNewMailNotificationSubject = "zimbraNewMailNotificationSubject";

    /**
     * Deprecated since: 7.0.0. See bug 39647. Orig desc: Account for storing
     * templates and providing space for public wiki
     */
    @ZAttr(id=363)
    public static final String A_zimbraNotebookAccount = "zimbraNotebookAccount";

    /**
     * Deprecated since: 6.0.0_BETA1. deprecated. Orig desc: The size of Wiki
     * / Notebook folder cache on the server.
     */
    @ZAttr(id=370)
    public static final String A_zimbraNotebookFolderCacheSize = "zimbraNotebookFolderCacheSize";

    /**
     * Deprecated since: 6.0.0_BETA1. deprecated. Orig desc: The maximum
     * number of cached templates in each Wiki / Notebook folder cache.
     */
    @ZAttr(id=371)
    public static final String A_zimbraNotebookMaxCachedTemplatesPerFolder = "zimbraNotebookMaxCachedTemplatesPerFolder";

    /**
     * maximum number of revisions to keep for wiki pages and documents. 0
     * means unlimited.
     */
    @ZAttr(id=482)
    public static final String A_zimbraNotebookMaxRevisions = "zimbraNotebookMaxRevisions";

    /**
     * The size of composed Wiki / Notebook page cache on the server.
     */
    @ZAttr(id=369)
    public static final String A_zimbraNotebookPageCacheSize = "zimbraNotebookPageCacheSize";

    /**
     * whether to strip off potentially harming HTML tags in Wiki and HTML
     * Documents.
     *
     * @since ZCS 5.0.6
     */
    @ZAttr(id=646)
    public static final String A_zimbraNotebookSanitizeHtml = "zimbraNotebookSanitizeHtml";

    /**
     * administrative notes
     */
    @ZAttr(id=9)
    public static final String A_zimbraNotes = "zimbraNotes";

    /**
     * Deprecated since: 4.0. was experimental and never part of any shipping
     * feature. Orig desc: Network interface on which notification server
     * should listen; if empty, binds to all interfaces.
     */
    @ZAttr(id=317)
    public static final String A_zimbraNotifyBindAddress = "zimbraNotifyBindAddress";

    /**
     * Deprecated since: 4.0. was experimental and never part of any shipping
     * feature. Orig desc: Port number on which notification server should
     * listen.
     */
    @ZAttr(id=318)
    public static final String A_zimbraNotifyBindPort = "zimbraNotifyBindPort";

    /**
     * Deprecated since: 4.0. was experimental and never part of any shipping
     * feature. Orig desc: Whether notification server should be enabled.
     */
    @ZAttr(id=316)
    public static final String A_zimbraNotifyServerEnabled = "zimbraNotifyServerEnabled";

    /**
     * Deprecated since: 4.0. was experimental and never part of any shipping
     * feature. Orig desc: Network interface on which SSL notification server
     * should listen; if empty, binds to all interfaces
     */
    @ZAttr(id=320)
    public static final String A_zimbraNotifySSLBindAddress = "zimbraNotifySSLBindAddress";

    /**
     * Deprecated since: 4.0. was experimental and never part of any shipping
     * feature. Orig desc: Port number on which notification server should
     * listen.
     */
    @ZAttr(id=321)
    public static final String A_zimbraNotifySSLBindPort = "zimbraNotifySSLBindPort";

    /**
     * Deprecated since: 4.0. was experimental and never part of any shipping
     * feature. Orig desc: Whether SSL notification server should be enabled.
     */
    @ZAttr(id=319)
    public static final String A_zimbraNotifySSLServerEnabled = "zimbraNotifySSLServerEnabled";

    /**
     * OAuth consumer ids and secrets. It is in the format of
     * {consumer-id]:{secrets}
     *
     * @since ZCS 7.0.0
     */
    @ZAttr(id=1131)
    public static final String A_zimbraOAuthConsumerCredentials = "zimbraOAuthConsumerCredentials";

    /**
     * the handler class for the object type
     */
    @ZAttr(id=164)
    public static final String A_zimbraObjectHandlerClass = "zimbraObjectHandlerClass";

    /**
     * config for this type
     */
    @ZAttr(id=165)
    public static final String A_zimbraObjectHandlerConfig = "zimbraObjectHandlerConfig";

    /**
     * whether or not indexing is enabled for this type
     */
    @ZAttr(id=162)
    public static final String A_zimbraObjectIndexingEnabled = "zimbraObjectIndexingEnabled";

    /**
     * whether or not store is matched for this type
     */
    @ZAttr(id=163)
    public static final String A_zimbraObjectStoreMatched = "zimbraObjectStoreMatched";

    /**
     * the object type
     */
    @ZAttr(id=161)
    public static final String A_zimbraObjectType = "zimbraObjectType";

    /**
     * allowed OpenID Provider Endpoint URLs for authentication
     *
     * @since ZCS 7.1.0
     */
    @ZAttr(id=1191)
    public static final String A_zimbraOpenidConsumerAllowedOPEndpointURL = "zimbraOpenidConsumerAllowedOPEndpointURL";

    /**
     * whether stateless mode (not establishing an association with the
     * OpenID Provider) in OpenID Consumer is enabled
     *
     * @since ZCS 7.1.0
     */
    @ZAttr(id=1189)
    public static final String A_zimbraOpenidConsumerStatelessModeEnabled = "zimbraOpenidConsumerStatelessModeEnabled";

    /**
     * regex of allowed characters in password
     *
     * @since ZCS 7.1.0
     */
    @ZAttr(id=1163)
    public static final String A_zimbraPasswordAllowedChars = "zimbraPasswordAllowedChars";

    /**
     * regex of allowed punctuation characters in password
     *
     * @since ZCS 7.1.3
     */
    @ZAttr(id=1256)
    public static final String A_zimbraPasswordAllowedPunctuationChars = "zimbraPasswordAllowedPunctuationChars";

    /**
     * registered change password listener name
     *
     * @since ZCS 5.0.1
     */
    @ZAttr(id=586)
    public static final String A_zimbraPasswordChangeListener = "zimbraPasswordChangeListener";

    /**
     * whether or not to enforce password history. Number of unique passwords
     * a user must have before being allowed to re-use an old one. A value of
     * 0 means no password history.
     */
    @ZAttr(id=37)
    public static final String A_zimbraPasswordEnforceHistory = "zimbraPasswordEnforceHistory";

    /**
     * historical password values
     */
    @ZAttr(id=38)
    public static final String A_zimbraPasswordHistory = "zimbraPasswordHistory";

    /**
     * user is unable to change password
     */
    @ZAttr(id=45)
    public static final String A_zimbraPasswordLocked = "zimbraPasswordLocked";

    /**
     * how long an account is locked out. Use 0 to lockout an account until
     * admin resets it. Must be in valid duration format:
     * {digits}{time-unit}. digits: 0-9, time-unit: [hmsd]|ms. h - hours, m -
     * minutes, s - seconds, d - days, ms - milliseconds. If time unit is not
     * specified, the default is s(seconds).
     */
    @ZAttr(id=379)
    public static final String A_zimbraPasswordLockoutDuration = "zimbraPasswordLockoutDuration";

    /**
     * whether or not account lockout is enabled.
     */
    @ZAttr(id=378)
    public static final String A_zimbraPasswordLockoutEnabled = "zimbraPasswordLockoutEnabled";

    /**
     * the duration after which old consecutive failed login attempts are
     * purged from the list, even though no successful authentication has
     * occurred. Must be in valid duration format: {digits}{time-unit}.
     * digits: 0-9, time-unit: [hmsd]|ms. h - hours, m - minutes, s -
     * seconds, d - days, ms - milliseconds. If time unit is not specified,
     * the default is s(seconds).
     */
    @ZAttr(id=381)
    public static final String A_zimbraPasswordLockoutFailureLifetime = "zimbraPasswordLockoutFailureLifetime";

    /**
     * this attribute contains the timestamps of each of the consecutive
     * authentication failures made on an account
     */
    @ZAttr(id=383)
    public static final String A_zimbraPasswordLockoutFailureTime = "zimbraPasswordLockoutFailureTime";

    /**
     * the time at which an account was locked
     */
    @ZAttr(id=382)
    public static final String A_zimbraPasswordLockoutLockedTime = "zimbraPasswordLockoutLockedTime";

    /**
     * number of consecutive failed login attempts until an account is locked
     * out
     */
    @ZAttr(id=380)
    public static final String A_zimbraPasswordLockoutMaxFailures = "zimbraPasswordLockoutMaxFailures";

    /**
     * maximum days between password changes
     */
    @ZAttr(id=36)
    public static final String A_zimbraPasswordMaxAge = "zimbraPasswordMaxAge";

    /**
     * max length of a password
     */
    @ZAttr(id=34)
    public static final String A_zimbraPasswordMaxLength = "zimbraPasswordMaxLength";

    /**
     * minimum days between password changes
     */
    @ZAttr(id=35)
    public static final String A_zimbraPasswordMinAge = "zimbraPasswordMinAge";

    /**
     * minimum number of alphabet characters required in a password
     *
     * @since ZCS 7.1.0
     */
    @ZAttr(id=1162)
    public static final String A_zimbraPasswordMinAlphaChars = "zimbraPasswordMinAlphaChars";

    /**
     * minimum number of numeric or ascii punctuation characters required in
     * a password
     *
     * @since ZCS 7.1.3
     */
    @ZAttr(id=1255)
    public static final String A_zimbraPasswordMinDigitsOrPuncs = "zimbraPasswordMinDigitsOrPuncs";

    /**
     * minimum length of a password
     */
    @ZAttr(id=33)
    public static final String A_zimbraPasswordMinLength = "zimbraPasswordMinLength";

    /**
     * minimum number of lower case characters required in a password
     */
    @ZAttr(id=390)
    public static final String A_zimbraPasswordMinLowerCaseChars = "zimbraPasswordMinLowerCaseChars";

    /**
     * minimum number of numeric characters required in a password
     */
    @ZAttr(id=392)
    public static final String A_zimbraPasswordMinNumericChars = "zimbraPasswordMinNumericChars";

    /**
     * minimum number of ascii punctuation characters required in a password
     */
    @ZAttr(id=391)
    public static final String A_zimbraPasswordMinPunctuationChars = "zimbraPasswordMinPunctuationChars";

    /**
     * minimum number of upper case characters required in a password
     */
    @ZAttr(id=389)
    public static final String A_zimbraPasswordMinUpperCaseChars = "zimbraPasswordMinUpperCaseChars";

    /**
     * time password was last changed
     */
    @ZAttr(id=39)
    public static final String A_zimbraPasswordModifiedTime = "zimbraPasswordModifiedTime";

    /**
     * must change password on auth
     */
    @ZAttr(id=41)
    public static final String A_zimbraPasswordMustChange = "zimbraPasswordMustChange";

    /**
     * phonetic company name
     *
     * @since ZCS 7.0.0
     */
    @ZAttr(id=1149)
    public static final String A_zimbraPhoneticCompany = "zimbraPhoneticCompany";

    /**
     * phonetic first name
     *
     * @since ZCS 7.0.0
     */
    @ZAttr(id=1147)
    public static final String A_zimbraPhoneticFirstName = "zimbraPhoneticFirstName";

    /**
     * phonetic last name
     *
     * @since ZCS 7.0.0
     */
    @ZAttr(id=1148)
    public static final String A_zimbraPhoneticLastName = "zimbraPhoneticLastName";

    /**
     * name to use in greeting and sign-off; if empty, uses hostname
     */
    @ZAttr(id=93)
    public static final String A_zimbraPop3AdvertisedName = "zimbraPop3AdvertisedName";

    /**
     * interface address on which POP3 server should listen; if empty, binds
     * to all interfaces
     */
    @ZAttr(id=95)
    public static final String A_zimbraPop3BindAddress = "zimbraPop3BindAddress";

    /**
     * Whether to bind to port on startup irrespective of whether the server
     * is enabled. Useful when port to bind is privileged and must be bound
     * early.
     */
    @ZAttr(id=271)
    public static final String A_zimbraPop3BindOnStartup = "zimbraPop3BindOnStartup";

    /**
     * port number on which POP3 server should listen
     */
    @ZAttr(id=94)
    public static final String A_zimbraPop3BindPort = "zimbraPop3BindPort";

    /**
     * whether or not to allow cleartext logins over a non SSL/TLS connection
     */
    @ZAttr(id=189)
    public static final String A_zimbraPop3CleartextLoginEnabled = "zimbraPop3CleartextLoginEnabled";

    /**
     * whether POP3 is enabled for an account
     */
    @ZAttr(id=175)
    public static final String A_zimbraPop3Enabled = "zimbraPop3Enabled";

    /**
     * Whether to expose version on POP3 banner
     *
     * @since ZCS 5.0.9
     */
    @ZAttr(id=692)
    public static final String A_zimbraPop3ExposeVersionOnBanner = "zimbraPop3ExposeVersionOnBanner";

    /**
     * Maximum number of concurrent POP3 connections allowed. New connections
     * exceeding this limit are rejected.
     *
     * @since ZCS 8.0.0
     */
    @ZAttr(id=1155)
    public static final String A_zimbraPop3MaxConnections = "zimbraPop3MaxConnections";

    /**
     * number of handler threads
     */
    @ZAttr(id=96)
    public static final String A_zimbraPop3NumThreads = "zimbraPop3NumThreads";

    /**
     * port number on which POP3 proxy server should listen
     */
    @ZAttr(id=350)
    public static final String A_zimbraPop3ProxyBindPort = "zimbraPop3ProxyBindPort";

    /**
     * whether POP3 SASL GSSAPI is enabled for a given server
     *
     * @since ZCS 5.0.0
     */
    @ZAttr(id=554)
    public static final String A_zimbraPop3SaslGssapiEnabled = "zimbraPop3SaslGssapiEnabled";

    /**
     * whether POP3 is enabled for a server
     */
    @ZAttr(id=177)
    public static final String A_zimbraPop3ServerEnabled = "zimbraPop3ServerEnabled";

    /**
     * number of seconds to wait before forcing POP3 server shutdown
     *
     * @since ZCS 6.0.7
     */
    @ZAttr(id=1081)
    public static final String A_zimbraPop3ShutdownGraceSeconds = "zimbraPop3ShutdownGraceSeconds";

    /**
     * interface address on which POP3 server should listen; if empty, binds
     * to all interfaces
     */
    @ZAttr(id=186)
    public static final String A_zimbraPop3SSLBindAddress = "zimbraPop3SSLBindAddress";

    /**
     * Whether to bind to port on startup irrespective of whether the server
     * is enabled. Useful when port to bind is privileged and must be bound
     * early.
     */
    @ZAttr(id=272)
    public static final String A_zimbraPop3SSLBindOnStartup = "zimbraPop3SSLBindOnStartup";

    /**
     * port number on which POP3 server should listen
     */
    @ZAttr(id=187)
    public static final String A_zimbraPop3SSLBindPort = "zimbraPop3SSLBindPort";

    /**
     * port number on which POP3S proxy server should listen
     */
    @ZAttr(id=351)
    public static final String A_zimbraPop3SSLProxyBindPort = "zimbraPop3SSLProxyBindPort";

    /**
     * whether POP3 SSL server is enabled for a server
     */
    @ZAttr(id=188)
    public static final String A_zimbraPop3SSLServerEnabled = "zimbraPop3SSLServerEnabled";

    /**
     * portal name
     */
    @ZAttr(id=448)
    public static final String A_zimbraPortalName = "zimbraPortalName";

    /**
     * preauth secret key
     */
    @ZAttr(id=307)
    public static final String A_zimbraPreAuthKey = "zimbraPreAuthKey";

    /**
     * whether or not account tree is expanded
     *
     * @since ZCS 6.0.2
     */
    @ZAttr(id=1048)
    public static final String A_zimbraPrefAccountTreeOpen = "zimbraPrefAccountTreeOpen";

    /**
     * whether to display a warning when users try to navigate away from the
     * admin console
     *
     * @since ZCS 6.0.0_RC1
     */
    @ZAttr(id=1036)
    public static final String A_zimbraPrefAdminConsoleWarnOnExit = "zimbraPrefAdminConsoleWarnOnExit";

    /**
     * After login, whether the advanced client should enforce minimum
     * display resolution
     *
     * @since ZCS 5.0.7
     */
    @ZAttr(id=678)
    public static final String A_zimbraPrefAdvancedClientEnforceMinDisplay = "zimbraPrefAdvancedClientEnforceMinDisplay";

    /**
     * Addresses of the account that can be used by allowed delegated senders
     * as From and Sender address.
     *
     * @since ZCS 8.0.0
     */
    @ZAttr(id=1333)
    public static final String A_zimbraPrefAllowAddressForDelegatedSender = "zimbraPrefAllowAddressForDelegatedSender";

    /**
     * Use the iCal style delegation model for shared calendars for CalDAV
     * interface when set to TRUE.
     *
     * @since ZCS 5.0.17
     */
    @ZAttr(id=1028)
    public static final String A_zimbraPrefAppleIcalDelegationEnabled = "zimbraPrefAppleIcalDelegationEnabled";

    /**
     * whether or not new address in outgoing email are auto added to address
     * book
     */
    @ZAttr(id=131)
    public static final String A_zimbraPrefAutoAddAddressEnabled = "zimbraPrefAutoAddAddressEnabled";

    /**
     * whether actionable address objects result from autocomplete is enabled
     *
     * @since ZCS 7.0.0
     */
    @ZAttr(id=1146)
    public static final String A_zimbraPrefAutocompleteAddressBubblesEnabled = "zimbraPrefAutocompleteAddressBubblesEnabled";

    /**
     * whether to end auto-complete on comma
     *
     * @since ZCS 6.0.7
     */
    @ZAttr(id=1091)
    public static final String A_zimbraPrefAutoCompleteQuickCompletionOnComma = "zimbraPrefAutoCompleteQuickCompletionOnComma";

    /**
     * time to wait before auto saving a draft. Must be in valid duration
     * format: {digits}{time-unit}. digits: 0-9, time-unit: [hmsd]|ms. h -
     * hours, m - minutes, s - seconds, d - days, ms - milliseconds. If time
     * unit is not specified, the default is s(seconds).
     *
     * @since ZCS 5.0.0
     */
    @ZAttr(id=561)
    public static final String A_zimbraPrefAutoSaveDraftInterval = "zimbraPrefAutoSaveDraftInterval";

    /**
     * address that we will bcc when using sending mail with this identity
     * (deprecatedSince 5.0 in identity)
     */
    @ZAttr(id=411)
    public static final String A_zimbraPrefBccAddress = "zimbraPrefBccAddress";

    /**
     * where the reading pane is displayed for briefcase
     *
     * @since ZCS 7.0.0
     */
    @ZAttr(id=1152)
    public static final String A_zimbraPrefBriefcaseReadingPaneLocation = "zimbraPrefBriefcaseReadingPaneLocation";

    /**
     * calendar manual accept reply signature for account/identity/dataSource
     *
     * @since ZCS 8.0.0
     */
    @ZAttr(id=1202)
    public static final String A_zimbraPrefCalendarAcceptSignatureId = "zimbraPrefCalendarAcceptSignatureId";

    /**
     * whether to allow a cancel email sent to organizer of appointment
     *
     * @since ZCS 5.0.9
     */
    @ZAttr(id=702)
    public static final String A_zimbraPrefCalendarAllowCancelEmailToSelf = "zimbraPrefCalendarAllowCancelEmailToSelf";

    /**
     * whether calendar invite part in a forwarded email is auto-added to
     * calendar
     *
     * @since ZCS 6.0.0_BETA1
     */
    @ZAttr(id=686)
    public static final String A_zimbraPrefCalendarAllowForwardedInvite = "zimbraPrefCalendarAllowForwardedInvite";

    /**
     * whether calendar invite part with PUBLISH method is auto-added to
     * calendar
     *
     * @since ZCS 6.0.0_BETA1
     */
    @ZAttr(id=688)
    public static final String A_zimbraPrefCalendarAllowPublishMethodInvite = "zimbraPrefCalendarAllowPublishMethodInvite";

    /**
     * always show the mini calendar
     */
    @ZAttr(id=276)
    public static final String A_zimbraPrefCalendarAlwaysShowMiniCal = "zimbraPrefCalendarAlwaysShowMiniCal";

    /**
     * Whether to allow attendees to make local edits to appointments. The
     * change is only on the attendees copy of the message and changes from
     * the organizer will overwrite the local changes.
     *
     * @since ZCS 6.0.7
     */
    @ZAttr(id=1089)
    public static final String A_zimbraPrefCalendarApptAllowAtendeeEdit = "zimbraPrefCalendarApptAllowAtendeeEdit";

    /**
     * number of minutes (0 = never) before appt to show reminder dialog
     */
    @ZAttr(id=341)
    public static final String A_zimbraPrefCalendarApptReminderWarningTime = "zimbraPrefCalendarApptReminderWarningTime";

    /**
     * default visibility of the appointment when starting a new appointment
     * in the UI
     *
     * @since ZCS 6.0.0_BETA1
     */
    @ZAttr(id=832)
    public static final String A_zimbraPrefCalendarApptVisibility = "zimbraPrefCalendarApptVisibility";

    /**
     * calendar auto accept reply signature for account/identity/dataSource
     *
     * @since ZCS 8.0.0
     */
    @ZAttr(id=1192)
    public static final String A_zimbraPrefCalendarAutoAcceptSignatureId = "zimbraPrefCalendarAutoAcceptSignatureId";

    /**
     * automatically add appointments when invited
     *
     * @since ZCS 6.0.0_BETA1
     */
    @ZAttr(id=848)
    public static final String A_zimbraPrefCalendarAutoAddInvites = "zimbraPrefCalendarAutoAddInvites";

    /**
     * calendar auto decline reply signature id for
     * account/identity/dataSource
     *
     * @since ZCS 8.0.0
     */
    @ZAttr(id=1193)
    public static final String A_zimbraPrefCalendarAutoDeclineSignatureId = "zimbraPrefCalendarAutoDeclineSignatureId";

    /**
     * calendar auto deny reply signature id for account/identity/dataSource
     *
     * @since ZCS 8.0.0
     */
    @ZAttr(id=1194)
    public static final String A_zimbraPrefCalendarAutoDenySignatureId = "zimbraPrefCalendarAutoDenySignatureId";

    /**
     * hour of day that the day view should end at, non-inclusive (16=4pm, 24
     * = midnight, etc)
     */
    @ZAttr(id=440)
    public static final String A_zimbraPrefCalendarDayHourEnd = "zimbraPrefCalendarDayHourEnd";

    /**
     * hour of day that the day view should start at (1=1 AM, 8=8 AM, etc)
     */
    @ZAttr(id=439)
    public static final String A_zimbraPrefCalendarDayHourStart = "zimbraPrefCalendarDayHourStart";

    /**
     * calendar manual decline reply signature id for
     * account/identity/dataSource
     *
     * @since ZCS 8.0.0
     */
    @ZAttr(id=1204)
    public static final String A_zimbraPrefCalendarDeclineSignatureId = "zimbraPrefCalendarDeclineSignatureId";

    /**
     * default appointment duration. Must be in valid duration format:
     * {digits}{time-unit}. digits: 0-9, time-unit: [hmsd]|ms. h - hours, m -
     * minutes, s - seconds, d - days, ms - milliseconds. If time unit is not
     * specified, the default is s(seconds).
     *
     * @since ZCS 8.0.0
     */
    @ZAttr(id=1187)
    public static final String A_zimbraPrefCalendarDefaultApptDuration = "zimbraPrefCalendarDefaultApptDuration";

    /**
     * first day of week to show in calendar (0=sunday, 6=saturday)
     */
    @ZAttr(id=261)
    public static final String A_zimbraPrefCalendarFirstDayOfWeek = "zimbraPrefCalendarFirstDayOfWeek";

    /**
     * Forward a copy of calendar invites received to these users.
     *
     * @since ZCS 6.0.0_BETA1
     */
    @ZAttr(id=851)
    public static final String A_zimbraPrefCalendarForwardInvitesTo = "zimbraPrefCalendarForwardInvitesTo";

    /**
     * comma-sep list of calendars that are initially checked
     */
    @ZAttr(id=275)
    public static final String A_zimbraPrefCalendarInitialCheckedCalendars = "zimbraPrefCalendarInitialCheckedCalendars";

    /**
     * initial calendar view to use
     */
    @ZAttr(id=240)
    public static final String A_zimbraPrefCalendarInitialView = "zimbraPrefCalendarInitialView";

    /**
     * If set to true, user is notified by email of changes made to her
     * calendar by others via delegated calendar access.
     */
    @ZAttr(id=273)
    public static final String A_zimbraPrefCalendarNotifyDelegatedChanges = "zimbraPrefCalendarNotifyDelegatedChanges";

    /**
     * device information entered by the user for receiving reminders for
     * appointments and tasks
     *
     * @since ZCS 8.0.0
     */
    @ZAttr(id=1307)
    public static final String A_zimbraPrefCalendarReminderDeviceInfo = "zimbraPrefCalendarReminderDeviceInfo";

    /**
     * Deprecated since: 6.0.0_BETA1. was added for Yahoo calendar, no longer
     * used. Orig desc: When to send the first reminder for an event.
     *
     * @since ZCS 5.0.0
     */
    @ZAttr(id=573)
    public static final String A_zimbraPrefCalendarReminderDuration1 = "zimbraPrefCalendarReminderDuration1";

    /**
     * Deprecated since: 6.0.0_BETA1. was added for Yahoo calendar, no longer
     * used. Orig desc: When to send the second reminder for an event.
     *
     * @since ZCS 5.0.0
     */
    @ZAttr(id=574)
    public static final String A_zimbraPrefCalendarReminderDuration2 = "zimbraPrefCalendarReminderDuration2";

    /**
     * RFC822 email address for receiving reminders for appointments and
     * tasks
     *
     * @since ZCS 7.0.0
     */
    @ZAttr(id=575)
    public static final String A_zimbraPrefCalendarReminderEmail = "zimbraPrefCalendarReminderEmail";

    /**
     * Flash title when on appointment reminder notification
     *
     * @since ZCS 5.0.7
     */
    @ZAttr(id=682)
    public static final String A_zimbraPrefCalendarReminderFlashTitle = "zimbraPrefCalendarReminderFlashTitle";

    /**
     * Deprecated since: 6.0.0_BETA1. was added for Yahoo calendar, no longer
     * used. Orig desc: The mobile device (phone) the reminder goes to.
     *
     * @since ZCS 5.0.0
     */
    @ZAttr(id=577)
    public static final String A_zimbraPrefCalendarReminderMobile = "zimbraPrefCalendarReminderMobile";

    /**
     * Deprecated since: 6.0.0_BETA1. was added for Yahoo calendar, no longer
     * used. Orig desc: whether or not email reminders for appointments and
     * tasks are enabled
     *
     * @since ZCS 5.0.0
     */
    @ZAttr(id=576)
    public static final String A_zimbraPrefCalendarReminderSendEmail = "zimbraPrefCalendarReminderSendEmail";

    /**
     * whether audible alert is enabled when appointment notification is
     * played
     *
     * @since ZCS 5.0.7
     */
    @ZAttr(id=667)
    public static final String A_zimbraPrefCalendarReminderSoundsEnabled = "zimbraPrefCalendarReminderSoundsEnabled";

    /**
     * Deprecated since: 6.0.0_BETA1. was added for Yahoo calendar, no longer
     * used. Orig desc: Send a reminder via YIM
     *
     * @since ZCS 5.0.0
     */
    @ZAttr(id=578)
    public static final String A_zimbraPrefCalendarReminderYMessenger = "zimbraPrefCalendarReminderYMessenger";

    /**
     * if an invite is received from an organizer who does not have
     * permission to invite this user to a meeting, send an auto-decline
     * reply
     *
     * @since ZCS 6.0.0_BETA1
     */
    @ZAttr(id=849)
    public static final String A_zimbraPrefCalendarSendInviteDeniedAutoReply = "zimbraPrefCalendarSendInviteDeniedAutoReply";

    /**
     * whether to show declined meetings in calendar
     *
     * @since ZCS 8.0.0
     */
    @ZAttr(id=1196)
    public static final String A_zimbraPrefCalendarShowDeclinedMeetings = "zimbraPrefCalendarShowDeclinedMeetings";

    /**
     * whether to pop-up reminder for past due appointments in the UI
     *
     * @since ZCS 6.0.0_BETA2
     */
    @ZAttr(id=1022)
    public static final String A_zimbraPrefCalendarShowPastDueReminders = "zimbraPrefCalendarShowPastDueReminders";

    /**
     * calendar manual tentative accept reply signature id for
     * account/identity/dataSource
     *
     * @since ZCS 8.0.0
     */
    @ZAttr(id=1203)
    public static final String A_zimbraPrefCalendarTentativeSignatureId = "zimbraPrefCalendarTentativeSignatureId";

    /**
     * whether to enable toaster notification for new mail
     *
     * @since ZCS 6.0.0_BETA1
     */
    @ZAttr(id=813)
    public static final String A_zimbraPrefCalendarToasterEnabled = "zimbraPrefCalendarToasterEnabled";

    /**
     * whether or not use quick add dialog or go into full appt edit view
     */
    @ZAttr(id=274)
    public static final String A_zimbraPrefCalendarUseQuickAdd = "zimbraPrefCalendarUseQuickAdd";

    /**
     * time interval to display on calendar views. Must be in valid duration
     * format: {digits}{time-unit}. digits: 0-9, time-unit: [hmsd]|ms. h -
     * hours, m - minutes, s - seconds, d - days, ms - milliseconds. If time
     * unit is not specified, the default is s(seconds).
     *
     * @since ZCS 8.0.0
     */
    @ZAttr(id=1195)
    public static final String A_zimbraPrefCalendarViewTimeInterval = "zimbraPrefCalendarViewTimeInterval";

    /**
     * working hours for each day of the week
     *
     * @since ZCS 7.0.0
     */
    @ZAttr(id=1103)
    public static final String A_zimbraPrefCalendarWorkingHours = "zimbraPrefCalendarWorkingHours";

    /**
     * zimbraId of visible child accounts
     *
     * @since ZCS 5.0.0
     */
    @ZAttr(id=553)
    public static final String A_zimbraPrefChildVisibleAccount = "zimbraPrefChildVisibleAccount";

    /**
     * user preference of client type
     */
    @ZAttr(id=453)
    public static final String A_zimbraPrefClientType = "zimbraPrefClientType";

    /**
     * whether or not to use tag color as the color for message items
     *
     * @since ZCS 8.0.3
     */
    @ZAttr(id=1424)
    public static final String A_zimbraPrefColorMessagesEnabled = "zimbraPrefColorMessagesEnabled";

    /**
     * direction for composing messages in the web client UI
     *
     * @since ZCS 8.0.0
     */
    @ZAttr(id=1273)
    public static final String A_zimbraPrefComposeDirection = "zimbraPrefComposeDirection";

    /**
     * whether or not to compose in html or text.
     */
    @ZAttr(id=217)
    public static final String A_zimbraPrefComposeFormat = "zimbraPrefComposeFormat";

    /**
     * whether or not compose messages in a new windows by default
     */
    @ZAttr(id=209)
    public static final String A_zimbraPrefComposeInNewWindow = "zimbraPrefComposeInNewWindow";

    /**
     * Deprecated since: 8.0.0. Since 8.0.0, the contact group can contain
     * member references, but member references are not searchable.. Orig
     * desc: Disables autocomplete matching against the members email
     * address.
     *
     * @since ZCS 6.0.7
     */
    @ZAttr(id=1090)
    public static final String A_zimbraPrefContactsDisableAutocompleteOnContactGroupMembers = "zimbraPrefContactsDisableAutocompleteOnContactGroupMembers";

    /**
     * Deprecated since: 8.0.0. deprecated now that Zimbra supports keeping
     * member references in a contact group. Orig desc: Expand the contact
     * groups in Apple Address Book format to Zimbra format over CardDAV.
     *
     * @since ZCS 7.0.0
     */
    @ZAttr(id=1102)
    public static final String A_zimbraPrefContactsExpandAppleContactGroups = "zimbraPrefContactsExpandAppleContactGroups";

    /**
     * Deprecated since: 6.0.5. We do not support cards view any more. See
     * bug 47439. Orig desc: initial contact view to use
     */
    @ZAttr(id=167)
    public static final String A_zimbraPrefContactsInitialView = "zimbraPrefContactsInitialView";

    /**
     * number of contacts per page
     */
    @ZAttr(id=148)
    public static final String A_zimbraPrefContactsPerPage = "zimbraPrefContactsPerPage";

    /**
     * order of messages displayed within a conversation
     *
     * @since ZCS 6.0.0_BETA1
     */
    @ZAttr(id=818)
    public static final String A_zimbraPrefConversationOrder = "zimbraPrefConversationOrder";

    /**
     * where the message reading pane is displayed in conv view
     *
     * @since ZCS 6.0.0_BETA2
     */
    @ZAttr(id=1010)
    public static final String A_zimbraPrefConvReadingPaneLocation = "zimbraPrefConvReadingPaneLocation";

    /**
     * When displaying an invite in a conversation, show the day calendar
     * immediately.
     *
     * @since ZCS 8.0.0
     */
    @ZAttr(id=1394)
    public static final String A_zimbraPrefConvShowCalendar = "zimbraPrefConvShowCalendar";

    /**
     * dedupeNone|secondCopyIfOnToOrCC|moveSentMessageToInbox|dedupeAll
     */
    @ZAttr(id=144)
    public static final String A_zimbraPrefDedupeMessagesSentToSelf = "zimbraPrefDedupeMessagesSentToSelf";

    /**
     * default font size
     *
     * @since ZCS 6.0.8
     */
    @ZAttr(id=1095)
    public static final String A_zimbraPrefDefaultPrintFontSize = "zimbraPrefDefaultPrintFontSize";

    /**
     * default mail signature for account/identity/dataSource
     */
    @ZAttr(id=492)
    public static final String A_zimbraPrefDefaultSignatureId = "zimbraPrefDefaultSignatureId";

    /**
     * whether meeting invite emails are moved to Trash folder upon
     * accept/decline
     */
    @ZAttr(id=470)
    public static final String A_zimbraPrefDeleteInviteOnReply = "zimbraPrefDeleteInviteOnReply";

    /**
     * zimlets user does not want to see in the UI
     *
     * @since ZCS 6.0.5
     */
    @ZAttr(id=1076)
    public static final String A_zimbraPrefDisabledZimlets = "zimbraPrefDisabledZimlets";

    /**
     * whether to display external images in HTML mail
     */
    @ZAttr(id=511)
    public static final String A_zimbraPrefDisplayExternalImages = "zimbraPrefDisplayExternalImages";

    /**
     * Specifies the meaning of an external sender. &quot;ALL&quot; means
     * users whose domain doesn&#039;t match the recipient&#039;s or
     * zimbraInternalSendersDomain. &quot;ALLNOTINAB&quot; means
     * &quot;ALL&quot; minus users who are in the recipient&#039;s address
     * book.
     *
     * @since ZCS 8.0.0
     */
    @ZAttr(id=1320)
    public static final String A_zimbraPrefExternalSendersType = "zimbraPrefExternalSendersType";

    /**
     * indicates which application to use for file sharing
     *
     * @since ZCS 8.0.0
     */
    @ZAttr(id=1197)
    public static final String A_zimbraPrefFileSharingApplication = "zimbraPrefFileSharingApplication";

    /**
     * whether folder color is enabled
     *
     * @since ZCS 6.0.0_BETA1
     */
    @ZAttr(id=771)
    public static final String A_zimbraPrefFolderColorEnabled = "zimbraPrefFolderColorEnabled";

    /**
     * whether or not folder tree is expanded
     *
     * @since ZCS 5.0.5
     */
    @ZAttr(id=637)
    public static final String A_zimbraPrefFolderTreeOpen = "zimbraPrefFolderTreeOpen";

    /**
     * the font for the web client
     *
     * @since ZCS 8.0.0
     */
    @ZAttr(id=1246)
    public static final String A_zimbraPrefFont = "zimbraPrefFont";

    /**
     * what part of the original message to include during forwards
     * (deprecatedSince 5.0 in identity). The value includeBody has been
     * deprecated since 6.0.6, use includeBodyAndHeaders instead.
     */
    @ZAttr(id=134)
    public static final String A_zimbraPrefForwardIncludeOriginalText = "zimbraPrefForwardIncludeOriginalText";

    /**
     * what format we reply/forward messages in (deprecatedSince 5.0 in
     * identity)
     */
    @ZAttr(id=413)
    public static final String A_zimbraPrefForwardReplyFormat = "zimbraPrefForwardReplyFormat";

    /**
     * whether or not to use same format (text or html) of message we are
     * replying to
     */
    @ZAttr(id=218)
    public static final String A_zimbraPrefForwardReplyInOriginalFormat = "zimbraPrefForwardReplyInOriginalFormat";

    /**
     * prefix character to use during forward/reply (deprecatedSince 5.0 in
     * identity)
     */
    @ZAttr(id=130)
    public static final String A_zimbraPrefForwardReplyPrefixChar = "zimbraPrefForwardReplyPrefixChar";

    /**
     * forward/reply signature id for account/identity/dataSource
     *
     * @since ZCS 7.0.0
     */
    @ZAttr(id=1125)
    public static final String A_zimbraPrefForwardReplySignatureId = "zimbraPrefForwardReplySignatureId";

    /**
     * email address to put in from header. Deprecated on data source as of
     * bug 67068.
     */
    @ZAttr(id=403)
    public static final String A_zimbraPrefFromAddress = "zimbraPrefFromAddress";

    /**
     * Type of the email address from header. (sendAs or sendOnBehalfOf)
     *
     * @since ZCS 8.0.0
     */
    @ZAttr(id=1419)
    public static final String A_zimbraPrefFromAddressType = "zimbraPrefFromAddressType";

    /**
     * personal part of email address put in from header
     */
    @ZAttr(id=402)
    public static final String A_zimbraPrefFromDisplay = "zimbraPrefFromDisplay";

    /**
     * whether end-user wants auto-complete from GAL. Feature must also be
     * enabled.
     */
    @ZAttr(id=372)
    public static final String A_zimbraPrefGalAutoCompleteEnabled = "zimbraPrefGalAutoCompleteEnabled";

    /**
     * whether end-user wants search from GAL. Feature must also be enabled
     *
     * @since ZCS 5.0.5
     */
    @ZAttr(id=635)
    public static final String A_zimbraPrefGalSearchEnabled = "zimbraPrefGalSearchEnabled";

    /**
     * action to perform for the get mail button in UI
     *
     * @since ZCS 6.0.2
     */
    @ZAttr(id=1067)
    public static final String A_zimbraPrefGetMailAction = "zimbraPrefGetMailAction";

    /**
     * how to group mail by default
     */
    @ZAttr(id=54)
    public static final String A_zimbraPrefGroupMailBy = "zimbraPrefGroupMailBy";

    /**
     * default font color
     */
    @ZAttr(id=260)
    public static final String A_zimbraPrefHtmlEditorDefaultFontColor = "zimbraPrefHtmlEditorDefaultFontColor";

    /**
     * default font family
     */
    @ZAttr(id=258)
    public static final String A_zimbraPrefHtmlEditorDefaultFontFamily = "zimbraPrefHtmlEditorDefaultFontFamily";

    /**
     * default font size
     */
    @ZAttr(id=259)
    public static final String A_zimbraPrefHtmlEditorDefaultFontSize = "zimbraPrefHtmlEditorDefaultFontSize";

    /**
     * Unique ID for an identity
     */
    @ZAttr(id=433)
    public static final String A_zimbraPrefIdentityId = "zimbraPrefIdentityId";

    /**
     * name of the identity
     */
    @ZAttr(id=412)
    public static final String A_zimbraPrefIdentityName = "zimbraPrefIdentityName";

    /**
     * whether or not the IMAP server exports search folders
     */
    @ZAttr(id=241)
    public static final String A_zimbraPrefImapSearchFoldersEnabled = "zimbraPrefImapSearchFoldersEnabled";

    /**
     * whether to login to the IM client automatically
     */
    @ZAttr(id=488)
    public static final String A_zimbraPrefIMAutoLogin = "zimbraPrefIMAutoLogin";

    /**
     * IM buddy list sort order
     *
     * @since ZCS 5.0.10
     */
    @ZAttr(id=705)
    public static final String A_zimbraPrefIMBuddyListSort = "zimbraPrefIMBuddyListSort";

    /**
     * Custom IM status messages
     *
     * @since ZCS 5.0.6
     */
    @ZAttr(id=645)
    public static final String A_zimbraPrefIMCustomStatusMessage = "zimbraPrefIMCustomStatusMessage";

    /**
     * Flash IM icon on new messages
     */
    @ZAttr(id=462)
    public static final String A_zimbraPrefIMFlashIcon = "zimbraPrefIMFlashIcon";

    /**
     * Flash title bar when a new IM arrives
     *
     * @since ZCS 5.0.7
     */
    @ZAttr(id=679)
    public static final String A_zimbraPrefIMFlashTitle = "zimbraPrefIMFlashTitle";

    /**
     * whether to hide IM blocked buddies
     *
     * @since ZCS 5.0.10
     */
    @ZAttr(id=707)
    public static final String A_zimbraPrefIMHideBlockedBuddies = "zimbraPrefIMHideBlockedBuddies";

    /**
     * whether to hide IM offline buddies
     *
     * @since ZCS 5.0.10
     */
    @ZAttr(id=706)
    public static final String A_zimbraPrefIMHideOfflineBuddies = "zimbraPrefIMHideOfflineBuddies";

    /**
     * IM idle status
     *
     * @since ZCS 5.0.0
     */
    @ZAttr(id=560)
    public static final String A_zimbraPrefIMIdleStatus = "zimbraPrefIMIdleStatus";

    /**
     * IM session idle timeout in minutes
     *
     * @since ZCS 5.0.0
     */
    @ZAttr(id=559)
    public static final String A_zimbraPrefIMIdleTimeout = "zimbraPrefIMIdleTimeout";

    /**
     * Enable instant notifications
     */
    @ZAttr(id=517)
    public static final String A_zimbraPrefIMInstantNotify = "zimbraPrefIMInstantNotify";

    /**
     * whether to log IM chats to the Chats folder
     *
     * @since ZCS 5.0.0
     */
    @ZAttr(id=556)
    public static final String A_zimbraPrefIMLogChats = "zimbraPrefIMLogChats";

    /**
     * whether IM log chats is enabled
     *
     * @since ZCS 5.0.0
     */
    @ZAttr(id=552)
    public static final String A_zimbraPrefIMLogChatsEnabled = "zimbraPrefIMLogChatsEnabled";

    /**
     * Notify for presence modifications
     */
    @ZAttr(id=463)
    public static final String A_zimbraPrefIMNotifyPresence = "zimbraPrefIMNotifyPresence";

    /**
     * Notify for status change
     */
    @ZAttr(id=464)
    public static final String A_zimbraPrefIMNotifyStatus = "zimbraPrefIMNotifyStatus";

    /**
     * whether to report IM idle status
     *
     * @since ZCS 5.0.0
     */
    @ZAttr(id=558)
    public static final String A_zimbraPrefIMReportIdle = "zimbraPrefIMReportIdle";

    /**
     * whether sounds is enabled in IM
     *
     * @since ZCS 5.0.0
     */
    @ZAttr(id=570)
    public static final String A_zimbraPrefIMSoundsEnabled = "zimbraPrefIMSoundsEnabled";

    /**
     * whether to enable toaster notification for IM
     *
     * @since ZCS 6.0.0_BETA1
     */
    @ZAttr(id=814)
    public static final String A_zimbraPrefIMToasterEnabled = "zimbraPrefIMToasterEnabled";

    /**
     * last used yahoo id
     *
     * @since ZCS 6.0.0_BETA1
     */
    @ZAttr(id=757)
    public static final String A_zimbraPrefIMYahooId = "zimbraPrefIMYahooId";

    /**
     * Retention period of read messages in the Inbox folder. 0 means that
     * all messages will be retained. . Must be in valid duration format:
     * {digits}{time-unit}. digits: 0-9, time-unit: [hmsd]|ms. h - hours, m -
     * minutes, s - seconds, d - days, ms - milliseconds. If time unit is not
     * specified, the default is s(seconds).
     *
     * @since ZCS 5.0.0
     */
    @ZAttr(id=538)
    public static final String A_zimbraPrefInboxReadLifetime = "zimbraPrefInboxReadLifetime";

    /**
     * Retention period of unread messages in the Inbox folder. 0 means that
     * all messages will be retained. . Must be in valid duration format:
     * {digits}{time-unit}. digits: 0-9, time-unit: [hmsd]|ms. h - hours, m -
     * minutes, s - seconds, d - days, ms - milliseconds. If time unit is not
     * specified, the default is s(seconds).
     *
     * @since ZCS 5.0.0
     */
    @ZAttr(id=537)
    public static final String A_zimbraPrefInboxUnreadLifetime = "zimbraPrefInboxUnreadLifetime";

    /**
     * whether to include shared items in search
     *
     * @since ZCS 8.0.0
     */
    @ZAttr(id=1338)
    public static final String A_zimbraPrefIncludeSharedItemsInSearch = "zimbraPrefIncludeSharedItemsInSearch";

    /**
     * whether or not to include spam in search by default
     */
    @ZAttr(id=55)
    public static final String A_zimbraPrefIncludeSpamInSearch = "zimbraPrefIncludeSpamInSearch";

    /**
     * whether or not to include trash in search by default
     */
    @ZAttr(id=56)
    public static final String A_zimbraPrefIncludeTrashInSearch = "zimbraPrefIncludeTrashInSearch";

    /**
     * number of messages/conversations per virtual page
     *
     * @since ZCS 6.0.6
     */
    @ZAttr(id=1079)
    public static final String A_zimbraPrefItemsPerVirtualPage = "zimbraPrefItemsPerVirtualPage";

    /**
     * Retention period of messages in the Junk folder. 0 means that all
     * messages will be retained. This user-modifiable attribute works in
     * conjunction with zimbraMailSpamLifetime, which is admin-modifiable.
     * The shorter duration is used. . Must be in valid duration format:
     * {digits}{time-unit}. digits: 0-9, time-unit: [hmsd]|ms. h - hours, m -
     * minutes, s - seconds, d - days, ms - milliseconds. If time unit is not
     * specified, the default is s(seconds).
     *
     * @since ZCS 5.0.0
     */
    @ZAttr(id=540)
    public static final String A_zimbraPrefJunkLifetime = "zimbraPrefJunkLifetime";

    /**
     * optional account descriptive label
     *
     * @since ZCS 5.0.2
     */
    @ZAttr(id=603)
    public static final String A_zimbraPrefLabel = "zimbraPrefLabel";

    /**
     * list view columns in web client
     *
     * @since ZCS 5.0.9
     */
    @ZAttr(id=694)
    public static final String A_zimbraPrefListViewColumns = "zimbraPrefListViewColumns";

    /**
     * user locale preference, e.g. en_US Whenever the server looks for the
     * user locale, it will first look for zimbraPrefLocale, if it is not set
     * then it will fallback to the current mechanism of looking for
     * zimbraLocale in the various places for a user. zimbraLocale is the non
     * end-user attribute that specifies which locale an object defaults to,
     * it is not an end-user setting.
     */
    @ZAttr(id=442)
    public static final String A_zimbraPrefLocale = "zimbraPrefLocale";

    /**
     * Default Charset for mail composing and parsing text
     */
    @ZAttr(id=469)
    public static final String A_zimbraPrefMailDefaultCharset = "zimbraPrefMailDefaultCharset";

    /**
     * Flash icon when a new email arrives
     *
     * @since ZCS 5.0.7
     */
    @ZAttr(id=681)
    public static final String A_zimbraPrefMailFlashIcon = "zimbraPrefMailFlashIcon";

    /**
     * Flash title bar when a new email arrives
     *
     * @since ZCS 5.0.7
     */
    @ZAttr(id=680)
    public static final String A_zimbraPrefMailFlashTitle = "zimbraPrefMailFlashTitle";

    /**
     * a list of comma separated folder ids of all folders used to count for
     * showing a new message indicator icon for the account, useful in UIs
     * managing multiple accounts: desktop and family mailboxes.
     *
     * @since ZCS 6.0.5
     */
    @ZAttr(id=1072)
    public static final String A_zimbraPrefMailFoldersCheckedForNewMsgIndicator = "zimbraPrefMailFoldersCheckedForNewMsgIndicator";

    /**
     * RFC822 forwarding address for an account
     */
    @ZAttr(id=343)
    public static final String A_zimbraPrefMailForwardingAddress = "zimbraPrefMailForwardingAddress";

    /**
     * initial search done by dhtml client
     */
    @ZAttr(id=102)
    public static final String A_zimbraPrefMailInitialSearch = "zimbraPrefMailInitialSearch";

    /**
     * number of messages/conversations per page
     */
    @ZAttr(id=57)
    public static final String A_zimbraPrefMailItemsPerPage = "zimbraPrefMailItemsPerPage";

    /**
     * whether or not to deliver mail locally
     */
    @ZAttr(id=344)
    public static final String A_zimbraPrefMailLocalDeliveryDisabled = "zimbraPrefMailLocalDeliveryDisabled";

    /**
     * interval at which the web client polls the server for new messages.
     * Must be in valid duration format: {digits}{time-unit}. digits: 0-9,
     * time-unit: [hmsd]|ms. h - hours, m - minutes, s - seconds, d - days,
     * ms - milliseconds. If time unit is not specified, the default is
     * s(seconds).
     */
    @ZAttr(id=111)
    public static final String A_zimbraPrefMailPollingInterval = "zimbraPrefMailPollingInterval";

    /**
     * whether web UI should always request read receipts for outgoing
     * messages
     *
     * @since ZCS 8.0.0
     */
    @ZAttr(id=1217)
    public static final String A_zimbraPrefMailRequestReadReceipts = "zimbraPrefMailRequestReadReceipts";

    /**
     * After deleting a message in list, which message should be selected
     *
     * @since ZCS 6.0.0_GA
     */
    @ZAttr(id=1046)
    public static final String A_zimbraPrefMailSelectAfterDelete = "zimbraPrefMailSelectAfterDelete";

    /**
     * whether to send read receipt
     *
     * @since ZCS 6.0.0_BETA1
     */
    @ZAttr(id=822)
    public static final String A_zimbraPrefMailSendReadReceipts = "zimbraPrefMailSendReadReceipts";

    /**
     * mail text signature (deprecatedSince 5.0 in identity)
     */
    @ZAttr(id=17)
    public static final String A_zimbraPrefMailSignature = "zimbraPrefMailSignature";

    /**
     * contact id associated with the signature
     *
     * @since ZCS 7.0.0
     */
    @ZAttr(id=1129)
    public static final String A_zimbraPrefMailSignatureContactId = "zimbraPrefMailSignatureContactId";

    /**
     * mail signature enabled (deprecatedSince 5.0 in identity)
     */
    @ZAttr(id=18)
    public static final String A_zimbraPrefMailSignatureEnabled = "zimbraPrefMailSignatureEnabled";

    /**
     * mail html signature
     */
    @ZAttr(id=516)
    public static final String A_zimbraPrefMailSignatureHTML = "zimbraPrefMailSignatureHTML";

    /**
     * mail signature style outlook|internet (deprecatedSince 5.0 in
     * identity)
     */
    @ZAttr(id=156)
    public static final String A_zimbraPrefMailSignatureStyle = "zimbraPrefMailSignatureStyle";

    /**
     * Deprecated since: 7.1.1. deprecated in favor of userCertificate and
     * userSMIMECertificate. Orig desc: user&#039;s S/MIME public keys
     * (certificates)
     *
     * @since ZCS 7.1.0
     */
    @ZAttr(id=1172)
    public static final String A_zimbraPrefMailSMIMECertificate = "zimbraPrefMailSMIMECertificate";

    /**
     * whether audible alert is enabled when a new email arrives
     *
     * @since ZCS 5.0.7
     */
    @ZAttr(id=666)
    public static final String A_zimbraPrefMailSoundsEnabled = "zimbraPrefMailSoundsEnabled";

    /**
     * whether to enable toaster notification for new mail
     *
     * @since ZCS 6.0.0_BETA1
     */
    @ZAttr(id=812)
    public static final String A_zimbraPrefMailToasterEnabled = "zimbraPrefMailToasterEnabled";

    /**
     * Trusted sender email addresses or domains. External images in emails
     * sent by trusted senders are automatically loaded in the message view.
     *
     * @since ZCS 7.0.0
     */
    @ZAttr(id=1138)
    public static final String A_zimbraPrefMailTrustedSenderList = "zimbraPrefMailTrustedSenderList";

    /**
     * whether mandatory spell check is enabled
     *
     * @since ZCS 6.0.0_BETA1
     */
    @ZAttr(id=749)
    public static final String A_zimbraPrefMandatorySpellCheckEnabled = "zimbraPrefMandatorySpellCheckEnabled";

    /**
     * whether and mark a message as read -1: Do not mark read 0: Mark read
     * 1..n: Mark read after this many seconds
     *
     * @since ZCS 5.0.6
     */
    @ZAttr(id=650)
    public static final String A_zimbraPrefMarkMsgRead = "zimbraPrefMarkMsgRead";

    /**
     * Account-level switch that enables message deduping. See
     * zimbraMessageIdDedupeCacheSize for more details.
     *
     * @since ZCS 8.0.0
     */
    @ZAttr(id=1198)
    public static final String A_zimbraPrefMessageIdDedupingEnabled = "zimbraPrefMessageIdDedupingEnabled";

    /**
     * whether client prefers text/html or text/plain
     */
    @ZAttr(id=145)
    public static final String A_zimbraPrefMessageViewHtmlPreferred = "zimbraPrefMessageViewHtmlPreferred";

    /**
     * RFC822 email address for email notifications
     */
    @ZAttr(id=127)
    public static final String A_zimbraPrefNewMailNotificationAddress = "zimbraPrefNewMailNotificationAddress";

    /**
     * whether or not new mail notification is enabled
     */
    @ZAttr(id=126)
    public static final String A_zimbraPrefNewMailNotificationEnabled = "zimbraPrefNewMailNotificationEnabled";

    /**
     * whether or not the client opens a new msg/conv in a new window (via
     * dbl-click)
     */
    @ZAttr(id=500)
    public static final String A_zimbraPrefOpenMailInNewWindow = "zimbraPrefOpenMailInNewWindow";

    /**
     * server remembers addresses to which notifications have been sent for
     * this interval, and does not send duplicate notifications in this
     * interval. Must be in valid duration format: {digits}{time-unit}.
     * digits: 0-9, time-unit: [hmsd]|ms. h - hours, m - minutes, s -
     * seconds, d - days, ms - milliseconds. If time unit is not specified,
     * the default is s(seconds).
     */
    @ZAttr(id=386)
    public static final String A_zimbraPrefOutOfOfficeCacheDuration = "zimbraPrefOutOfOfficeCacheDuration";

    /**
     * per RFC 3834 no out of office notifications are sent if recipients
     * address is not directly specified in the To/CC headers - for this
     * check, we check to see if To/CC contained accounts address, aliases,
     * canonical address. But when external accounts are forwarded to Zimbra,
     * and you want notifications sent to messages that contain their
     * external address in To/Cc, add those address, then you can specify
     * those external addresses here.
     */
    @ZAttr(id=387)
    public static final String A_zimbraPrefOutOfOfficeDirectAddress = "zimbraPrefOutOfOfficeDirectAddress";

    /**
     * out of office message to external senders
     *
     * @since ZCS 8.0.0
     */
    @ZAttr(id=1317)
    public static final String A_zimbraPrefOutOfOfficeExternalReply = "zimbraPrefOutOfOfficeExternalReply";

    /**
     * If TRUE, send zimbraPrefOutOfOfficeExternalReply to external senders.
     * External senders are specified by zimbraInternalSendersDomain and
     * zimbraPrefExternalSendersType.
     *
     * @since ZCS 8.0.0
     */
    @ZAttr(id=1318)
    public static final String A_zimbraPrefOutOfOfficeExternalReplyEnabled = "zimbraPrefOutOfOfficeExternalReplyEnabled";

    /**
     * free/busy status while out of office
     *
     * @since ZCS 8.0.0
     */
    @ZAttr(id=1334)
    public static final String A_zimbraPrefOutOfOfficeFreeBusyStatus = "zimbraPrefOutOfOfficeFreeBusyStatus";

    /**
     * out of office notifications (if enabled) are sent only if current date
     * is after this date
     */
    @ZAttr(id=384)
    public static final String A_zimbraPrefOutOfOfficeFromDate = "zimbraPrefOutOfOfficeFromDate";

    /**
     * out of office message
     */
    @ZAttr(id=58)
    public static final String A_zimbraPrefOutOfOfficeReply = "zimbraPrefOutOfOfficeReply";

    /**
     * whether or not out of office reply is enabled
     */
    @ZAttr(id=59)
    public static final String A_zimbraPrefOutOfOfficeReplyEnabled = "zimbraPrefOutOfOfficeReplyEnabled";

    /**
     * when user has OOO message enabled, when they login into web client,
     * whether to alert the user that the OOO message is turned on and
     * provide the ability to turn it off
     *
     * @since ZCS 8.0.0
     */
    @ZAttr(id=1245)
    public static final String A_zimbraPrefOutOfOfficeStatusAlertOnLogin = "zimbraPrefOutOfOfficeStatusAlertOnLogin";

    /**
     * out of office notifications (if enabled) are sent only if current date
     * is before this date
     */
    @ZAttr(id=385)
    public static final String A_zimbraPrefOutOfOfficeUntilDate = "zimbraPrefOutOfOfficeUntilDate";

    /**
     * When messages are accessed via POP3: - keep: Leave DELE&#039;ed
     * messages in Inbox. - read: Mark RETR&#039;ed messages as read, and
     * leave DELE&#039;ed messages in Inbox. - trash: Move DELE&#039;ed
     * messages to Trash, and mark them as read. - delete: Hard-delete
     * DELE&#039;ed messages. This is the straightforward POP3
     * implementation.
     *
     * @since ZCS 8.0.0
     */
    @ZAttr(id=1165)
    public static final String A_zimbraPrefPop3DeleteOption = "zimbraPrefPop3DeleteOption";

    /**
     * download pop3 messages since
     *
     * @since ZCS 5.0.6
     */
    @ZAttr(id=653)
    public static final String A_zimbraPrefPop3DownloadSince = "zimbraPrefPop3DownloadSince";

    /**
     * whether or not to include spam messages in POP3 access
     *
     * @since ZCS 8.0.0
     */
    @ZAttr(id=1166)
    public static final String A_zimbraPrefPop3IncludeSpam = "zimbraPrefPop3IncludeSpam";

    /**
     * quick command encoded by the client
     *
     * @since ZCS 8.0.0
     */
    @ZAttr(id=1211)
    public static final String A_zimbraPrefQuickCommand = "zimbraPrefQuickCommand";

    /**
     * Deprecated since: 6.0.0_BETA2. deprecated in favor of
     * zimbraPrefReadingPaneLocation and zimbraPrefConvReadingPaneLocation.
     * Orig desc: whether reading pane is shown by default
     */
    @ZAttr(id=394)
    public static final String A_zimbraPrefReadingPaneEnabled = "zimbraPrefReadingPaneEnabled";

    /**
     * where the message reading pane is displayed in list views
     *
     * @since ZCS 6.0.0_BETA1
     */
    @ZAttr(id=804)
    public static final String A_zimbraPrefReadingPaneLocation = "zimbraPrefReadingPaneLocation";

    /**
     * Deprecated since: 6.0.8. Deprecated per bug 46988. This feature was
     * never fully implemented.. Orig desc: address to put in reply-to header
     * of read receipt messages, if it is not set, then the compose
     * identities primary email address is used.
     *
     * @since ZCS 6.0.0_BETA1
     */
    @ZAttr(id=823)
    public static final String A_zimbraPrefReadReceiptsToAddress = "zimbraPrefReadReceiptsToAddress";

    /**
     * what part of the original message to include during replies
     * (deprecatedSince 5.0 in identity). The value includeBody has been
     * deprecated since 6.0.6, use includeBodyAndHeaders instead.
     */
    @ZAttr(id=133)
    public static final String A_zimbraPrefReplyIncludeOriginalText = "zimbraPrefReplyIncludeOriginalText";

    /**
     * address to put in reply-to header
     */
    @ZAttr(id=60)
    public static final String A_zimbraPrefReplyToAddress = "zimbraPrefReplyToAddress";

    /**
     * personal part of email address put in reply-to header
     */
    @ZAttr(id=404)
    public static final String A_zimbraPrefReplyToDisplay = "zimbraPrefReplyToDisplay";

    /**
     * TRUE if we should set a reply-to header
     */
    @ZAttr(id=405)
    public static final String A_zimbraPrefReplyToEnabled = "zimbraPrefReplyToEnabled";

    /**
     * whether or not to save outgoing mail (deprecatedSince 5.0 in identity)
     */
    @ZAttr(id=22)
    public static final String A_zimbraPrefSaveToSent = "zimbraPrefSaveToSent";

    /**
     * whether or not search tree is expanded
     *
     * @since ZCS 5.0.5
     */
    @ZAttr(id=634)
    public static final String A_zimbraPrefSearchTreeOpen = "zimbraPrefSearchTreeOpen";

    /**
     * Retention period of messages in the Sent folder. 0 means that all
     * messages will be retained. . Must be in valid duration format:
     * {digits}{time-unit}. digits: 0-9, time-unit: [hmsd]|ms. h - hours, m -
     * minutes, s - seconds, d - days, ms - milliseconds. If time unit is not
     * specified, the default is s(seconds).
     *
     * @since ZCS 5.0.0
     */
    @ZAttr(id=539)
    public static final String A_zimbraPrefSentLifetime = "zimbraPrefSentLifetime";

    /**
     * name of folder to save sent mail in (deprecatedSince 5.0 in identity)
     */
    @ZAttr(id=103)
    public static final String A_zimbraPrefSentMailFolder = "zimbraPrefSentMailFolder";

    /**
     * whether end-user wants auto-complete from shared address books.
     *
     * @since ZCS 6.0.0_BETA1
     */
    @ZAttr(id=759)
    public static final String A_zimbraPrefSharedAddrBookAutoCompleteEnabled = "zimbraPrefSharedAddrBookAutoCompleteEnabled";

    /**
     * keyboard shortcuts
     */
    @ZAttr(id=396)
    public static final String A_zimbraPrefShortcuts = "zimbraPrefShortcuts";

    /**
     * show just the display name of email addresses in the message header
     * area and compose pane
     *
     * @since ZCS 7.0.1
     */
    @ZAttr(id=1173)
    public static final String A_zimbraPrefShortEmailAddress = "zimbraPrefShortEmailAddress";

    /**
     * show calendar week in calendar views
     *
     * @since ZCS 6.0.0_GA
     */
    @ZAttr(id=1045)
    public static final String A_zimbraPrefShowCalendarWeek = "zimbraPrefShowCalendarWeek";

    /**
     * whether or not to show direction buttons in compose toolbar
     *
     * @since ZCS 8.0.0
     */
    @ZAttr(id=1274)
    public static final String A_zimbraPrefShowComposeDirection = "zimbraPrefShowComposeDirection";

    /**
     * show fragments in conversation and message lists
     */
    @ZAttr(id=192)
    public static final String A_zimbraPrefShowFragments = "zimbraPrefShowFragments";

    /**
     * whether to show search box or not
     */
    @ZAttr(id=222)
    public static final String A_zimbraPrefShowSearchString = "zimbraPrefShowSearchString";

    /**
     * show selection checkbox for selecting email, contact, voicemail items
     * in a list view for batch operations
     */
    @ZAttr(id=471)
    public static final String A_zimbraPrefShowSelectionCheckbox = "zimbraPrefShowSelectionCheckbox";

    /**
     * Skin to use for this account
     */
    @ZAttr(id=355)
    public static final String A_zimbraPrefSkin = "zimbraPrefSkin";

    /**
     * sort order for list view in the WEB UI
     *
     * @since ZCS 7.1.0
     */
    @ZAttr(id=1188)
    public static final String A_zimbraPrefSortOrder = "zimbraPrefSortOrder";

    /**
     * The name of the dictionary used for spell checking. If not set, the
     * locale is used.
     *
     * @since ZCS 6.0.0_GA
     */
    @ZAttr(id=1041)
    public static final String A_zimbraPrefSpellDictionary = "zimbraPrefSpellDictionary";

    /**
     * If TRUE, the spell checker ignores words that contain only upper-case
     * letters.
     *
     * @since ZCS 8.0.0
     */
    @ZAttr(id=1207)
    public static final String A_zimbraPrefSpellIgnoreAllCaps = "zimbraPrefSpellIgnoreAllCaps";

    /**
     * Regular Expression for words to ignore during spell check.
     *
     * @since ZCS 8.0.4
     */
    @ZAttr(id=1432)
    public static final String A_zimbraPrefSpellIgnorePattern = "zimbraPrefSpellIgnorePattern";

    /**
     * List of words to ignore when checking spelling. The word list of an
     * account includes the words specified for its cos and domain.
     *
     * @since ZCS 6.0.5
     */
    @ZAttr(id=1073)
    public static final String A_zimbraPrefSpellIgnoreWord = "zimbraPrefSpellIgnoreWord";

    /**
     * whether standard client should operate in accessibility Mode
     *
     * @since ZCS 6.0.0_BETA1
     */
    @ZAttr(id=689)
    public static final String A_zimbraPrefStandardClientAccessibilityMode = "zimbraPrefStandardClientAccessibilityMode";

    /**
     * whether or not tag tree is expanded
     *
     * @since ZCS 5.0.5
     */
    @ZAttr(id=633)
    public static final String A_zimbraPrefTagTreeOpen = "zimbraPrefTagTreeOpen";

    /**
     * preferred task filtering option in UI
     *
     * @since ZCS 8.0.0
     */
    @ZAttr(id=1323)
    public static final String A_zimbraPrefTasksFilterBy = "zimbraPrefTasksFilterBy";

    /**
     * where the reading pane is displayed for tasks
     *
     * @since ZCS 7.0.0
     */
    @ZAttr(id=1151)
    public static final String A_zimbraPrefTasksReadingPaneLocation = "zimbraPrefTasksReadingPaneLocation";

    /**
     * time zone of user or COS
     */
    @ZAttr(id=235)
    public static final String A_zimbraPrefTimeZoneId = "zimbraPrefTimeZoneId";

    /**
     * Retention period of messages in the Trash folder. 0 means that all
     * messages will be retained. This user-modifiable attribute works in
     * conjunction with zimbraMailTrashLifetime, which is admin-modifiable.
     * The shorter duration is used. . Must be in valid duration format:
     * {digits}{time-unit}. digits: 0-9, time-unit: [hmsd]|ms. h - hours, m -
     * minutes, s - seconds, d - days, ms - milliseconds. If time unit is not
     * specified, the default is s(seconds).
     *
     * @since ZCS 5.0.0
     */
    @ZAttr(id=541)
    public static final String A_zimbraPrefTrashLifetime = "zimbraPrefTrashLifetime";

    /**
     * Deprecated since: 5.0. no longer used in account or identity. Orig
     * desc: TRUE if we this identity should get settings from the default
     * identity
     */
    @ZAttr(id=410)
    public static final String A_zimbraPrefUseDefaultIdentitySettings = "zimbraPrefUseDefaultIdentitySettings";

    /**
     * whether or not keyboard shortcuts are enabled
     */
    @ZAttr(id=61)
    public static final String A_zimbraPrefUseKeyboardShortcuts = "zimbraPrefUseKeyboardShortcuts";

    /**
     * When composing and sending mail, whether to use RFC 2231 MIME
     * parameter value encoding. If set to FALSE, then RFC 2047 style
     * encoding is used.
     */
    @ZAttr(id=395)
    public static final String A_zimbraPrefUseRfc2231 = "zimbraPrefUseRfc2231";

    /**
     * whether list of well known time zones is displayed in calendar UI
     */
    @ZAttr(id=236)
    public static final String A_zimbraPrefUseTimeZoneListInCalendar = "zimbraPrefUseTimeZoneListInCalendar";

    /**
     * number of voice messages/call logs per page
     *
     * @since ZCS 5.0.0
     */
    @ZAttr(id=526)
    public static final String A_zimbraPrefVoiceItemsPerPage = "zimbraPrefVoiceItemsPerPage";

    /**
     * whether to display a warning when users try to navigate away from ZCS
     */
    @ZAttr(id=456)
    public static final String A_zimbraPrefWarnOnExit = "zimbraPrefWarnOnExit";

    /**
     * if replying/forwarding a message in this folder, use this identity
     * (deprecatedSince 5.0 in account)
     */
    @ZAttr(id=409)
    public static final String A_zimbraPrefWhenInFolderIds = "zimbraPrefWhenInFolderIds";

    /**
     * TRUE if we should look at zimbraPrefWhenInFolderIds (deprecatedSince
     * 5.0 in account)
     */
    @ZAttr(id=408)
    public static final String A_zimbraPrefWhenInFoldersEnabled = "zimbraPrefWhenInFoldersEnabled";

    /**
     * addresses that we will look at to see if we should use an identity
     * (deprecatedSince 5.0 in account)
     */
    @ZAttr(id=407)
    public static final String A_zimbraPrefWhenSentToAddresses = "zimbraPrefWhenSentToAddresses";

    /**
     * TRUE if we should look at zimbraPrefWhenSentToAddresses
     * (deprecatedSince 5.0 in account)
     */
    @ZAttr(id=406)
    public static final String A_zimbraPrefWhenSentToEnabled = "zimbraPrefWhenSentToEnabled";

    /**
     * zimlets user wants to see in the UI
     *
     * @since ZCS 6.0.0_BETA1
     */
    @ZAttr(id=765)
    public static final String A_zimbraPrefZimlets = "zimbraPrefZimlets";

    /**
     * whether or not zimlet tree is expanded
     *
     * @since ZCS 5.0.5
     */
    @ZAttr(id=638)
    public static final String A_zimbraPrefZimletTreeOpen = "zimbraPrefZimletTreeOpen";

    /**
     * whether this instance of Zimbra is running ZCS or some other
     * derivative product
     *
     * @since ZCS 8.0.0
     */
    @ZAttr(id=1392)
    public static final String A_zimbraProduct = "zimbraProduct";

    /**
     * Allowed domains for Proxy servlet
     */
    @ZAttr(id=294)
    public static final String A_zimbraProxyAllowedDomains = "zimbraProxyAllowedDomains";

    /**
     * Deprecated since: 7.2.1. Deprecated per bug 74769. Orig desc: Content
     * types that can be cached by proxy servlet
     */
    @ZAttr(id=303)
    public static final String A_zimbraProxyCacheableContentTypes = "zimbraProxyCacheableContentTypes";

    /**
     * Name to be used in public API such as REST or SOAP proxy.
     */
    @ZAttr(id=377)
    public static final String A_zimbraPublicServiceHostname = "zimbraPublicServiceHostname";

    /**
     * Port to be used in public API such as REST or SOAP proxy.
     *
     * @since ZCS 5.0.9
     */
    @ZAttr(id=699)
    public static final String A_zimbraPublicServicePort = "zimbraPublicServicePort";

    /**
     * Protocol to be used in public API such as REST or SOAP proxy.
     *
     * @since ZCS 5.0.9
     */
    @ZAttr(id=698)
    public static final String A_zimbraPublicServiceProtocol = "zimbraPublicServiceProtocol";

    /**
     * Maximum allowed lifetime of public shares. A value of 0 indicates that
     * there&#039;s no limit on a public share&#039;s lifetime. . Must be in
     * valid duration format: {digits}{time-unit}. digits: 0-9, time-unit:
     * [hmsd]|ms. h - hours, m - minutes, s - seconds, d - days, ms -
     * milliseconds. If time unit is not specified, the default is
     * s(seconds).
     *
     * @since ZCS 8.0.0
     */
    @ZAttr(id=1355)
    public static final String A_zimbraPublicShareLifetime = "zimbraPublicShareLifetime";

    /**
     * switch for turning public sharing on/off
     *
     * @since ZCS 8.0.0
     */
    @ZAttr(id=1351)
    public static final String A_zimbraPublicSharingEnabled = "zimbraPublicSharingEnabled";

    /**
     * Last time a quota warning was sent.
     */
    @ZAttr(id=484)
    public static final String A_zimbraQuotaLastWarnTime = "zimbraQuotaLastWarnTime";

    /**
     * Minimum duration of time between quota warnings.. Must be in valid
     * duration format: {digits}{time-unit}. digits: 0-9, time-unit:
     * [hmsd]|ms. h - hours, m - minutes, s - seconds, d - days, ms -
     * milliseconds. If time unit is not specified, the default is
     * s(seconds).
     */
    @ZAttr(id=485)
    public static final String A_zimbraQuotaWarnInterval = "zimbraQuotaWarnInterval";

    /**
     * Quota warning message template.
     */
    @ZAttr(id=486)
    public static final String A_zimbraQuotaWarnMessage = "zimbraQuotaWarnMessage";

    /**
     * Threshold for quota warning messages.
     */
    @ZAttr(id=483)
    public static final String A_zimbraQuotaWarnPercent = "zimbraQuotaWarnPercent";

    /**
     * redolog rollover destination
     */
    @ZAttr(id=76)
    public static final String A_zimbraRedoLogArchiveDir = "zimbraRedoLogArchiveDir";

    /**
     * how many seconds worth of committed redo ops to re-execute during
     * crash recovery; related to mysql parameter
     * innodb_flush_log_at_trx_commit=0
     *
     * @since ZCS 6.0.0_BETA2
     */
    @ZAttr(id=1009)
    public static final String A_zimbraRedoLogCrashRecoveryLookbackSec = "zimbraRedoLogCrashRecoveryLookbackSec";

    /**
     * whether logs are delete on rollover or archived
     */
    @ZAttr(id=251)
    public static final String A_zimbraRedoLogDeleteOnRollover = "zimbraRedoLogDeleteOnRollover";

    /**
     * whether redo logging is enabled
     */
    @ZAttr(id=74)
    public static final String A_zimbraRedoLogEnabled = "zimbraRedoLogEnabled";

    /**
     * how frequently writes to redo log get fsynced to disk
     */
    @ZAttr(id=79)
    public static final String A_zimbraRedoLogFsyncIntervalMS = "zimbraRedoLogFsyncIntervalMS";

    /**
     * name and location of the redolog file
     */
    @ZAttr(id=75)
    public static final String A_zimbraRedoLogLogPath = "zimbraRedoLogLogPath";

    /**
     * provider class name for redo logging
     */
    @ZAttr(id=225)
    public static final String A_zimbraRedoLogProvider = "zimbraRedoLogProvider";

    /**
     * redo.log file becomes eligible for rollover over when it goes over
     * this size
     */
    @ZAttr(id=78)
    public static final String A_zimbraRedoLogRolloverFileSizeKB = "zimbraRedoLogRolloverFileSizeKB";

    /**
     * redo.log file rolls over when it goes over this size, even if it does
     * not meet the minimum file age requirement
     *
     * @since ZCS 5.0.17
     */
    @ZAttr(id=1021)
    public static final String A_zimbraRedoLogRolloverHardMaxFileSizeKB = "zimbraRedoLogRolloverHardMaxFileSizeKB";

    /**
     * minimum age in minutes for redo.log file before it becomes eligible
     * for rollover based on size
     *
     * @since ZCS 5.0.17
     */
    @ZAttr(id=1020)
    public static final String A_zimbraRedoLogRolloverMinFileAge = "zimbraRedoLogRolloverMinFileAge";

    /**
     * Path to remote management command to execute on this server
     */
    @ZAttr(id=336)
    public static final String A_zimbraRemoteManagementCommand = "zimbraRemoteManagementCommand";

    /**
     * Port on which remote management sshd listening on this server.
     */
    @ZAttr(id=339)
    public static final String A_zimbraRemoteManagementPort = "zimbraRemoteManagementPort";

    /**
     * Private key this server should use to access another server
     */
    @ZAttr(id=338)
    public static final String A_zimbraRemoteManagementPrivateKeyPath = "zimbraRemoteManagementPrivateKeyPath";

    /**
     * Login name of user allowed to execute remote management command
     */
    @ZAttr(id=337)
    public static final String A_zimbraRemoteManagementUser = "zimbraRemoteManagementUser";

    /**
     * Custom response headers. For example, can be used to add a P3P header
     * for user agents to understand the sites privacy policy. Note: the
     * value MUST be the entire header line (e.g. X-Foo: Bar).
     *
     * @since ZCS 6.0.5
     */
    @ZAttr(id=1074)
    public static final String A_zimbraResponseHeader = "zimbraResponseHeader";

    /**
     * indicate whether to turn on admin console proxy
     *
     * @since ZCS 8.0.0
     */
    @ZAttr(id=1321)
    public static final String A_zimbraReverseProxyAdminEnabled = "zimbraReverseProxyAdminEnabled";

    /**
     * Allowed reverse proxy IP addresses. Lookup servlet will only generate
     * authtokens if request was made from one of these IP addresses
     *
     * @since ZCS 5.0.9
     */
    @ZAttr(id=697)
    public static final String A_zimbraReverseProxyAdminIPAddress = "zimbraReverseProxyAdminIPAddress";

    /**
     * the attribute that identifies the zimbra admin bind port
     *
     * @since ZCS 5.0.9
     */
    @ZAttr(id=700)
    public static final String A_zimbraReverseProxyAdminPortAttribute = "zimbraReverseProxyAdminPortAttribute";

    /**
     * wait duration before nginx sending back the NO response for failed
     * imap/pop3 reverse proxy lookups. Must be in valid duration format:
     * {digits}{time-unit}. digits: 0-9, time-unit: [hmsd]|ms. h - hours, m -
     * minutes, s - seconds, d - days, ms - milliseconds. If time unit is not
     * specified, the default is s(seconds).
     *
     * @since ZCS 5.0.0
     */
    @ZAttr(id=569)
    public static final String A_zimbraReverseProxyAuthWaitInterval = "zimbraReverseProxyAuthWaitInterval";

    /**
     * The servers to be included in the proxy lookup hanlders list. Proxy
     * will only use the servers specified here to do the lookup. Leaving
     * empty means using all the servers whose zimbraReverseProxyLookupTarget
     * is TRUE.
     *
     * @since ZCS 8.0.0
     */
    @ZAttr(id=1379)
    public static final String A_zimbraReverseProxyAvailableLookupTargets = "zimbraReverseProxyAvailableLookupTargets";

    /**
     * time interval that an entry cached by NGINX will remain in the cache.
     * Must be in valid duration format: {digits}{time-unit}. digits: 0-9,
     * time-unit: [hmsd]|ms. h - hours, m - minutes, s - seconds, d - days,
     * ms - milliseconds. If time unit is not specified, the default is
     * s(seconds).
     *
     * @since ZCS 5.0.10
     */
    @ZAttr(id=732)
    public static final String A_zimbraReverseProxyCacheEntryTTL = "zimbraReverseProxyCacheEntryTTL";

    /**
     * time interval that NGINX proxy will wait for a cache result, before
     * considering the result as a cache miss. Must be in valid duration
     * format: {digits}{time-unit}. digits: 0-9, time-unit: [hmsd]|ms. h -
     * hours, m - minutes, s - seconds, d - days, ms - milliseconds. If time
     * unit is not specified, the default is s(seconds).
     *
     * @since ZCS 5.0.10
     */
    @ZAttr(id=731)
    public static final String A_zimbraReverseProxyCacheFetchTimeout = "zimbraReverseProxyCacheFetchTimeout";

    /**
     * time interval that NGINX proxy will wait before attempting to
     * re-establish a connection to a memcache server that disconnected. Must
     * be in valid duration format: {digits}{time-unit}. digits: 0-9,
     * time-unit: [hmsd]|ms. h - hours, m - minutes, s - seconds, d - days,
     * ms - milliseconds. If time unit is not specified, the default is
     * s(seconds).
     *
     * @since ZCS 5.0.10
     */
    @ZAttr(id=730)
    public static final String A_zimbraReverseProxyCacheReconnectInterval = "zimbraReverseProxyCacheReconnectInterval";

    /**
     * CA certificate for authenticating client certificates in nginx proxy
     * (https only)
     *
     * @since ZCS 7.1.1
     */
    @ZAttr(id=1201)
    public static final String A_zimbraReverseProxyClientCertCA = "zimbraReverseProxyClientCertCA";

    /**
     * enable authentication via X.509 Client Certificate in nginx proxy
     * (https only)
     *
     * @since ZCS 7.1.1
     */
    @ZAttr(id=1200)
    public static final String A_zimbraReverseProxyClientCertMode = "zimbraReverseProxyClientCertMode";

    /**
     * Time interval after which NGINX mail proxy will disconnect while
     * establishing an upstream IMAP/POP connection. Must be in valid
     * duration format: {digits}{time-unit}. digits: 0-9, time-unit:
     * [hmsd]|ms. h - hours, m - minutes, s - seconds, d - days, ms -
     * milliseconds. If time unit is not specified, the default is
     * s(seconds).
     *
     * @since ZCS 6.0.0_BETA1
     */
    @ZAttr(id=797)
    public static final String A_zimbraReverseProxyConnectTimeout = "zimbraReverseProxyConnectTimeout";

    /**
     * The default realm that will be used by NGINX mail proxy, when the
     * realm is not specified in GSSAPI Authentication
     *
     * @since ZCS 5.0.9
     */
    @ZAttr(id=703)
    public static final String A_zimbraReverseProxyDefaultRealm = "zimbraReverseProxyDefaultRealm";

    /**
     * Control whether force the server side do the DNS lookup and send the
     * result IP back to proxy. If set false, the raw address configured
     * (e.g. zimbraMailHost) is directly sent to proxy.
     *
     * @since ZCS 8.0.0
     */
    @ZAttr(id=1384)
    public static final String A_zimbraReverseProxyDnsLookupInServerEnabled = "zimbraReverseProxyDnsLookupInServerEnabled";

    /**
     * LDAP attribute that contains domain name for the domain
     *
     * @since ZCS 5.0.0
     */
    @ZAttr(id=547)
    public static final String A_zimbraReverseProxyDomainNameAttribute = "zimbraReverseProxyDomainNameAttribute";

    /**
     * LDAP query to find a domain
     *
     * @since ZCS 5.0.0
     */
    @ZAttr(id=545)
    public static final String A_zimbraReverseProxyDomainNameQuery = "zimbraReverseProxyDomainNameQuery";

    /**
     * search base for zimbraReverseProxyDomainNameQuery
     *
     * @since ZCS 5.0.0
     */
    @ZAttr(id=546)
    public static final String A_zimbraReverseProxyDomainNameSearchBase = "zimbraReverseProxyDomainNameSearchBase";

    /**
     * the URL of customized proxy error handler. If set, when errors happen
     * in proxy, proxy will redirect to this URL with two paras - err: error
     * code; up: the addr of upstream server connecting to which the error
     * happens
     *
     * @since ZCS 8.0.0
     */
    @ZAttr(id=1332)
    public static final String A_zimbraReverseProxyErrorHandlerURL = "zimbraReverseProxyErrorHandlerURL";

    /**
     * Control whether to generate per virtual hostname nginx configuration.
     * This would be helpful when multiple virtual host names are defined,
     * but they are actually share the same configuration (like ssl cert,
     * client CA, ...). This attr has to be set as &quot;TRUE&quot; to enable
     * the features like cert per domain.
     *
     * @since ZCS 7.2.0
     */
    @ZAttr(id=1374)
    public static final String A_zimbraReverseProxyGenConfigPerVirtualHostname = "zimbraReverseProxyGenConfigPerVirtualHostname";

    /**
     * Whether to enable HTTP proxy
     *
     * @since ZCS 5.0.3
     */
    @ZAttr(id=628)
    public static final String A_zimbraReverseProxyHttpEnabled = "zimbraReverseProxyHttpEnabled";

    /**
     * attribute that contains http bind port
     *
     * @since ZCS 5.0.5
     */
    @ZAttr(id=632)
    public static final String A_zimbraReverseProxyHttpPortAttribute = "zimbraReverseProxyHttpPortAttribute";

    /**
     * attribute that contains http ssl bind port
     *
     * @since ZCS 8.0.0
     */
    @ZAttr(id=1359)
    public static final String A_zimbraReverseProxyHttpSSLPortAttribute = "zimbraReverseProxyHttpSSLPortAttribute";

    /**
     * NGINX reverse proxy imap capabilities
     *
     * @since ZCS 5.0.10
     */
    @ZAttr(id=719)
    public static final String A_zimbraReverseProxyImapEnabledCapability = "zimbraReverseProxyImapEnabledCapability";

    /**
     * Whether to expose version on Proxy IMAP banner
     *
     * @since ZCS 5.0.10
     */
    @ZAttr(id=713)
    public static final String A_zimbraReverseProxyImapExposeVersionOnBanner = "zimbraReverseProxyImapExposeVersionOnBanner";

    /**
     * attribute that contains imap bind port
     */
    @ZAttr(id=479)
    public static final String A_zimbraReverseProxyImapPortAttribute = "zimbraReverseProxyImapPortAttribute";

    /**
     * whether IMAP SASL GSSAPI is enabled for reverse proxy
     *
     * @since ZCS 5.0.5
     */
    @ZAttr(id=643)
    public static final String A_zimbraReverseProxyImapSaslGssapiEnabled = "zimbraReverseProxyImapSaslGssapiEnabled";

    /**
     * whether IMAP SASL PLAIN is enabled for reverse proxy
     *
     * @since ZCS 5.0.10
     */
    @ZAttr(id=728)
    public static final String A_zimbraReverseProxyImapSaslPlainEnabled = "zimbraReverseProxyImapSaslPlainEnabled";

    /**
     * attribute that contains imap bind port for SSL
     */
    @ZAttr(id=480)
    public static final String A_zimbraReverseProxyImapSSLPortAttribute = "zimbraReverseProxyImapSSLPortAttribute";

    /**
     * on - on the plain POP/IMAP port, starttls is allowed off - no starttls
     * is offered on plain port only - you have to use starttls before clear
     * text login
     *
     * @since ZCS 5.0.5
     */
    @ZAttr(id=641)
    public static final String A_zimbraReverseProxyImapStartTlsMode = "zimbraReverseProxyImapStartTlsMode";

    /**
     * Deprecated since: 8.0.0. deprecated in favor of local config
     * &quot;imap_max_idle_time&quot;, &quot;pop3_max_idle_time&quot;,
     * &quot;imap_authenticated_max_idle_time&quot; in bug 59685. Orig desc:
     * Time interval after which NGINX mail proxy will disconnect an inactive
     * IMAP/POP connection. Must be in valid duration format:
     * {digits}{time-unit}. digits: 0-9, time-unit: [hmsd]|ms. h - hours, m -
     * minutes, s - seconds, d - days, ms - milliseconds. If time unit is not
     * specified, the default is s(seconds).
     *
     * @since ZCS 5.0.10
     */
    @ZAttr(id=735)
    public static final String A_zimbraReverseProxyInactivityTimeout = "zimbraReverseProxyInactivityTimeout";

    /**
     * Sets the upper limit on logins from a remote IP via POP or IMAP to
     * this proxy server after which login is rejected with an appropriate
     * protocol specific bye response. This counter is cumulative for all
     * users that appear to the proxy to be logging in from the same IP
     * address. If multiple users appear to the proxy to be logging in from
     * the same IP address (usual with NATing), then each of the different
     * users login will contribute to increasing the hit counter for that IP
     * address, and when the counter eventually exceeds the limit, then the
     * connections from that IP address will be throttled. Therefore, all
     * users from the same IP will contribute to (and be affected by) this
     * counter. Logins using all protocols (POP3/POP3S/IMAP/IMAPS) will
     * affect this counter (the counter is aggregate for all protocols, *not*
     * separate). If this value is set to 0, then no limiting will take place
     * for any IP.
     *
     * @since ZCS 5.0.3
     */
    @ZAttr(id=622)
    public static final String A_zimbraReverseProxyIPLoginLimit = "zimbraReverseProxyIPLoginLimit";

    /**
     * Sets the time-to-live for the hit counter for IP based login
     * throttling. If time is set to 3600 and limit is set to 1000, then it
     * means that NGINX should not allow more than 1000 users to log in via
     * the proxy from the same IP, within the time interval of an hour. The
     * semantics for such a configuration would then be: allow maximum 1000
     * users per hour from any given IP address.
     *
     * @since ZCS 5.0.3
     */
    @ZAttr(id=623)
    public static final String A_zimbraReverseProxyIPLoginLimitTime = "zimbraReverseProxyIPLoginLimitTime";

    /**
     * The error message with which a connection attempt from an IP address
     * will be throttled, if the connection count exceeds the configured
     * limit
     *
     * @since ZCS 5.0.10
     */
    @ZAttr(id=727)
    public static final String A_zimbraReverseProxyIpThrottleMsg = "zimbraReverseProxyIpThrottleMsg";

    /**
     * Log level for NGINX Proxy error log
     *
     * @since ZCS 5.0.10
     */
    @ZAttr(id=723)
    public static final String A_zimbraReverseProxyLogLevel = "zimbraReverseProxyLogLevel";

    /**
     * whether this server is a reverse proxy lookup target
     */
    @ZAttr(id=504)
    public static final String A_zimbraReverseProxyLookupTarget = "zimbraReverseProxyLookupTarget";

    /**
     * Whether to enable IMAP/POP proxy
     *
     * @since ZCS 5.0.3
     */
    @ZAttr(id=629)
    public static final String A_zimbraReverseProxyMailEnabled = "zimbraReverseProxyMailEnabled";

    /**
     * LDAP attribute that contains mailhost for the user
     */
    @ZAttr(id=474)
    public static final String A_zimbraReverseProxyMailHostAttribute = "zimbraReverseProxyMailHostAttribute";

    /**
     * LDAP query to find a user
     */
    @ZAttr(id=472)
    public static final String A_zimbraReverseProxyMailHostQuery = "zimbraReverseProxyMailHostQuery";

    /**
     * search base for zimbraReverseProxyMailHostQuery
     */
    @ZAttr(id=473)
    public static final String A_zimbraReverseProxyMailHostSearchBase = "zimbraReverseProxyMailHostSearchBase";

    /**
     * whether to run proxy in HTTP, HTTPS, both, mixed, or redirect mode.
     * See also related attributes zimbraMailProxyPort and
     * zimbraMailSSLProxyPort
     *
     * @since ZCS 5.0.7
     */
    @ZAttr(id=685)
    public static final String A_zimbraReverseProxyMailMode = "zimbraReverseProxyMailMode";

    /**
     * whether NGINX mail proxy will pass upstream server errors back to the
     * downstream email clients
     *
     * @since ZCS 5.0.10
     */
    @ZAttr(id=736)
    public static final String A_zimbraReverseProxyPassErrors = "zimbraReverseProxyPassErrors";

    /**
     * NGINX reverse proxy pop3 capabilities
     *
     * @since ZCS 5.0.10
     */
    @ZAttr(id=721)
    public static final String A_zimbraReverseProxyPop3EnabledCapability = "zimbraReverseProxyPop3EnabledCapability";

    /**
     * Whether to expose version on Proxy POP3 banner
     *
     * @since ZCS 5.0.10
     */
    @ZAttr(id=712)
    public static final String A_zimbraReverseProxyPop3ExposeVersionOnBanner = "zimbraReverseProxyPop3ExposeVersionOnBanner";

    /**
     * attribute that contains pop3 bind port
     */
    @ZAttr(id=477)
    public static final String A_zimbraReverseProxyPop3PortAttribute = "zimbraReverseProxyPop3PortAttribute";

    /**
     * whether POP3 SASL GSSAPI is enabled for reverse proxy
     *
     * @since ZCS 5.0.5
     */
    @ZAttr(id=644)
    public static final String A_zimbraReverseProxyPop3SaslGssapiEnabled = "zimbraReverseProxyPop3SaslGssapiEnabled";

    /**
     * whether POP3 SASL PLAIN is enabled for reverse proxy
     *
     * @since ZCS 5.0.10
     */
    @ZAttr(id=729)
    public static final String A_zimbraReverseProxyPop3SaslPlainEnabled = "zimbraReverseProxyPop3SaslPlainEnabled";

    /**
     * attribute that contains pop3 bind port for SSL
     */
    @ZAttr(id=478)
    public static final String A_zimbraReverseProxyPop3SSLPortAttribute = "zimbraReverseProxyPop3SSLPortAttribute";

    /**
     * on - on the plain POP/IMAP port, starttls is allowed off - no starttls
     * is offered on plain port only - you have to use starttls before clear
     * text login
     *
     * @since ZCS 5.0.5
     */
    @ZAttr(id=642)
    public static final String A_zimbraReverseProxyPop3StartTlsMode = "zimbraReverseProxyPop3StartTlsMode";

    /**
     * LDAP query to find server object
     */
    @ZAttr(id=475)
    public static final String A_zimbraReverseProxyPortQuery = "zimbraReverseProxyPortQuery";

    /**
     * search base for zimbraReverseProxyPortQuery
     */
    @ZAttr(id=476)
    public static final String A_zimbraReverseProxyPortSearchBase = "zimbraReverseProxyPortSearchBase";

    /**
     * Time interval after which NGINX will fail over to the next route
     * lookup handler, if a handler does not respond to the route lookup
     * request within this time. Must be in valid duration format:
     * {digits}{time-unit}. digits: 0-9, time-unit: [hmsd]|ms. h - hours, m -
     * minutes, s - seconds, d - days, ms - milliseconds. If time unit is not
     * specified, the default is s(seconds).
     *
     * @since ZCS 5.0.10
     */
    @ZAttr(id=745)
    public static final String A_zimbraReverseProxyRouteLookupTimeout = "zimbraReverseProxyRouteLookupTimeout";

    /**
     * Time interval (ms) given to mail route lookup handler to cache a
     * failed response to route a previous lookup request (after this time
     * elapses, Proxy retries this host). Must be in valid duration format:
     * {digits}{time-unit}. digits: 0-9, time-unit: [hmsd]|ms. h - hours, m -
     * minutes, s - seconds, d - days, ms - milliseconds. If time unit is not
     * specified, the default is s(seconds).
     *
     * @since ZCS 5.0.12
     */
    @ZAttr(id=778)
    public static final String A_zimbraReverseProxyRouteLookupTimeoutCache = "zimbraReverseProxyRouteLookupTimeoutCache";

    /**
     * whether nginx should send ID command for imap
     *
     * @since ZCS 5.0.1
     */
    @ZAttr(id=588)
    public static final String A_zimbraReverseProxySendImapId = "zimbraReverseProxySendImapId";

    /**
     * whether nginx should send XOIP command for pop3
     *
     * @since ZCS 5.0.1
     */
    @ZAttr(id=587)
    public static final String A_zimbraReverseProxySendPop3Xoip = "zimbraReverseProxySendPop3Xoip";

    /**
     * permitted ciphers for reverse proxy. Ciphers are in the formats
     * supported by OpenSSL e.g.
     * ALL:!ADH:!EXPORT56:RC4+RSA:+HIGH:+MEDIUM:+LOW:+SSLv2:+EXP; if not set,
     * default ciphers permitted by nginx will apply
     *
     * @since ZCS 5.0.5
     */
    @ZAttr(id=640)
    public static final String A_zimbraReverseProxySSLCiphers = "zimbraReverseProxySSLCiphers";

    /**
     * If set as TRUE, proxy will use SSL to connect to the upstream mail
     * servers for web and mail proxy. Note admin console proxy always use
     * https no matter how this attr is set.
     *
     * @since ZCS 8.0.0
     */
    @ZAttr(id=1360)
    public static final String A_zimbraReverseProxySSLToUpstreamEnabled = "zimbraReverseProxySSLToUpstreamEnabled";

    /**
     * The read timeout for long polling support by proxy, e.g. ActiveSync
     * for mobile devices. . Must be in valid duration format:
     * {digits}{time-unit}. digits: 0-9, time-unit: [hmsd]|ms. h - hours, m -
     * minutes, s - seconds, d - days, ms - milliseconds. If time unit is not
     * specified, the default is s(seconds).
     *
     * @since ZCS 7.1.4
     */
    @ZAttr(id=1337)
    public static final String A_zimbraReverseProxyUpstreamPollingTimeout = "zimbraReverseProxyUpstreamPollingTimeout";

    /**
     * The read timeout for the response of upstream server, which determines
     * how long nginx will wait to get the response to a request. . Must be
     * in valid duration format: {digits}{time-unit}. digits: 0-9, time-unit:
     * [hmsd]|ms. h - hours, m - minutes, s - seconds, d - days, ms -
     * milliseconds. If time unit is not specified, the default is
     * s(seconds).
     *
     * @since ZCS 7.1.4
     */
    @ZAttr(id=1335)
    public static final String A_zimbraReverseProxyUpstreamReadTimeout = "zimbraReverseProxyUpstreamReadTimeout";

    /**
     * The send timeout of transfering a request to the upstream server. If
     * after this time the upstream server doesn&#039;t take new data, proxy
     * will close the connection. . Must be in valid duration format:
     * {digits}{time-unit}. digits: 0-9, time-unit: [hmsd]|ms. h - hours, m -
     * minutes, s - seconds, d - days, ms - milliseconds. If time unit is not
     * specified, the default is s(seconds).
     *
     * @since ZCS 7.1.4
     */
    @ZAttr(id=1336)
    public static final String A_zimbraReverseProxyUpstreamSendTimeout = "zimbraReverseProxyUpstreamSendTimeout";

    /**
     * The servers to be included in the &quot;upstream&quot; block in the
     * nginx web proxy config file. The servers configured here will only
     * affect the proxy of pre-login requests. Leaving empty means using all
     * the servers whose zimbraReverseProxyLookupTarget is TRUE.
     *
     * @since ZCS 8.0.0
     */
    @ZAttr(id=1378)
    public static final String A_zimbraReverseProxyUpstreamServers = "zimbraReverseProxyUpstreamServers";

    /**
     * There is a deployment scenario for migrations where all of the
     * customers users are pointed at the zimbra POP IMAP reverse proxy. We
     * then want their connections proxied back to the legacy system for
     * not-yet-non-migrated users. If this attribute is TRUE, reverse proxy
     * lookup servlet should check to see if zimbraExternal* is set on the
     * domain. If so it is used. If not, lookup proceeds as usual.
     *
     * @since ZCS 5.0.12
     */
    @ZAttr(id=779)
    public static final String A_zimbraReverseProxyUseExternalRoute = "zimbraReverseProxyUseExternalRoute";

    /**
     * Use external route configured on domain if account cannot be found.
     * Also see zimbraReverseProxyUseExternalRoute.
     *
     * @since ZCS 7.0.0
     */
    @ZAttr(id=1132)
    public static final String A_zimbraReverseProxyUseExternalRouteIfAccountNotExist = "zimbraReverseProxyUseExternalRouteIfAccountNotExist";

    /**
     * Limit how many times a user can login via the proxy. Setting limit to
     * 100 and time to 3600 means: allow maximum 100 logins per hour for any
     * user. As with the ip counterparts, the user hit counter and timeout
     * are cumulative for all protocols. Also, for a given users login, both
     * counters are checked in succession, with the IP counter being checked
     * first. A login may be rejected (throttled) because the IP is
     * over-usage, or because the login name itself is over-usage. A value of
     * 0 indicates that no throttling will take place for any user.
     *
     * @since ZCS 5.0.3
     */
    @ZAttr(id=624)
    public static final String A_zimbraReverseProxyUserLoginLimit = "zimbraReverseProxyUserLoginLimit";

    /**
     * Sets the time-to-live for the hit counter for per user login
     * throttling.
     *
     * @since ZCS 5.0.3
     */
    @ZAttr(id=625)
    public static final String A_zimbraReverseProxyUserLoginLimitTime = "zimbraReverseProxyUserLoginLimitTime";

    /**
     * LDAP attribute that contains user name for the principal
     *
     * @since ZCS 5.0.0
     */
    @ZAttr(id=572)
    public static final String A_zimbraReverseProxyUserNameAttribute = "zimbraReverseProxyUserNameAttribute";

    /**
     * The error message with which a login attempt by a user will be
     * throttled, if the attempt count exceeds the configured limit
     *
     * @since ZCS 5.0.10
     */
    @ZAttr(id=726)
    public static final String A_zimbraReverseProxyUserThrottleMsg = "zimbraReverseProxyUserThrottleMsg";

    /**
     * Maximum number of connections that an NGINX Proxy worker process is
     * allowed to handle
     *
     * @since ZCS 5.0.10
     */
    @ZAttr(id=725)
    public static final String A_zimbraReverseProxyWorkerConnections = "zimbraReverseProxyWorkerConnections";

    /**
     * Number of worker processes of NGINX Proxy
     *
     * @since ZCS 5.0.10
     */
    @ZAttr(id=724)
    public static final String A_zimbraReverseProxyWorkerProcesses = "zimbraReverseProxyWorkerProcesses";

    /**
     * whether TLS is required for IMAP/POP GSSAPI auth
     *
     * @since ZCS 5.0.20
     */
    @ZAttr(id=1068)
    public static final String A_zimbraSaslGssapiRequiresTls = "zimbraSaslGssapiRequiresTls";

    /**
     * Maximum number of scheduled tasks that can run simultaneously.
     */
    @ZAttr(id=522)
    public static final String A_zimbraScheduledTaskNumThreads = "zimbraScheduledTaskNumThreads";

    /**
     * Object classes to add when creating a zimbra server object.
     *
     * @since ZCS 6.0.0_BETA1
     */
    @ZAttr(id=756)
    public static final String A_zimbraServerExtraObjectClass = "zimbraServerExtraObjectClass";

    /**
     * ZimbraID of the server that this component is running on
     *
     * @since ZCS 6.0.0_BETA1
     */
    @ZAttr(id=742)
    public static final String A_zimbraServerId = "zimbraServerId";

    /**
     * Deprecated since: 5.0. deprecated in favor of the serverInherited
     * flag. Orig desc: zimbraServer attrs that get inherited from global
     * config
     */
    @ZAttr(id=62)
    public static final String A_zimbraServerInheritedAttr = "zimbraServerInheritedAttr";

    /**
     * services that are enabled on this server
     */
    @ZAttr(id=220)
    public static final String A_zimbraServiceEnabled = "zimbraServiceEnabled";

    /**
     * public hostname of the host
     */
    @ZAttr(id=65)
    public static final String A_zimbraServiceHostname = "zimbraServiceHostname";

    /**
     * services that are installed on this server
     */
    @ZAttr(id=221)
    public static final String A_zimbraServiceInstalled = "zimbraServiceInstalled";

    /**
     * All items an account has shared
     *
     * @since ZCS 8.0.0
     */
    @ZAttr(id=1219)
    public static final String A_zimbraSharedItem = "zimbraSharedItem";

    /**
     * Deprecated since: 8.0.0. Manual publishing of shares by admin is no
     * longer required since now automated publishing of sharing info updates
     * to LDAP is supported. Orig desc: items an account or group has shared
     */
    @ZAttr(id=357)
    public static final String A_zimbraShareInfo = "zimbraShareInfo";

    /**
     * Maximum allowed lifetime of shares to internal users or groups. A
     * value of 0 indicates that there&#039;s no limit on an internal
     * share&#039;s lifetime. . Must be in valid duration format:
     * {digits}{time-unit}. digits: 0-9, time-unit: [hmsd]|ms. h - hours, m -
     * minutes, s - seconds, d - days, ms - milliseconds. If time unit is not
     * specified, the default is s(seconds).
     *
     * @since ZCS 8.0.0
     */
    @ZAttr(id=1348)
    public static final String A_zimbraShareLifetime = "zimbraShareLifetime";

    /**
     * Account name for authenticating to share notification MTA.
     *
     * @since ZCS 8.0.0
     */
    @ZAttr(id=1343)
    public static final String A_zimbraShareNotificationMtaAuthAccount = "zimbraShareNotificationMtaAuthAccount";

    /**
     * Password for authenticating to share notification MTA.
     *
     * @since ZCS 8.0.0
     */
    @ZAttr(id=1344)
    public static final String A_zimbraShareNotificationMtaAuthPassword = "zimbraShareNotificationMtaAuthPassword";

    /**
     * Whether to use credential to authenticate to share notification MTA.
     *
     * @since ZCS 8.0.0
     */
    @ZAttr(id=1346)
    public static final String A_zimbraShareNotificationMtaAuthRequired = "zimbraShareNotificationMtaAuthRequired";

    /**
     * Connection mode when connecting to share notification MTA.
     *
     * @since ZCS 8.0.0
     */
    @ZAttr(id=1345)
    public static final String A_zimbraShareNotificationMtaConnectionType = "zimbraShareNotificationMtaConnectionType";

    /**
     * Whether share notification MTA is enabled.
     *
     * @since ZCS 8.0.0
     */
    @ZAttr(id=1361)
    public static final String A_zimbraShareNotificationMtaEnabled = "zimbraShareNotificationMtaEnabled";

    /**
     * SMTP hostname for share notification MTA used for sending email
     * notifications.
     *
     * @since ZCS 8.0.0
     */
    @ZAttr(id=1341)
    public static final String A_zimbraShareNotificationMtaHostname = "zimbraShareNotificationMtaHostname";

    /**
     * SMTP port for share notification MTA used for sending email
     * notifications.
     *
     * @since ZCS 8.0.0
     */
    @ZAttr(id=1342)
    public static final String A_zimbraShareNotificationMtaPort = "zimbraShareNotificationMtaPort";

    /**
     * account ID of the owner of the shared folder
     *
     * @since ZCS 8.0.0
     */
    @ZAttr(id=1375)
    public static final String A_zimbraShareOwnerAccountId = "zimbraShareOwnerAccountId";

    /**
     * Interval between successive executions of the task that publishes
     * shared item updates to LDAP. Must be in valid duration format:
     * {digits}{time-unit}. digits: 0-9, time-unit: [hmsd]|ms. h - hours, m -
     * minutes, s - seconds, d - days, ms - milliseconds. If time unit is not
     * specified, the default is s(seconds).
     *
     * @since ZCS 8.0.0
     */
    @ZAttr(id=1220)
    public static final String A_zimbraSharingUpdatePublishInterval = "zimbraSharingUpdatePublishInterval";

    /**
     * Unique ID for an signature
     */
    @ZAttr(id=490)
    public static final String A_zimbraSignatureId = "zimbraSignatureId";

    /**
     * maximum number of signatures allowed on an account
     */
    @ZAttr(id=493)
    public static final String A_zimbraSignatureMaxNumEntries = "zimbraSignatureMaxNumEntries";

    /**
     * minimum number of signatures allowed on an account, this is only used
     * in the client
     */
    @ZAttr(id=523)
    public static final String A_zimbraSignatureMinNumEntries = "zimbraSignatureMinNumEntries";

    /**
     * name of the signature
     */
    @ZAttr(id=491)
    public static final String A_zimbraSignatureName = "zimbraSignatureName";

    /**
     * background color for chameleon skin for the domain
     *
     * @since ZCS 5.0.6
     */
    @ZAttr(id=648)
    public static final String A_zimbraSkinBackgroundColor = "zimbraSkinBackgroundColor";

    /**
     * favicon for chameleon skin for the domain
     *
     * @since ZCS 6.0.0_BETA1
     */
    @ZAttr(id=800)
    public static final String A_zimbraSkinFavicon = "zimbraSkinFavicon";

    /**
     * foreground color for chameleon skin for the domain
     *
     * @since ZCS 5.0.6
     */
    @ZAttr(id=647)
    public static final String A_zimbraSkinForegroundColor = "zimbraSkinForegroundColor";

    /**
     * logo app banner for chameleon skin for the domain
     *
     * @since ZCS 5.0.7
     */
    @ZAttr(id=671)
    public static final String A_zimbraSkinLogoAppBanner = "zimbraSkinLogoAppBanner";

    /**
     * logo login banner for chameleon skin for the domain
     *
     * @since ZCS 5.0.7
     */
    @ZAttr(id=670)
    public static final String A_zimbraSkinLogoLoginBanner = "zimbraSkinLogoLoginBanner";

    /**
     * Logo URL for chameleon skin for the domain
     *
     * @since ZCS 5.0.6
     */
    @ZAttr(id=649)
    public static final String A_zimbraSkinLogoURL = "zimbraSkinLogoURL";

    /**
     * secondary color for chameleon skin for the domain
     *
     * @since ZCS 5.0.7
     */
    @ZAttr(id=668)
    public static final String A_zimbraSkinSecondaryColor = "zimbraSkinSecondaryColor";

    /**
     * selection color for chameleon skin for the domain
     *
     * @since ZCS 5.0.7
     */
    @ZAttr(id=669)
    public static final String A_zimbraSkinSelectionColor = "zimbraSkinSelectionColor";

    /**
     * LDAP attribute(s) for public key lookup for S/MIME via external LDAP.
     * Multiple attributes can be separated by comma. All SMIME attributes
     * are in the format of {config-name}:{value}. A &#039;SMIME config&#039;
     * is a set of SMIME attribute values with the same {config-name}.
     * Multiple SMIME configs can be configured on a domain or on
     * globalconfig. Note: SMIME attributes on domains do not inherited
     * values from globalconfig, they are not domain-inherited attributes.
     * During SMIME public key lookup, if there are any SMIME config on the
     * domain of the account, they are used. SMIME configs on globalconfig
     * will be used only when there is no SMIME config on the domain. SMIME
     * attributes cannot be modified directly with zmprov md/mcf commands.
     * Use zmprov gcsc/gdsc/mcsc/mdsc/rcsc/rdsc command instead.
     *
     * @since ZCS 7.1.0
     */
    @ZAttr(id=1182)
    public static final String A_zimbraSMIMELdapAttribute = "zimbraSMIMELdapAttribute";

    /**
     * LDAP bind DN for public key lookup for S/MIME via external LDAP. Can
     * be empty for anonymous bind. All SMIME attributes are in the format of
     * {config-name}:{value}. A &#039;SMIME config&#039; is a set of SMIME
     * attribute values with the same {config-name}. Multiple SMIME configs
     * can be configured on a domain or on globalconfig. Note: SMIME
     * attributes on domains do not inherited values from globalconfig, they
     * are not domain-inherited attributes. During SMIME public key lookup,
     * if there are any SMIME config on the domain of the account, they are
     * used. SMIME configs on globalconfig will be used only when there is no
     * SMIME config on the domain. SMIME attributes cannot be modified
     * directly with zmprov md/mcf commands. Use zmprov
     * gcsc/gdsc/mcsc/mdsc/rcsc/rdsc command instead.
     *
     * @since ZCS 7.1.0
     */
    @ZAttr(id=1178)
    public static final String A_zimbraSMIMELdapBindDn = "zimbraSMIMELdapBindDn";

    /**
     * LDAP bind password for public key lookup for S/MIME via external LDAP.
     * Can be empty for anonymous bind. All SMIME attributes are in the
     * format of {config-name}:{value}. A &#039;SMIME config&#039; is a set
     * of SMIME attribute values with the same {config-name}. Multiple SMIME
     * configs can be configured on a domain or on globalconfig. Note: SMIME
     * attributes on domains do not inherited values from globalconfig, they
     * are not domain-inherited attributes. During SMIME public key lookup,
     * if there are any SMIME config on the domain of the account, they are
     * used. SMIME configs on globalconfig will be used only when there is no
     * SMIME config on the domain. SMIME attributes cannot be modified
     * directly with zmprov md/mcf commands. Use zmprov
     * gcsc/gdsc/mcsc/mdsc/rcsc/rdsc command instead.
     *
     * @since ZCS 7.1.0
     */
    @ZAttr(id=1179)
    public static final String A_zimbraSMIMELdapBindPassword = "zimbraSMIMELdapBindPassword";

    /**
     * Whether or not to discover search base DNs if
     * zimbraSMIMELdapSearchBase is not set. Allowed values are TRUE or
     * FALSE. If zimbraSMIMELdapSearchBase is set for a config, this
     * attribute is ignored for the config. If not set, default for the
     * config is FALSE. In that case, if zimbraSMIMELdapSearchBase is not
     * set, the search will default to the rootDSE. If multiple DNs are
     * discovered, the ldap search will use them one by one until a hit is
     * returned. All SMIME attributes are in the format of
     * {config-name}:{value}. A &#039;SMIME config&#039; is a set of SMIME
     * attribute values with the same {config-name}. Multiple SMIME configs
     * can be configured on a domain or on globalconfig. Note: SMIME
     * attributes on domains do not inherited values from globalconfig, they
     * are not domain-inherited attributes. During SMIME public key lookup,
     * if there are any SMIME config on the domain of the account, they are
     * used. SMIME configs on globalconfig will be used only when there is no
     * SMIME config on the domain. SMIME attributes cannot be modified
     * directly with zmprov md/mcf commands. Use zmprov
     * gcsc/gdsc/mcsc/mdsc/rcsc/rdsc command instead.
     *
     * @since ZCS 7.1.1
     */
    @ZAttr(id=1209)
    public static final String A_zimbraSMIMELdapDiscoverSearchBaseEnabled = "zimbraSMIMELdapDiscoverSearchBaseEnabled";

    /**
     * LDAP search filter for public key lookup for S/MIME via external LDAP.
     * Can contain the following conversion variables for expansion: %n -
     * search key with @ (or without, if no @ was specified) %u - with @
     * removed e.g. (mail=%n) All SMIME attributes are in the format of
     * {config-name}:{value}. A &#039;SMIME config&#039; is a set of SMIME
     * attribute values with the same {config-name}. Multiple SMIME configs
     * can be configured on a domain or on globalconfig. Note: SMIME
     * attributes on domains do not inherited values from globalconfig, they
     * are not domain-inherited attributes. During SMIME public key lookup,
     * if there are any SMIME config on the domain of the account, they are
     * used. SMIME configs on globalconfig will be used only when there is no
     * SMIME config on the domain. SMIME attributes cannot be modified
     * directly with zmprov md/mcf commands. Use zmprov
     * gcsc/gdsc/mcsc/mdsc/rcsc/rdsc command instead.
     *
     * @since ZCS 7.1.0
     */
    @ZAttr(id=1181)
    public static final String A_zimbraSMIMELdapFilter = "zimbraSMIMELdapFilter";

    /**
     * LDAP search base for public key lookup for S/MIME via external LDAP.
     * All SMIME attributes are in the format of {config-name}:{value}. A
     * &#039;SMIME config&#039; is a set of SMIME attribute values with the
     * same {config-name}. Multiple SMIME configs can be configured on a
     * domain or on globalconfig. Note: SMIME attributes on domains do not
     * inherited values from globalconfig, they are not domain-inherited
     * attributes. During SMIME public key lookup, if there are any SMIME
     * config on the domain of the account, they are used. SMIME configs on
     * globalconfig will be used only when there is no SMIME config on the
     * domain. SMIME attributes cannot be modified directly with zmprov
     * md/mcf commands. Use zmprov gcsc/gdsc/mcsc/mdsc/rcsc/rdsc command
     * instead.
     *
     * @since ZCS 7.1.0
     */
    @ZAttr(id=1180)
    public static final String A_zimbraSMIMELdapSearchBase = "zimbraSMIMELdapSearchBase";

    /**
     * Whether to use startTLS for public key lookup for S/MIME via external
     * LDAP. All SMIME attributes are in the format of {config-name}:{value}.
     * A &#039;SMIME config&#039; is a set of SMIME attribute values with the
     * same {config-name}. Multiple SMIME configs can be configured on a
     * domain or on globalconfig. Note: SMIME attributes on domains do not
     * inherited values from globalconfig, they are not domain-inherited
     * attributes. During SMIME public key lookup, if there are any SMIME
     * config on the domain of the account, they are used. SMIME configs on
     * globalconfig will be used only when there is no SMIME config on the
     * domain. SMIME attributes cannot be modified directly with zmprov
     * md/mcf commands. Use zmprov gcsc/gdsc/mcsc/mdsc/rcsc/rdsc command
     * instead.
     *
     * @since ZCS 7.1.0
     */
    @ZAttr(id=1177)
    public static final String A_zimbraSMIMELdapStartTlsEnabled = "zimbraSMIMELdapStartTlsEnabled";

    /**
     * LDAP URL(s) for public key lookup for S/MIME via external LDAP.
     * Multiple URLs for error fallback purpose can be separated by space.
     * All SMIME attributes are in the format of {config-name}:{value}. A
     * &#039;SMIME config&#039; is a set of SMIME attribute values with the
     * same {config-name}. Multiple SMIME configs can be configured on a
     * domain or on globalconfig. Note: SMIME attributes on domains do not
     * inherited values from globalconfig, they are not domain-inherited
     * attributes. During SMIME public key lookup, if there are any SMIME
     * config on the domain of the account, they are used. SMIME configs on
     * globalconfig will be used only when there is no SMIME config on the
     * domain. SMIME attributes cannot be modified directly with zmprov
     * md/mcf commands. Use zmprov gcsc/gdsc/mcsc/mdsc/rcsc/rdsc command
     * instead.
     *
     * @since ZCS 7.1.0
     */
    @ZAttr(id=1176)
    public static final String A_zimbraSMIMELdapURL = "zimbraSMIMELdapURL";

    /**
     * Whether to enable smtp debug trace
     *
     * @since ZCS 6.0.0_BETA1
     */
    @ZAttr(id=793)
    public static final String A_zimbraSmtpEnableTrace = "zimbraSmtpEnableTrace";

    /**
     * the SMTP server to connect to when sending mail
     */
    @ZAttr(id=97)
    public static final String A_zimbraSmtpHostname = "zimbraSmtpHostname";

    /**
     * the SMTP server port to connect to when sending mail
     */
    @ZAttr(id=98)
    public static final String A_zimbraSmtpPort = "zimbraSmtpPort";

    /**
     * If TRUE, the address for MAIL FROM in the SMTP session will always be
     * set to the email address of the account. If FALSE, the address will be
     * the value of the Sender or From header in the outgoing message, in
     * that order.
     *
     * @since ZCS 6.0.5
     */
    @ZAttr(id=1077)
    public static final String A_zimbraSmtpRestrictEnvelopeFrom = "zimbraSmtpRestrictEnvelopeFrom";

    /**
     * If true, an X-Authenticated-User header will be added to messages sent
     * via SendMsgRequest.
     *
     * @since ZCS 5.0.10
     */
    @ZAttr(id=747)
    public static final String A_zimbraSmtpSendAddAuthenticatedUser = "zimbraSmtpSendAddAuthenticatedUser";

    /**
     * Whether X-Mailer will be added to messages sent by Zimbra
     *
     * @since ZCS 5.0.5
     */
    @ZAttr(id=636)
    public static final String A_zimbraSmtpSendAddMailer = "zimbraSmtpSendAddMailer";

    /**
     * Whether X-Originating-IP will be added to messages sent via
     * SendMsgRequest.
     */
    @ZAttr(id=435)
    public static final String A_zimbraSmtpSendAddOriginatingIP = "zimbraSmtpSendAddOriginatingIP";

    /**
     * Value of the mail.smtp.sendpartial property
     */
    @ZAttr(id=249)
    public static final String A_zimbraSmtpSendPartial = "zimbraSmtpSendPartial";

    /**
     * timeout value in seconds
     */
    @ZAttr(id=99)
    public static final String A_zimbraSmtpTimeout = "zimbraSmtpTimeout";

    /**
     * If TRUE, enables support for GetVersionInfo for account SOAP requests.
     * If FALSE, GetVersionInfoRequest returns a SOAP fault.
     *
     * @since ZCS 5.0.10
     */
    @ZAttr(id=708)
    public static final String A_zimbraSoapExposeVersion = "zimbraSoapExposeVersion";

    /**
     * Maximum size in bytes for incoming SOAP requests. 0 means no limit.
     *
     * @since ZCS 5.0.0
     */
    @ZAttr(id=557)
    public static final String A_zimbraSoapRequestMaxSize = "zimbraSoapRequestMaxSize";

    /**
     * URL for Socialcast integration
     *
     * @since ZCS 8.0.0
     */
    @ZAttr(id=1389)
    public static final String A_zimbraSocialcastURL = "zimbraSocialcastURL";

    /**
     * If TRUE, spam messages will be affected by user mail filters instead
     * of being automatically filed into the Junk folder.
     *
     * @since ZCS 5.0.2
     */
    @ZAttr(id=604)
    public static final String A_zimbraSpamApplyUserFilters = "zimbraSpamApplyUserFilters";

    /**
     * Deprecated since: 4.5. Deprecated in favor of zimbraServiceEnabled.
     * Orig desc: Whether to enable spam checking
     */
    @ZAttr(id=201)
    public static final String A_zimbraSpamCheckEnabled = "zimbraSpamCheckEnabled";

    /**
     * mail header name for flagging spam
     */
    @ZAttr(id=210)
    public static final String A_zimbraSpamHeader = "zimbraSpamHeader";

    /**
     * regular expression for matching the spam header
     */
    @ZAttr(id=211)
    public static final String A_zimbraSpamHeaderValue = "zimbraSpamHeaderValue";

    /**
     * When user classifies a message as not spam forward message via SMTP to
     * this account
     */
    @ZAttr(id=245)
    public static final String A_zimbraSpamIsNotSpamAccount = "zimbraSpamIsNotSpamAccount";

    /**
     * When user classifies a message as spam forward message via SMTP to
     * this account
     */
    @ZAttr(id=244)
    public static final String A_zimbraSpamIsSpamAccount = "zimbraSpamIsSpamAccount";

    /**
     * Spaminess percentage beyond which a message is dropped
     */
    @ZAttr(id=202)
    public static final String A_zimbraSpamKillPercent = "zimbraSpamKillPercent";

    /**
     * value for envelope from (MAIL FROM) in spam report
     *
     * @since ZCS 6.0.2
     */
    @ZAttr(id=1049)
    public static final String A_zimbraSpamReportEnvelopeFrom = "zimbraSpamReportEnvelopeFrom";

    /**
     * mail header name for sender in spam report
     */
    @ZAttr(id=465)
    public static final String A_zimbraSpamReportSenderHeader = "zimbraSpamReportSenderHeader";

    /**
     * spam report type value for ham
     */
    @ZAttr(id=468)
    public static final String A_zimbraSpamReportTypeHam = "zimbraSpamReportTypeHam";

    /**
     * mail header name for report type in spam report
     */
    @ZAttr(id=466)
    public static final String A_zimbraSpamReportTypeHeader = "zimbraSpamReportTypeHeader";

    /**
     * spam report type value for spam
     */
    @ZAttr(id=467)
    public static final String A_zimbraSpamReportTypeSpam = "zimbraSpamReportTypeSpam";

    /**
     * Subject prefix for spam messages
     */
    @ZAttr(id=203)
    public static final String A_zimbraSpamSubjectTag = "zimbraSpamSubjectTag";

    /**
     * Spaminess percentage beyond which a message is marked as spam
     */
    @ZAttr(id=204)
    public static final String A_zimbraSpamTagPercent = "zimbraSpamTagPercent";

    /**
     * Aliases of Trash folder. In case some IMAP clients use different
     * folder names other than Trash, the spam filter still special-cases
     * those folders as if they are Trash.
     *
     * @since ZCS 8.0.0
     */
    @ZAttr(id=1167)
    public static final String A_zimbraSpamTrashAlias = "zimbraSpamTrashAlias";

    /**
     * Mail header name for flagging a message as not spam. If set, this
     * takes precedence over zimbraSpamHeader.
     *
     * @since ZCS 7.1.3
     */
    @ZAttr(id=1257)
    public static final String A_zimbraSpamWhitelistHeader = "zimbraSpamWhitelistHeader";

    /**
     * regular expression for matching the value of zimbraSpamWhitelistHeader
     * for flagging a message as not spam
     *
     * @since ZCS 7.1.3
     */
    @ZAttr(id=1258)
    public static final String A_zimbraSpamWhitelistHeaderValue = "zimbraSpamWhitelistHeaderValue";

    /**
     * The list of available dictionaries that can be used for spell
     * checking.
     *
     * @since ZCS 6.0.0_GA
     */
    @ZAttr(id=1042)
    public static final String A_zimbraSpellAvailableDictionary = "zimbraSpellAvailableDictionary";

    /**
     * URL of the server running the spell checking service. Multi-valued
     * attribute that allows multiple spell check servers to be specified. If
     * the request to the first server fails, a request to the second server
     * is sent and so on.
     */
    @ZAttr(id=267)
    public static final String A_zimbraSpellCheckURL = "zimbraSpellCheckURL";

    /**
     * whether spnego SSO is enabled
     *
     * @since ZCS 7.0.0
     */
    @ZAttr(id=1118)
    public static final String A_zimbraSpnegoAuthEnabled = "zimbraSpnegoAuthEnabled";

    /**
     * spnego auth error URL
     *
     * @since ZCS 7.0.0
     */
    @ZAttr(id=1124)
    public static final String A_zimbraSpnegoAuthErrorURL = "zimbraSpnegoAuthErrorURL";

    /**
     * spnego auth principal
     *
     * @since ZCS 7.0.0
     */
    @ZAttr(id=1122)
    public static final String A_zimbraSpnegoAuthPrincipal = "zimbraSpnegoAuthPrincipal";

    /**
     * spnego auth realm
     *
     * @since ZCS 7.0.0
     */
    @ZAttr(id=1119)
    public static final String A_zimbraSpnegoAuthRealm = "zimbraSpnegoAuthRealm";

    /**
     * spnego auth target name
     *
     * @since ZCS 7.0.0
     */
    @ZAttr(id=1123)
    public static final String A_zimbraSpnegoAuthTargetName = "zimbraSpnegoAuthTargetName";

    /**
     * Public key of this server, used by other hosts to authorize this
     * server to login.
     */
    @ZAttr(id=262)
    public static final String A_zimbraSshPublicKey = "zimbraSshPublicKey";

    /**
     * CA Cert used to sign all self signed certs
     */
    @ZAttr(id=277)
    public static final String A_zimbraSslCaCert = "zimbraSslCaCert";

    /**
     * CA Key used to sign all self signed certs
     */
    @ZAttr(id=278)
    public static final String A_zimbraSslCaKey = "zimbraSslCaKey";

    /**
     * SSL certificate
     *
     * @since ZCS 5.0.0
     */
    @ZAttr(id=563)
    public static final String A_zimbraSSLCertificate = "zimbraSSLCertificate";

    /**
     * excluded cipher suites
     *
     * @since ZCS 5.0.5
     */
    @ZAttr(id=639)
    public static final String A_zimbraSSLExcludeCipherSuites = "zimbraSSLExcludeCipherSuites";

    /**
     * SSL private key
     *
     * @since ZCS 5.0.0
     */
    @ZAttr(id=564)
    public static final String A_zimbraSSLPrivateKey = "zimbraSSLPrivateKey";

    /**
     * description of the custom tab in the Preferences page in HTML client
     * in the format {tab-name},{associated-URL}
     *
     * @since ZCS 7.1.3
     */
    @ZAttr(id=1267)
    public static final String A_zimbraStandardClientCustomPrefTab = "zimbraStandardClientCustomPrefTab";

    /**
     * whether extra custom tabs in the Preferences page in HTML client are
     * enabled
     *
     * @since ZCS 7.1.3
     */
    @ZAttr(id=1266)
    public static final String A_zimbraStandardClientCustomPrefTabsEnabled = "zimbraStandardClientCustomPrefTabsEnabled";

    /**
     * Prefixes of thread names. Each value is a column in threads.csv that
     * tracks the number of threads whose name starts with the given prefix.
     *
     * @since ZCS 6.0.0_BETA1
     */
    @ZAttr(id=792)
    public static final String A_zimbraStatThreadNamePrefix = "zimbraStatThreadNamePrefix";

    /**
     * The maximum batch size for each ZimbraSync transaction. Default value
     * of 0 means to follow client requested size. If set to any positive
     * integer, the value will be the maximum number of items to sync even if
     * client requests more. This setting affects all sync categories
     * including email, contacts, calendar and tasks.
     */
    @ZAttr(id=437)
    public static final String A_zimbraSyncWindowSize = "zimbraSyncWindowSize";

    /**
     * Deprecated since: 4.5.7. We now maintain all tables unconditionally.
     * See bug 19145. Orig desc: table maintenance will be performed if the
     * number of rows grows by this factor
     */
    @ZAttr(id=171)
    public static final String A_zimbraTableMaintenanceGrowthFactor = "zimbraTableMaintenanceGrowthFactor";

    /**
     * Deprecated since: 4.5.7. We now maintain all tables unconditionally.
     * See bug 19145. Orig desc: maximum number of rows required for database
     * table maintenance
     */
    @ZAttr(id=169)
    public static final String A_zimbraTableMaintenanceMaxRows = "zimbraTableMaintenanceMaxRows";

    /**
     * Deprecated since: 4.5.7. We now maintain all tables unconditionally.
     * See bug 19145. Orig desc: minimum number of rows required for database
     * table maintenance
     */
    @ZAttr(id=168)
    public static final String A_zimbraTableMaintenanceMinRows = "zimbraTableMaintenanceMinRows";

    /**
     * Deprecated since: 4.5.7. We now maintain all tables unconditionally.
     * See bug 19145. Orig desc: table maintenance operation that will be
     * performed. Valid options: &quot;ANALYZE&quot;, &quot;OPTIMIZE&quot;
     */
    @ZAttr(id=170)
    public static final String A_zimbraTableMaintenanceOperation = "zimbraTableMaintenanceOperation";

    /**
     * The registered name of the Zimbra Analyzer Extension for this account
     * to use
     */
    @ZAttr(id=393)
    public static final String A_zimbraTextAnalyzer = "zimbraTextAnalyzer";

    /**
     * Hosts to ignore during IP based throttling. Typically should list
     * nginx hostname and any other mailbox servers which can proxy to this
     * server
     *
     * @since ZCS 8.0.0
     */
    @ZAttr(id=1383)
    public static final String A_zimbraThrottleSafeHosts = "zimbraThrottleSafeHosts";

    /**
     * Deprecated since: 5.0. Deprecated as of bug 12416. Orig desc: Start
     * date for daylight time
     */
    @ZAttr(id=232)
    public static final String A_zimbraTimeZoneDaylightDtStart = "zimbraTimeZoneDaylightDtStart";

    /**
     * Deprecated since: 5.0. Deprecated as of bug 12416. Orig desc: Offset
     * in daylight time
     */
    @ZAttr(id=233)
    public static final String A_zimbraTimeZoneDaylightOffset = "zimbraTimeZoneDaylightOffset";

    /**
     * Deprecated since: 5.0. Deprecated as of bug 12416. Orig desc:
     * iCalendar recurrence rule for onset of daylight time
     */
    @ZAttr(id=234)
    public static final String A_zimbraTimeZoneDaylightRRule = "zimbraTimeZoneDaylightRRule";

    /**
     * Deprecated since: 5.0. Deprecated as of bug 12416. Orig desc: Start
     * date for standard time
     */
    @ZAttr(id=229)
    public static final String A_zimbraTimeZoneStandardDtStart = "zimbraTimeZoneStandardDtStart";

    /**
     * Deprecated since: 5.0. Deprecated as of bug 12416. Orig desc: Offset
     * in standard time
     */
    @ZAttr(id=230)
    public static final String A_zimbraTimeZoneStandardOffset = "zimbraTimeZoneStandardOffset";

    /**
     * Deprecated since: 5.0. Deprecated as of bug 12416. Orig desc:
     * iCalendar recurrence rule for onset of standard time
     */
    @ZAttr(id=231)
    public static final String A_zimbraTimeZoneStandardRRule = "zimbraTimeZoneStandardRRule";

    /**
     * call control service URL for the UC service
     *
     * @since ZCS 8.0.0
     */
    @ZAttr(id=1405)
    public static final String A_zimbraUCCallControlURL = "zimbraUCCallControlURL";

    /**
     * password for the user&#039;s UC service
     *
     * @since ZCS 8.0.0
     */
    @ZAttr(id=1409)
    public static final String A_zimbraUCPassword = "zimbraUCPassword";

    /**
     * presence session id for Cisco presence service
     *
     * @since ZCS 8.0.0
     */
    @ZAttr(id=1407)
    public static final String A_zimbraUCPresenceSessionId = "zimbraUCPresenceSessionId";

    /**
     * presence service URL for the UC service
     *
     * @since ZCS 8.0.0
     */
    @ZAttr(id=1406)
    public static final String A_zimbraUCPresenceURL = "zimbraUCPresenceURL";

    /**
     * provider for the UC service
     *
     * @since ZCS 8.0.0
     */
    @ZAttr(id=1402)
    public static final String A_zimbraUCProvider = "zimbraUCProvider";

    /**
     * Designated UC provider of the system
     *
     * @since ZCS 8.0.0
     */
    @ZAttr(id=1410)
    public static final String A_zimbraUCProviderEnabled = "zimbraUCProviderEnabled";

    /**
     * UC service zimbraId
     *
     * @since ZCS 8.0.0
     */
    @ZAttr(id=1401)
    public static final String A_zimbraUCServiceId = "zimbraUCServiceId";

    /**
     * username for the user&#039;s UC service
     *
     * @since ZCS 8.0.0
     */
    @ZAttr(id=1408)
    public static final String A_zimbraUCUsername = "zimbraUCUsername";

    /**
     * user info service URL for the UC service
     *
     * @since ZCS 8.0.0
     */
    @ZAttr(id=1403)
    public static final String A_zimbraUCUserURL = "zimbraUCUserURL";

    /**
     * voicemail service URL for the UC service
     *
     * @since ZCS 8.0.0
     */
    @ZAttr(id=1404)
    public static final String A_zimbraUCVoicemailURL = "zimbraUCVoicemailURL";

    /**
     * whether end-user services on SOAP and LMTP interfaces are enabled
     */
    @ZAttr(id=146)
    public static final String A_zimbraUserServicesEnabled = "zimbraUserServicesEnabled";

    /**
     * account version information
     */
    @ZAttr(id=399)
    public static final String A_zimbraVersion = "zimbraVersion";

    /**
     * an email address to send mail to if Zimbra version check detects a new
     * version. Must be in valid duration format: {digits}{time-unit}.
     * digits: 0-9, time-unit: [hmsd]|ms. h - hours, m - minutes, s -
     * seconds, d - days, ms - milliseconds. If time unit is not specified,
     * the default is s(seconds).
     *
     * @since ZCS 6.0.2
     */
    @ZAttr(id=1059)
    public static final String A_zimbraVersionCheckInterval = "zimbraVersionCheckInterval";

    /**
     * time Zimbra version was last checked
     *
     * @since ZCS 6.0.2
     */
    @ZAttr(id=1056)
    public static final String A_zimbraVersionCheckLastAttempt = "zimbraVersionCheckLastAttempt";

    /**
     * last response of last Zimbra version check. This will be a short XML
     * that will contain information about available updates.
     *
     * @since ZCS 6.0.2
     */
    @ZAttr(id=1058)
    public static final String A_zimbraVersionCheckLastResponse = "zimbraVersionCheckLastResponse";

    /**
     * time Zimbra version was last checked successfully
     *
     * @since ZCS 6.0.2
     */
    @ZAttr(id=1057)
    public static final String A_zimbraVersionCheckLastSuccess = "zimbraVersionCheckLastSuccess";

    /**
     * template used to construct the body of an Zimbra version check
     * notification message
     *
     * @since ZCS 6.0.2
     */
    @ZAttr(id=1066)
    public static final String A_zimbraVersionCheckNotificationBody = "zimbraVersionCheckNotificationBody";

    /**
     * email address to send mail to for the Zimbra version check
     * notification message
     *
     * @since ZCS 6.0.2
     */
    @ZAttr(id=1063)
    public static final String A_zimbraVersionCheckNotificationEmail = "zimbraVersionCheckNotificationEmail";

    /**
     * from address for the Zimbra version check notification message
     *
     * @since ZCS 6.0.2
     */
    @ZAttr(id=1064)
    public static final String A_zimbraVersionCheckNotificationEmailFrom = "zimbraVersionCheckNotificationEmailFrom";

    /**
     * template used to construct the subject of an Zimbra version check
     * notification message
     *
     * @since ZCS 6.0.2
     */
    @ZAttr(id=1065)
    public static final String A_zimbraVersionCheckNotificationSubject = "zimbraVersionCheckNotificationSubject";

    /**
     * whether to send a notification message if Zimbra version check detects
     * a new version
     *
     * @since ZCS 6.0.2
     */
    @ZAttr(id=1062)
    public static final String A_zimbraVersionCheckSendNotifications = "zimbraVersionCheckSendNotifications";

    /**
     * zimbraId of the server that should perform the Zimbra version checks
     *
     * @since ZCS 6.0.2
     */
    @ZAttr(id=1060)
    public static final String A_zimbraVersionCheckServer = "zimbraVersionCheckServer";

    /**
     * URL of the Zimbra version check script
     *
     * @since ZCS 6.0.2
     */
    @ZAttr(id=1061)
    public static final String A_zimbraVersionCheckURL = "zimbraVersionCheckURL";

    /**
     * Whether virtual user set/changed his password after an external
     * virtual account for him is provisioned. This attribute is applicable
     * for accounts having zimbraIsExternalVirtualAccount set to TRUE.
     *
     * @since ZCS 8.0.0
     */
    @ZAttr(id=1414)
    public static final String A_zimbraVirtualAccountInitialPasswordSet = "zimbraVirtualAccountInitialPasswordSet";

    /**
     * An alias for this domain, used to determine default login domain based
     * on URL client is visiting
     */
    @ZAttr(id=352)
    public static final String A_zimbraVirtualHostname = "zimbraVirtualHostname";

    /**
     * An virtual IP address for this domain, used to determine domain based
     * on an IP address
     *
     * @since ZCS 5.0.0
     */
    @ZAttr(id=562)
    public static final String A_zimbraVirtualIPAddress = "zimbraVirtualIPAddress";

    /**
     * Whether to block archive files that are password protected or
     * encrypted
     */
    @ZAttr(id=205)
    public static final String A_zimbraVirusBlockEncryptedArchive = "zimbraVirusBlockEncryptedArchive";

    /**
     * Deprecated since: 4.5. Deprecated in favor of zimbraServiceEnabled.
     * Orig desc: Whether to enable virus checking
     */
    @ZAttr(id=206)
    public static final String A_zimbraVirusCheckEnabled = "zimbraVirusCheckEnabled";

    /**
     * how often the virus definitions are updated. Must be in valid duration
     * format: {digits}{time-unit}. digits: 0-9, time-unit: [hmsd]|ms. h -
     * hours, m - minutes, s - seconds, d - days, ms - milliseconds. If time
     * unit is not specified, the default is s(seconds).
     */
    @ZAttr(id=191)
    public static final String A_zimbraVirusDefinitionsUpdateFrequency = "zimbraVirusDefinitionsUpdateFrequency";

    /**
     * Whether to email admin on virus detection
     */
    @ZAttr(id=207)
    public static final String A_zimbraVirusWarnAdmin = "zimbraVirusWarnAdmin";

    /**
     * Whether to email recipient on virus detection
     */
    @ZAttr(id=208)
    public static final String A_zimbraVirusWarnRecipient = "zimbraVirusWarnRecipient";

    /**
     * link for admin users in web client
     *
     * @since ZCS 5.0.9
     */
    @ZAttr(id=701)
    public static final String A_zimbraWebClientAdminReference = "zimbraWebClientAdminReference";

    /**
     * login URL for web client to send the user to upon failed login, auth
     * expired, or no/invalid auth
     */
    @ZAttr(id=506)
    public static final String A_zimbraWebClientLoginURL = "zimbraWebClientLoginURL";

    /**
     * regex for allowed client IP addresses for honoring
     * zimbraWebClientLoginURL. If not set, all IP addresses are allowed. If
     * multiple values are set, an IP address is allowed as long as it
     * matches any one of the values.
     *
     * @since ZCS 7.1.5
     */
    @ZAttr(id=1352)
    public static final String A_zimbraWebClientLoginURLAllowedIP = "zimbraWebClientLoginURLAllowedIP";

    /**
     * regex to be matched for allowed user agents for honoring
     * zimbraWebClientLoginURL. If not set, all UAs are allowed. If multiple
     * values are set, an UA is allowed as long as it matches any one of the
     * values. e.g. &quot;.*Windows NT.*Firefox/3.*&quot; will match firefox
     * 3 or later browsers on Windows. &quot;.*MSIE.*Windows NT.*&quot; will
     * match IE browsers on Windows.
     *
     * @since ZCS 7.0.0
     */
    @ZAttr(id=1141)
    public static final String A_zimbraWebClientLoginURLAllowedUA = "zimbraWebClientLoginURLAllowedUA";

    /**
     * logout URL for web client to send the user to upon explicit logging
     * out
     */
    @ZAttr(id=507)
    public static final String A_zimbraWebClientLogoutURL = "zimbraWebClientLogoutURL";

    /**
     * regex for allowed client IP addresses for honoring
     * zimbraWebClientLogoutURL. If not set, all IP addresses are allowed. If
     * multiple values are set, an IP address is allowed as long as it
     * matches any one of the values.
     *
     * @since ZCS 7.1.5
     */
    @ZAttr(id=1353)
    public static final String A_zimbraWebClientLogoutURLAllowedIP = "zimbraWebClientLogoutURLAllowedIP";

    /**
     * regex to be matched for allowed user agents for honoring
     * zimbraWebClientLogoutURL. If not set, all UAs are allowed. If multiple
     * values are set, an UA is allowed as long as it matches any one of the
     * values. e.g. &quot;.*Windows NT.*Firefox/3.*&quot; will match firefox
     * 3 or later browsers on Windows. &quot;.*MSIE.*Windows NT.*&quot; will
     * match IE browsers on Windows.
     *
     * @since ZCS 7.0.0
     */
    @ZAttr(id=1142)
    public static final String A_zimbraWebClientLogoutURLAllowedUA = "zimbraWebClientLogoutURLAllowedUA";

    /**
     * max input buffer length for web client
     *
     * @since ZCS 8.0.0
     */
    @ZAttr(id=1339)
    public static final String A_zimbraWebClientMaxInputBufferLength = "zimbraWebClientMaxInputBufferLength";

    /**
     * whether or not to show link to offline version in the web UI top bar
     *
     * @since ZCS 6.0.0_GA
     */
    @ZAttr(id=1047)
    public static final String A_zimbraWebClientShowOfflineLink = "zimbraWebClientShowOfflineLink";

    /**
     * XMPP Category of the component
     *
     * @since ZCS 6.0.0_BETA1
     */
    @ZAttr(id=737)
    public static final String A_zimbraXMPPComponentCategory = "zimbraXMPPComponentCategory";

    /**
     * class name of the XMPP component
     *
     * @since ZCS 6.0.0_BETA1
     */
    @ZAttr(id=763)
    public static final String A_zimbraXMPPComponentClassName = "zimbraXMPPComponentClassName";

    /**
     * XMPP Type of the component
     *
     * @since ZCS 6.0.0_BETA1
     */
    @ZAttr(id=739)
    public static final String A_zimbraXMPPComponentFeatures = "zimbraXMPPComponentFeatures";

    /**
     * Name of the XMPP Component
     *
     * @since ZCS 6.0.0_BETA1
     */
    @ZAttr(id=740)
    public static final String A_zimbraXMPPComponentName = "zimbraXMPPComponentName";

    /**
     * XMPP Type of the component
     *
     * @since ZCS 6.0.0_BETA1
     */
    @ZAttr(id=738)
    public static final String A_zimbraXMPPComponentType = "zimbraXMPPComponentType";

    /**
     * Enable XMPP support for IM
     */
    @ZAttr(id=397)
    public static final String A_zimbraXMPPEnabled = "zimbraXMPPEnabled";

    /**
     * Shared Secret for XMPP Server Dialback Protocol
     *
     * @since ZCS 5.0.9
     */
    @ZAttr(id=695)
    public static final String A_zimbraXMPPServerDialbackKey = "zimbraXMPPServerDialbackKey";

    /**
     * Yahoo ID
     *
     * @since ZCS 5.0.6
     */
    @ZAttr(id=658)
    public static final String A_zimbraYahooId = "zimbraYahooId";

    /**
     * List of Zimlets available to this COS Values can be prefixed with ! or
     * + or - !: mandatory + (or no prefix): enabled by default -: disabled
     * by default
     */
    @ZAttr(id=291)
    public static final String A_zimbraZimletAvailableZimlets = "zimbraZimletAvailableZimlets";

    /**
     * The content object section in the Zimlet description
     */
    @ZAttr(id=288)
    public static final String A_zimbraZimletContentObject = "zimbraZimletContentObject";

    /**
     * whether zimlets that send sensitive data are disabled in
     * &quot;mixed&quot; zimbraMailMode
     *
     * @since ZCS 7.1.3
     */
    @ZAttr(id=1269)
    public static final String A_zimbraZimletDataSensitiveInMixedModeDisabled = "zimbraZimletDataSensitiveInMixedModeDisabled";

    /**
     * Zimlet description
     */
    @ZAttr(id=283)
    public static final String A_zimbraZimletDescription = "zimbraZimletDescription";

    /**
     * List of Zimlets available to this domain. Zimlets available to
     * accounts in the domain is the union of account/cos attribute
     * zimbraZimletAvailableZimlets and this attribute. See
     * zimbraZimletAvailableZimlets for value format.
     *
     * @since ZCS 5.0.10
     */
    @ZAttr(id=710)
    public static final String A_zimbraZimletDomainAvailableZimlets = "zimbraZimletDomainAvailableZimlets";

    /**
     * whether this Zimlet is enabled
     */
    @ZAttr(id=301)
    public static final String A_zimbraZimletEnabled = "zimbraZimletEnabled";

    /**
     * The handler class for server side Zimlet extension
     */
    @ZAttr(id=286)
    public static final String A_zimbraZimletHandlerClass = "zimbraZimletHandlerClass";

    /**
     * The global config for the Zimlet
     */
    @ZAttr(id=287)
    public static final String A_zimbraZimletHandlerConfig = "zimbraZimletHandlerConfig";

    /**
     * Whether server side keyword indexing enabled
     */
    @ZAttr(id=284)
    public static final String A_zimbraZimletIndexingEnabled = "zimbraZimletIndexingEnabled";

    /**
     * Whether this zimlet is an extension
     */
    @ZAttr(id=304)
    public static final String A_zimbraZimletIsExtension = "zimbraZimletIsExtension";

    /**
     * Server side object keyword used for indexing and search for this
     * Zimlet
     */
    @ZAttr(id=281)
    public static final String A_zimbraZimletKeyword = "zimbraZimletKeyword";

    /**
     * Whether to load zimlets synchronously in the web client. If set to
     * TRUE, users are not allowed to use the core app before zimlets are
     * loaded. If set to FALSE, zimlets are loaded in the background and
     * users are allowed to use the core app before all zimlets finish
     * loading.
     *
     * @since ZCS 7.2.0
     */
    @ZAttr(id=1391)
    public static final String A_zimbraZimletLoadSynchronously = "zimbraZimletLoadSynchronously";

    /**
     * The panel item section in the Zimlet description
     */
    @ZAttr(id=289)
    public static final String A_zimbraZimletPanelItem = "zimbraZimletPanelItem";

    /**
     * Object match priority
     */
    @ZAttr(id=302)
    public static final String A_zimbraZimletPriority = "zimbraZimletPriority";

    /**
     * URL of extra scripts used by the Zimlet
     */
    @ZAttr(id=290)
    public static final String A_zimbraZimletScript = "zimbraZimletScript";

    /**
     * Regex of content object
     */
    @ZAttr(id=292)
    public static final String A_zimbraZimletServerIndexRegex = "zimbraZimletServerIndexRegex";

    /**
     * Whether store is matched for this type
     */
    @ZAttr(id=285)
    public static final String A_zimbraZimletStoreMatched = "zimbraZimletStoreMatched";

    /**
     * Zimlet target apps
     *
     * @since ZCS 5.0.3
     */
    @ZAttr(id=606)
    public static final String A_zimbraZimletTarget = "zimbraZimletTarget";

    /**
     * User properties for Zimlets
     */
    @ZAttr(id=296)
    public static final String A_zimbraZimletUserProperties = "zimbraZimletUserProperties";

    /**
     * Version of the Zimlet
     */
    @ZAttr(id=282)
    public static final String A_zimbraZimletVersion = "zimbraZimletVersion";

    ///// END-AUTO-GEN-REPLACE
}
<|MERGE_RESOLUTION|>--- conflicted
+++ resolved
@@ -28,11 +28,7 @@
 
     ///// BEGIN-AUTO-GEN-REPLACE
 
-<<<<<<< HEAD
-    /* build: 9.0.0_BETA1_1111 dywang 20130320-1328 */
-=======
     /* build: 9.0.0_BETA1_1111 jflanigan 20130329-1022 */
->>>>>>> 0b073f0f
 
     public static enum AccountCalendarUserType {
         RESOURCE("RESOURCE"),
