--- conflicted
+++ resolved
@@ -2,11 +2,7 @@
  * ***** BEGIN LICENSE BLOCK *****
  * Zimbra Collaboration Suite Server
  * Copyright (C) 2005, 2006, 2007, 2008, 2009, 2010, 2011, 2012, 2013 Zimbra Software, LLC.
-<<<<<<< HEAD
- * 
-=======
  *
->>>>>>> b6258517
  * The contents of this file are subject to the Zimbra Public License
  * Version 1.4 ("License"); you may not use this file except in
  * compliance with the License.  You may obtain a copy of the License at
@@ -23,10 +19,7 @@
 import java.util.Locale;
 import java.util.Map;
 
-<<<<<<< HEAD
-=======
 import com.google.common.annotations.VisibleForTesting;
->>>>>>> b6258517
 import com.google.common.base.Strings;
 import com.zimbra.common.util.L10nUtil;
 
@@ -265,10 +258,6 @@
     public KnownKey setDefault(long defaultValue) {
         return setDefault(String.valueOf(defaultValue));
     }
-    
-    public KnownKey setDefault(boolean defaultValue) {
-        return setDefault(String.valueOf(defaultValue));
-    }
 
     public KnownKey setDefault(boolean defaultValue) {
         return setDefault(String.valueOf(defaultValue));
