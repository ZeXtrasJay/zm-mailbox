--- conflicted
+++ resolved
@@ -150,11 +150,8 @@
 
     public static final KnownKey zimbra_converter_enabled_uuencode;
     public static final KnownKey zimbra_converter_enabled_tnef;
-<<<<<<< HEAD
+    public static final KnownKey zimbra_converter_depth_max;
     public static final KnownKey convertd_version;
-=======
-    public static final KnownKey zimbra_converter_depth_max;
->>>>>>> 91a16cb4
 
     public static final KnownKey zimbra_ssl_enabled;
     
@@ -561,14 +558,11 @@
         zimbra_converter_enabled_tnef = new KnownKey("zimbra_converter_enabled_tnef");
         zimbra_converter_enabled_tnef.setDefault("true");
 
-<<<<<<< HEAD
-	convertd_version = new KnownKey("convertd_version");
-	convertd_version.setDefault("1");
-=======
         zimbra_converter_depth_max = new KnownKey("zimbra_converter_depth_max");
         zimbra_converter_depth_max.setDefault("100");
 
->>>>>>> 91a16cb4
+        convertd_version = new KnownKey("convertd_version");
+        convertd_version.setDefault("1");
         
         zimbra_ssl_enabled = new KnownKey("zimbra_ssl_enabled", "true");
         stats_img_folder = new KnownKey("stats_img_folder");
