--- conflicted
+++ resolved
@@ -879,14 +879,7 @@
     public static final KnownKey javamail_smtp_enable_starttls = KnownKey.newKey(true);
 
     public static final KnownKey mime_max_recursion = KnownKey.newKey(20);
-<<<<<<< HEAD
-=======
-    public static final KnownKey mime_promote_empty_multipart = KnownKey.newKey(true);
-    public static final KnownKey mime_handle_nonprintable_subject = KnownKey.newKey(true);
-    public static final KnownKey mime_encode_missing_blob = KnownKey.newKey(true);
-    public static final KnownKey mime_exclude_empty_content = KnownKey.newKey(true);
     public static final KnownKey mime_encode_compound_xwiniso2022jp_as_iso2022jp = KnownKey.newKey(true);
->>>>>>> 7a213524
 
     public static final KnownKey yauth_baseuri = KnownKey.newKey("https://login.yahoo.com/WSLogin/V1");
 
