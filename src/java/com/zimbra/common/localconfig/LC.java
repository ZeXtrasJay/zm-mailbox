/*
 * ***** BEGIN LICENSE BLOCK *****
 * Version: MPL 1.1
 * 
 * The contents of this file are subject to the Mozilla Public License
 * Version 1.1 ("License"); you may not use this file except in
 * compliance with the License. You may obtain a copy of the License at
 * http://www.zimbra.com/license
 * 
 * Software distributed under the License is distributed on an "AS IS"
 * basis, WITHOUT WARRANTY OF ANY KIND, either express or implied. See
 * the License for the specific language governing rights and limitations
 * under the License.
 * 
 * The Original Code is: Zimbra Collaboration Suite Server.
 * 
 * The Initial Developer of the Original Code is Zimbra, Inc.
 * Portions created by Zimbra are Copyright (C) 2005, 2006 Zimbra, Inc.
 * All Rights Reserved.
 * 
 * Contributor(s): 
 * 
 * ***** END LICENSE BLOCK *****
 */

package com.zimbra.common.localconfig;

import java.io.File;
import java.net.InetAddress;
import java.net.UnknownHostException;

/**
 * Provide convenient means to get at local configuration - stuff that
 * we do not want in LDAP.  Use one of these methods:
 * 
 *      String v = LC.get("my_config_param");
 * 
 * or 
 * 
 *      String v = LC.my_config_param.value();
 * 
 * The latter ofcourse is better.
 */
public class LC {

    public static String get(String key) {
        String value = null;
        try {
            value = LocalConfig.getInstance().get(key);
        } catch (ConfigException ce) {
            /*
             * We swallow the exception here because we know that
             * LocalConfig does a verify and the exception can never
             * occur here - we do not let that any sets on the
             * mLocalConfig field in this class - so no one can beat
             * the verification done in the constructor.
             */
            Logging.warn("LC.get(" + key + ") caused exception, returning empty string", ce);
            value = "";
        }
        if (value == null) {
            Logging.warn("LC.get(" + key + ") was null, returning empty string");
            value = "";
        }
        return value;
    }

    public static String[] getAllKeys() {
        return LocalConfig.getInstance().allKeys();
    }

    static void init() {
        // This method is there to guarantee static initializer of this
        // class is run.
    }

    public static final KnownKey zimbra_home;
    public static final KnownKey zimbra_java_home;
    public static final KnownKey zimbra_log_directory;
    public static final KnownKey zimbra_index_directory;
    public static final KnownKey zimbra_store_directory;
    public static final KnownKey zimbra_db_directory;
    public static final KnownKey zimbra_tmp_directory;
    public static final KnownKey zimbra_extensions_directory;
    public static final KnownKey zimbra_extensions_common_directory;
    public static final KnownKey zimbra_mysql_user;
    public static final KnownKey zimbra_mysql_password;
    public static final KnownKey zimbra_ldap_userdn;
    public static final KnownKey zimbra_ldap_user;
    public static final KnownKey zimbra_ldap_password;
    public static final KnownKey zimbra_server_hostname;
    public static final KnownKey zimbra_attrs_directory;
    public static final KnownKey zimbra_user;
    public static final KnownKey zimbra_uid;
    public static final KnownKey zimbra_gid;
    public static final KnownKey zimbra_log4j_properties;
    public static final KnownKey zimbra_auth_always_send_refer;
    public static final KnownKey zimbra_admin_service_port;    
    public static final KnownKey zimbra_zmprov_default_to_ldap;
    public static final KnownKey zimbra_zmprov_default_soap_server;
    public static final KnownKey localized_msgs_directory;

    public static final KnownKey zimbra_store_sweeper_max_age;

    public static final KnownKey zimbra_mailbox_purgeable;
    public static final KnownKey zimbra_mailbox_active_cache;
    public static final KnownKey zimbra_mailbox_inactive_cache;

    public static final KnownKey zimbra_index_max_uncommitted_operations;
    public static final KnownKey zimbra_index_lru_size;
    public static final KnownKey zimbra_index_idle_flush_time;

    public static final KnownKey zimbra_spam_report_queue_size;

    public static final KnownKey zimbra_throttle_op_concurrency;

    public static final KnownKey stats_img_folder;

    public static final KnownKey ldap_host;
    public static final KnownKey ldap_log_level;
    public static final KnownKey ldap_port;
    public static final KnownKey ldap_url;
    public static final KnownKey ldap_master_url;
    public static final KnownKey ldap_is_master;
    public static final KnownKey ldap_root_password;
    public static final KnownKey ldap_connect_timeout;
    public static final KnownKey ldap_connect_pool_debug;
    public static final KnownKey ldap_connect_pool_initsize;
    public static final KnownKey ldap_connect_pool_maxsize;
    public static final KnownKey ldap_connect_pool_prefsize;
    public static final KnownKey ldap_connect_pool_timeout;

    public static final KnownKey ldap_cache_account_maxsize;
    public static final KnownKey ldap_cache_account_maxage;
    public static final KnownKey ldap_cache_cos_maxsize;
    public static final KnownKey ldap_cache_cos_maxage;
    public static final KnownKey ldap_cache_domain_maxsize;
    public static final KnownKey ldap_cache_domain_maxage;
    public static final KnownKey ldap_cache_server_maxsize;
    public static final KnownKey ldap_cache_server_maxage;
    public static final KnownKey ldap_cache_timezone_maxsize;
    public static final KnownKey ldap_cache_zimlet_maxsize;
    public static final KnownKey ldap_cache_zimlet_maxage;

    public static final KnownKey mysql_directory;
    public static final KnownKey mysql_data_directory;
    public static final KnownKey mysql_socket;
    public static final KnownKey mysql_pidfile;
    public static final KnownKey mysql_mycnf;
    public static final KnownKey mysql_bind_address;
    public static final KnownKey mysql_port;
    public static final KnownKey mysql_root_password;
    public static final KnownKey mysql_memory_percent;
    public static final KnownKey mysql_innodb_log_buffer_size;
    public static final KnownKey mysql_innodb_log_file_size;
    public static final KnownKey mysql_sort_buffer_size;
    public static final KnownKey mysql_read_buffer_size;
    public static final KnownKey mysql_table_cache;

    public static final KnownKey logger_mysql_directory;
    public static final KnownKey logger_mysql_data_directory;
    public static final KnownKey logger_mysql_socket;
    public static final KnownKey logger_mysql_pidfile;
    public static final KnownKey logger_mysql_mycnf;
    public static final KnownKey logger_mysql_bind_address;
    public static final KnownKey logger_mysql_port;
    public static final KnownKey zimbra_logger_mysql_password;

    public static final KnownKey postfix_alias_maps;
    public static final KnownKey postfix_broken_sasl_auth_clients;
    public static final KnownKey postfix_command_directory;
    public static final KnownKey postfix_daemon_directory;
    public static final KnownKey postfix_header_checks;
    public static final KnownKey postfix_mailq_path;
    public static final KnownKey postfix_manpage_directory;
    public static final KnownKey postfix_newaliases_path;
    public static final KnownKey postfix_queue_directory;
    public static final KnownKey postfix_sender_canonical_maps;
    public static final KnownKey postfix_sendmail_path;
    public static final KnownKey postfix_smtpd_client_restrictions;
    public static final KnownKey postfix_smtpd_data_restrictions;
    public static final KnownKey postfix_smtpd_helo_required;
    public static final KnownKey postfix_smtpd_tls_cert_file;
    public static final KnownKey postfix_smtpd_tls_key_file;
    public static final KnownKey postfix_smtpd_tls_loglevel;
    public static final KnownKey postfix_transport_maps;
    public static final KnownKey postfix_version;
    public static final KnownKey postfix_virtual_alias_domains;
    public static final KnownKey postfix_virtual_alias_maps;
    public static final KnownKey postfix_virtual_mailbox_domains;
    public static final KnownKey postfix_virtual_mailbox_maps;
    public static final KnownKey postfix_virtual_transport;

    public static final KnownKey tomcat_directory;
    public static final KnownKey tomcat_java_heap_memory_percent;
    public static final KnownKey tomcat_java_options;
    public static final KnownKey tomcat_java_home;
    public static final KnownKey tomcat_pidfile;
    public static final KnownKey tomcat_keystore;

    public static final KnownKey tomcat_keystore_password;
    public static final KnownKey tomcat_truststore_password;
    public static final KnownKey ssl_allow_untrusted_certs;

    public static final KnownKey zimlet_directory;
    public static final KnownKey wiki_enabled;
    public static final KnownKey wiki_user;

    public static final KnownKey calendar_outlook_compatible_allday_events;
    public static final KnownKey calendar_entourage_compatible_timezones;

    public static final KnownKey nio_imap_enable;
    public static final KnownKey nio_imap_debug_logging;
    public static final KnownKey nio_imap_write_queue_max_size_unauth;
    public static final KnownKey nio_imap_write_queue_max_size;
    public static final KnownKey nio_write_buffer_compaction_percent;

    public static final KnownKey zimbra_mtareport_max_recipients;
    public static final KnownKey zimbra_mtareport_max_senders;

    public static final KnownKey zimbra_mailbox_groups;
    
    public static final KnownKey debug_mailboxindex_use_new_locking;

    public static final KnownKey zimbra_class_provisioning;
    public static final KnownKey zimbra_class_mboxmanager;

    public static final KnownKey data_source_trust_self_signed_certs;

    public static final KnownKey timezone_file;

    public static final KnownKey search_disable_database_hints;
    public static final KnownKey search_dbfirst_term_percentage_cutoff;

    public static final KnownKey zmstat_log_directory;
    public static final KnownKey zmstat_interval;
    static {
        final String ZM_MYCNF_CAVEAT = "This value is stored here for use by zmmycnf program.  Changing this setting does not immediately reflect in MySQL server.  You will have to, with abundant precaution, re-generate my.cnf and restart MySQL server for the change to take effect.";
        final String FS = File.separator;
        String hostname = "lookup.failed";
        try {
            InetAddress address = InetAddress.getLocalHost();
            String host = address.getCanonicalHostName();
            if (Character.isDigit(host.charAt(0)))
                host = address.getHostName();
            hostname = host.toLowerCase();
        } catch (UnknownHostException uhe) {
            uhe.printStackTrace();
        }

        zimbra_home = new KnownKey("zimbra_home");
        zimbra_home.setDefault(FS + "opt" + FS + "zimbra");
        zimbra_home.setForceToEdit(true);
        zimbra_home.setDoc
        ("Zimbra installation root and home directory of `zimbra'" + 
                    " UNIX user. You can not relocate install root - do" +
        " not change this setting.");

        zimbra_java_home = new KnownKey("zimbra_java_home");
        if (System.getProperty("os.name").equalsIgnoreCase("Mac OS X")) {
            zimbra_java_home.setDefault("/System/Library/Frameworks/JavaVM.framework/Versions/1.5/Home");
        } else {
            zimbra_java_home.setDefault("${zimbra_home}" + FS + "java");
        }
        zimbra_java_home.setDoc
        ("Path to a JDK/J2SDK.");

        zimbra_log_directory = new KnownKey("zimbra_log_directory");
        zimbra_log_directory.setDefault("${zimbra_home}" + FS + "log");
        zimbra_log_directory.setDoc
        ("Directory where log files are written.");

        zimbra_index_directory = new KnownKey("zimbra_index_directory");
        zimbra_index_directory.setDefault("${zimbra_home}" + FS + "index");
        zimbra_index_directory.setDoc
        ("Directory for mailbox index files.");

        zimbra_store_directory = new KnownKey("zimbra_store_directory");
        zimbra_store_directory.setDefault("${zimbra_home}" + FS + "store");
        zimbra_store_directory.setDoc
        ("Directory for mailbox messages.");

        zimbra_db_directory = new KnownKey("zimbra_db_directory");
        zimbra_db_directory.setDefault("${zimbra_home}" + FS + "db");
        zimbra_db_directory.setDoc
        ("Directory for database files.");

        zimbra_tmp_directory = new KnownKey("zimbra_tmp_directory");
        zimbra_tmp_directory.setDefault(System.getProperty("java.io.tmpdir") + FS + "zimbra");
        zimbra_tmp_directory.setDoc
        ("Directory for temporary files.");

        zimbra_extensions_directory = new KnownKey("zimbra_extension_directory");
        zimbra_extensions_directory.setDefault("${zimbra_home}" + FS + "lib" + FS + "ext");
        zimbra_extensions_directory.setDoc
        ("Directory whose subdirs contain extensions.");

        zimbra_extensions_common_directory = new KnownKey("zimbra_extension_common_directory");
        zimbra_extensions_common_directory.setDefault("${zimbra_home}" + FS + "lib" + FS + "ext-common");
        zimbra_extensions_common_directory.setDoc
        ("Directory with jar files that are common across all extensions.");

        zimbra_mysql_user = new KnownKey("zimbra_mysql_user");
        zimbra_mysql_user.setDefault("zimbra");
        zimbra_mysql_user.setDoc
        ("MySQL username to use to create/access zimbra databases" +
                    " and tables. This is the value you would supply to" +
        " the '-u' option of 'mysql' command line program.");

        zimbra_mysql_password = new KnownKey("zimbra_mysql_password");
        zimbra_mysql_password.setDefault("zimbra");
        zimbra_mysql_password.setForceToEdit(true);
        zimbra_mysql_password.setDoc
        ("Password for " + zimbra_mysql_user.key() + ". Stored in" +
                    " local config for use by the store application to" +
                    " authenticate.  If you want to change this password," +
                    " please use the zmmypasswd program which will change the" +
        " password in both MySQL and in local config.");

        zimbra_ldap_userdn = new KnownKey("zimbra_ldap_userdn");
        zimbra_ldap_userdn.setDefault("uid=zimbra,cn=admins,cn=zimbra");
        zimbra_ldap_userdn.setDoc
        ("LDAP dn used to authenticate the store application with LDAP.");

        zimbra_ldap_user = new KnownKey("zimbra_ldap_user");
        zimbra_ldap_user.setDefault("zimbra");
        zimbra_ldap_user.setDoc
        ("zimbra username used to authenticate with admin AuthRequest.");

        zimbra_ldap_password = new KnownKey("zimbra_ldap_password");
        zimbra_ldap_password.setDefault("zimbra");
        zimbra_ldap_password.setForceToEdit(true);
        zimbra_ldap_password.setDoc
        ("Password for " + zimbra_ldap_userdn.key() + ". Stored in" +
                    " local config for use by the store application to" +
                    " authenticate.  If you want to change this password," +
                    " please use the zmldappasswd program which will  change the" +
        " password in both LDAP and in local config.");

        zimbra_server_hostname = new KnownKey("zimbra_server_hostname");
        zimbra_server_hostname.setDefault(hostname);
        zimbra_server_hostname.setDoc
        ("The provisioned name of this server. There should exist" +
                    " a corresponding `server' entry in LDAP - consult" +
        " documentation for CreateServer command of the zmprov program.");

        zimbra_user = new KnownKey("zimbra_user");
        zimbra_user.setDefault("zimbra");
        zimbra_user.setDoc
        ("The zimbra unix user to which the zimbra server process must" +
        " switch privileges to, after binding privileged ports.");

        zimbra_uid = new KnownKey("zimbra_uid");
        zimbra_uid.setDefault("-1");
        zimbra_uid.setDoc
        ("The zimbra unix uid to which the zimbra server process must" +
        " switch privileges to, after binding privileged ports.");

        zimbra_gid = new KnownKey("zimbra_gid");
        zimbra_gid.setDefault("-1");
        zimbra_gid.setDoc
        ("The zimbra unix gid to which the zimbra server process must" +
        " switch privileges to, after binding privileged ports.");

        zimbra_log4j_properties = new KnownKey("zimbra_log4j_properties");
        zimbra_log4j_properties.setDefault("${zimbra_home}" + FS + "conf" + FS + "log4j.properties");
        zimbra_log4j_properties.setDoc
        ("Path to log4j configuration properties file.");

        zimbra_attrs_directory = new KnownKey("zimbra_attrs_directory");
        zimbra_attrs_directory.setDefault("${zimbra_home}" + FS + "conf" + FS + "attrs");
        zimbra_attrs_directory.setDoc
        ("Directory that contains *.xml files which specify syntax for LDAP attributes used by the system");

        localized_msgs_directory = new KnownKey("localized_msgs_directory");
        localized_msgs_directory.setDefault("${zimbra_home}" + FS + "conf" + FS + "msgs");
        localized_msgs_directory.setDoc
        ("Directory for localized message files.");

        zimbra_store_sweeper_max_age = new KnownKey("zimbra_store_sweeper_max_age");
        zimbra_store_sweeper_max_age.setDefault("480");  // 480 mins = 8 hours
        zimbra_store_sweeper_max_age.setDoc
        ("Files older than this many minutes are auto-deleted from store incoming directory.");

        zimbra_mailbox_purgeable = new KnownKey("zimbra_mailbox_purgeable");
        zimbra_mailbox_purgeable.setDefault("true");
        zimbra_mailbox_purgeable.setDoc("Whether the mailbox manager should permit inactive mailboxes to be purged from its cache.");

        zimbra_mailbox_active_cache = new KnownKey("zimbra_mailbox_active_cache");
        zimbra_mailbox_active_cache.setDefault("500");
        zimbra_mailbox_active_cache.setDoc("The maximum size of a mailbox's internal LRU item cache when there are sessions active.");

        zimbra_mailbox_inactive_cache = new KnownKey("zimbra_mailbox_inactive_cache");
        zimbra_mailbox_inactive_cache.setDefault("30");
        zimbra_mailbox_inactive_cache.setDoc("The maximum size of a mailbox's internal LRU item cache when it has no active sessions.");

        zimbra_index_max_uncommitted_operations = new KnownKey("zimbra_index_max_uncommitted_operations");
        zimbra_index_max_uncommitted_operations.setDefault("200");
        zimbra_index_max_uncommitted_operations.setDoc
        ("Maximum number of uncommitted indexing operations" +
        " that may accumulate per mailbox before forcing a commit.");

        zimbra_index_lru_size = new KnownKey("zimbra_index_lru_size");
        zimbra_index_lru_size.setDefault("100");
        zimbra_index_lru_size.setDoc
        ("Maximum number of open mailbox index writers in the LRU map.");

        zimbra_index_idle_flush_time = new KnownKey("zimbra_index_idle_flush_time");
        zimbra_index_idle_flush_time.setDefault("600");
        zimbra_index_idle_flush_time.setDoc
        ("If idle for longer than this value (in seconds), flush" +
        " uncommitted indexing ops in mailbox.");

        zimbra_spam_report_queue_size = new KnownKey("zimbra_spam_report_queue_size");
        zimbra_spam_report_queue_size.setDefault("100");
        zimbra_spam_report_queue_size.setDoc
        ("For Junk/Not Junk Msg/ConvActionRequests this queue size limits the" +
        " the server workqueue for processing the forwards.");

        zimbra_throttle_op_concurrency = new KnownKey("zimbra_throttle_op_concurrency");
        zimbra_throttle_op_concurrency.setDefault("1000,1000,1000,1000,1000");
        zimbra_throttle_op_concurrency.setDoc("Comma-Separated list of concurrency values for each of the 5 priority levels " +
        "in order from highest priority to lowest priority");

        stats_img_folder = new KnownKey("stats_img_folder");
        stats_img_folder.setDefault("${zimbra_home}" + FS + "logger" + FS + "db" + FS + "work");
        stats_img_folder.setDoc
        ("Directory for storing generated statistics images.");

        ldap_host = new KnownKey("ldap_host");
        ldap_host.setDefault("");
        ldap_host.setDoc("LDAP host to use.  Deprecated - please use ldap_url instead.");

        ldap_log_level = new KnownKey("ldap_log_level");
        ldap_log_level.setDefault("32768");
        ldap_log_level.setDoc
        ("LDAP logging level");

        ldap_port = new KnownKey("ldap_port");
        ldap_port.setDefault("");
        ldap_port.setDoc("LDAP port to use.  Deprecated - please use ldap_url instead.");

        ldap_url = new KnownKey("ldap_url");
        ldap_url.setDefault("");
        ldap_url.setDoc("List of LDAP servers for use by this server.");

        ldap_master_url = new KnownKey("ldap_master_url");
        ldap_master_url.setDefault("");
        ldap_master_url.setDoc("URL to the LDAP master.");

        ldap_is_master = new KnownKey("ldap_is_master");
        ldap_is_master.setDefault("false");
        ldap_is_master.setDoc("Is this host the master LDAP server?");

        ldap_root_password = new KnownKey("ldap_root_password");
        ldap_root_password.setDefault("zimbra");
        ldap_root_password.setForceToEdit(true);
        ldap_root_password.setDoc
        ("Password for LDAP slapd.conf rootdn.  As a convenience," +
                    " during LDAP initialization a random password is" +
                    " generated, saved in local config and in slapd.conf.  If you" +
                    " want to change this password, please use the zmldappasswd" +
                    " program which will change the password in both slapd.conf" +
        " and in local config.");

        ldap_connect_timeout = new KnownKey("ldap_connect_timeout");
        ldap_connect_timeout.setDefault("30000");
        ldap_connect_timeout.setDoc
        ("Milliseconds after which a connection attempt is aborted.");

        ldap_connect_pool_debug = new KnownKey("ldap_connect_pool_debug");
        ldap_connect_pool_debug.setDefault("false");
        ldap_connect_pool_debug.setDoc
        ("Whether to debug LDAP connection pooling.");

        ldap_connect_pool_initsize = new KnownKey("ldap_connect_pool_initsize");
        ldap_connect_pool_initsize.setDefault("1");
        ldap_connect_pool_initsize.setDoc
        ("Initial number of active LDAP connections to ramp up to.");

        ldap_connect_pool_maxsize = new KnownKey("ldap_connect_pool_maxsize");
        ldap_connect_pool_maxsize.setDefault("50");
        ldap_connect_pool_maxsize.setDoc
        ("Maximum number of LDAP active and idle connections allowed.");

        ldap_connect_pool_prefsize = new KnownKey("ldap_connect_pool_prefsize");
        ldap_connect_pool_prefsize.setDefault("0");
        ldap_connect_pool_prefsize.setDoc
        ("Preferred number  of LDAP connections - setting both maxsize" +
                    " and prefsize to the same value maintains the connection pool" +
        " at a fixed size.");

        ldap_connect_pool_timeout = new KnownKey("ldap_connect_pool_timeout");
        ldap_connect_pool_timeout.setDefault("120000");
        ldap_connect_pool_timeout.setDoc
        ("Milliseconds of idle time before an idle connection is bumped" +
        " from the pool.");

        ldap_cache_account_maxsize = 
            new KnownKey("ldap_cache_account_maxsize", "5000", "Maximum number of account objects to cache.");

        ldap_cache_account_maxage =
            new KnownKey("ldap_cache_account_maxage", "15", "Maximum age (in minutes) of account objects in cache.");

        ldap_cache_cos_maxsize = 
            new KnownKey("ldap_cache_cos_maxsize", "100", "Maximum number of cos objects to cache.");

        ldap_cache_cos_maxage = 
            new KnownKey("ldap_cache_cos_maxage", "15", "Maximum age (in minutes) of cos objects in cache.");        

        ldap_cache_domain_maxsize = 
            new KnownKey("ldap_cache_domain_maxsize", "100", "Maximum number of domain objects to cache");

        ldap_cache_domain_maxage = 
            new KnownKey("ldap_cache_domain_maxage", "15", "Maximum age (in minutes) of domain objects in cache.");        

        ldap_cache_server_maxsize = 
            new KnownKey("ldap_cache_server_maxsize", "100", "Maximum number of server objects to cache");

        ldap_cache_server_maxage =
            new KnownKey("ldap_cache_server_maxage", "15", "Maximum age (in minutes) of group objects in cache.");        

        ldap_cache_timezone_maxsize =
            new KnownKey("ldap_cache_timezone_maxsize", "100", "Maximum number of timezone objects to cache.");

        ldap_cache_zimlet_maxsize =
            new KnownKey("ldap_cache_zimlet_maxsize", "100", "Maximum number of zimlet objects to cache.");

        ldap_cache_zimlet_maxage = 
            new KnownKey("ldap_cache_zimlet_maxage", "15", "Maximum age (in minutes) of zimlet objects in cache.");        

        mysql_directory = new KnownKey("mysql_directory");
        mysql_directory.setDefault("${zimbra_home}" + FS + "mysql");
        mysql_directory.setDoc
        ("Location of MySQL installation.");

        mysql_data_directory = new KnownKey("mysql_data_directory");
        mysql_data_directory.setDefault("${zimbra_db_directory}" + FS + "data");
        mysql_data_directory.setDoc
        ("Directory in which MySQL data should reside.");

        mysql_socket = new KnownKey("mysql_socket");
        mysql_socket.setDefault("${zimbra_db_directory}" + FS + "mysql.sock");
        mysql_socket.setDoc
        ("Path to MySQL socket for use by MySQL command line tools.");

        mysql_pidfile = new KnownKey("mysql_pidfile");
        mysql_pidfile.setDefault("${zimbra_db_directory}" + FS + "mysql.pid");
        mysql_pidfile.setDoc
        ("File in which MySQL process id is stored.");

        mysql_mycnf = new KnownKey("mysql_mycnf");
        mysql_mycnf.setDefault("${zimbra_home}" + FS + "conf" + FS + "my.cnf");
        mysql_mycnf.setDoc
        ("Path to my.cnf, the MySQL config file.");

        mysql_bind_address = new KnownKey("mysql_bind_address");
        mysql_bind_address.setDefault("localhost");
        mysql_bind_address.setDoc
        ("Interface on this host to which MySQL will bind.");

        mysql_port = new KnownKey("mysql_port");
        mysql_port.setDefault("7306");
        mysql_port.setDoc
        ("Port number on which MySQL server should listen.");

        mysql_root_password = new KnownKey("mysql_root_password");
        mysql_root_password.setDefault("zimbra");
        mysql_root_password.setForceToEdit(true);
        mysql_root_password.setDoc
        ("Password for MySQL's built-in `root' user, not to be" +
                    " confused with the UNIX root login.  As a convenience," +
                    " during database initialization a random password is" +
                    " generated, saved in local config and in MySQL.  If you" +
                    " want to change this password, please use the zmmypasswd" +
                    " program which will change the password in both MySQL" +
        " and in local config.");

        mysql_memory_percent = new KnownKey("mysql_memory_percent");
        mysql_memory_percent.setDefault("40");
        mysql_memory_percent.setDoc
        ("Percentage of system memory that mysql should use."
                    + ZM_MYCNF_CAVEAT);

        mysql_innodb_log_buffer_size = new KnownKey("mysql_innodb_log_buffer_size");
        mysql_innodb_log_buffer_size.setDefault("8388608");
        mysql_innodb_log_buffer_size.setDoc
        ("Consult MySQL documentation for innodb_log_buffer_size." +
                    ZM_MYCNF_CAVEAT);

        mysql_innodb_log_file_size = new KnownKey("mysql_innodb_log_file_size");
        mysql_innodb_log_file_size.setDefault("104857600");
        mysql_innodb_log_file_size.setDoc
        ("Consult MySQL documentation for innodb_log_file_size." +
                    ZM_MYCNF_CAVEAT);

        mysql_sort_buffer_size = new KnownKey("mysql_sort_buffer_size");
        mysql_sort_buffer_size.setDefault("1048576");
        mysql_sort_buffer_size.setDoc
        ("Consult MySQL documentation for sort_buffer_size." +
                    ZM_MYCNF_CAVEAT);

        mysql_read_buffer_size = new KnownKey("mysql_read_buffer_size");
        mysql_read_buffer_size.setDefault("1048576");
        mysql_read_buffer_size.setDoc
        ("Consult MySQL documentation for read_buffer_size." +
                    ZM_MYCNF_CAVEAT);

        mysql_table_cache = new KnownKey("mysql_table_cache");
        mysql_table_cache.setDefault("500");
        mysql_table_cache.setDoc
        ("Consult MySQL documentation for table_cache. " + ZM_MYCNF_CAVEAT);
        zimbra_logger_mysql_password = new KnownKey("zimbra_logger_mysql_password");
        zimbra_logger_mysql_password.setDefault("zimbra");
        zimbra_logger_mysql_password.setForceToEdit(true);
        zimbra_logger_mysql_password.setDoc
        ("Password for " + zimbra_mysql_user.key() + ". Stored in" +
                    " local config for use by the store application to" +
                    " authenticate.  If you want to change this password," +
                    " please use the zmmylogpasswd program which will change the" +
        " password in both MySQL and in local config.");

        logger_mysql_directory = new KnownKey("logger_mysql_directory");
        logger_mysql_directory.setDefault("${zimbra_home}" + FS + "logger" + FS + "mysql");
        logger_mysql_directory.setDoc
        ("Location of logger MySQL installation.");

        logger_mysql_data_directory = new KnownKey("logger_mysql_data_directory");
        logger_mysql_data_directory.setDefault("${zimbra_home}" + FS + "logger" + FS + "db" + FS + "data");
        logger_mysql_data_directory.setDoc
        ("Directory in which logger MySQL data should reside.");

        logger_mysql_socket = new KnownKey("logger_mysql_socket");
        logger_mysql_socket.setDefault("${zimbra_home}" + FS + "logger" + FS + "db" + FS + "mysql.sock");
        logger_mysql_socket.setDoc
        ("Path to logger MySQL socket for use by logger MySQL command line tools.");

        logger_mysql_pidfile = new KnownKey("logger_mysql_pidfile");
        logger_mysql_pidfile.setDefault("${zimbra_home}" + FS + "logger" + FS + "db" + FS + "mysql.pid");
        logger_mysql_pidfile.setDoc
        ("File in which logger MySQL process id is stored.");

        logger_mysql_mycnf = new KnownKey("logger_mysql_mycnf");
        logger_mysql_mycnf.setDefault("${zimbra_home}" + FS + "conf" + FS + "my.logger.cnf");
        logger_mysql_mycnf.setDoc
        ("Path to my.logger.cnf, the logger MySQL config file.");

        logger_mysql_bind_address = new KnownKey("logger_mysql_bind_address");
        logger_mysql_bind_address.setDefault("localhost");
        logger_mysql_bind_address.setDoc
        ("Interface on this host to which logger MySQL will bind.");

        logger_mysql_port = new KnownKey("logger_mysql_port");
        logger_mysql_port.setDefault("7307");
        logger_mysql_port.setDoc
        ("Port number on which logger MySQL server should listen.");

        postfix_alias_maps  = new KnownKey("postfix_alias_maps");
        postfix_alias_maps.setDefault("hash:/etc/aliases");
        postfix_alias_maps.setDoc("postfix_alias_maps");

        postfix_broken_sasl_auth_clients  = new KnownKey("postfix_broken_sasl_auth_clients");
        postfix_broken_sasl_auth_clients.setDefault("yes");
        postfix_broken_sasl_auth_clients.setDoc("postfix_broken_sasl_auth_clients");

        postfix_command_directory  = new KnownKey("postfix_command_directory");
        postfix_command_directory.setDefault("/opt/zimbra/postfix-${postfix_version}/sbin");
        postfix_command_directory.setDoc("postfix_command_directory");

        postfix_daemon_directory  = new KnownKey("postfix_daemon_directory");
        postfix_daemon_directory.setDefault("/opt/zimbra/postfix-${postfix_version}/libexec");
        postfix_daemon_directory.setDoc("postfix_daemon_directory");

        postfix_header_checks  = new KnownKey("postfix_header_checks");
        postfix_header_checks.setDefault("pcre:/opt/zimbra/conf/postfix_header_checks");
        postfix_header_checks.setDoc("postfix_header_checks");

        postfix_mailq_path  = new KnownKey("postfix_mailq_path");
        postfix_mailq_path.setDefault("/opt/zimbra/postfix-${postfix_version}/sbin/mailq");
        postfix_mailq_path.setDoc("postfix_mailq_path");

        postfix_manpage_directory  = new KnownKey("postfix_manpage_directory");
        postfix_manpage_directory.setDefault("/opt/zimbra/postfix-${postfix_version}/man");
        postfix_manpage_directory.setDoc("postfix_manpage_directory");

        postfix_newaliases_path  = new KnownKey("postfix_newaliases_path");
        postfix_newaliases_path.setDefault("/opt/zimbra/postfix-${postfix_version}/sbin/newaliases");
        postfix_newaliases_path.setDoc("postfix_newaliases_path");

        postfix_queue_directory  = new KnownKey("postfix_queue_directory");
        postfix_queue_directory.setDefault("/opt/zimbra/postfix-${postfix_version}/spool");
        postfix_queue_directory.setDoc("postfix_queue_directory");

        postfix_sender_canonical_maps  = new KnownKey("postfix_sender_canonical_maps");
        postfix_sender_canonical_maps.setDefault("ldap:/opt/zimbra/conf/ldap-scm.cf");
        postfix_sender_canonical_maps.setDoc("postfix_sender_canonical_maps");

        postfix_sendmail_path  = new KnownKey("postfix_sendmail_path");
        postfix_sendmail_path.setDefault("/opt/zimbra/postfix-${postfix_version}/sbin/sendmail");
        postfix_sendmail_path.setDoc("postfix_sendmail_path");

        postfix_smtpd_client_restrictions  = new KnownKey("postfix_smtpd_client_restrictions");
        postfix_smtpd_client_restrictions.setDefault("reject_unauth_pipelining");
        postfix_smtpd_client_restrictions.setDoc("postfix_smtpd_client_restrictions");

        postfix_smtpd_data_restrictions  = new KnownKey("postfix_smtpd_data_restrictions");
        postfix_smtpd_data_restrictions.setDefault("reject_unauth_pipelining");
        postfix_smtpd_data_restrictions.setDoc("postfix_smtpd_data_restrictions");

        postfix_smtpd_helo_required  = new KnownKey("postfix_smtpd_helo_required");
        postfix_smtpd_helo_required.setDefault("yes");
        postfix_smtpd_helo_required.setDoc("postfix_smtpd_helo_required");

        postfix_smtpd_tls_cert_file  = new KnownKey("postfix_smtpd_tls_cert_file");
        postfix_smtpd_tls_cert_file.setDefault("${zimbra_home}"+FS+"conf"+FS+"smtpd.crt");
        postfix_smtpd_tls_cert_file.setDoc("postfix_smtpd_tls_cert_file");

        postfix_smtpd_tls_key_file  = new KnownKey("postfix_smtpd_tls_key_file");
        postfix_smtpd_tls_key_file.setDefault("${zimbra_home}"+FS+"conf"+FS+"smtpd.key");
        postfix_smtpd_tls_key_file.setDoc("postfix_smtpd_tls_key_file");

        postfix_smtpd_tls_loglevel  = new KnownKey("postfix_smtpd_tls_loglevel");
        postfix_smtpd_tls_loglevel.setDefault("1");
        postfix_smtpd_tls_loglevel.setDoc("postfix_smtpd_tls_loglevel");

        postfix_transport_maps  = new KnownKey("postfix_transport_maps");
        postfix_transport_maps.setDefault("ldap:/opt/zimbra/conf/ldap-transport.cf");
        postfix_transport_maps.setDoc("postfix_transport_maps");

        postfix_version  = new KnownKey("postfix_version");
        postfix_version.setDefault("2.2.9");
        postfix_version.setDoc("postfix_version");

        postfix_virtual_alias_domains  = new KnownKey("postfix_virtual_alias_domains");
        postfix_virtual_alias_domains.setDefault("ldap:/opt/zimbra/conf/ldap-vad.cf");
        postfix_virtual_alias_domains.setDoc("postfix_virtual_alias_domains");

        postfix_virtual_alias_maps  = new KnownKey("postfix_virtual_alias_maps");
        postfix_virtual_alias_maps.setDefault("ldap:/opt/zimbra/conf/ldap-vam.cf");
        postfix_virtual_alias_maps.setDoc("postfix_virtual_alias_maps");

        postfix_virtual_mailbox_domains  = new KnownKey("postfix_virtual_mailbox_domains");
        postfix_virtual_mailbox_domains.setDefault("ldap:/opt/zimbra/conf/ldap-vmd.cf");
        postfix_virtual_mailbox_domains.setDoc("postfix_virtual_mailbox_domains");

        postfix_virtual_mailbox_maps  = new KnownKey("postfix_virtual_mailbox_maps");
        postfix_virtual_mailbox_maps.setDefault("ldap:/opt/zimbra/conf/ldap-vmm.cf");
        postfix_virtual_mailbox_maps.setDoc("postfix_virtual_mailbox_maps");

        postfix_virtual_transport  = new KnownKey("postfix_virtual_transport");
        postfix_virtual_transport.setDefault("error");
        postfix_virtual_transport.setDoc("postfix_virtual_transport");

        tomcat_directory = new KnownKey("tomcat_directory");
        tomcat_directory.setDefault("${zimbra_home}" + FS + "tomcat");
        tomcat_directory.setDoc("Location of tomcat installation.");

        tomcat_java_heap_memory_percent = new KnownKey("tomcat_java_heap_memory_percent");
        tomcat_java_heap_memory_percent.setDefault("30");
        tomcat_java_heap_memory_percent.setDoc
        ("Percentage of system memory that will be used as the" +
        " maximum Java heap size (-Xmx) of the JVM running Tomcat.");

        tomcat_java_options = new KnownKey("tomcat_java_options");
        tomcat_java_options.setDefault("-client -XX:NewRatio=2 -Djava.awt.headless=true");
        tomcat_java_options.setDoc
        ("JVM options to use when launching Tomcat.");

        tomcat_java_home = new KnownKey("tomcat_java_home");
        tomcat_java_home.setDefault("${zimbra_java_home}");
        tomcat_java_home.setDoc
        ("Path to JDK/JRE to use for running Tomcat.");

        tomcat_pidfile = new KnownKey("tomcat_pidfile");
        tomcat_pidfile.setDefault("${zimbra_log_directory}" + FS + "tomcat.pid");
        tomcat_pidfile.setDoc
        ("File in which process id of Tomcat JVM is stored.");

        tomcat_keystore = new KnownKey("tomcat_keystore");
        tomcat_keystore.setDefault("${tomcat_directory}" + FS + "conf" + FS + "keystore");
        tomcat_keystore.setDoc
        ("Location of keystore data file.");
        
        tomcat_keystore_password = new KnownKey("tomcat_keystore_password");
        tomcat_keystore_password.setDefault("zimbra");
        tomcat_keystore_password.setDoc("Password to be used with the KeyManager keystore.");
        
        tomcat_truststore_password = new KnownKey("tomcat_truststore_password");
        tomcat_truststore_password.setDefault("changeit");
        tomcat_truststore_password.setDoc("Password to be used with the TrustManager keystore.");

        ssl_allow_untrusted_certs = new KnownKey("ssl_allow_untrusted_certs");
        ssl_allow_untrusted_certs.setDefault("false");
        ssl_allow_untrusted_certs.setDoc
        ("If true, allow self-signed SSL certificates.");

        zimlet_directory = new KnownKey("zimlet_directory");
        zimlet_directory.setDefault("${tomcat_directory}" + FS + "webapps" + FS + "service" + FS + "zimlet");
        zimlet_directory.setDoc
        ("Path to installed Zimlets.");

        wiki_enabled = new KnownKey("wiki_enabled");
        wiki_enabled.setDefault("false");
        wiki_enabled.setDoc
        ("Enable wiki app.");

        wiki_user = new KnownKey("wiki_user");
        wiki_user.setDefault("wiki");
        wiki_user.setDoc
        ("Wiki user.");

        calendar_outlook_compatible_allday_events = new KnownKey("calendar_outlook_compatible_allday_events");
        calendar_outlook_compatible_allday_events.setDefault("true");
        calendar_outlook_compatible_allday_events.setDoc
        ("Use Outlook-compatible all-day events.  True by default.");

<<<<<<< HEAD
        nio_imap_enable = new KnownKey("nio_imap_enable");
        nio_imap_enable.setDefault("false");
        nio_imap_enable.setDoc
        ("Enable NIO based IMAP server.  If false, then the thread per connection IO framework is used.");
=======
        calendar_entourage_compatible_timezones = new KnownKey("calendar_entourage_compatible_timezones");
        calendar_entourage_compatible_timezones.setDefault("true");
        calendar_entourage_compatible_timezones.setDoc(
                "Quote TZID parameter in iCalendar properties, to workaround bug in MS Entourage.  True by default.");

        nio_imap_enabled = new KnownKey("nio_imap_enabled");
        nio_imap_enabled.setDefault("false");
        nio_imap_enabled.setDoc("Enable NIO based IMAP server.  If false, then the thread per connection IO framework is used.");
>>>>>>> 5c7cbf74

        nio_imap_debug_logging = new KnownKey("nio_imap_log_buffers");
        nio_imap_debug_logging.setDefault("false");
        nio_imap_debug_logging.setDoc
        ("Log extremely large amounts of detail from the NIO IMAP server framework.  Useful only for debugging the IO framework.");

        nio_imap_write_queue_max_size_unauth = new KnownKey("nio_imap_write_queue_max_size_unauth");
        nio_imap_write_queue_max_size_unauth.setDefault("20480");        
        nio_imap_write_queue_max_size_unauth.setDoc
        ("If the OS buffers are full (not a common/normal occurence)," +
                    " the NIO framework has to queue the requested write in Java heap." +
                    " This is the max capacity of the write queue for an connection" +
                    " that has not yet logged in. Default is > 16K because" +
        " of SSLEngine.");

        nio_imap_write_queue_max_size = new KnownKey("nio_imap_write_queue_max_size");
        nio_imap_write_queue_max_size.setDefault("10240000");        
        nio_imap_write_queue_max_size.setDoc
        ("If the OS buffers are full (not a common/normal occurence)," +
                    " the NIO framework has to queue the requested write in Java heap." +
                    " The larger of mta max message size or this is the max capacity of" +
        " the write queue for an authenticated connection.");

        nio_write_buffer_compaction_percent = new KnownKey("nio_write_buffer_compaction_percent");
        nio_write_buffer_compaction_percent.setDefault("50");
        nio_write_buffer_compaction_percent.setDoc
        ("If the OS buffers are full (not a common/normal occurence)," +
                    " the NIO framework has to queue the requested write in Java heap." +
                    " But a lot of the time, specially with SSLEngine, the write" +
                    " buffer is not that full (or: a big part, but not all, of the" +
                    " buffer might have been written to the OS buffers). If the buffer" +
                    " is less than this percent full compared to its capacity, then it" +
        " is copied to a smaller buffer and the smaller buffer is queued.");

        zimbra_mtareport_max_recipients = new KnownKey("zimbra_mtareport_max_recipients");
        zimbra_mtareport_max_recipients.setDefault("50");
        zimbra_mtareport_max_recipients.setDoc
        ("Number of recipients to list in daily mta reports.");

        zimbra_mtareport_max_senders = new KnownKey("zimbra_mtareport_max_senders");
        zimbra_mtareport_max_senders.setDefault("50");
        zimbra_mtareport_max_senders.setDoc
        ("Number of senders to list in daily mta reports.");

        zimbra_auth_always_send_refer = new KnownKey("zimbra_auth_always_send_refer");
        zimbra_auth_always_send_refer.setDefault("false");
        zimbra_auth_always_send_refer.setDoc("Always send back a <refer> tag in an auth response to force a client redirect.");

        zimbra_admin_service_port = 
            new KnownKey("zimbra_admin_service_port", "7071", "Default/bootstrap admin port.");

        zimbra_zmprov_default_to_ldap =
            new KnownKey("zimbra_zmprov_default_to_ldap", "false", "Whether zmprov defaults to LDAP or SOAP.");            

        zimbra_zmprov_default_soap_server =
            new KnownKey("zimbra_zmprov_default_soap_server", "localhost", "Default soap server for zmprov to connect to");

        zimbra_mailbox_groups = new KnownKey("zimbra_mailbox_groups");
        zimbra_mailbox_groups.setDefault("100");
        zimbra_mailbox_groups.setDoc
        ("Number of mailbox groups to distribute new mailboxes to.");
        
        debug_mailboxindex_use_new_locking = new KnownKey("debug_mailboxindex_use_new_locking");
        debug_mailboxindex_use_new_locking.setDefault("true");
        debug_mailboxindex_use_new_locking.setDoc("Use new-style locking for MailboxIndex");

        zimbra_class_provisioning =
            new KnownKey("zimbra_class_provisioning", "com.zimbra.cs.account.ldap.LdapProvisioning", "Provisioning interface class");
        zimbra_class_mboxmanager =
            new KnownKey("zimbra_class_mboxmanager", "com.zimbra.cs.mailbox.MailboxManager", "Mailbox manager interface class");

        data_source_trust_self_signed_certs =
            new KnownKey("data_source_trust_self_signed_certs", "false",
            "Allow self-signed certificates when connecting to a data source over SSL.");

        timezone_file = new KnownKey("timezone_file");
        timezone_file.setDefault("${zimbra_home}" + FS + "conf" + FS + "timezones.ics");
        timezone_file.setDoc
        ("iCalendar file listing well-known time zones");

        search_disable_database_hints = new KnownKey("search_disable_database_hints");
        search_disable_database_hints.setDefault("false");
        search_disable_database_hints.setDoc
        ("If true, do not use database hints in queries generated during search");
        
        search_dbfirst_term_percentage_cutoff = new KnownKey("search_dbfirst_term_percentage_cutoff");
        search_dbfirst_term_percentage_cutoff.setDefault("0.8");
        search_dbfirst_term_percentage_cutoff.setDoc("Internal Query Generation parameter");

        zmstat_log_directory = new KnownKey("zmstat_log_directory");
        zmstat_log_directory.setDefault("${zimbra_home}" + FS + "zmstat");
        zmstat_log_directory.setDoc("where zmstat csv files are saved");

        zmstat_interval = new KnownKey("zmstat_interval");
        zmstat_interval.setDefault("30");
        zmstat_interval.setDoc("how often samples are taken by zmstat (seconds)");
    }
}<|MERGE_RESOLUTION|>--- conflicted
+++ resolved
@@ -814,21 +814,15 @@
         calendar_outlook_compatible_allday_events.setDoc
         ("Use Outlook-compatible all-day events.  True by default.");
 
-<<<<<<< HEAD
+        calendar_entourage_compatible_timezones = new KnownKey("calendar_entourage_compatible_timezones");
+        calendar_entourage_compatible_timezones.setDefault("true");
+        calendar_entourage_compatible_timezones.setDoc(
+                "Quote TZID parameter in iCalendar properties, to workaround bug in MS Entourage.  True by default.");
+
         nio_imap_enable = new KnownKey("nio_imap_enable");
         nio_imap_enable.setDefault("false");
         nio_imap_enable.setDoc
         ("Enable NIO based IMAP server.  If false, then the thread per connection IO framework is used.");
-=======
-        calendar_entourage_compatible_timezones = new KnownKey("calendar_entourage_compatible_timezones");
-        calendar_entourage_compatible_timezones.setDefault("true");
-        calendar_entourage_compatible_timezones.setDoc(
-                "Quote TZID parameter in iCalendar properties, to workaround bug in MS Entourage.  True by default.");
-
-        nio_imap_enabled = new KnownKey("nio_imap_enabled");
-        nio_imap_enabled.setDefault("false");
-        nio_imap_enabled.setDoc("Enable NIO based IMAP server.  If false, then the thread per connection IO framework is used.");
->>>>>>> 5c7cbf74
 
         nio_imap_debug_logging = new KnownKey("nio_imap_log_buffers");
         nio_imap_debug_logging.setDefault("false");
