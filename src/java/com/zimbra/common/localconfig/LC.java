--- conflicted
+++ resolved
@@ -421,14 +421,8 @@
         ldap_host.setDoc("LDAP host to use.  Deprecated - please use ldap_url instead.");
 
         ldap_log_level = new KnownKey("ldap_log_level");
-<<<<<<< HEAD
-        ldap_log_level.setDefault("0");
+        ldap_log_level.setDefault("32768");
         ldap_log_level.setDoc("LDAP logging level");
-=======
-        ldap_log_level.setDefault("32768");
-        ldap_log_level.setDoc
-        ("LDAP logging level");
->>>>>>> ba067962
 
         ldap_port = new KnownKey("ldap_port");
         ldap_port.setDefault("");
