--- conflicted
+++ resolved
@@ -322,18 +322,11 @@
     public static final QName GET_FREE_BUSY_QUEUE_INFO_RESPONSE = QName.get("GetFreeBusyQueueInfoResponse", NAMESPACE);
     public static final QName PUSH_FREE_BUSY_REQUEST = QName.get("PushFreeBusyRequest", NAMESPACE);
     public static final QName PUSH_FREE_BUSY_RESPONSE = QName.get("PushFreeBusyResponse", NAMESPACE);
-<<<<<<< HEAD
-=======
 
     // calendar cache
     public static final QName PURGE_ACCOUNT_CALENDAR_CACHE_REQUEST = QName.get("PurgeAccountCalendarCacheRequest", NAMESPACE);
     public static final QName PURGE_ACCOUNT_CALENDAR_CACHE_RESPONSE = QName.get("PurgeAccountCalendarCacheResponse", NAMESPACE);
 
-    // permissions
-    public static final QName CHECK_PERMISSION_REQUEST = QName.get("CheckPermissionRequest", NAMESPACE);
-    public static final QName CHECK_PERMISSION_RESPONSE = QName.get("CheckPermissionResponse", NAMESPACE);
->>>>>>> 212207a6
-    
     // admin-version of WaitSetRequest
     public static final QName ADMIN_CREATE_WAIT_SET_REQUEST = QName.get("AdminCreateWaitSetRequest", NAMESPACE);
     public static final QName ADMIN_CREATE_WAIT_SET_RESPONSE = QName.get("AdminCreateWaitSetResponse", NAMESPACE);
