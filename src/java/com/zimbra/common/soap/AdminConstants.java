--- conflicted
+++ resolved
@@ -508,15 +508,9 @@
     // mailbox stats
     public static final String A_NUM_MBOXES = "numMboxes";
     public static final String A_TOTAL_SIZE = "totalSize";
-<<<<<<< HEAD
-    
-    // permissions
-    public static final String E_RIGHT = "right";
+
     
     //extension targets
     public static final String T_ADMIN_MAIN = "admin-main";
     public static final String T_ADMIN_DOMAIN = "admin-domain";     
-=======
-
->>>>>>> 50e633c9
 }