--- conflicted
+++ resolved
@@ -284,13 +284,9 @@
     public static final String A_OWNER_DISPLAY_NAME = "ownerName";
     public static final String A_RIGHTS = "rights";
     public static final String A_MOUNTPOINT_ID = "mid";
-<<<<<<< HEAD
-=======
-    
     // contact search
     public static final String A_DEPARTMENT = "department";
 
->>>>>>> 72554d36
 
     // calendar resource search
     public static final String A_ENTRY_SEARCH_FILTER_OR = "or";
