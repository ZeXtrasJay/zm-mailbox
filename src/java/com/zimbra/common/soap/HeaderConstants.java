--- conflicted
+++ resolved
@@ -56,11 +56,7 @@
     public static final String CHANGE_CREATED  = "new";
     public static final String SESSION_MAIL  = "mail";
     public static final String SESSION_ADMIN = "admin";
-<<<<<<< HEAD
-=======
-    public static final String E_CSRFTOKEN = "csrfToken";
     public static final String E_SOAP_ID = "soapId";
->>>>>>> daa4c735
 
     private HeaderConstants() {
     }
