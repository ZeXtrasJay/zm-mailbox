--- conflicted
+++ resolved
@@ -57,14 +57,11 @@
 import java.io.InputStream;
 import java.util.Map;
 
-<<<<<<< HEAD
-=======
 import javax.servlet.http.HttpServletRequest;
 import javax.xml.stream.XMLInputFactory;
 import javax.xml.stream.XMLStreamException;
 import javax.xml.stream.XMLStreamReader;
 
->>>>>>> dca027a3
 /**
  * The soap engine.
  */
@@ -233,18 +230,11 @@
             else
                 document = Element.parseJSON(in);
         } catch (DocumentException de) {
-            // FIXME: have to pick 1.1 or 1.2 since we can't parse any
-            SoapProtocol soapProto = SoapProtocol.Soap12;
+            SoapProtocol soapProto = chooseFaultProtocolFromBadXml(new ByteArrayInputStream(soapMessage));
             return soapFaultEnv(soapProto, "SOAP exception", ServiceException.PARSE_ERROR(de.getMessage(), de));
         } catch (SoapParseException e) {
             SoapProtocol soapProto = SoapProtocol.SoapJS;
             return soapFaultEnv(soapProto, "SOAP exception", ServiceException.PARSE_ERROR(e.getMessage(), e));
-<<<<<<< HEAD
-=======
-        } catch (XmlParseException e) {
-            SoapProtocol soapProto = chooseFaultProtocolFromBadXml(new ByteArrayInputStream(soapMessage));
-            return soapFaultEnv(soapProto, "SOAP exception", e);
->>>>>>> dca027a3
         }
         Element resp = dispatch(path, document, context);
 
