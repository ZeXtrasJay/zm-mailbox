--- conflicted
+++ resolved
@@ -137,16 +137,10 @@
                 transport.setTimeout((int) Math.min(mTimeout, Integer.MAX_VALUE));
 
             transport.setResponseProtocol(zsc.getResponseProtocol());
-<<<<<<< HEAD
-=======
-            if (zsc.getAuthToken() != null && !StringUtil.isNullOrEmpty(zsc.getAuthToken().getProxyAuthToken())) {
-                transport.setAuthToken(zsc.getAuthToken().getProxyAuthToken());
-            }
             if (ZimbraLog.soap.isDebugEnabled()) {
                 ZimbraLog.soap.debug("Proxying request: proxy=%s targetAcctId=%s",
                         toString(), zsc.getRequestedAccountId());
             }
->>>>>>> 3d8f43a0
             Element response = transport.invokeRaw(envelope);
             Element body = transport.extractBodyElement(response);
             return new Pair<Element, Element>(transport.getZimbraContext(), body);
