--- conflicted
+++ resolved
@@ -27,13 +27,9 @@
 import com.zimbra.common.service.ServiceException;
 import com.zimbra.common.util.ZimbraLog;
 import com.zimbra.cs.extension.ExtensionUtil;
-<<<<<<< HEAD
-=======
 import com.zimbra.qa.unittest.server.TestDataSourceServer;
-import com.zimbra.qa.unittest.server.TestDocumentServer;
 import com.zimbra.qa.unittest.server.TestNotificationServer;
 import com.zimbra.qa.unittest.server.TestPop3ImportServer;
->>>>>>> d304be09
 
 /**
  * Complete unit test suite for the Zimbra code base.
@@ -79,10 +75,7 @@
         sClasses.add(TestSmtpClient.class);
         sClasses.add(TestScheduledTaskManager.class);
         sClasses.add(TestDataSource.class);
-<<<<<<< HEAD
-=======
         sClasses.add(TestDataSourceServer.class);
->>>>>>> d304be09
         sClasses.add(TestPurge.class);
         sClasses.add(TestImapImport.class);
         sClasses.add(TestImapOneWayImport.class);
