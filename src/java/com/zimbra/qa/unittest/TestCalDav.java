--- conflicted
+++ resolved
@@ -101,18 +101,16 @@
 import com.zimbra.cs.dav.DavProtocol;
 import com.zimbra.cs.dav.resource.UrlNamespace;
 import com.zimbra.cs.dav.service.DavServlet;
-<<<<<<< HEAD
-import com.zimbra.cs.util.ProvisioningUtil;
-=======
 import com.zimbra.cs.mailbox.MailItem;
 import com.zimbra.cs.mailbox.Mailbox;
+import com.zimbra.cs.util.ProvisioningUtil;
 import com.zimbra.soap.account.message.ModifyPrefsRequest;
 import com.zimbra.soap.account.message.ModifyPrefsResponse;
 import com.zimbra.soap.account.type.Pref;
 import com.zimbra.soap.mail.message.CreateMountpointRequest;
 import com.zimbra.soap.mail.message.CreateMountpointResponse;
 import com.zimbra.soap.mail.type.NewMountpointSpec;
->>>>>>> a746ced8
+
 
 public class TestCalDav  {
 
@@ -1354,6 +1352,7 @@
      * sharing model for calendars.  The model is simpler than Zimbra's native model and there are mismatches,
      * for instance Zimbra requires the proposed delegate to accept shares.
      */
+    @Test
     public void testAppleCaldavProxyFunctions() throws ServiceException, IOException {
         Account sharer = TestUtil.createAccount(DAV3);
         Account sharee1 = TestUtil.createAccount(DAV1);
@@ -1501,7 +1500,6 @@
         return doc;
     }
 
-
     @Before
     public void setUp() throws Exception {
     	originalLCSetting = ProvisioningUtil.getServerAttribute(Provisioning.A_zimbraIndexManualCommit, true);
