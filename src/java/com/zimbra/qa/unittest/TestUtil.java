--- conflicted
+++ resolved
@@ -1,13 +1,13 @@
 /*
  * ***** BEGIN LICENSE BLOCK *****
  * Zimbra Collaboration Suite Server
- * Copyright (C) 2005, 2006, 2007, 2008, 2009, 2010 Zimbra, Inc.
- * 
+ * Copyright (C) 2005, 2006, 2007, 2008, 2009, 2010, 2011 Zimbra, Inc.
+ *
  * The contents of this file are subject to the Zimbra Public License
  * Version 1.3 ("License"); you may not use this file except in
  * compliance with the License.  You may obtain a copy of the License at
  * http://www.zimbra.com/license.
- * 
+ *
  * Software distributed under the License is distributed on an "AS IS"
  * basis, WITHOUT WARRANTY OF ANY KIND, either express or implied.
  * ***** END LICENSE BLOCK *****
@@ -21,6 +21,7 @@
 import java.io.StringReader;
 import java.util.ArrayList;
 import java.util.Arrays;
+import java.util.Collections;
 import java.util.Date;
 import java.util.HashMap;
 import java.util.List;
@@ -37,7 +38,6 @@
 import junit.framework.Assert;
 import junit.framework.TestCase;
 
-<<<<<<< HEAD
 import com.google.common.io.Closeables;
 import com.zimbra.client.*;
 import com.zimbra.client.ZGrant.GranteeType;
@@ -60,11 +60,6 @@
 import com.zimbra.client.ZMessage.ZMimePart;
 import com.zimbra.common.account.Key;
 import com.zimbra.common.account.Key.AccountBy;
-=======
-import org.testng.TestListenerAdapter;
-import org.testng.TestNG;
-
->>>>>>> b75971c5
 import com.zimbra.common.lmtp.LmtpClient;
 import com.zimbra.common.localconfig.LC;
 import com.zimbra.common.mime.shim.JavaMailMimeMessage;
@@ -87,11 +82,6 @@
 import com.zimbra.cs.account.Domain;
 import com.zimbra.cs.account.Provisioning;
 import com.zimbra.cs.account.Server;
-<<<<<<< HEAD
-=======
-import com.zimbra.cs.account.Provisioning.AccountBy;
-import com.zimbra.cs.account.Provisioning.DataSourceBy;
->>>>>>> b75971c5
 import com.zimbra.cs.account.soap.SoapProvisioning;
 import com.zimbra.cs.client.LmcSession;
 import com.zimbra.cs.client.soap.LmcAdminAuthRequest;
@@ -102,8 +92,10 @@
 import com.zimbra.cs.index.SortBy;
 import com.zimbra.cs.index.ZimbraHit;
 import com.zimbra.cs.index.ZimbraQueryResults;
+import com.zimbra.cs.mailbox.DeliveryOptions;
 import com.zimbra.cs.mailbox.Flag;
 import com.zimbra.cs.mailbox.Folder;
+import com.zimbra.cs.mailbox.MailItem;
 import com.zimbra.cs.mailbox.MailServiceException;
 import com.zimbra.cs.mailbox.Mailbox;
 import com.zimbra.cs.mailbox.MailboxManager;
@@ -112,28 +104,6 @@
 import com.zimbra.cs.mime.ParsedMessage;
 import com.zimbra.cs.util.BuildInfo;
 import com.zimbra.cs.util.JMSession;
-<<<<<<< HEAD
-=======
-import com.zimbra.cs.zclient.*;
-import com.zimbra.cs.zclient.ZGrant.GranteeType;
-import com.zimbra.cs.zclient.ZInvite.ZAttendee;
-import com.zimbra.cs.zclient.ZInvite.ZClass;
-import com.zimbra.cs.zclient.ZInvite.ZComponent;
-import com.zimbra.cs.zclient.ZInvite.ZOrganizer;
-import com.zimbra.cs.zclient.ZInvite.ZParticipantStatus;
-import com.zimbra.cs.zclient.ZInvite.ZRole;
-import com.zimbra.cs.zclient.ZInvite.ZStatus;
-import com.zimbra.cs.zclient.ZInvite.ZTransparency;
-import com.zimbra.cs.zclient.ZMailbox.ContactSortBy;
-import com.zimbra.cs.zclient.ZMailbox.OwnerBy;
-import com.zimbra.cs.zclient.ZMailbox.SharedItemBy;
-import com.zimbra.cs.zclient.ZMailbox.ZAppointmentResult;
-import com.zimbra.cs.zclient.ZMailbox.ZImportStatus;
-import com.zimbra.cs.zclient.ZMailbox.ZOutgoingMessage;
-import com.zimbra.cs.zclient.ZMailbox.ZOutgoingMessage.AttachedMessagePart;
-import com.zimbra.cs.zclient.ZMailbox.ZOutgoingMessage.MessagePart;
-import com.zimbra.cs.zclient.ZMessage.ZMimePart;
->>>>>>> b75971c5
 
 /**
  * @author bburtin
@@ -172,12 +142,13 @@
 
     public static String getAddress(String userName)
     throws ServiceException {
-        if (userName.contains("@"))
+        if (userName.contains("@")) {
             return userName;
-        else
+        } else {
             return userName + "@" + getDomain();
-    }
-    
+        }
+    }
+
     public static String getAddress(String userName, String domainName) {
         return userName + "@" + domainName;
     }
@@ -190,7 +161,7 @@
         }
         return null;
     }
-    
+
     public static String getBaseUrl()
     throws ServiceException {
         String scheme;
@@ -204,7 +175,7 @@
         }
         return scheme + "://localhost:" + port;
     }
-    
+
     public static String getAdminSoapUrl() {
         int port;
         try {
@@ -246,7 +217,8 @@
     throws Exception {
         String message = getTestMessage(subject, null, null, new Date(timestamp));
         ParsedMessage pm = new ParsedMessage(message.getBytes(), timestamp, false);
-        return mbox.addMessage(null, pm, folderId, false, Flag.BITMASK_UNREAD, null);
+        DeliveryOptions dopt = new DeliveryOptions().setFolderId(folderId).setFlags(Flag.BITMASK_UNREAD);
+        return mbox.addMessage(null, pm, dopt, null);
     }
 
     public static String getTestMessage(String subject)
@@ -365,23 +337,21 @@
     /**
      * Searches a mailbox and returns the id's of all matching items.
      */
-    public static List<Integer> search(Mailbox mbox, String query, byte type)
-    throws ServiceException, IOException {
-        return search(mbox, query, new byte[] { type });
+    public static List<Integer> search(Mailbox mbox, String query, MailItem.Type type) throws ServiceException {
+        return search(mbox, query, Collections.singleton(type));
     }
 
     /**
      * Searches a mailbox and returns the id's of all matching items.
      */
-    public static List<Integer> search(Mailbox mbox, String query, byte[] types)
-    throws ServiceException, IOException {
+    public static List<Integer> search(Mailbox mbox, String query, Set<MailItem.Type> types) throws ServiceException {
         List<Integer> ids = new ArrayList<Integer>();
-        ZimbraQueryResults r = mbox.search(new OperationContext(mbox), query, types, SortBy.DATE_DESCENDING, 100);
+        ZimbraQueryResults r = mbox.index.search(new OperationContext(mbox), query, types, SortBy.DATE_DESC, 100);
         while (r.hasNext()) {
             ZimbraHit hit = r.getNext();
             ids.add(new Integer(hit.getItemId()));
         }
-        r.doneWithSearchResults();
+        Closeables.closeQuietly(r);
         return ids;
     }
 
@@ -582,7 +552,7 @@
             sIsCliInitialized = true;
         }
     }
-    
+
     public static SoapProvisioning newSoapProvisioning()
     throws ServiceException {
         SoapProvisioning sp = new SoapProvisioning();
@@ -719,7 +689,7 @@
     throws ServiceException {
         Provisioning prov = Provisioning.getInstance();
         Account account = getAccount(userName);
-        DataSource ds = prov.get(account, DataSourceBy.name, dataSourceName);
+        DataSource ds = prov.get(account, Key.DataSourceBy.name, dataSourceName);
         Map<String, Object> attrs = new HashMap<String, Object>();
         attrs.put(attrName, attrValue);
         prov.modifyAttrs(ds, attrs);
@@ -806,7 +776,8 @@
         remoteMbox.modifyFolderGrant(
             remoteFolder.getId(), GranteeType.all, null, "rwidx", null);
         return localMbox.createMountpoint(Integer.toString(Mailbox.ID_FOLDER_USER_ROOT),
-            mountpointName, null, null, null, OwnerBy.BY_ID, remoteInfo.getId(), SharedItemBy.BY_ID, remoteFolder.getId());
+            mountpointName, null, null, null,
+            OwnerBy.BY_ID, remoteInfo.getId(), SharedItemBy.BY_ID, remoteFolder.getId(), false);
     }
 
     /**
@@ -1054,8 +1025,14 @@
 
     public static ZDocument createDocument(ZMailbox mbox, String folderId, String name, String contentType, byte[] content)
     throws ServiceException {
+        return createDocument(mbox, folderId, name, contentType, content, false);
+    }
+
+    public static ZDocument createDocument(ZMailbox mbox, String folderId, String name,
+                                           String contentType, byte[] content, boolean isNote)
+    throws ServiceException {
         String attachId = mbox.uploadAttachment(name, content, contentType, 0);
-        String docId = mbox.createDocument(folderId, name, attachId);
+        String docId = mbox.createDocument(folderId, name, attachId, isNote);
         return mbox.getDocument(docId);
     }
     
