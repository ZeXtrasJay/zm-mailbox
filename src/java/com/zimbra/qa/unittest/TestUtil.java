/*
 * ***** BEGIN LICENSE BLOCK *****
 * Zimbra Collaboration Suite Server
 * Copyright (C) 2005, 2006, 2007, 2008, 2009, 2010, 2011, 2012, 2013, 2014 Zimbra, Inc.
 *
 * This program is free software: you can redistribute it and/or modify it under
 * the terms of the GNU General Public License as published by the Free Software Foundation,
 * version 2 of the License.
 *
 * This program is distributed in the hope that it will be useful, but WITHOUT ANY WARRANTY;
 * without even the implied warranty of MERCHANTABILITY or FITNESS FOR A PARTICULAR PURPOSE.
 * See the GNU General Public License for more details.
 * You should have received a copy of the GNU General Public License along with this program.
 * If not, see <http://www.gnu.org/licenses/>.
 * ***** END LICENSE BLOCK *****
 */

package com.zimbra.qa.unittest;

import java.io.BufferedReader;
import java.io.ByteArrayInputStream;
import java.io.ByteArrayOutputStream;
import java.io.IOException;
import java.io.InputStream;
import java.io.StringReader;
import java.util.ArrayList;
import java.util.Arrays;
import java.util.Collections;
import java.util.Date;
import java.util.HashMap;
import java.util.List;
import java.util.Map;
import java.util.Set;
import java.util.TreeSet;

import javax.mail.MessagingException;
import javax.mail.internet.MimeMessage;
import javax.mail.util.SharedByteArrayInputStream;

import junit.framework.Assert;

import org.dom4j.DocumentException;
import org.junit.runner.JUnitCore;

import com.google.common.collect.Lists;
import com.google.common.io.Closeables;
import com.zimbra.client.ZContact;
import com.zimbra.client.ZDataSource;
import com.zimbra.client.ZDateTime;
import com.zimbra.client.ZDocument;
import com.zimbra.client.ZEmailAddress;
import com.zimbra.client.ZFilterRule;
import com.zimbra.client.ZFolder;
import com.zimbra.client.ZGetInfoResult;
import com.zimbra.client.ZGetMessageParams;
import com.zimbra.client.ZGrant.GranteeType;
import com.zimbra.client.ZIdentity;
import com.zimbra.client.ZInvite;
import com.zimbra.client.ZInvite.ZAttendee;
import com.zimbra.client.ZInvite.ZClass;
import com.zimbra.client.ZInvite.ZComponent;
import com.zimbra.client.ZInvite.ZOrganizer;
import com.zimbra.client.ZInvite.ZParticipantStatus;
import com.zimbra.client.ZInvite.ZRole;
import com.zimbra.client.ZInvite.ZStatus;
import com.zimbra.client.ZInvite.ZTransparency;
import com.zimbra.client.ZMailbox;
import com.zimbra.client.ZMailbox.ContactSortBy;
import com.zimbra.client.ZMailbox.OwnerBy;
import com.zimbra.client.ZMailbox.SharedItemBy;
import com.zimbra.client.ZMailbox.ZAppointmentResult;
import com.zimbra.client.ZMailbox.ZImportStatus;
import com.zimbra.client.ZMailbox.ZOutgoingMessage;
import com.zimbra.client.ZMailbox.ZOutgoingMessage.AttachedMessagePart;
import com.zimbra.client.ZMailbox.ZOutgoingMessage.MessagePart;
import com.zimbra.client.ZMessage;
import com.zimbra.client.ZMessage.ZMimePart;
import com.zimbra.client.ZMountpoint;
import com.zimbra.client.ZSearchHit;
import com.zimbra.client.ZSearchParams;
import com.zimbra.client.ZSearchResult;
import com.zimbra.client.ZTag;
import com.zimbra.common.account.Key;
import com.zimbra.common.account.Key.AccountBy;
import com.zimbra.common.account.Key.DistributionListBy;
import com.zimbra.common.auth.ZAuthToken;
import com.zimbra.common.lmtp.LmtpClient;
import com.zimbra.common.localconfig.ConfigException;
import com.zimbra.common.localconfig.KnownKey;
import com.zimbra.common.localconfig.LC;
import com.zimbra.common.localconfig.LocalConfig;
import com.zimbra.common.service.ServiceException;
import com.zimbra.common.soap.AccountConstants;
import com.zimbra.common.soap.AdminConstants;
import com.zimbra.common.soap.Element;
import com.zimbra.common.soap.Element.Attribute;
import com.zimbra.common.soap.Element.XMLElement;
import com.zimbra.common.soap.SoapFaultException;
import com.zimbra.common.soap.SoapHttpTransport;
import com.zimbra.common.soap.SoapTransport;
import com.zimbra.common.util.ByteUtil;
import com.zimbra.common.util.CliUtil;
import com.zimbra.common.util.StringUtil;
import com.zimbra.common.util.ZimbraLog;
import com.zimbra.common.zmime.ZMimeMessage;
import com.zimbra.cs.account.Account;
import com.zimbra.cs.account.Config;
import com.zimbra.cs.account.DataSource;
import com.zimbra.cs.account.DistributionList;
import com.zimbra.cs.account.Domain;
import com.zimbra.cs.account.Provisioning;
import com.zimbra.cs.account.Server;
import com.zimbra.cs.account.soap.SoapProvisioning;
import com.zimbra.cs.client.LmcSession;
import com.zimbra.cs.client.soap.LmcAdminAuthRequest;
import com.zimbra.cs.client.soap.LmcAdminAuthResponse;
import com.zimbra.cs.client.soap.LmcAuthRequest;
import com.zimbra.cs.client.soap.LmcAuthResponse;
import com.zimbra.cs.client.soap.LmcSoapClientException;
import com.zimbra.cs.db.DbMailItem;
import com.zimbra.cs.db.DbPool;
import com.zimbra.cs.db.DbPool.DbConnection;
import com.zimbra.cs.db.DbUtil;
import com.zimbra.cs.index.SortBy;
import com.zimbra.cs.index.ZimbraHit;
import com.zimbra.cs.index.ZimbraQueryResults;
import com.zimbra.cs.mailbox.DeliveryOptions;
import com.zimbra.cs.mailbox.Flag;
import com.zimbra.cs.mailbox.Folder;
import com.zimbra.cs.mailbox.MailItem;
import com.zimbra.cs.mailbox.MailServiceException;
import com.zimbra.cs.mailbox.Mailbox;
import com.zimbra.cs.mailbox.Message;
import com.zimbra.cs.mailbox.OperationContext;
import com.zimbra.cs.mime.ParsedMessage;
import com.zimbra.cs.store.StoreManager;
import com.zimbra.cs.store.file.FileBlobStore;
import com.zimbra.cs.util.BuildInfo;
import com.zimbra.cs.util.JMSession;
<<<<<<< HEAD
=======
import com.zimbra.soap.admin.message.GetAccountRequest;
import com.zimbra.soap.admin.message.GetAccountResponse;
import com.zimbra.soap.admin.message.ReloadLocalConfigRequest;
import com.zimbra.soap.admin.message.ReloadLocalConfigResponse;
import com.zimbra.soap.admin.type.Attr;
import com.zimbra.soap.type.AccountSelector;
>>>>>>> 7939e36b

/**
 * @author bburtin
 */
public class TestUtil
extends Assert {

    public static final String DEFAULT_PASSWORD = "test123";
    public static boolean fromRunUnitTests = false; /* set if run from within RunUnitTestsRequest */

    public static boolean accountExists(String userName)
    throws ServiceException {
        return AccountTestUtil.accountExists(userName);
    }

    public static Account getAccount(String userName)
    throws ServiceException {
        return AccountTestUtil.getAccount(userName);
    }

    public static String getDomain()
    throws ServiceException {
        return AccountTestUtil.getDomain();
    }

    public static Mailbox getMailbox(String userName)
    throws ServiceException {
        return AccountTestUtil.getMailbox(userName);
    }

    public static String getAddress(String userName)
    throws ServiceException {
        return AccountTestUtil.getAddress(userName);
    }

    public static String getAddress(String userName, String domainName) {
        return AccountTestUtil.getAddress(userName, domainName);
    }

    public static String getSoapUrl() {
        try {
            return getBaseUrl() + AccountConstants.USER_SERVICE_URI;
        } catch (ServiceException e) {
            ZimbraLog.test.error("Unable to determine SOAP URL", e);
        }
        return null;
    }

    public static String getBaseUrl()
    throws ServiceException {
        String scheme;
        int port;
        port = Provisioning.getInstance().getLocalServer().getIntAttr(Provisioning.A_zimbraMailPort, 0);
        if (port > 0) {
            scheme = "http";
        } else {
            port = Provisioning.getInstance().getLocalServer().getIntAttr(Provisioning.A_zimbraMailSSLPort, 0);
            scheme = "https";
        }
        return scheme + "://localhost:" + port;
    }

    public static String getAdminSoapUrl() {
        int port;
        try {
            port = Provisioning.getInstance().getLocalServer().getIntAttr(Provisioning.A_zimbraAdminPort, 0);
        } catch (ServiceException e) {
            ZimbraLog.test.error("Unable to get admin SOAP port", e);
            port = LC.zimbra_admin_service_port.intValue();
        }
        return "https://localhost:" + port + AdminConstants.ADMIN_SERVICE_URI;
    }

    public static LmcSession getSoapSession(String userName)
    throws ServiceException, LmcSoapClientException, IOException, SoapFaultException
    {
        LmcAuthRequest auth = new LmcAuthRequest();
        auth.setUsername(getAddress(userName));
        auth.setPassword(DEFAULT_PASSWORD);
        LmcAuthResponse authResp = (LmcAuthResponse) auth.invoke(getSoapUrl());
        return authResp.getSession();
    }

    public static LmcSession getAdminSoapSession()
    throws Exception
    {
        // Authenticate
        LmcAdminAuthRequest auth = new LmcAdminAuthRequest();
        auth.setUsername(LC.zimbra_ldap_user.value());
        auth.setPassword(LC.zimbra_ldap_password.value());
        LmcAdminAuthResponse authResp = (LmcAdminAuthResponse) auth.invoke(getAdminSoapUrl());
        return authResp.getSession();
    }

    public static Message addMessage(Mailbox mbox, String subject)
    throws Exception {
        return addMessage(mbox, Mailbox.ID_FOLDER_INBOX, subject, System.currentTimeMillis());
    }

    public static Message addMessage(Mailbox mbox, int folderId, String subject, long timestamp)
    throws Exception {
        String message = getTestMessage(subject, null, null, new Date(timestamp));
        ParsedMessage pm = new ParsedMessage(message.getBytes(), timestamp, false);
        DeliveryOptions dopt = new DeliveryOptions().setFolderId(folderId).setFlags(Flag.BITMASK_UNREAD);
        return mbox.addMessage(null, pm, dopt, null);
    }

    public static Message addMessage(Mailbox mbox, ParsedMessage pm)
    throws Exception {
        DeliveryOptions dopt = new DeliveryOptions().setFolderId( Mailbox.ID_FOLDER_INBOX).setFlags(Flag.BITMASK_UNREAD);
        return mbox.addMessage(null, pm, dopt, null);
    }

    public static Message addMessage(Mailbox mbox, String recipient, String sender, String subject, String body, long timestamp)
    throws Exception {
        String message = getTestMessage(subject, recipient, sender, body, new Date(timestamp));
        ParsedMessage pm = new ParsedMessage(message.getBytes(), timestamp, false);
        return addMessage(mbox, pm);
    }

    public static String getTestMessage(String subject)
    throws ServiceException, MessagingException, IOException {
        return new MessageBuilder().withSubject(subject).create();
    }

    public static String getTestMessage(String subject, String recipient, String sender, Date date)
    throws ServiceException, MessagingException, IOException {
        return new MessageBuilder().withSubject(subject).withToRecipient(recipient)
            .withFrom(sender).withDate(date).create();
    }

    public static String getTestMessage(String subject, String recipient, String sender, String body, Date date)
    throws ServiceException, MessagingException, IOException {
        return new MessageBuilder().withSubject(subject).withToRecipient(recipient)
            .withFrom(sender).withDate(date).withBody(body).create();
    }

    static String addDomainIfNecessary(String user)
    throws ServiceException {
        if (StringUtil.isNullOrEmpty(user) || user.contains("@")) {
            return user;
        }
        return String.format("%s@%s", user, getDomain());
    }

    public static boolean addMessageLmtp(String subject, String recipient, String sender)
    throws Exception {
        return addMessageLmtp(subject, new String[] { recipient }, sender);
    }

    public static boolean addMessageLmtp(String subject, String[] recipients, String sender)
    throws Exception {
        String message = getTestMessage(subject, recipients[0], sender, null);
        return addMessageLmtp(recipients, sender, message);
    }

    public static boolean addMessageLmtp(String subject, String[] recipients, String sender, String body)
    throws Exception {
        String message = getTestMessage(subject, recipients[0], sender, body, null);
        return addMessageLmtp(recipients, sender, message);
    }

    public static boolean addMessageLmtp(String[] recipients, String sender, String message)
    throws Exception {
        String[] recipWithDomain = new String[recipients.length];
        for (int i = 0; i < recipients.length; i++) {
            recipWithDomain[i] = addDomainIfNecessary(recipients[i]);
        }
        Provisioning prov = Provisioning.getInstance();
        LmtpClient lmtp = new LmtpClient("localhost", prov.getLocalServer().getIntAttr(Provisioning.A_zimbraLmtpBindPort, 7025));
        byte[] data = message.getBytes();
        String senderAddress = "";
        if (!StringUtil.isNullOrEmpty(sender)) {
            senderAddress = addDomainIfNecessary(sender);
        }
        boolean success = lmtp.sendMessage(new ByteArrayInputStream(data), recipWithDomain, senderAddress, "TestUtil", (long) data.length);
        lmtp.close();
        return success;
    }

    public static String addMessage(ZMailbox mbox, String subject)
    throws ServiceException, IOException, MessagingException {
        return addMessage(mbox, subject, Integer.toString(Mailbox.ID_FOLDER_INBOX));
    }

    public static String addMessage(ZMailbox mbox, String subject, String folderId)
    throws ServiceException, IOException, MessagingException {
        String message = getTestMessage(subject);
        return mbox.addMessage(folderId, null, null, 0, message, true);
    }

    public static String addMessage(ZMailbox mbox, String subject, String folderId, String flags)
    throws ServiceException, IOException, MessagingException {
        String message = getTestMessage(subject);
        return mbox.addMessage(folderId, flags, null, 0, message, true);
    }

    public static String addRawMessage(ZMailbox mbox, String rawMessage)
    throws ServiceException {
        return mbox.addMessage(Integer.toString(Mailbox.ID_FOLDER_INBOX), null, null, 0, rawMessage, true);
    }

    public static void sendMessage(ZMailbox senderMbox, String recipientName, String subject)
    throws Exception {
        String body = getTestMessage(subject);
        sendMessage(senderMbox, recipientName, subject, body);
    }

    public static void sendMessage(ZMailbox senderMbox, String recipientName, String subject, String body)
    throws Exception {
        sendMessage(senderMbox, recipientName, subject, body, null);
    }

    public static void sendMessage(ZMailbox senderMbox, String recipientName, String subject, String body, String attachmentUploadId)
    throws Exception {
        ZOutgoingMessage msg = getOutgoingMessage(recipientName, subject, body, attachmentUploadId);
        senderMbox.sendMessage(msg, null, false);
    }

    public static void saveDraftAndSendMessage(ZMailbox senderMbox, String recipient, String subject, String body, String attachmentUploadId)
    throws ServiceException {
        ZOutgoingMessage outgoingDraft = getOutgoingMessage(recipient, subject, body, attachmentUploadId);
        ZMessage draft = senderMbox.saveDraft(outgoingDraft, null, Integer.toString(Mailbox.ID_FOLDER_DRAFTS));

        ZOutgoingMessage outgoing = getOutgoingMessage(recipient, subject, body, null);
        if (attachmentUploadId != null) {
            AttachedMessagePart part = new AttachedMessagePart(draft.getId(), "2", null);
            outgoing.setMessagePartsToAttach(Arrays.asList(part));
        }
        senderMbox.sendMessage(outgoing, null, false);
    }

    public static ZOutgoingMessage getOutgoingMessage(String recipient, String subject, String body, String attachmentUploadId)
    throws ServiceException {
        ZOutgoingMessage msg = new ZOutgoingMessage();
        List<ZEmailAddress> addresses = new ArrayList<ZEmailAddress>();
        addresses.add(new ZEmailAddress(addDomainIfNecessary(recipient),
            null, null, ZEmailAddress.EMAIL_TYPE_TO));
        msg.setAddresses(addresses);
        msg.setSubject(subject);
        msg.setMessagePart(new MessagePart("text/plain", body));
        msg.setAttachmentUploadId(attachmentUploadId);
        return msg;
    }

    /**
     * Searches a mailbox and returns the id's of all matching items.
     */
    public static List<Integer> search(Mailbox mbox, String query, MailItem.Type type) throws ServiceException {
        return search(mbox, query, Collections.singleton(type));
    }

    /**
     * Searches a mailbox and returns the id's of all matching items.
     */
    public static List<Integer> search(Mailbox mbox, String query, Set<MailItem.Type> types) throws ServiceException {
        List<Integer> ids = new ArrayList<Integer>();
        ZimbraQueryResults r = mbox.index.search(new OperationContext(mbox), query, types, SortBy.DATE_DESC, 100);
        while (r.hasNext()) {
            ZimbraHit hit = r.getNext();
            ids.add(new Integer(hit.getItemId()));
        }
        Closeables.closeQuietly(r);
        return ids;
    }

    public static List<ZimbraHit> searchForHits(Mailbox mbox, String query, MailItem.Type type) throws Exception {
        return searchForHits(mbox, query, Collections.singleton(type));
    }

    public static List<ZimbraHit> searchForHits(Mailbox mbox, String query, Set<MailItem.Type> types) throws Exception {
        List<ZimbraHit> hits = Lists.newArrayList();
        ZimbraQueryResults r = mbox.index.search(new OperationContext(mbox), query, types, SortBy.DATE_DESC, 100);
        while (r.hasNext()) {
            hits.add(r.getNext());
        }
        Closeables.closeQuietly(r);
        return hits;
    }


    public static List<String> search(ZMailbox mbox, String query, String type)
    throws ServiceException {
        List<String> ids = new ArrayList<String>();
        ZSearchParams params = new ZSearchParams(query);
        params.setTypes(type);
        for (ZSearchHit hit : mbox.search(params).getHits()) {
            ids.add(hit.getId());
        }
        return ids;
    }

    public static List<ZMessage> search(ZMailbox mbox, String query)
    throws ServiceException {
        ZSearchParams params = new ZSearchParams(query);
        params.setTypes(ZSearchParams.TYPE_MESSAGE);

        return search(mbox, params);
    }

    public static List<ZMessage> search(ZMailbox mbox, ZSearchParams params)
    throws ServiceException {
        List<ZMessage> msgs = new ArrayList<ZMessage>();
        for (ZSearchHit hit : mbox.search(params).getHits()) {
            ZGetMessageParams msgParams = new ZGetMessageParams();
            msgParams.setId(hit.getId());
            msgs.add(mbox.getMessage(msgParams));
        }
        return msgs;
    }

    public static List<String> searchMessageIds(ZMailbox mbox, ZSearchParams params)
    throws ServiceException {
        List<String> msgsIds = new ArrayList<String>();
        ZSearchResult results = mbox.search(params);
        for (ZSearchHit hit :results.getHits()) {
            msgsIds.add(hit.getId());
        }
        return msgsIds;
    }

    /**
     * Gets the raw content of a message.
     */
    public static String getContent(ZMailbox mbox, String msgId)
    throws ServiceException {
        ZGetMessageParams msgParams = new ZGetMessageParams();
        msgParams.setId(msgId);
        msgParams.setRawContent(true);
        ZMessage msg = mbox.getMessage(msgParams);
        return msg.getContent();
    }

    public static byte[] getContent(ZMailbox mbox, String msgId, String name)
    throws ServiceException, IOException {
        ZMessage msg = mbox.getMessageById(msgId);
        ZMimePart part = getPart(msg, name);
        if (part == null) {
            return null;
        }
        return ByteUtil.getContent(mbox.getRESTResource("?id=" + msgId + "&part=" + part.getPartName()), 1024);
    }

    /**
     * Returns the mime part with a matching name, part name, or filename.
     */
    public static ZMimePart getPart(ZMessage msg, String name) {
        return getPart(msg.getMimeStructure(), name);
    }

    private static ZMimePart getPart(ZMimePart mimeStructure, String name) {
        for (ZMimePart child : mimeStructure.getChildren()) {
            ZMimePart part = getPart(child, name);
            if (part != null) {
                return part;
            }
        }
        if (StringUtil.equalIgnoreCase(mimeStructure.getName(), name) ||
            StringUtil.equalIgnoreCase(mimeStructure.getFileName(), name) ||
            StringUtil.equalIgnoreCase(mimeStructure.getPartName(), name)) {
            return mimeStructure;
        }
        return null;
    }

    /**
     * @param numMsgsExpected - 0 means don't expect a message to arrive before timeout_millis
     * @param timeout_millis
     * @throws ServiceException
     */
    public static List<ZMessage> waitForMessages(ZMailbox mbox, String query, int numMsgsExpected, int timeout_millis)
    throws ServiceException {
        int orig_timeout_millis = timeout_millis;
        List<ZMessage> msgs = Lists.newArrayListWithExpectedSize(0);
        while (timeout_millis > 0) {
            msgs = search(mbox, query);
            if ((numMsgsExpected > 0) && (msgs.size() == numMsgsExpected)) {
                return msgs;
            }
            if (msgs.size() > numMsgsExpected) {
                Assert.fail("Unexpected number of messages (" + msgs.size() + ") returned by query '" + query + "'");
            }
            try {
                if (timeout_millis > 100) {
                    Thread.sleep(100);
                    timeout_millis = timeout_millis - 100;
                } else {
                    Thread.sleep(timeout_millis);
                    timeout_millis = 0;

                }
            } catch (InterruptedException e) {
                ZimbraLog.test.debug("sleep got interrupted", e);
            }
        }
        if (numMsgsExpected > 0) {
            Assert.fail(String.format( "Message%s for query '%s' didn't arrive within %d millisecs.  %s",
                        (numMsgsExpected == 1) ? "" : "s", query, orig_timeout_millis,
                        "Either the MTA is not running or the test failed."));
        }
        return msgs;
    }

    public static ZMessage waitForMessage(ZMailbox mbox, String query)
    throws Exception {
        List<ZMessage> msgs = waitForMessages(mbox, query, 1, 10000);
        return msgs.get(0);
    }

    /**
     * Returns a folder with the given path, or <code>null</code> if the folder
     * doesn't exist.
     */
    public static Folder getFolderByPath(Mailbox mbox, String path)
    throws Exception {
        Folder folder = null;
        try {
            folder = mbox.getFolderByPath(null, path);
        } catch (MailServiceException e) {
            if (e.getCode() != MailServiceException.NO_SUCH_FOLDER) {
                throw e;
            }
        }
        return folder;
    }

    /**
     * Delete all messages, tags and folders in the user's mailbox
     * whose subjects contain the given substring.  For messages, the
     * subject must contain subjectString as a separate word.  Tags
     * and folders can have the string anywhere in the name.
     */
    public static void deleteTestData(String userName, String subjectSubstring)
    throws ServiceException {
        ZMailbox mbox = getZMailbox(userName);

        deleteMessages(mbox, "is:anywhere " + subjectSubstring);

        // Workaround for bug 15160 (is:anywhere is busted)
        deleteMessages(mbox, "in:trash " + subjectSubstring);
        deleteMessages(mbox, "in:junk " + subjectSubstring);
        deleteMessages(mbox, "in:sent " + subjectSubstring);

        // Workaround for bug 31370
        deleteMessages(mbox, "subject: " + subjectSubstring);

        // Delete tags
        for (ZTag tag : mbox.getAllTags()) {
            if (tag.getName().contains(subjectSubstring)) {
                mbox.deleteTag(tag.getId());
            }
        }

        // Delete folders
        for (ZFolder folder : mbox.getAllFolders()) {
            if (folder.getName().contains(subjectSubstring)) {
                mbox.deleteFolder(folder.getId());
            }
        }

        // Delete contacts
        for (ZContact contact : mbox.getAllContacts(null, ContactSortBy.nameAsc, false, null)) {
            String fullName = contact.getAttrs().get("fullName");
            if (fullName != null && fullName.contains(subjectSubstring)) {
                mbox.deleteContact(contact.getId());
            }
        }

        // Delete data sources
        List<ZDataSource> dataSources = mbox.getAllDataSources();
        for (ZDataSource ds : dataSources) {
            if (ds.getName().contains(subjectSubstring)) {
                mbox.deleteDataSource(ds);
            }
        }

        // Delete appointments
        List<String> ids = search(mbox, subjectSubstring, ZSearchParams.TYPE_APPOINTMENT);
        if (!ids.isEmpty()) {
            mbox.deleteItem(StringUtil.join(",", ids), null);
        }

        // Delete documents
        ids = search(mbox, subjectSubstring, ZSearchParams.TYPE_DOCUMENT);
        if (!ids.isEmpty()) {
            mbox.deleteItem(StringUtil.join(",", ids), null);
        }

        ZMailbox adminMbox = getZMailboxAsAdmin(userName);
        adminMbox.emptyDumpster();
    }

    private static void deleteMessages(ZMailbox mbox, String query)
    throws ServiceException {
        // Delete messages
        ZSearchParams params = new ZSearchParams(query);
        params.setTypes(ZSearchParams.TYPE_MESSAGE);
        List<ZSearchHit> hits = mbox.search(params).getHits();
        if (hits.size() > 0) {
            List<String> ids = new ArrayList<String>();
            for (ZSearchHit hit : hits) {
                ids.add(hit.getId());
            }
            mbox.deleteMessage(StringUtil.join(",", ids));
        }
    }

    private static boolean sIsCliInitialized = false;

    /**
     * Sets up the environment for command-line unit tests.
     */
    public static void cliSetup()
    throws ServiceException {
        if (!sIsCliInitialized) {
            CliUtil.toolSetup();
            Provisioning.setInstance(newSoapProvisioning());
            SoapTransport.setDefaultUserAgent("Zimbra Unit Tests", BuildInfo.VERSION);
            sIsCliInitialized = true;
        }
    }

    public static SoapProvisioning newSoapProvisioning()
    throws ServiceException {
        SoapProvisioning sp = new SoapProvisioning();
        sp.soapSetURI("https://localhost:7071" + AdminConstants.ADMIN_SERVICE_URI);
        sp.soapZimbraAdminAuthenticate();
        return sp;
    }

    public static void runTest(Class<?> testClass) {
        JUnitCore junit = new JUnitCore();
        junit.addListener(new TestLogger());
        ZimbraLog.test.info("Starting unit test %s.", testClass.getName());
        junit.run(testClass);
    }


    public static ZMailbox getZMailbox(String username)
    throws ServiceException {
        ZMailbox.Options options = new ZMailbox.Options();
        options.setAccount(getAddress(username));
        options.setAccountBy(AccountBy.name);
        options.setPassword(DEFAULT_PASSWORD);
        options.setUri(getSoapUrl());
        return ZMailbox.getMailbox(options);
    }

    public static ZMailbox getZMailboxAsAdmin(String username)
    throws ServiceException {
        ZAuthToken adminAuthToken = newSoapProvisioning().getAuthToken();
        ZMailbox.Options options = new ZMailbox.Options(adminAuthToken, getSoapUrl());
        options.setTargetAccount(getAddress(username));
        options.setTargetAccountBy(AccountBy.name);
        return ZMailbox.getMailbox(options);
    }

    /**
     * Creates an account for the given username, with
     * password set to {@link #DEFAULT_PASSWORD}.
     */
    public static Account createAccount(String username)
    throws ServiceException {
        return createAccount(username, null);
    }

    /**
     * Creates an account for the given username, with
     * password set to {@link #DEFAULT_PASSWORD}.
     */
    public static Account createAccount(String username, Map<String, Object> attrs)
    throws ServiceException {
        Provisioning prov = Provisioning.getInstance();
        String address = getAddress(username);
        return prov.createAccount(address, DEFAULT_PASSWORD, attrs);
    }

    /**
     * Creates a DL with a given address
     */
    public static DistributionList createDistributionList(String dlName)
    throws ServiceException {
        Provisioning prov = Provisioning.getInstance();
        String address = getAddress(dlName);
        Map<String, Object> attrs = new HashMap<String, Object>();
        return prov.createDistributionList(address, attrs);
    }

    /**
     * Deletes the specified DL.
     */
    public static void deleteDistributionList(String listName)
    throws ServiceException {
        Provisioning prov = Provisioning.getInstance();

        // If this code is running on the server, call SoapProvisioning explicitly
        // so that both the account and mailbox are deleted.
        if (!(prov instanceof SoapProvisioning)) {
            prov = newSoapProvisioning();
        }
        DistributionList dl = prov.get(DistributionListBy.name, getAddress(listName));
        if (dl != null) {
            prov.deleteDistributionList(dl.getId());
        }
    }

    /**
     * Deletes the account for the given username.
     */
    public static void deleteAccount(String username)
    throws ServiceException {
        Provisioning prov = Provisioning.getInstance();

        // If this code is running on the server, call SoapProvisioning explicitly
        // so that both the account and mailbox are deleted.
        if (!(prov instanceof SoapProvisioning)) {
            prov = newSoapProvisioning();
        }
        Account account = prov.get(AccountBy.name, getAddress(username));
        if (account != null) {
            prov.deleteAccount(account.getId());
        }
    }

    public static String getServerAttr(String attrName)
    throws ServiceException {
        Provisioning prov = Provisioning.getInstance();
        Server server = prov.getLocalServer();
        return server.getAttr(attrName, null);
    }

    public static void setServerAttr(String attrName, String attrValue)
    throws ServiceException {
        Provisioning prov = Provisioning.getInstance();
        Server server = prov.getLocalServer();
        Map<String, Object> attrs = new HashMap<String, Object>();
        attrs.put(attrName, attrValue);
        prov.modifyAttrs(server, attrs);
    }

    public static String getAccountAttr(String userName, String attrName)
    throws ServiceException {
        String accountName = getAddress(userName);
        Account account = Provisioning.getInstance().getAccount(accountName);
        return account.getAttr(attrName);
    }

    public static String[] getAccountMultiAttr(String userName, String attrName)
    throws ServiceException {
        String accountName = getAddress(userName);
        Account account = Provisioning.getInstance().getAccount(accountName);
        return account.getMultiAttr(attrName);
    }

    public static void setAccountAttr(String userName, String attrName, String attrValue)
    throws ServiceException {
        Provisioning prov = Provisioning.getInstance();
        Account account = prov.get(AccountBy.name, getAddress(userName));
        Map<String, Object> attrs = new HashMap<String, Object>();
        attrs.put(attrName, attrValue);
        prov.modifyAttrs(account, attrs);
    }

    public static void setAccountAttr(String userName, String attrName, String[] attrValues)
    throws ServiceException {
        Provisioning prov = Provisioning.getInstance();
        Account account = prov.get(AccountBy.name, getAddress(userName));
        Map<String, Object> attrs = new HashMap<String, Object>();
        attrs.put(attrName, attrValues);
        prov.modifyAttrs(account, attrs);
    }

    public static String getConfigAttr(String attrName)
    throws ServiceException {
        return Provisioning.getInstance().getConfig().getAttr(attrName, "");
    }

    public static void setConfigAttr(String attrName, String attrValue)
    throws ServiceException {
        Provisioning prov = Provisioning.getInstance();
        Config config = prov.getConfig();
        Map<String, Object> attrs = new HashMap<String, Object>();
        attrs.put(attrName, attrValue);
        prov.modifyAttrs(config, attrs);
    }

    public static String getDomainAttr(String userName, String attrName)
    throws ServiceException {
        Account account = getAccount(userName);
        return Provisioning.getInstance().getDomain(account).getAttr(attrName);
    }

    public static void setDomainAttr(String userName, String attrName, Object attrValue)
    throws ServiceException {
        Account account = getAccount(userName);
        Domain domain = Provisioning.getInstance().getDomain(account);
        Map<String, Object> attrs = new HashMap<String, Object>();
        attrs.put(attrName, attrValue);
        Provisioning.getInstance().modifyAttrs(domain, attrs);
    }

    public static void setDataSourceAttr(String userName, String dataSourceName, String attrName, String attrValue)
    throws ServiceException {
        Provisioning prov = Provisioning.getInstance();
        Account account = getAccount(userName);
        DataSource ds = prov.get(account, Key.DataSourceBy.name, dataSourceName);
        Map<String, Object> attrs = new HashMap<String, Object>();
        attrs.put(attrName, attrValue);
        prov.modifyAttrs(ds, attrs);
    }

    /**
     * Verifies that a message is tagged.
     */
    public static void verifyTag(ZMailbox mbox, ZMessage msg, String tagName)
    throws Exception {
        List<ZTag> tags = mbox.getTags(msg.getTagIds());
        for (ZTag tag : tags) {
            if (tag.getName().equals(tagName)) {
                return;
            }
        }
        Assert.fail("Message not tagged with " + tagName);
    }

    public static ZMessage getMessage(ZMailbox mbox, String query)
    throws Exception {
        List<ZMessage> results = search(mbox, query);
        String errorMsg = String.format("Unexpected number of messages returned by query '%s'", query);
        Assert.assertEquals(errorMsg, 1, results.size());
        return results.get(0);
    }

    /**
     * Verifies that a message is flagged.
     */
    public static void verifyFlag(ZMailbox mbox, ZMessage msg, ZMessage.Flag flag) {
        String flags = msg.getFlags();
        String errorMsg = String.format("Flag %s not found in %s", flag.getFlagChar(), msg.getFlags());
        Assert.assertTrue(errorMsg, flags.indexOf(flag.getFlagChar()) >= 0);
    }

    public static ZFolder createFolder(ZMailbox mbox, String path)
    throws ServiceException {
        return createFolder(mbox, path, ZFolder.View.message);
    }

    public static ZFolder createFolder(ZMailbox mbox, String path, ZFolder.View view)
    throws ServiceException {
        String parentId = Integer.toString(Mailbox.ID_FOLDER_USER_ROOT);
        String name = null;
        int idxLastSlash = path.lastIndexOf('/');

        if (idxLastSlash < 0) {
            name = path;
        } else if (idxLastSlash == 0) {
            name = path.substring(1);
        } else {
            String parentPath = path.substring(0, idxLastSlash);
            name = path.substring(idxLastSlash + 1);
            ZFolder parent = mbox.getFolderByPath(parentPath);
            if (parent == null) {
                String msg = String.format("Creating folder %s: parent %s does not exist", name, parentPath);
                throw ServiceException.FAILURE(msg, null);
            }
            parentId = parent.getId();
        }

        return mbox.createFolder(parentId, name, view, null, null, null);
    }

    public static ZFolder createFolder(ZMailbox mbox, String parentId, String folderName)
    throws ServiceException {
        return mbox.createFolder(parentId, folderName, ZFolder.View.message, null, null, null);
    }

    /**
     * Creates a mountpoint between two mailboxes.  The mountpoint gives the
     * "to" user full rights on the folder.
     *
     * @param remoteMbox remote mailbox
     * @param remotePath remote folder path.  Folder is created if it doesn't exist.
     * @param localMbox local mailbox
     * @param mountpointName the name of the mountpoint folder.  The folder is created
     * directly under the user root.
     */
    public static ZMountpoint createMountpoint(ZMailbox remoteMbox, String remotePath,
                                               ZMailbox localMbox, String mountpointName)
    throws ServiceException {
        ZFolder remoteFolder = remoteMbox.getFolderByPath(remotePath);
        if (remoteFolder == null) {
            remoteFolder = createFolder(remoteMbox, remotePath);
        }
        ZGetInfoResult remoteInfo = remoteMbox.getAccountInfo(true);
        remoteMbox.modifyFolderGrant(
            remoteFolder.getId(), GranteeType.all, null, "rwidx", null);
        return localMbox.createMountpoint(Integer.toString(Mailbox.ID_FOLDER_USER_ROOT),
            mountpointName, null, null, null,
            OwnerBy.BY_ID, remoteInfo.getId(), SharedItemBy.BY_ID, remoteFolder.getId(), false);
    }

    /**
     * Returns the data source with the given name.
     */
    public static ZDataSource getDataSource(ZMailbox mbox, String name)
    throws ServiceException {
        for (ZDataSource ds : mbox.getAllDataSources()) {
            if (ds.getName().equals(name)) {
                return ds;
            }
        }
        return null;
    }

    /**
     * Imports data from the given data source and updates state on both the local
     * and remote mailboxes.
     */
    public static void importDataSource(ZDataSource dataSource, ZMailbox localMbox, ZMailbox remoteMbox)
    throws Exception {
        importDataSource(dataSource, localMbox, remoteMbox, true);
    }

    /**
     * Imports data from the given data source and updates state on both the local
     * and remote mailboxes.
     */
    public static void importDataSource(ZDataSource dataSource, ZMailbox localMbox, ZMailbox remoteMbox, boolean expectedSuccess)
    throws Exception {
        List<ZDataSource> dataSources = new ArrayList<ZDataSource>();
        dataSources.add(dataSource);
        localMbox.importData(dataSources);
        String type = dataSource.getType().toString();

        // Wait for import to complete
        ZImportStatus status;
        while (true) {
            Thread.sleep(500);

            status = null;
            for (ZImportStatus iter : localMbox.getImportStatus()) {
                if (iter.getId().equals(dataSource.getId())) {
                    status = iter;
                }
            }
            assertNotNull("No import status returned for data source " + dataSource.getName(), status);
            assertEquals("Unexpected data source type", type, status.getType());
            if (!status.isRunning()) {
                break;
            }
        }
        assertEquals(expectedSuccess, status.getSuccess());
        if (!expectedSuccess) {
            assertNotNull(status.getError());
        }

        // Get any state changes from the server
        localMbox.noOp();
        if (remoteMbox != null) {
            remoteMbox.noOp();
        }
    }

    /**
     * Returns an authenticated transport for the <tt>zimbra</tt> account.
     */
    public static SoapTransport getAdminSoapTransport()
    throws SoapFaultException, IOException, ServiceException {
        SoapHttpTransport transport = new SoapHttpTransport(getAdminSoapUrl());

        // Create auth element
        Element auth = new XMLElement(AdminConstants.AUTH_REQUEST);
        auth.addElement(AdminConstants.E_NAME).setText(LC.zimbra_ldap_user.value());
        auth.addElement(AdminConstants.E_PASSWORD).setText(LC.zimbra_ldap_password.value());

        // Authenticate and get auth token
        Element response = transport.invoke(auth);
        String authToken = response.getElement(AccountConstants.E_AUTH_TOKEN).getText();
        transport.setAuthToken(authToken);
        return transport;
    }


    /**
     * Returns an authenticated transport for the <tt>zimbra</tt> account.
     */
    public static SoapTransport getAdminSoapTransport(String adminName, String adminPassword)
    throws SoapFaultException, IOException, ServiceException {
        SoapHttpTransport transport = new SoapHttpTransport(getAdminSoapUrl());

        // Create auth element
        Element auth = new XMLElement(AdminConstants.AUTH_REQUEST);
        auth.addElement(AdminConstants.E_NAME).setText(adminName);
        auth.addElement(AdminConstants.E_PASSWORD).setText(adminPassword);

        // Authenticate and get auth token
        Element response = transport.invoke(auth);
        String authToken = response.getElement(AccountConstants.E_AUTH_TOKEN).getText();
        transport.setAuthToken(authToken);
        return transport;
    }

    /**
     * Assert the message contains the given sub-message, ignoring newlines.  Used
     * for comparing equality of two messages, when one had <tt>Return-Path</tt> or
     * other headers prepended.
     */
    public static void assertMessageContains(String message, String subMessage)
    throws IOException {
        BufferedReader msgReader = new BufferedReader(new StringReader(message));
        BufferedReader subReader = new BufferedReader(new StringReader(subMessage));
        String firstLine = subReader.readLine();
        String line;
        boolean foundFirstLine = false;

        while ((line = msgReader.readLine()) != null) {
            if (line.equals(firstLine)) {
                foundFirstLine = true;
                break;
            }
        }

        String context = String.format("Could not find '%s' in message:\n%s", firstLine, message);
        assertTrue(context, foundFirstLine);

        while(true) {
            line = msgReader.readLine();
            String subLine = subReader.readLine();
            if (line == null || subLine == null) {
                break;
            }
            assertEquals(subLine, line);
        }

    }

    /**
     * Asserts that two elements and all children in their hierarchy are equal.
     */
    public static void assertEquals(Element expected, Element actual) {
        assertEquals(expected, actual, expected.prettyPrint(), actual.prettyPrint());
    }

    private static void assertEquals(Element expected, Element actual, String expectedDump, String actualDump) {
        assertEquals(expected.getName(), actual.getName());
        List<Element> expectedChildren = expected.listElements();
        List<Element> actualChildren = actual.listElements();
        String context = String.format("Element %s, expected:\n%s\nactual:\n%s", expected.getName(), expectedDump, actualDump);
        assertEquals(context + " children", getElementNames(expectedChildren), getElementNames(actualChildren));

        // Compare child elements
        for (int i = 0; i < expectedChildren.size(); i++) {
            assertEquals(expectedChildren.get(i), actualChildren.get(i), expectedDump, actualDump);
        }

        // Compare text
        assertEquals(expected.getTextTrim(), actual.getTextTrim());

        // Compare attributes
        Set<Attribute> expectedAttrs = expected.listAttributes();
        Set<Attribute> actualAttrs = actual.listAttributes();
        assertEquals(context + " attributes", getAttributesAsString(expectedAttrs), getAttributesAsString(actualAttrs));
    }

    /**
     * Asserts that two byte arrays are equal.
     */
    public static void assertEquals(byte[] expected, byte[] actual) {
        if (expected == null && actual == null) {
            return;
        }
        if (expected == null) {
            Assert.fail("expected was null but actual was not.");
        }
        if (actual == null) {
            Assert.fail("expected was not null but actual was.");
        }
        assertEquals("Arrays have different length.", expected.length, actual.length);
        for (int i = 0; i < expected.length; i++) {
            assertEquals("Data mismatch at byte " + i, expected[i], actual[i]);
        }
    }

    private static String getElementNames(List<Element> elements) {
        StringBuilder buf = new StringBuilder();
        for (Element e : elements) {
            if (buf.length() > 0) {
                buf.append(",");
            }
            buf.append(e.getName());
        }
        return buf.toString();
    }

    private static String getAttributesAsString(Set<Attribute> attrs) {
        Set<String> attrStrings = new TreeSet<String>();
        for (Attribute attr : attrs) {
            attrStrings.add(String.format("%s=%s", attr.getKey(), attr.getValue()));
        }
        return StringUtil.join(",", attrStrings);
    }

    public static String getHeaderValue(ZMailbox mbox, ZMessage msg, String headerName)
    throws Exception {
        String content = msg.getContent();
        if (content == null) {
            content = getContent(mbox, msg.getId());
        }
        assertNotNull("Content was not fetched from the server", content);
        MimeMessage mimeMsg = new ZMimeMessage(JMSession.getSession(), new SharedByteArrayInputStream(content.getBytes()));
        return mimeMsg.getHeader(headerName, null);
    }

    public static ZAppointmentResult createAppointment(ZMailbox mailbox, String subject, String attendee, Date startDate, Date endDate)
    throws ServiceException {
        ZInvite invite = new ZInvite();
        ZInvite.ZComponent comp = new ZComponent();

        comp.setStatus(ZStatus.CONF);
        comp.setClassProp(ZClass.PUB);
        comp.setTransparency(ZTransparency.O);

        comp.setStart(new ZDateTime(startDate.getTime(), false, mailbox.getPrefs().getTimeZone()));
        comp.setEnd(new ZDateTime(endDate.getTime(), false, mailbox.getPrefs().getTimeZone()));
        comp.setName(subject);
        comp.setOrganizer(new ZOrganizer(mailbox.getName()));

        if (attendee != null) {
            attendee = addDomainIfNecessary(attendee);
            ZAttendee zattendee = new ZAttendee();
            zattendee.setAddress(attendee);
            zattendee.setRole(ZRole.REQ);
            zattendee.setParticipantStatus(ZParticipantStatus.NE);
            zattendee.setRSVP(true);
            comp.getAttendees().add(zattendee);
        }

        invite.getComponents().add(comp);

        ZOutgoingMessage m = null;
        if (attendee != null) {
            m = getOutgoingMessage(attendee, subject, "Test appointment", null);
        }

        return mailbox.createAppointment(ZFolder.ID_CALENDAR, null, m, invite, null);
    }

    public static void sendInviteReply(ZMailbox mbox, String inviteId, String organizer, String subject, ZMailbox.ReplyVerb replyVerb)
    throws ServiceException {
        organizer = addDomainIfNecessary(organizer);
        ZOutgoingMessage msg = getOutgoingMessage(organizer, subject, "Reply to appointment " + inviteId, null);
        mbox.sendInviteReply(inviteId, "0", replyVerb, true, null, null, msg);
    }

    public static ZFilterRule getFilterRule(ZMailbox mbox, String ruleName)
    throws ServiceException {
        for (ZFilterRule rule : mbox.getIncomingFilterRules(true).getRules()) {
            if (rule.getName().equals(ruleName)) {
                return rule;
            }
        }
        return null;
    }

    public static ZDocument createDocument(ZMailbox mbox, String folderId, String name, String contentType, byte[] content)
    throws ServiceException {
        return createDocument(mbox, folderId, name, contentType, content, false);
    }

    public static ZDocument createDocument(ZMailbox mbox, String folderId, String name,
                                           String contentType, byte[] content, boolean isNote)
    throws ServiceException {
        String attachId = mbox.uploadAttachment(name, content, contentType, 0);
        String docId = mbox.createDocument(folderId, name, attachId, isNote);
        return mbox.getDocument(docId);
    }

    public static ZIdentity getDefaultIdentity(ZMailbox mbox)
    throws ServiceException {
        for (ZIdentity ident : mbox.getIdentities()) {
            if (ident.getName().equalsIgnoreCase("DEFAULT")) {
                return ident;
            }
        }
        Assert.fail("Could not find default identity for " + mbox.getName());
        return null;
    }

    public static boolean checkLocalBlobs() {
        //some tests check disk for blob files. these tests only work with FileBlobStore
        return StoreManager.getInstance() instanceof FileBlobStore;
    }

    public static byte[] readInputStream(InputStream is) throws IOException {
        ByteArrayOutputStream baos = new ByteArrayOutputStream();
        int i = -1;
        while ((i = is.read()) >= 0) {
            baos.write(i);
        }
        return baos.toByteArray();
    }

    public static boolean bytesEqual(byte[] b1, InputStream is) throws IOException {
        return bytesEqual(b1, readInputStream(is));
    }

    public static boolean bytesEqual(byte[] b1, byte[] b2) {
        if (b1.length != b2.length) {
            return false;
        } else {
            for (int i = 0; i < b1.length; i++) {
                if (b1[i] != b2[i]) {
                    return false;
                }
            }
            return true;
        }
    }

    public static void updateMailItemChangeDateAndFlag (Mailbox mbox, int itemId, long changeDate, int flagValue) throws ServiceException {
        DbConnection conn = DbPool.getConnection(mbox);;
        try {
            StringBuilder sql = new StringBuilder();
            sql.append("UPDATE ")
                .append(DbMailItem.getMailItemTableName(mbox))
                .append(" SET change_date = ")
                .append(changeDate);
            if (flagValue > 0) {
                sql.append(", flags = ")
                    .append(flagValue);
            }
            sql.append(" WHERE id = ")
                .append(itemId);
            DbUtil.executeUpdate(conn, sql.toString());
        } finally {
            conn.commit();
            conn.closeQuietly();
        }
    }
<<<<<<< HEAD
=======

    public static TOTPAuthenticator getDefaultAuthenticator() {
        final int WINDOW_SIZE = 30;
        final HashAlgorithm HASH_ALGORITHM = HashAlgorithm.SHA1;
        final CodeLength NUM_CODE_DIGITS = CodeLength.SIX;
        AuthenticatorConfig config = new AuthenticatorConfig();
        config.setHashAlgorithm(HASH_ALGORITHM);
        config.setNumCodeDigits(NUM_CODE_DIGITS);
        config.setWindowSize(WINDOW_SIZE);
        TOTPAuthenticator auth = new TOTPAuthenticator(config);
        return auth;
    }

    protected static void setLCValue(KnownKey key, String newValue)
            throws DocumentException, ConfigException, IOException, ServiceException {
        LocalConfig lc = new LocalConfig(null);
        if (newValue == null) {
            lc.remove(key.key());
        } else {
            lc.set(key.key(), newValue);
        }
        lc.save();
        SoapProvisioning prov = TestUtil.newSoapProvisioning();
        ReloadLocalConfigRequest req = new ReloadLocalConfigRequest();
        ReloadLocalConfigResponse resp = prov.invokeJaxb(req);
        assertNotNull("ReloadLocalConfigResponse" , resp);
    }
>>>>>>> 7939e36b
}<|MERGE_RESOLUTION|>--- conflicted
+++ resolved
@@ -137,15 +137,8 @@
 import com.zimbra.cs.store.file.FileBlobStore;
 import com.zimbra.cs.util.BuildInfo;
 import com.zimbra.cs.util.JMSession;
-<<<<<<< HEAD
-=======
-import com.zimbra.soap.admin.message.GetAccountRequest;
-import com.zimbra.soap.admin.message.GetAccountResponse;
 import com.zimbra.soap.admin.message.ReloadLocalConfigRequest;
 import com.zimbra.soap.admin.message.ReloadLocalConfigResponse;
-import com.zimbra.soap.admin.type.Attr;
-import com.zimbra.soap.type.AccountSelector;
->>>>>>> 7939e36b
 
 /**
  * @author bburtin
@@ -1285,20 +1278,6 @@
             conn.closeQuietly();
         }
     }
-<<<<<<< HEAD
-=======
-
-    public static TOTPAuthenticator getDefaultAuthenticator() {
-        final int WINDOW_SIZE = 30;
-        final HashAlgorithm HASH_ALGORITHM = HashAlgorithm.SHA1;
-        final CodeLength NUM_CODE_DIGITS = CodeLength.SIX;
-        AuthenticatorConfig config = new AuthenticatorConfig();
-        config.setHashAlgorithm(HASH_ALGORITHM);
-        config.setNumCodeDigits(NUM_CODE_DIGITS);
-        config.setWindowSize(WINDOW_SIZE);
-        TOTPAuthenticator auth = new TOTPAuthenticator(config);
-        return auth;
-    }
 
     protected static void setLCValue(KnownKey key, String newValue)
             throws DocumentException, ConfigException, IOException, ServiceException {
@@ -1314,5 +1293,4 @@
         ReloadLocalConfigResponse resp = prov.invokeJaxb(req);
         assertNotNull("ReloadLocalConfigResponse" , resp);
     }
->>>>>>> 7939e36b
 }