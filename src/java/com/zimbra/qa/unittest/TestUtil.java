/*
 * ***** BEGIN LICENSE BLOCK *****
 * 
 * Zimbra Collaboration Suite Server
 * Copyright (C) 2005, 2006, 2007 Zimbra, Inc.
 * 
 * The contents of this file are subject to the Yahoo! Public License
 * Version 1.0 ("License"); you may not use this file except in
 * compliance with the License.  You may obtain a copy of the License at
 * http://www.zimbra.com/license.
 * 
 * Software distributed under the License is distributed on an "AS IS"
 * basis, WITHOUT WARRANTY OF ANY KIND, either express or implied.
 * 
 * ***** END LICENSE BLOCK *****
 */

package com.zimbra.qa.unittest;

import java.io.BufferedReader;
import java.io.ByteArrayInputStream;
import java.io.IOException;
import java.io.OutputStream;
import java.io.StringReader;
import java.util.ArrayList;
import java.util.Date;
import java.util.HashMap;
import java.util.List;
import java.util.Map;

<<<<<<< HEAD
import org.testng.TestNG;
=======
import org.dom4j.DocumentHelper;
>>>>>>> 35bfa3c2

import junit.framework.Assert;
import junit.framework.Test;
import junit.framework.TestResult;

import com.zimbra.common.localconfig.LC;
import com.zimbra.common.service.ServiceException;
import com.zimbra.common.soap.AccountConstants;
import com.zimbra.common.soap.AdminConstants;
import com.zimbra.common.soap.Element;
import com.zimbra.common.soap.SoapFaultException;
import com.zimbra.common.soap.SoapHttpTransport;
import com.zimbra.common.soap.SoapTransport;
import com.zimbra.common.soap.Element.XMLElement;
import com.zimbra.common.util.CliUtil;
import com.zimbra.common.util.StringUtil;
import com.zimbra.common.util.ZimbraLog;
import com.zimbra.cs.account.Account;
import com.zimbra.cs.account.Config;
import com.zimbra.cs.account.Provisioning;
import com.zimbra.cs.account.Server;
import com.zimbra.cs.account.Provisioning.AccountBy;
import com.zimbra.cs.account.soap.SoapProvisioning;
import com.zimbra.cs.client.LmcSession;
import com.zimbra.cs.client.soap.LmcAdminAuthRequest;
import com.zimbra.cs.client.soap.LmcAdminAuthResponse;
import com.zimbra.cs.client.soap.LmcAuthRequest;
import com.zimbra.cs.client.soap.LmcAuthResponse;
import com.zimbra.cs.client.soap.LmcSoapClientException;
import com.zimbra.cs.index.MailboxIndex;
import com.zimbra.cs.index.ZimbraHit;
import com.zimbra.cs.index.ZimbraQueryResults;
import com.zimbra.cs.lmtpserver.utils.LmtpClient;
import com.zimbra.cs.mailbox.Flag;
import com.zimbra.cs.mailbox.Folder;
import com.zimbra.cs.mailbox.MailServiceException;
import com.zimbra.cs.mailbox.Mailbox;
import com.zimbra.cs.mailbox.MailboxManager;
import com.zimbra.cs.mailbox.Message;
import com.zimbra.cs.mime.ParsedMessage;
import com.zimbra.cs.servlet.ZimbraServlet;
import com.zimbra.cs.zclient.ZContact;
import com.zimbra.cs.zclient.ZDataSource;
import com.zimbra.cs.zclient.ZEmailAddress;
import com.zimbra.cs.zclient.ZFolder;
import com.zimbra.cs.zclient.ZGetInfoResult;
import com.zimbra.cs.zclient.ZGetMessageParams;
import com.zimbra.cs.zclient.ZMailbox;
import com.zimbra.cs.zclient.ZMessage;
import com.zimbra.cs.zclient.ZMountpoint;
import com.zimbra.cs.zclient.ZSearchHit;
import com.zimbra.cs.zclient.ZSearchParams;
import com.zimbra.cs.zclient.ZTag;
import com.zimbra.cs.zclient.ZGrant.GranteeType;
import com.zimbra.cs.zclient.ZMailbox.ContactSortBy;
import com.zimbra.cs.zclient.ZMailbox.OwnerBy;
import com.zimbra.cs.zclient.ZMailbox.SharedItemBy;
import com.zimbra.cs.zclient.ZMailbox.ZActionResult;
import com.zimbra.cs.zclient.ZMailbox.ZImportStatus;
import com.zimbra.cs.zclient.ZMailbox.ZOutgoingMessage;
import com.zimbra.cs.zclient.ZMailbox.ZOutgoingMessage.MessagePart;

/**
 * @author bburtin
 */
public class TestUtil
extends Assert {
    
    public static final String DEFAULT_PASSWORD = "test123";

    public static boolean accountExists(String userName)
    throws ServiceException {
        String address = getAddress(userName);
        Account account = Provisioning.getInstance().get(AccountBy.name, address);
        return (account != null);
    }
    
    public static Account getAccount(String userName)
    throws ServiceException {
        String address = getAddress(userName);
        return Provisioning.getInstance().get(AccountBy.name, address);
    }

    public static String getDomain()
    throws ServiceException {
        Config config = Provisioning.getInstance().getConfig();
        String domain = config.getAttr(Provisioning.A_zimbraDefaultDomainName, null);
        assert(domain != null && domain.length() > 0);
        return domain;
    }

    public static Mailbox getMailbox(String userName)
    throws ServiceException {
        Account account = getAccount(userName);
        return MailboxManager.getInstance().getMailboxByAccount(account);
    }

    public static String getAddress(String userName)
    throws ServiceException {
        return userName + "@" + getDomain();
    }

    public static String getSoapUrl() {
        String scheme;
        int port;
        try {
            port = Provisioning.getInstance().getLocalServer().getIntAttr(Provisioning.A_zimbraMailPort, 0);
            if (port > 0) {
                scheme = "http";
            } else {
                port = Provisioning.getInstance().getLocalServer().getIntAttr(Provisioning.A_zimbraMailSSLPort, 0);
                scheme = "https";
            }
        } catch (ServiceException e) {
            ZimbraLog.test.error("Unable to get user SOAP port", e);
            port = 80;
            scheme = "http";
        }
        return scheme + "://localhost:" + port + ZimbraServlet.USER_SERVICE_URI;
    }

    public static String getAdminSoapUrl() {
        int port;
        try {
            port = Provisioning.getInstance().getLocalServer().getIntAttr(Provisioning.A_zimbraAdminPort, 0);
        } catch (ServiceException e) {
            ZimbraLog.test.error("Unable to get admin SOAP port", e);
            port = LC.zimbra_admin_service_port.intValue();
        }
        return "https://localhost:" + port + ZimbraServlet.ADMIN_SERVICE_URI;
    }

    public static LmcSession getSoapSession(String userName)
    throws ServiceException, LmcSoapClientException, IOException, SoapFaultException
    {
        LmcAuthRequest auth = new LmcAuthRequest();
        auth.setUsername(getAddress(userName));
        auth.setPassword(DEFAULT_PASSWORD);
        LmcAuthResponse authResp = (LmcAuthResponse) auth.invoke(getSoapUrl());
        return authResp.getSession();
    }

    public static LmcSession getAdminSoapSession()
    throws Exception
    {
        // Authenticate
        LmcAdminAuthRequest auth = new LmcAdminAuthRequest();
        auth.setUsername(getAddress("admin"));
        auth.setPassword(DEFAULT_PASSWORD);
        LmcAdminAuthResponse authResp = (LmcAdminAuthResponse) auth.invoke(getAdminSoapUrl());
        return authResp.getSession();
    }

    private static String[] MESSAGE_TEMPLATE_LINES = {
        "From: Jeff Spiccoli <${SENDER}@${DOMAIN}>",
        "To: Test User 1 <${RECIPIENT}@${DOMAIN}>",
        "Subject: ${SUBJECT}",
        "Date: ${DATE}",
        "Content-Type: text/plain",
        "",
        "${MESSAGE_BODY}"
    };

    private static String MESSAGE_TEMPLATE = StringUtil.join("\r\n", MESSAGE_TEMPLATE_LINES);
    private static String DEFAULT_MESSAGE_BODY =
        "Dude,\r\n\r\nAll I need are some tasty waves, a cool buzz, and I'm fine.\r\n\r\nJeff";

    public static Message addMessage(Mailbox mbox, String subject)
    throws Exception {
        return addMessage(mbox, Mailbox.ID_FOLDER_INBOX, subject, System.currentTimeMillis());
    }
    
    public static Message addMessage(Mailbox mbox, int folderId, String subject, long timestamp)
    throws Exception {
        String message = getTestMessage(subject, null, null, new Date(timestamp));
        ParsedMessage pm = new ParsedMessage(message.getBytes(), timestamp, false);
        return mbox.addMessage(null, pm, folderId, false, Flag.BITMASK_UNREAD, null);
    }
    
    private static String getDateHeaderValue(Date date) {
        return String.format("%1$ta, %1$td %1$tb %1$tY %1$tH:%1$tM:%1$tS %1$tz (%1$tZ)", date);
    }

    private static String getTestMessage(String subject)
    throws ServiceException {
        return getTestMessage(subject, null, null, null);
    }

    public static String getTestMessage(String subject, String recipient, String sender, Date date)
    throws ServiceException {
        return getTestMessage(subject, DEFAULT_MESSAGE_BODY, recipient, sender, date);
    }

    public static String getTestMessage(String subject, String body, String recipient, String sender, Date date)
    throws ServiceException {
        if (recipient == null) {
            recipient = "user1";
        }
        if (sender == null) {
            sender = "jspiccoli";
        }
        if (date == null) {
            date = new Date();
        }
        if (body == null) {
            body = DEFAULT_MESSAGE_BODY;
        }
        
        Map<String, Object> vars = new HashMap<String, Object>();
        vars.put("SUBJECT", subject);
        vars.put("DOMAIN", getDomain());
        vars.put("SENDER", sender);
        vars.put("RECIPIENT", recipient);
        vars.put("DATE", getDateHeaderValue(date));
        vars.put("MESSAGE_BODY", body);
        return StringUtil.fillTemplate(MESSAGE_TEMPLATE, vars);
    }
    
    public static void addMessageLmtp(String subject, String recipient, String sender)
    throws Exception {
        addMessageLmtp(subject, new String[] { recipient }, sender);
    }

    public static void addMessageLmtp(String subject, String[] recipients, String sender)
    throws Exception {
        String message = getTestMessage(subject, recipients[0], sender, null);
        addMessageLmtp(recipients, sender, message);
    }
    
    public static void addMessageLmtp(String[] recipients, String sender, String message)
    throws Exception {
        Provisioning prov = Provisioning.getInstance();
        LmtpClient lmtp = new LmtpClient("localhost", prov.getLocalServer().getIntAttr(Provisioning.A_zimbraLmtpBindPort, 7025));
        byte[] data = message.getBytes();
        lmtp.sendMessage(new ByteArrayInputStream(data), recipients, sender, "TestUtil", (long) data.length);
        lmtp.close();
    }
    
    public static String addMessage(ZMailbox mbox, String subject)
    throws ServiceException {
        return addMessage(mbox, subject, Integer.toString(Mailbox.ID_FOLDER_INBOX));
    }
    
    public static String addMessage(ZMailbox mbox, String subject, String folderId)
    throws ServiceException {
        String message = getTestMessage(subject);
        return mbox.addMessage(folderId, null, null, 0, message, true);
    }

    public static String addMessage(ZMailbox mbox, String subject, String folderId, String flags)
    throws ServiceException {
        String message = getTestMessage(subject);
        return mbox.addMessage(folderId, flags, null, 0, message, true);
    }
    
    public static void sendMessage(ZMailbox senderMbox, String recipientName, String subject)
    throws Exception {
        String body = getTestMessage(subject);
        sendMessage(senderMbox, recipientName, subject, body);
    }

    public static void sendMessage(ZMailbox senderMbox, String recipientName, String subject, String body)
    throws Exception {
        sendMessage(senderMbox, recipientName, subject, body, null);
    }
    
    public static void sendMessage(ZMailbox senderMbox, String recipientName, String subject, String body, String attachmentUploadId)
    throws Exception {
        ZOutgoingMessage msg = new ZOutgoingMessage();
        List<ZEmailAddress> addresses = new ArrayList<ZEmailAddress>();
        addresses.add(new ZEmailAddress(TestUtil.getAddress(recipientName),
            null, null, ZEmailAddress.EMAIL_TYPE_TO));
        msg.setAddresses(addresses);
        msg.setSubject(subject);
        msg.setMessagePart(new MessagePart("text/plain", body));
        msg.setAttachmentUploadId(attachmentUploadId);
        senderMbox.sendMessage(msg, null, false);
    }

    /**
     * Searches a mailbox and returns the id's of all matching items.
     */
    public static List<Integer> search(Mailbox mbox, String query, byte type)
    throws Exception {
        ZimbraLog.test.debug("Running search: '" + query + "', type=" + type);
        byte[] types = new byte[1];
        types[0] = type;

        List<Integer> ids = new ArrayList<Integer>();
        ZimbraQueryResults r = mbox.search(new Mailbox.OperationContext(mbox), query, types, MailboxIndex.SortBy.DATE_DESCENDING, 100);
        while (r.hasNext()) {
            ZimbraHit hit = r.getNext();
            ids.add(new Integer(hit.getItemId()));
        }
        return ids;

    }
    
    public static List<ZMessage> search(ZMailbox mbox, String query)
    throws Exception {
        List<ZMessage> msgs = new ArrayList<ZMessage>();
        ZSearchParams params = new ZSearchParams(query);
        params.setTypes(ZSearchParams.TYPE_MESSAGE);

        for (ZSearchHit hit : mbox.search(params).getHits()) {
            ZGetMessageParams msgParams = new ZGetMessageParams();
            msgParams.setId(hit.getId());
            msgs.add(mbox.getMessage(msgParams));
        }
        return msgs;
    }
    
    /**
     * Gets the raw content of a message.
     */
    public static String getContent(ZMailbox mbox, String msgId)
    throws Exception {
        ZGetMessageParams msgParams = new ZGetMessageParams();
        msgParams.setId(msgId);
        msgParams.setRawContent(true);
        ZMessage msg = mbox.getMessage(msgParams);
        return msg.getContent();
    }
    
    public static ZMessage waitForMessage(ZMailbox mbox, String query)
    throws Exception {
        for (int i = 1; i <= 20; i++) {
            List<ZMessage> msgs = search(mbox, query);
            if (msgs.size() == 1) {
                return msgs.get(0);
            }
            if (msgs.size() > 1) {
                Assert.fail("Unexpected number of messages (" + msgs.size() + ") returned by query '" + query + "'");
            }
            Thread.sleep(500);
        }
        Assert.fail("Message for query '" + query + "' never arrived.  Either the MTA is not running or the test failed.");
        return null;
    }

    /**
     * Returns a folder with the given path, or <code>null</code> if the folder
     * doesn't exist.
     */
    public static Folder getFolderByPath(Mailbox mbox, String path)
    throws Exception {
        Folder folder = null;
        try {
            folder = mbox.getFolderByPath(null, path);
        } catch (MailServiceException e) {
            if (e.getCode() != MailServiceException.NO_SUCH_FOLDER) {
                throw e;
            }
        }
        return folder;
    }

    /**
     * Delete all messages, tags and folders in the user's mailbox
     * whose subjects contain the given substring.  For messages, the
     * subject must contain subjectString as a separate word.  Tags
     * and folders can have the string anywhere in the name. 
     */
    public static void deleteTestData(String userName, String subjectSubstring)
    throws ServiceException {
        ZMailbox mbox = TestUtil.getZMailbox(userName);
        
        deleteMessages(mbox, "is:anywhere " + subjectSubstring);
        
        // Workaround for bug 15160 (is:anywhere is busted)
        deleteMessages(mbox, "in:trash " + subjectSubstring);
        deleteMessages(mbox, "in:junk " + subjectSubstring);
        deleteMessages(mbox, "in:sent " + subjectSubstring);
        
        // Workaround for bug 31370
        deleteMessages(mbox, "subject: " + subjectSubstring);
        
        // Delete tags
        for (ZTag tag : mbox.getAllTags()) {
            if (tag.getName().contains(subjectSubstring)) {
                mbox.deleteTag(tag.getId());
            }
        }
        
        // Delete folders
        for (ZFolder folder : mbox.getAllFolders()) {
            if (folder.getName().contains(subjectSubstring)) {
                mbox.deleteFolder(folder.getId());
            }
        }
        
        // Delete contacts
        for (ZContact contact : mbox.getAllContacts(null, ContactSortBy.nameAsc, false, null)) {
            String fullName = contact.getAttrs().get("fullName");
            if (fullName != null && fullName.contains(subjectSubstring)) {
                mbox.deleteContact(contact.getId());
            }
        }
    }

    private static void deleteMessages(ZMailbox mbox, String query)
    throws ServiceException {
        // Delete messages
        ZSearchParams params = new ZSearchParams(query);
        params.setTypes(ZSearchParams.TYPE_MESSAGE);
        List<ZSearchHit> hits = mbox.search(params).getHits();
        if (hits.size() > 0) {
            List<String> ids = new ArrayList<String>();
            for (ZSearchHit hit : hits) {
                ids.add(hit.getId());
            }
            mbox.deleteMessage(StringUtil.join(",", ids));
        }
    }

    /**
     * Runs a test and writes the output to the logfile.
     */
    public static TestResult runTest(Test t) {
        return runTest(t, (OutputStream)null);
    }
    
    private static boolean sIsCliInitialized = false;
    
    /**
     * Sets up the environment for command-line unit tests.
     */
    static void cliSetup()
    throws ServiceException {
        if (!sIsCliInitialized) {
            CliUtil.toolSetup();
            SoapProvisioning sp = new SoapProvisioning();
            sp.soapSetURI("https://localhost:7071" + ZimbraServlet.ADMIN_SERVICE_URI);
            sp.soapZimbraAdminAuthenticate();
            Provisioning.setInstance(sp);
            sIsCliInitialized = true;
        }
    }

    /**
     * Runs a test and writes the output to the specified
     * <code>OutputStream</code>.
     */
    public static TestResult runTest(Test t, Element parent) {
        ZimbraLog.test.debug("Starting unit test suite");

        long suiteStart = System.currentTimeMillis();
        TestResult result = new TestResult();
        /*
        ZimbraTestListener listener = new ZimbraTestListener(parent);
        result.addListener(listener);
        */
        t.run(result);

        double seconds = (double) (System.currentTimeMillis() - suiteStart) / 1000;
        String msg = String.format(
            "Unit test suite finished in %.2f seconds.  %d errors, %d failures.",
            seconds, result.errorCount(), result.failureCount());
        ZimbraLog.test.info(msg);

        return result;
    }
    
    /**
     * Runs a test and writes the output to the specified
     * <code>OutputStream</code>.
     */
    public static TestResult runTest(Test t, OutputStream outputStream) {
        ZimbraLog.test.debug("Starting unit test suite");

        long suiteStart = System.currentTimeMillis();
        TestResult result = new TestResult();
        /*
        ZimbraTestListener listener = new ZimbraTestListener(null);
        result.addListener(listener);
        */
        t.run(result);

        double seconds = (double) (System.currentTimeMillis() - suiteStart) / 1000;
        String msg = String.format(
            "Unit test suite finished in %.2f seconds.  %d errors, %d failures.",
            seconds, result.errorCount(), result.failureCount());
        ZimbraLog.test.info(msg);

        if (outputStream != null) {
            try {
                outputStream.write(msg.getBytes());
                outputStream.write('\n');
            } catch (IOException e) {
                ZimbraLog.test.error(e.toString());
            }
        }

        return result;
    }
    
    
    public static ZMailbox getZMailbox(String username)
    throws ServiceException {
        ZMailbox.Options options = new ZMailbox.Options();
        options.setAccount(getAddress(username));
        options.setAccountBy(AccountBy.name);
        options.setPassword(DEFAULT_PASSWORD);
        options.setUri(getSoapUrl());
        return ZMailbox.getMailbox(options);
    }
    
    /**
     * Creates an account for the given username, with
     * password set to {@link #DEFAULT_PASSWORD}.
     */
    public static Account createAccount(String username)
    throws ServiceException {
        Provisioning prov = Provisioning.getInstance();
        String address = getAddress(username);
        return prov.createAccount(address, DEFAULT_PASSWORD, null);
    }
    
    /**
     * Deletes the account for the given username.
     */
    public static void deleteAccount(String username)
    throws ServiceException {
        Provisioning prov = Provisioning.getInstance();
        
        // If this code is running on the server, call SoapProvisioning explicitly
        // so that both the account and mailbox are deleted.
        if (!(prov instanceof SoapProvisioning)) {
            SoapProvisioning sp = new SoapProvisioning();
            sp.soapSetURI("https://localhost:7071" + ZimbraServlet.ADMIN_SERVICE_URI);
            sp.soapZimbraAdminAuthenticate();
            prov = sp;
        }
        Account account = prov.get(AccountBy.name, getAddress(username));
        if (account != null) {
            prov.deleteAccount(account.getId());
        }
    }
    
    public static String getServerAttr(String attrName)
    throws ServiceException {
        Provisioning prov = Provisioning.getInstance();
        Server server = prov.getLocalServer();
        return server.getAttr(attrName, null);
    }
    
    public static void setServerAttr(String attrName, String attrValue)
    throws ServiceException {
        Provisioning prov = Provisioning.getInstance();
        Server server = prov.getLocalServer();
        Map<String, Object> attrs = new HashMap<String, Object>();
        attrs.put(attrName, attrValue);
        prov.modifyAttrs(server, attrs);
    }
    
    public static String getAccountAttr(String userName, String attrName)
    throws ServiceException {
        String accountName = getAddress(userName);
        Account account = Provisioning.getInstance().getAccount(accountName);
        return account.getAttr(attrName);
    }
    
    public static void setAccountAttr(String userName, String attrName, String attrValue)
    throws ServiceException {
    	Provisioning prov = Provisioning.getInstance();
    	Account account = prov.get(AccountBy.name, getAddress(userName));
    	Map<String, Object> attrs = new HashMap<String, Object>();
    	attrs.put(attrName, attrValue);
    	prov.modifyAttrs(account, attrs);
    }
    
    public static String getConfigAttr(String attrName)
    throws ServiceException {
        return Provisioning.getInstance().getConfig().getAttr(attrName, null);
    }
    
    public static void setConfigAttr(String attrName, String attrValue)
    throws ServiceException {
        Provisioning prov = Provisioning.getInstance();
        Config config = prov.getConfig();
        Map<String, Object> attrs = new HashMap<String, Object>();
        attrs.put(attrName, attrValue);
        prov.modifyAttrs(config, attrs);
    }
    
    /**
     * Verifies that a message is tagged.
     */
    public static void verifyTag(ZMailbox mbox, ZMessage msg, String tagName)
    throws Exception {
        List<ZTag> tags = mbox.getTags(msg.getTagIds());
        for (ZTag tag : tags) {
            if (tag.getName().equals(tagName)) {
                return;
            }
        }
        Assert.fail("Message not tagged with " + tagName);
    }

    public static ZMessage getMessage(ZMailbox mbox, String query)
    throws Exception {
        List<ZMessage> results = search(mbox, query);
        String errorMsg = String.format("Unexpected number of messages returned by query '%s'", query);
        Assert.assertEquals(errorMsg, 1, results.size());
        return results.get(0);
    }
    
    /**
     * Verifies that a message is flagged.
     */
    public static void verifyFlag(ZMailbox mbox, ZMessage msg, ZMessage.Flag flag) {
        String flags = msg.getFlags();
        String errorMsg = String.format("Flag %s not found in %s", flag.getFlagChar(), msg.getFlags());
        Assert.assertTrue(errorMsg, flags.indexOf(flag.getFlagChar()) >= 0);
    }
    
    public static ZFolder createFolder(ZMailbox mbox, String path)
    throws ServiceException {
        String parentId = Integer.toString(Mailbox.ID_FOLDER_USER_ROOT);
        String name = null;
        int idxLastSlash = path.lastIndexOf('/');
        
        if (idxLastSlash < 0) {
            name = path;
        } else if (idxLastSlash == 0) {
            name = path.substring(1);
        } else {
            String parentPath = path.substring(0, idxLastSlash);
            name = path.substring(idxLastSlash + 1);
            ZFolder parent = mbox.getFolderByPath(parentPath);
            if (parent == null) {
                String msg = String.format("Creating folder %s: parent %s does not exist", name, parentPath);
                throw ServiceException.FAILURE(msg, null);
            }
            parentId = parent.getId();
        }
        
        return mbox.createFolder(parentId, name, null, null, null, null);
    }
    
    /**
     * Creates a mountpoint between two mailboxes.  The mountpoint gives the
     * "to" user full rights on the folder.
     * 
     * @param remoteMbox remote mailbox
     * @param remotePath remote folder path.  Folder is created if it doesn't exist.
     * @param localMbox local mailbox
     * @param mountpointName the name of the mountpoint folder.  The folder is created
     * directly under the user root.
     */
    public static ZMountpoint createMountpoint(ZMailbox remoteMbox, String remotePath,
                                               ZMailbox localMbox, String mountpointName)
    throws ServiceException {
        ZFolder remoteFolder = remoteMbox.getFolderByPath(remotePath);
        if (remoteFolder == null) {
            remoteFolder = createFolder(remoteMbox, remotePath);
        }
        ZGetInfoResult remoteInfo = remoteMbox.getAccountInfo(true);
        ZGetInfoResult localInfo = localMbox.getAccountInfo(true);
        remoteMbox.modifyFolderGrant(
            remoteFolder.getId(), GranteeType.all, null, "rwidx", null);
        return localMbox.createMountpoint(Integer.toString(Mailbox.ID_FOLDER_USER_ROOT),
            mountpointName, null, null, null, OwnerBy.BY_ID, remoteInfo.getId(), SharedItemBy.BY_ID, remoteFolder.getId());
    }
    
    /**
     * Imports data from the given data source and updates state on both the local
     * and remote mailboxes.
     */
    public static void importDataSource(ZDataSource dataSource, ZMailbox localMbox, ZMailbox remoteMbox)
    throws Exception {
        List<ZDataSource> dataSources = new ArrayList<ZDataSource>();
        dataSources.add(dataSource);
        localMbox.importData(dataSources);
        String type = dataSource.getType().toString();
        
        // Wait for import to complete
        ZImportStatus status = null;
        while (true) {
            Thread.sleep(500);
            List<ZImportStatus> statusList = localMbox.getImportStatus();
            assertEquals("Unexpected number of imports running", 1, statusList.size());
            status = statusList.get(0);
            assertEquals("Unexpected data source type", type, status.getType());
            if (!status.isRunning()) {
                break;
            }
        }
        assertTrue("Import failed: " + status.getError(), status.getSuccess());
        
        // Get any state changes from the server 
        localMbox.noOp();
        if (remoteMbox != null) {
            remoteMbox.noOp();
        }
    }

    /**
<<<<<<< HEAD
     * Returns a new <tt>TestNG</tt> object that writes test results to
     * <tt>/opt/zimbra/test-output</tt>. 
     */
    public static TestNG newTestNG() {
        TestNG testng = new TestNG();
        testng.setOutputDirectory("/opt/zimbra/test-output");
        return testng;
    }
=======
     * Returns an authenticated transport for the <tt>admin</tt> account.
     */
    public static SoapTransport getAdminSoapTransport()
    throws SoapFaultException, IOException, ServiceException {
        SoapHttpTransport transport = new SoapHttpTransport(getAdminSoapUrl());
        
        // Create auth element
        Element auth = new XMLElement(AdminConstants.AUTH_REQUEST);
        auth.addElement(AdminConstants.E_NAME).setText(getAddress("admin"));
        auth.addElement(AdminConstants.E_PASSWORD).setText(DEFAULT_PASSWORD);
        
        // Authenticate and get auth token
        Element response = transport.invoke(auth);
        String authToken = response.getElement(AccountConstants.E_AUTH_TOKEN).getText();
        transport.setAuthToken(authToken);
        return transport;
    }

    /**
     * Assert the message contains the given sub-message, ignoring newlines.  Used
     * for comparing equality of two messages, when one had <tt>Return-Path</tt> or
     * other headers prepended.
     */
    public static void assertMessageContains(String message, String subMessage)
    throws IOException {
        BufferedReader msgReader = new BufferedReader(new StringReader(message));
        BufferedReader subReader = new BufferedReader(new StringReader(subMessage));
        String firstLine = subReader.readLine();
        String line;
        boolean foundFirstLine = false;
        
        while ((line = msgReader.readLine()) != null) {
            if (line.equals(firstLine)) {
                foundFirstLine = true;
                break;
            }
        }
        
        String context = String.format("Could not find '%s' in message:\n", firstLine, message);
        assertTrue(context, foundFirstLine);
        
        while(true) {
            line = msgReader.readLine();
            String subLine = subReader.readLine();
            if (line == null || subLine == null) {
                break;
            }
            assertEquals(subLine, line);
        }
        
    }
    
>>>>>>> 35bfa3c2
}<|MERGE_RESOLUTION|>--- conflicted
+++ resolved
@@ -28,12 +28,8 @@
 import java.util.List;
 import java.util.Map;
 
-<<<<<<< HEAD
+import org.dom4j.DocumentHelper;
 import org.testng.TestNG;
-=======
-import org.dom4j.DocumentHelper;
->>>>>>> 35bfa3c2
-
 import junit.framework.Assert;
 import junit.framework.Test;
 import junit.framework.TestResult;
@@ -731,16 +727,6 @@
     }
 
     /**
-<<<<<<< HEAD
-     * Returns a new <tt>TestNG</tt> object that writes test results to
-     * <tt>/opt/zimbra/test-output</tt>. 
-     */
-    public static TestNG newTestNG() {
-        TestNG testng = new TestNG();
-        testng.setOutputDirectory("/opt/zimbra/test-output");
-        return testng;
-    }
-=======
      * Returns an authenticated transport for the <tt>admin</tt> account.
      */
     public static SoapTransport getAdminSoapTransport()
@@ -792,6 +778,14 @@
         }
         
     }
-    
->>>>>>> 35bfa3c2
+
+    /**    
+     * Returns a new <tt>TestNG</tt> object that writes test results to
+     * <tt>/opt/zimbra/test-output</tt>. 
+     */
+    public static TestNG newTestNG() {
+        TestNG testng = new TestNG();
+        testng.setOutputDirectory("/opt/zimbra/test-output");
+        return testng;
+    }
 }