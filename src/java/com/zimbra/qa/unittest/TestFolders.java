/*
 * ***** BEGIN LICENSE BLOCK *****
 * Zimbra Collaboration Suite Server
 * Copyright (C) 2005, 2006, 2007, 2009, 2010 Zimbra, Inc.
 * 
 * The contents of this file are subject to the Zimbra Public License
 * Version 1.3 ("License"); you may not use this file except in
 * compliance with the License.  You may obtain a copy of the License at
 * http://www.zimbra.com/license.
 * 
 * Software distributed under the License is distributed on an "AS IS"
 * basis, WITHOUT WARRANTY OF ANY KIND, either express or implied.
 * ***** END LICENSE BLOCK *****
 */

package com.zimbra.qa.unittest;

import junit.framework.TestCase;

<<<<<<< HEAD
import org.testng.TestNG;
import org.testng.annotations.AfterMethod;
import org.testng.annotations.BeforeMethod;
import org.testng.annotations.Test;

import com.zimbra.common.util.ZimbraLog;
import com.zimbra.cs.account.Provisioning;
import com.zimbra.cs.db.DbMailItem;
import com.zimbra.cs.db.DbResults;
import com.zimbra.cs.db.DbUtil;
import com.zimbra.cs.mailbox.Conversation;
import com.zimbra.cs.mailbox.Folder;
import com.zimbra.cs.mailbox.MailItem;
import com.zimbra.cs.mailbox.Mailbox;
import com.zimbra.cs.mailbox.Message;
import com.zimbra.cs.mailbox.MailServiceException.NoSuchItemException;
import com.zimbra.cs.zclient.ZFolder;
import com.zimbra.cs.zclient.ZMailbox;
=======
import com.zimbra.client.ZFolder;
import com.zimbra.client.ZMailbox;
import com.zimbra.cs.account.Provisioning;
>>>>>>> d304be09

public class TestFolders extends TestCase
{
    private static String USER_NAME = "user1";
    private static String NAME_PREFIX = "TestFolders";

    private String mOriginalEmptyFolderBatchSize;
<<<<<<< HEAD
    
    @BeforeMethod
=======

>>>>>>> d304be09
    @Override
    protected void setUp()
    throws Exception {
        cleanUp();
        mOriginalEmptyFolderBatchSize = TestUtil.getServerAttr(Provisioning.A_zimbraMailEmptyFolderBatchSize);
    }

<<<<<<< HEAD
    /**
     * Confirms that deleting a parent folder also deletes the child.
     */
    @Test(groups = {"Server"})
    public void testDeleteParent()
    throws Exception {
        Mailbox mbox = TestUtil.getMailbox(USER_NAME);
        Folder parent = mbox.createFolder(null, "/" + NAME_PREFIX + " - parent", (byte) 0, MailItem.TYPE_UNKNOWN);
        int parentId = parent.getId();
        Folder child = mbox.createFolder(
            null, "NAME_PREFIX" + " - child", parent.getId(), MailItem.TYPE_UNKNOWN, 0, MailItem.DEFAULT_COLOR, null);
        int childId = child.getId();
        mbox.delete(null, parent.getId(), parent.getType());
        
        // Look up parent by id
        try {
            mbox.getFolderById(null, parentId);
            fail("Parent folder lookup by id should have not succeeded");
        } catch (NoSuchItemException e) {
        }

        // Look up parent by query
        String sql =
            "SELECT id " +
            "FROM " + DbMailItem.getMailItemTableName(mbox) +
            " WHERE mailbox_id = " + mbox.getId() + " AND id = " + parentId;
        DbResults results = DbUtil.executeQuery(sql);
        assertEquals("Parent folder query returned data.  id=" + parentId, 0, results.size());
        
        // Look up child by id
        try {
            mbox.getFolderById(null, childId);
            fail("Child folder lookup by id should have not succeeded");
        } catch (NoSuchItemException e) {
        }

        // Look up child by query
        sql =
            "SELECT id " +
            "FROM " + DbMailItem.getMailItemTableName(mbox) +
            " WHERE mailbox_id = " + mbox.getId() + " AND id = " + childId;
        results = DbUtil.executeQuery(sql);
        assertEquals("Child folder query returned data.  id=" + childId, 0, results.size());
    }

    /**
     * Confirms that emptying a folder removes subfolders only when requested.
     */
    @Test(groups = {"Server"})
    public void testEmptyFolderNonrecursive()
    throws Exception {
        Mailbox mbox = TestUtil.getMailbox(USER_NAME);
        Folder parent = mbox.createFolder(null, "/" + NAME_PREFIX + " - parent", (byte) 0, MailItem.TYPE_UNKNOWN);
        int parentId = parent.getId();
        Folder child = mbox.createFolder(
            null, "NAME_PREFIX" + " - child", parent.getId(), MailItem.TYPE_UNKNOWN, 0, MailItem.DEFAULT_COLOR, null);
        int childId = child.getId();
        mbox.emptyFolder(null, parent.getId(), false);
        
        // Look up parent by id
        mbox.getFolderById(null, parentId);

        // Look up parent by query
        String sql =
            "SELECT id " +
            "FROM " + DbMailItem.getMailItemTableName(mbox) +
            " WHERE mailbox_id = " + mbox.getId() + " AND id = " + parentId;
        DbResults results = DbUtil.executeQuery(sql);
        assertEquals("Parent folder query returned no data.  id=" + parentId, 1, results.size());
        
        // Look up child by id
        mbox.getFolderById(null, childId);

        // Look up child by query
        sql =
            "SELECT id " +
            "FROM " + DbMailItem.getMailItemTableName(mbox) +
            " WHERE mailbox_id = " + mbox.getId() + " AND id = " + childId;
        results = DbUtil.executeQuery(sql);
        assertEquals("Child folder query returned no data.  id=" + childId, 1, results.size());
    }

    /**
     * Confirms that emptying a folder removes subfolders only when requested.
     */
    @Test(groups = {"Server"})
    public void testEmptyFolderRecursive()
    throws Exception {
        Mailbox mbox = TestUtil.getMailbox(USER_NAME);
        Folder parent = mbox.createFolder(null, "/" + NAME_PREFIX + " - parent", (byte) 0, MailItem.TYPE_UNKNOWN);
        int parentId = parent.getId();
        Folder child = mbox.createFolder(
            null, "NAME_PREFIX" + " - child", parent.getId(), MailItem.TYPE_UNKNOWN, 0, MailItem.DEFAULT_COLOR, null);
        int childId = child.getId();
        mbox.emptyFolder(null, parent.getId(), true);
        
        // Look up parent by id
        mbox.getFolderById(null, parentId);

        // Look up parent by query
        String sql =
            "SELECT id " +
            "FROM " + DbMailItem.getMailItemTableName(mbox) +
            " WHERE mailbox_id = " + mbox.getId() + " AND id = " + parentId;
        DbResults results = DbUtil.executeQuery(sql);
        assertEquals("Parent folder query returned no data.  id=" + parentId, 1, results.size());
        
        // Look up child by id
        try {
            mbox.getFolderById(null, childId);
            fail("Child folder lookup by id should have not succeeded");
        } catch (NoSuchItemException e) {
        }

        // Look up child by query
        sql =
            "SELECT id " +
            "FROM " + DbMailItem.getMailItemTableName(mbox) +
            " WHERE mailbox_id = " + mbox.getId() + " AND id = " + childId;
        results = DbUtil.executeQuery(sql);
        assertEquals("Child folder query returned data.  id=" + childId, 0, results.size());
    }
    
    /**
     * Creates a hierarchy twenty folders deep.
     */
    @Test(groups = {"Server"})
    public void testManySubfolders()
    throws Exception {
        Mailbox mbox = TestUtil.getMailbox(USER_NAME);
        final int NUM_LEVELS = 20;
        int parentId = Mailbox.ID_FOLDER_INBOX;
        Folder top = null;
        
        for (int i = 1; i <= NUM_LEVELS; i++) {
            Folder folder = mbox.createFolder(null, NAME_PREFIX + i, parentId, MailItem.TYPE_UNKNOWN, 0, MailItem.DEFAULT_COLOR, null);
            if (i == 1) {
                top = folder;
            }
            parentId = folder.getId();
        }
        
        mbox.delete(null, top.getId(), top.getType());
    }
    
    /**
     * Deletes a folder that contains messages in a conversation.  Confirms
     * that the conversation size was correctly decremented.
     */
    @Test(groups = {"Server"})
    public void testMarkDeletionTargets()
    throws Exception {
        Mailbox mbox = TestUtil.getMailbox(USER_NAME);
        String name = NAME_PREFIX + " MDT";

        // Create three messages and move two of them into a new folder.
        Message m1 = TestUtil.addMessage(mbox, name);
        ZimbraLog.test.debug("Created message 1, id=" + m1.getId());
        Message m2 = TestUtil.addMessage(mbox, "RE: " + name);
        ZimbraLog.test.debug("Created message 2, id=" + m2.getId());
        Message m3 = TestUtil.addMessage(mbox, "RE: " + name);
        ZimbraLog.test.debug("Created message 3, id=" + m3.getId());
        
        Folder f = mbox.createFolder(null, name, Mailbox.ID_FOLDER_INBOX, MailItem.TYPE_UNKNOWN, 0, MailItem.DEFAULT_COLOR, null);
        mbox.move(null, m1.getId(), m1.getType(), f.getId());
        mbox.move(null, m2.getId(), m2.getType(), f.getId());
        
        // Verify conversation size
        Conversation conv = mbox.getConversationById(null, m1.getConversationId());
        int convId = conv.getId();
        assertEquals("Conversation size before folder delete", 3, conv.getSize());

        // Delete the folder and confirm that the conversation size was decremented
        mbox.delete(null, f.getId(), f.getType());
        conv = mbox.getConversationById(null, convId);
        assertEquals("Conversation size after folder delete", 1, conv.getSize());
    }
    
    /**
     * Confirms that deleting a subfolder correctly updates the subfolder hierarchy.
     */
    @Test(groups = {"Server"})
    public void testHierarchy()
    throws Exception {
        Mailbox mbox = TestUtil.getMailbox(USER_NAME);
        Folder f1 = mbox.createFolder(null, "/f1", (byte) 0, MailItem.TYPE_UNKNOWN);
        Folder f2 = mbox.createFolder(null, "/f1/f2", (byte) 0, MailItem.TYPE_UNKNOWN);
        mbox.createFolder(null, "/f1/f2/f3", (byte) 0, MailItem.TYPE_UNKNOWN);
        assertEquals("Hierarchy size before delete", 3, f1.getSubfolderHierarchy().size());
        mbox.delete(null, f2.getId(), f2.getType());
        List<Folder> hierarchy = f1.getSubfolderHierarchy();
        assertEquals("Hierarchy size after delete", 1, hierarchy.size());
        assertEquals("Folder id", f1.getId(), hierarchy.get(0).getId());
    }
=======
>>>>>>> d304be09

    public void testEmptyLargeFolder()
    throws Exception {
        TestUtil.setServerAttr(Provisioning.A_zimbraMailEmptyFolderBatchSize, Integer.toString(3));
        
        // Create folders.
        String parentPath = "/" + NAME_PREFIX + "-parent";
        ZMailbox mbox = TestUtil.getZMailbox(USER_NAME);
        ZFolder parent = TestUtil.createFolder(mbox, parentPath);
        ZFolder child = TestUtil.createFolder(mbox, parent.getId(), "child");
        
        // Add messages.
        for (int i = 1; i <= 5; i++) {
            TestUtil.addMessage(mbox, NAME_PREFIX + " parent " + i, parent.getId());
            TestUtil.addMessage(mbox, NAME_PREFIX + " child " + i, child.getId());
        }
        mbox.noOp();
        assertEquals(5, parent.getMessageCount());
        assertEquals(5, child.getMessageCount());

        // Empty parent folder without deleting subfolders.
        mbox.emptyFolder(parent.getId(), false);
        mbox.noOp();
        assertEquals(0, parent.getMessageCount());
        assertEquals(5, child.getMessageCount());
        
        // Add more messages to the parent folder.
        for (int i = 6; i <= 10; i++) {
            TestUtil.addMessage(mbox, NAME_PREFIX + " parent " + i, parent.getId());
        }
        mbox.noOp();
        assertEquals(5, parent.getMessageCount());
        assertEquals(5, child.getMessageCount());
        
        // Empty parent folder and delete subfolders.
        String childPath = child.getPath();
        assertNotNull(mbox.getFolderByPath(childPath));
        mbox.emptyFolder(parent.getId(), true);
        mbox.noOp();
        assertEquals(0, parent.getMessageCount());
        assertNull(mbox.getFolderByPath(childPath));
    }

    private void cleanUp()
    throws Exception {
        TestUtil.deleteTestData(USER_NAME, NAME_PREFIX);
        ZMailbox mbox = TestUtil.getZMailbox(USER_NAME);
        ZFolder f = mbox.getFolderByPath("/f1");
        if (f != null) {
            mbox.deleteFolder(f.getId());
        }
    }
<<<<<<< HEAD
    
    @AfterMethod
=======

>>>>>>> d304be09
    @Override
    protected void tearDown() throws Exception {
        cleanUp();
        TestUtil.setServerAttr(Provisioning.A_zimbraMailEmptyFolderBatchSize, mOriginalEmptyFolderBatchSize);
    }

    public static void main(String[] args)
    throws Exception {
        TestUtil.cliSetup();
        TestUtil.runTest(TestFolders.class);
    }
}<|MERGE_RESOLUTION|>--- conflicted
+++ resolved
@@ -17,30 +17,9 @@
 
 import junit.framework.TestCase;
 
-<<<<<<< HEAD
-import org.testng.TestNG;
-import org.testng.annotations.AfterMethod;
-import org.testng.annotations.BeforeMethod;
-import org.testng.annotations.Test;
-
-import com.zimbra.common.util.ZimbraLog;
-import com.zimbra.cs.account.Provisioning;
-import com.zimbra.cs.db.DbMailItem;
-import com.zimbra.cs.db.DbResults;
-import com.zimbra.cs.db.DbUtil;
-import com.zimbra.cs.mailbox.Conversation;
-import com.zimbra.cs.mailbox.Folder;
-import com.zimbra.cs.mailbox.MailItem;
-import com.zimbra.cs.mailbox.Mailbox;
-import com.zimbra.cs.mailbox.Message;
-import com.zimbra.cs.mailbox.MailServiceException.NoSuchItemException;
 import com.zimbra.cs.zclient.ZFolder;
 import com.zimbra.cs.zclient.ZMailbox;
-=======
-import com.zimbra.client.ZFolder;
-import com.zimbra.client.ZMailbox;
 import com.zimbra.cs.account.Provisioning;
->>>>>>> d304be09
 
 public class TestFolders extends TestCase
 {
@@ -48,12 +27,7 @@
     private static String NAME_PREFIX = "TestFolders";
 
     private String mOriginalEmptyFolderBatchSize;
-<<<<<<< HEAD
-    
-    @BeforeMethod
-=======
 
->>>>>>> d304be09
     @Override
     protected void setUp()
     throws Exception {
@@ -61,203 +35,6 @@
         mOriginalEmptyFolderBatchSize = TestUtil.getServerAttr(Provisioning.A_zimbraMailEmptyFolderBatchSize);
     }
 
-<<<<<<< HEAD
-    /**
-     * Confirms that deleting a parent folder also deletes the child.
-     */
-    @Test(groups = {"Server"})
-    public void testDeleteParent()
-    throws Exception {
-        Mailbox mbox = TestUtil.getMailbox(USER_NAME);
-        Folder parent = mbox.createFolder(null, "/" + NAME_PREFIX + " - parent", (byte) 0, MailItem.TYPE_UNKNOWN);
-        int parentId = parent.getId();
-        Folder child = mbox.createFolder(
-            null, "NAME_PREFIX" + " - child", parent.getId(), MailItem.TYPE_UNKNOWN, 0, MailItem.DEFAULT_COLOR, null);
-        int childId = child.getId();
-        mbox.delete(null, parent.getId(), parent.getType());
-        
-        // Look up parent by id
-        try {
-            mbox.getFolderById(null, parentId);
-            fail("Parent folder lookup by id should have not succeeded");
-        } catch (NoSuchItemException e) {
-        }
-
-        // Look up parent by query
-        String sql =
-            "SELECT id " +
-            "FROM " + DbMailItem.getMailItemTableName(mbox) +
-            " WHERE mailbox_id = " + mbox.getId() + " AND id = " + parentId;
-        DbResults results = DbUtil.executeQuery(sql);
-        assertEquals("Parent folder query returned data.  id=" + parentId, 0, results.size());
-        
-        // Look up child by id
-        try {
-            mbox.getFolderById(null, childId);
-            fail("Child folder lookup by id should have not succeeded");
-        } catch (NoSuchItemException e) {
-        }
-
-        // Look up child by query
-        sql =
-            "SELECT id " +
-            "FROM " + DbMailItem.getMailItemTableName(mbox) +
-            " WHERE mailbox_id = " + mbox.getId() + " AND id = " + childId;
-        results = DbUtil.executeQuery(sql);
-        assertEquals("Child folder query returned data.  id=" + childId, 0, results.size());
-    }
-
-    /**
-     * Confirms that emptying a folder removes subfolders only when requested.
-     */
-    @Test(groups = {"Server"})
-    public void testEmptyFolderNonrecursive()
-    throws Exception {
-        Mailbox mbox = TestUtil.getMailbox(USER_NAME);
-        Folder parent = mbox.createFolder(null, "/" + NAME_PREFIX + " - parent", (byte) 0, MailItem.TYPE_UNKNOWN);
-        int parentId = parent.getId();
-        Folder child = mbox.createFolder(
-            null, "NAME_PREFIX" + " - child", parent.getId(), MailItem.TYPE_UNKNOWN, 0, MailItem.DEFAULT_COLOR, null);
-        int childId = child.getId();
-        mbox.emptyFolder(null, parent.getId(), false);
-        
-        // Look up parent by id
-        mbox.getFolderById(null, parentId);
-
-        // Look up parent by query
-        String sql =
-            "SELECT id " +
-            "FROM " + DbMailItem.getMailItemTableName(mbox) +
-            " WHERE mailbox_id = " + mbox.getId() + " AND id = " + parentId;
-        DbResults results = DbUtil.executeQuery(sql);
-        assertEquals("Parent folder query returned no data.  id=" + parentId, 1, results.size());
-        
-        // Look up child by id
-        mbox.getFolderById(null, childId);
-
-        // Look up child by query
-        sql =
-            "SELECT id " +
-            "FROM " + DbMailItem.getMailItemTableName(mbox) +
-            " WHERE mailbox_id = " + mbox.getId() + " AND id = " + childId;
-        results = DbUtil.executeQuery(sql);
-        assertEquals("Child folder query returned no data.  id=" + childId, 1, results.size());
-    }
-
-    /**
-     * Confirms that emptying a folder removes subfolders only when requested.
-     */
-    @Test(groups = {"Server"})
-    public void testEmptyFolderRecursive()
-    throws Exception {
-        Mailbox mbox = TestUtil.getMailbox(USER_NAME);
-        Folder parent = mbox.createFolder(null, "/" + NAME_PREFIX + " - parent", (byte) 0, MailItem.TYPE_UNKNOWN);
-        int parentId = parent.getId();
-        Folder child = mbox.createFolder(
-            null, "NAME_PREFIX" + " - child", parent.getId(), MailItem.TYPE_UNKNOWN, 0, MailItem.DEFAULT_COLOR, null);
-        int childId = child.getId();
-        mbox.emptyFolder(null, parent.getId(), true);
-        
-        // Look up parent by id
-        mbox.getFolderById(null, parentId);
-
-        // Look up parent by query
-        String sql =
-            "SELECT id " +
-            "FROM " + DbMailItem.getMailItemTableName(mbox) +
-            " WHERE mailbox_id = " + mbox.getId() + " AND id = " + parentId;
-        DbResults results = DbUtil.executeQuery(sql);
-        assertEquals("Parent folder query returned no data.  id=" + parentId, 1, results.size());
-        
-        // Look up child by id
-        try {
-            mbox.getFolderById(null, childId);
-            fail("Child folder lookup by id should have not succeeded");
-        } catch (NoSuchItemException e) {
-        }
-
-        // Look up child by query
-        sql =
-            "SELECT id " +
-            "FROM " + DbMailItem.getMailItemTableName(mbox) +
-            " WHERE mailbox_id = " + mbox.getId() + " AND id = " + childId;
-        results = DbUtil.executeQuery(sql);
-        assertEquals("Child folder query returned data.  id=" + childId, 0, results.size());
-    }
-    
-    /**
-     * Creates a hierarchy twenty folders deep.
-     */
-    @Test(groups = {"Server"})
-    public void testManySubfolders()
-    throws Exception {
-        Mailbox mbox = TestUtil.getMailbox(USER_NAME);
-        final int NUM_LEVELS = 20;
-        int parentId = Mailbox.ID_FOLDER_INBOX;
-        Folder top = null;
-        
-        for (int i = 1; i <= NUM_LEVELS; i++) {
-            Folder folder = mbox.createFolder(null, NAME_PREFIX + i, parentId, MailItem.TYPE_UNKNOWN, 0, MailItem.DEFAULT_COLOR, null);
-            if (i == 1) {
-                top = folder;
-            }
-            parentId = folder.getId();
-        }
-        
-        mbox.delete(null, top.getId(), top.getType());
-    }
-    
-    /**
-     * Deletes a folder that contains messages in a conversation.  Confirms
-     * that the conversation size was correctly decremented.
-     */
-    @Test(groups = {"Server"})
-    public void testMarkDeletionTargets()
-    throws Exception {
-        Mailbox mbox = TestUtil.getMailbox(USER_NAME);
-        String name = NAME_PREFIX + " MDT";
-
-        // Create three messages and move two of them into a new folder.
-        Message m1 = TestUtil.addMessage(mbox, name);
-        ZimbraLog.test.debug("Created message 1, id=" + m1.getId());
-        Message m2 = TestUtil.addMessage(mbox, "RE: " + name);
-        ZimbraLog.test.debug("Created message 2, id=" + m2.getId());
-        Message m3 = TestUtil.addMessage(mbox, "RE: " + name);
-        ZimbraLog.test.debug("Created message 3, id=" + m3.getId());
-        
-        Folder f = mbox.createFolder(null, name, Mailbox.ID_FOLDER_INBOX, MailItem.TYPE_UNKNOWN, 0, MailItem.DEFAULT_COLOR, null);
-        mbox.move(null, m1.getId(), m1.getType(), f.getId());
-        mbox.move(null, m2.getId(), m2.getType(), f.getId());
-        
-        // Verify conversation size
-        Conversation conv = mbox.getConversationById(null, m1.getConversationId());
-        int convId = conv.getId();
-        assertEquals("Conversation size before folder delete", 3, conv.getSize());
-
-        // Delete the folder and confirm that the conversation size was decremented
-        mbox.delete(null, f.getId(), f.getType());
-        conv = mbox.getConversationById(null, convId);
-        assertEquals("Conversation size after folder delete", 1, conv.getSize());
-    }
-    
-    /**
-     * Confirms that deleting a subfolder correctly updates the subfolder hierarchy.
-     */
-    @Test(groups = {"Server"})
-    public void testHierarchy()
-    throws Exception {
-        Mailbox mbox = TestUtil.getMailbox(USER_NAME);
-        Folder f1 = mbox.createFolder(null, "/f1", (byte) 0, MailItem.TYPE_UNKNOWN);
-        Folder f2 = mbox.createFolder(null, "/f1/f2", (byte) 0, MailItem.TYPE_UNKNOWN);
-        mbox.createFolder(null, "/f1/f2/f3", (byte) 0, MailItem.TYPE_UNKNOWN);
-        assertEquals("Hierarchy size before delete", 3, f1.getSubfolderHierarchy().size());
-        mbox.delete(null, f2.getId(), f2.getType());
-        List<Folder> hierarchy = f1.getSubfolderHierarchy();
-        assertEquals("Hierarchy size after delete", 1, hierarchy.size());
-        assertEquals("Folder id", f1.getId(), hierarchy.get(0).getId());
-    }
-=======
->>>>>>> d304be09
 
     public void testEmptyLargeFolder()
     throws Exception {
@@ -310,12 +87,7 @@
             mbox.deleteFolder(f.getId());
         }
     }
-<<<<<<< HEAD
-    
-    @AfterMethod
-=======
 
->>>>>>> d304be09
     @Override
     protected void tearDown() throws Exception {
         cleanUp();
