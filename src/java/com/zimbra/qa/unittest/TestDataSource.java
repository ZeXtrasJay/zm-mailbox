--- conflicted
+++ resolved
@@ -21,12 +21,6 @@
 
 import junit.framework.TestCase;
 
-<<<<<<< HEAD
-import org.testng.TestNG;
-import org.testng.annotations.Test;
-
-import com.zimbra.common.service.RemoteServiceException;
-=======
 import com.zimbra.cs.zclient.ZCalDataSource;
 import com.zimbra.cs.zclient.ZDataSource;
 import com.zimbra.cs.zclient.ZFolder;
@@ -34,7 +28,6 @@
 import com.zimbra.cs.zclient.ZMailbox;
 import com.zimbra.cs.zclient.ZMessage;
 import com.zimbra.cs.zclient.ZRssDataSource;
->>>>>>> d8eb7247
 import com.zimbra.common.service.ServiceException;
 import com.zimbra.common.soap.AccountConstants;
 import com.zimbra.common.soap.Element;
@@ -45,23 +38,9 @@
 import com.zimbra.cs.account.Cos;
 import com.zimbra.cs.account.DataSource;
 import com.zimbra.cs.account.Provisioning;
-<<<<<<< HEAD
-import com.zimbra.cs.account.Server;
 import com.zimbra.cs.account.DataSource.ConnectionType;
-=======
->>>>>>> d8eb7247
 import com.zimbra.cs.account.ldap.LdapUtil;
 import com.zimbra.cs.mailbox.Mailbox;
-<<<<<<< HEAD
-import com.zimbra.cs.mailbox.ScheduledTask;
-import com.zimbra.cs.zclient.ZCalDataSource;
-import com.zimbra.cs.zclient.ZDataSource;
-import com.zimbra.cs.zclient.ZFolder;
-import com.zimbra.cs.zclient.ZImapDataSource;
-import com.zimbra.cs.zclient.ZMailbox;
-import com.zimbra.cs.zclient.ZRssDataSource;
-=======
->>>>>>> d8eb7247
 
 public class TestDataSource extends TestCase {
 
@@ -313,18 +292,11 @@
         assertEquals("2h", cos.getAttr(Provisioning.A_zimbraDataSourceImapPollingInterval));
     }
     
-<<<<<<< HEAD
     // XXX bburtin: Disabled this test because it can cause a 10-minute timeout
     // if the HTTP proxy is not configured.  We can look into reenabling it when
     // the timeout delay is shortened for bug 45019.
+    /*
     public void disabledTestRss()
-=======
-    /**
-     * Creates a folder that syncs to another folder via RSS, and verifies that an
-     * RSS data source was implicitly created. 
-     */
-    public void testRss()
->>>>>>> d8eb7247
     throws Exception {
         // Create folder.
         ZMailbox mbox = TestUtil.getZMailbox(USER_NAME);
@@ -366,6 +338,7 @@
         ds = (ZRssDataSource) getDataSource(mbox, folder.getId());
         assertNull(ds);
     }
+    */
 
     // XXX bburtin: disabled test due to bug 37222 (unable to parse Google calendar).
     public void disabledTestCal()
@@ -459,14 +432,6 @@
     public static void main(String[] args)
     throws Exception {
         TestUtil.cliSetup();
-<<<<<<< HEAD
-        TestNG testng = TestUtil.newTestNG();
-        testng.setJUnit(true);
-        testng.setExcludedGroups("Server");
-        testng.setTestClasses(new Class[] { TestDataSource.class });
-        testng.run();
-=======
         TestUtil.runTest(TestDataSource.class);
->>>>>>> d8eb7247
     }
 }