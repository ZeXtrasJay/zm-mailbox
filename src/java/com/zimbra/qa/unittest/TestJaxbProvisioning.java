--- conflicted
+++ resolved
@@ -358,11 +358,7 @@
     public void testServer() throws Exception {
         ZimbraLog.test.debug("Starting test %s", testName());
         Domain dom = ensureDomainExists(testServer);
-<<<<<<< HEAD
-        Assert.assertNotNull("Domain for " + testAcctDomainName, dom);
-=======
-        assertNotNull("Domain for " + domain1, dom);
->>>>>>> 06059d4a
+        Assert.assertNotNull("Domain for " + domain1, dom);
         Server svr = prov.createServer(testServer, null);
         Assert.assertNotNull("Server for " + testServer, svr);
         svr = prov.get(Key.ServerBy.id, svr.getId());
@@ -490,13 +486,8 @@
     @Test
     public void testAccount() throws Exception {
         ZimbraLog.test.debug("Starting testAccount");
-<<<<<<< HEAD
-        Domain dom = ensureDomainExists(testAcctDomainName);
-        Assert.assertNotNull("Domain for " + testAcctDomainName, dom);
-=======
         Domain dom = ensureDomainExists(domain2);
-        assertNotNull("Domain for " + domain2, dom);
->>>>>>> 06059d4a
+        Assert.assertNotNull("Domain for " + domain2, dom);
         Account acct = prov.createAccount(testAcctEmail,
                 TestUtil.DEFAULT_PASSWORD, null);
         prov.authAccount(acct, TestUtil.DEFAULT_PASSWORD,
@@ -905,13 +896,8 @@
     @Test
     public void testMailbox() throws Exception {
         ZimbraLog.test.debug("Starting test %s", testName());
-<<<<<<< HEAD
-        Domain dom = ensureDomainExists(testAcctDomainName);
-        Assert.assertNotNull("Domain for " + testAcctDomainName, dom);
-=======
         Domain dom = ensureDomainExists(domain2);
-        assertNotNull("Domain for " + domain2, dom);
->>>>>>> 06059d4a
+        Assert.assertNotNull("Domain for " + domain2, dom);
         Account acct = prov.createAccount(testAcctEmail,
                 TestUtil.DEFAULT_PASSWORD, null);
         acct = ensureMailboxExists(testAcctEmail);
@@ -992,11 +978,7 @@
         deleteCalendarResourceIfExists(testCalRes);
         deleteDomainIfExists(testCalResDomain);
         Domain dom = prov.createDomain(testCalResDomain, null);
-<<<<<<< HEAD
-        Assert.assertNotNull("Domain for " + testAcctDomainName, dom);
-=======
-        assertNotNull("Domain for " + domain1, dom);
->>>>>>> 06059d4a
+        Assert.assertNotNull("Domain for " + domain1, dom);
         Map<String, Object> attrs = Maps.newHashMap();
         attrs.put("displayName", testCalResDisplayName);
         attrs.put ("zimbraCalResType", "Location");
@@ -1093,13 +1075,8 @@
 
     @Test
     public void testFlushCache() throws Exception {
-<<<<<<< HEAD
-        ZimbraLog.test.debug("Starting test %s", testName());
-        ensureDomainExists(testAcctDomainName);
-=======
-        ZimbraLog.test.debug("Starting testFlushCache");
+        ZimbraLog.test.debug("Starting test %s", testName());
         ensureDomainExists(domain1);
->>>>>>> 06059d4a
         prov.flushCache(CacheEntryType.domain, null);
     }
 
