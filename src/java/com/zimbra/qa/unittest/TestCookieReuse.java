/*
 * ***** BEGIN LICENSE BLOCK *****
 * Zimbra Collaboration Suite Server
 * Copyright (C) 2014 Zimbra, Inc.
 *
 * This program is free software: you can redistribute it and/or modify it under
 * the terms of the GNU General Public License as published by the Free Software Foundation,
 * version 2 of the License.
 *
 * This program is distributed in the hope that it will be useful, but WITHOUT ANY WARRANTY;
 * without even the implied warranty of MERCHANTABILITY or FITNESS FOR A PARTICULAR PURPOSE.
 * See the GNU General Public License for more details.
 * You should have received a copy of the GNU General Public License along with this program.
 * If not, see <http://www.gnu.org/licenses/>.
 * ***** END LICENSE BLOCK *****
 */
package com.zimbra.qa.unittest;

import static org.junit.Assert.assertEquals;
import static org.junit.Assert.assertFalse;
import static org.junit.Assert.assertNotNull;
import static org.junit.Assert.assertTrue;
import static org.junit.Assert.fail;

import java.io.IOException;
import java.net.URI;
import java.net.URISyntaxException;
import java.util.List;
import java.util.Map;
<<<<<<< HEAD

import junit.framework.TestCase;
=======
import java.util.Random;
>>>>>>> 2249d60b

import org.apache.commons.httpclient.Cookie;
import org.apache.commons.httpclient.HttpClient;
import org.apache.commons.httpclient.HttpState;
import org.apache.commons.httpclient.HttpStatus;
import org.apache.commons.httpclient.cookie.CookiePolicy;
import org.apache.commons.httpclient.methods.GetMethod;
<<<<<<< HEAD
import org.apache.commons.httpclient.methods.PostMethod;
=======
import org.junit.After;
>>>>>>> 2249d60b
import org.junit.Assert;
import org.junit.Before;
import org.junit.Test;

import com.zimbra.client.ZMailbox;
import com.zimbra.common.auth.ZAuthToken;
import com.zimbra.common.httpclient.HttpClientUtil;
import com.zimbra.common.localconfig.LC;
import com.zimbra.common.service.ServiceException;
import com.zimbra.common.soap.Element;
import com.zimbra.common.soap.Element.JSONElement;
import com.zimbra.common.soap.Element.XMLElement;
import com.zimbra.common.soap.AdminConstants;
import com.zimbra.common.soap.SoapFaultException;
import com.zimbra.common.soap.SoapHttpTransport;
import com.zimbra.common.soap.SoapProtocol;
import com.zimbra.common.soap.SoapTransport;
import com.zimbra.common.soap.SoapUtil;
import com.zimbra.common.util.ZimbraHttpConnectionManager;
import com.zimbra.common.util.ZimbraLog;
import com.zimbra.cs.account.Account;
import com.zimbra.cs.account.AuthToken;
import com.zimbra.cs.account.Provisioning;
import com.zimbra.cs.account.ZimbraAuthToken;
import com.zimbra.cs.mailbox.MailItem;
import com.zimbra.cs.service.AuthProvider;
import com.zimbra.cs.servlet.util.CsrfUtil;
import com.zimbra.soap.JaxbUtil;
import com.zimbra.soap.account.message.AuthRequest;
import com.zimbra.soap.account.message.AuthResponse;
import com.zimbra.soap.account.message.EndSessionRequest;
<<<<<<< HEAD
=======
import com.zimbra.soap.account.message.GetInfoRequest;
>>>>>>> 2249d60b
import com.zimbra.soap.admin.message.CreateAccountRequest;
import com.zimbra.soap.mail.message.SearchRequest;
import com.zimbra.soap.mail.message.SearchResponse;
import com.zimbra.soap.type.AccountSelector;
import com.zimbra.soap.type.SearchHit;

public class TestCookieReuse  {
    private static final String NAME_PREFIX = TestUserServlet.class.getSimpleName();
    private static final String USER_NAME = "user1";
    private static final String UNAUTHORIZED_USER = "unauthorized@example.com";
    private int currentSupportedAuthVersion = 2;
    @Before
    public void setUp()
    throws Exception {
        cleanUp();
        // Add a test message, in case the account is empty.
        ZMailbox mbox = TestUtil.getZMailbox(USER_NAME);
        TestUtil.addMessage(mbox, NAME_PREFIX);
        if(TestUtil.accountExists(UNAUTHORIZED_USER)) {
            TestUtil.deleteAccount(UNAUTHORIZED_USER);
        }
    }

    @After
    public void tearDown()
    throws Exception {
        cleanUp();
    }

    private void cleanUp()
    throws Exception {
        Provisioning.getInstance().getLocalServer().setLowestSupportedAuthVersion(currentSupportedAuthVersion);
        TestUtil.deleteTestData(USER_NAME, NAME_PREFIX);
        if(TestUtil.accountExists(UNAUTHORIZED_USER)) {
            TestUtil.deleteAccount(UNAUTHORIZED_USER);
        }
    }

    public static void main(String[] args)
    throws Exception {
        TestUtil.cliSetup();
        TestUtil.runTest(TestCookieReuse.class);
    }

    /**
     * Verify that we can use the cookie for REST session if the session is valid
     */
    @Test
    public void testValidCookie() throws ServiceException, IOException {
        ZMailbox mbox = TestUtil.getZMailbox(USER_NAME);
        URI uri = mbox.getRestURI("Inbox?fmt=rss");

        HttpClient client = mbox.getHttpClient(uri);
        GetMethod get = new GetMethod(uri.toString());
        int statusCode = HttpClientUtil.executeMethod(client, get);
        assertEquals("This request should succeed. Getting status code " + statusCode, HttpStatus.SC_OK,statusCode);
    }

    /**
     * Verify that we can RE-use the cookie for REST session if the session is valid
     */
    @Test
    public void testValidSessionCookieReuse() throws ServiceException, IOException {
        //establish legitimate connection
        ZMailbox mbox = TestUtil.getZMailbox(USER_NAME);
        URI uri = mbox.getRestURI("Inbox?fmt=rss");
        HttpClient alice = mbox.getHttpClient(uri);
        //create evesdropper's connection
        HttpClient eve = ZimbraHttpConnectionManager.getInternalHttpConnMgr().newHttpClient();
        Cookie[] cookies = alice.getState().getCookies();
        HttpState state = new HttpState();
        for (int i=0;i<cookies.length;i++) {
            Cookie cookie = cookies[i];
            state.addCookie(new Cookie(uri.getHost(), cookie.getName(), cookie.getValue(), "/", null, false));
        }
        eve.setState(state);
        GetMethod get = new GetMethod(uri.toString());
        int statusCode = HttpClientUtil.executeMethod(eve, get);
        assertEquals("This request should succeed. Getting status code " + statusCode, HttpStatus.SC_OK,statusCode);
    }

    /**
     * Verify that we canNOT RE-use the cookie for REST session if the session is valid
     */
    @Test
    public void testAutoEndSession() throws ServiceException, IOException {
        //establish legitimate connection
        TestUtil.setAccountAttr(USER_NAME, Provisioning.A_zimbraForceClearCookies, "TRUE");
        ZMailbox mbox = TestUtil.getZMailbox(USER_NAME);
        URI uri = mbox.getRestURI("Inbox?fmt=rss");
        HttpClient alice = mbox.getHttpClient(uri);

        //create evesdropper's connection
        HttpClient eve = ZimbraHttpConnectionManager.getInternalHttpConnMgr().newHttpClient();
        Cookie[] cookies = alice.getState().getCookies();
        HttpState state = new HttpState();
        for (int i=0;i<cookies.length;i++) {
            Cookie cookie = cookies[i];
            state.addCookie(new Cookie(uri.getHost(), cookie.getName(), cookie.getValue(), "/", null, false));
        }
        eve.setState(state);
        Account a = TestUtil.getAccount(USER_NAME);
        a.setForceClearCookies(true);

        EndSessionRequest esr = new EndSessionRequest();
        mbox.invokeJaxb(esr);
        GetMethod get = new GetMethod(uri.toString());
        int statusCode = HttpClientUtil.executeMethod(eve, get);
        assertEquals("This request should not succeed. Getting status code " + statusCode, HttpStatus.SC_UNAUTHORIZED,statusCode);
    }

    /**
     * Verify that we canNOT RE-use the cookie taken from a legitimate HTTP session for a REST request after ending the original session
     */
    @Test
    public void testForceEndSession() throws ServiceException, IOException {
        //establish legitimate connection
        TestUtil.setAccountAttr(USER_NAME, Provisioning.A_zimbraForceClearCookies, "FALSE");
        ZMailbox mbox = TestUtil.getZMailbox(USER_NAME);
        URI uri = mbox.getRestURI("Inbox?fmt=rss");
        HttpClient alice = mbox.getHttpClient(uri);

        //create evesdropper's connection
        HttpClient eve = ZimbraHttpConnectionManager.getInternalHttpConnMgr().newHttpClient();
        Cookie[] cookies = alice.getState().getCookies();
        HttpState state = new HttpState();
        for (int i=0;i<cookies.length;i++) {
            Cookie cookie = cookies[i];
            state.addCookie(new Cookie(uri.getHost(), cookie.getName(), cookie.getValue(), "/", null, false));
        }
        eve.setState(state);
        Account a = TestUtil.getAccount(USER_NAME);
        a.setForceClearCookies(false);

        EndSessionRequest esr = new EndSessionRequest();
        esr.setLogOff(true);
        mbox.invokeJaxb(esr);
        GetMethod get = new GetMethod(uri.toString());
        int statusCode = HttpClientUtil.executeMethod(eve, get);
        assertEquals("This request should not succeed. Getting status code " + statusCode, HttpStatus.SC_UNAUTHORIZED,statusCode);
    }

    /**
     * Verify that we canNOT RE-use the cookie taken from a legitimate HTTP session for a SOAP request after ending the original session
     */
    @Test
    public void testInvalidSearchRequest() throws ServiceException, IOException {
        //establish legitimate connection
        TestUtil.setAccountAttr(USER_NAME, Provisioning.A_zimbraForceClearCookies, "FALSE");
        ZMailbox mbox = TestUtil.getZMailbox(USER_NAME);
        URI uri = mbox.getRestURI("Inbox?fmt=rss");
        mbox.getHttpClient(uri);
        ZAuthToken authT = mbox.getAuthToken();

        //create evesdropper's SOAP client
        SoapHttpTransport transport = new HttpCookieSoapTransport(TestUtil.getSoapUrl());
        transport.setAuthToken(authT);

        //check that search returns something
        SearchRequest searchReq = new SearchRequest();
        searchReq.setSearchTypes(MailItem.Type.MESSAGE.toString());
        searchReq.setQuery("in:inbox");

        Element req = JaxbUtil.jaxbToElement(searchReq, SoapProtocol.SoapJS.getFactory());
        Element res = transport.invoke(req);
        SearchResponse searchResp = JaxbUtil.elementToJaxb(res);
        List<SearchHit> searchHits = searchResp.getSearchHits();
        assertFalse("this search request should return some conversations", searchHits.isEmpty());


        //explicitely end cookie session
        Account a = TestUtil.getAccount(USER_NAME);
        a.setForceClearCookies(false);
        EndSessionRequest esr = new EndSessionRequest();
        esr.setLogOff(true);
        mbox.invokeJaxb(esr);

        //check that search returns nothing
        transport = new HttpCookieSoapTransport(TestUtil.getSoapUrl());
        transport.setAuthToken(authT);
        searchReq = new SearchRequest();
        searchReq.setSearchTypes(MailItem.Type.MESSAGE.toString());
        searchReq.setQuery("in:inbox");
        try {
            req = JaxbUtil.jaxbToElement(searchReq, SoapProtocol.SoapJS.getFactory());
            res = transport.invoke(req);
            searchResp = JaxbUtil.elementToJaxb(res);
            searchHits = searchResp.getSearchHits();
            assertTrue("this search request should fail", searchHits.isEmpty());
        } catch (SoapFaultException ex) {
            assertEquals("Should be getting 'auth required' exception", ServiceException.AUTH_EXPIRED, ex.getCode());
        }
    }

    /**
     * Verify that we canNOT RE-use the cookie for REST session after logging out of plain HTML client
     * @throws URISyntaxException
     * @throws InterruptedException
     */
    @Test
    public void testWebLogOut() throws ServiceException, IOException, URISyntaxException, InterruptedException {
        //establish legitimate connection
        TestUtil.setAccountAttr(USER_NAME, Provisioning.A_zimbraForceClearCookies, "FALSE");
        ZMailbox mbox = TestUtil.getZMailbox(USER_NAME);
        URI uri = mbox.getRestURI("Inbox?fmt=rss");
        HttpClient alice = mbox.getHttpClient(uri);

        //create evesdropper's connection
        HttpClient eve = ZimbraHttpConnectionManager.getInternalHttpConnMgr().newHttpClient();
        Cookie[] cookies = alice.getState().getCookies();
        HttpState state = new HttpState();
        for (int i=0;i<cookies.length;i++) {
            Cookie cookie = cookies[i];
            state.addCookie(new Cookie(uri.getHost(), cookie.getName(), cookie.getValue(), "/", null, false));
        }
        eve.setState(state);
        Account a = TestUtil.getAccount(USER_NAME);
        a.setForceClearCookies(false);

        URI logoutUri = new URI("http://" + uri.getHost() +  (uri.getPort() > 80 ? (":" + uri.getPort()) : "") + "/?loginOp=logout");
        GetMethod logoutMethod = new GetMethod(logoutUri.toString());
        int statusCode = alice.executeMethod(logoutMethod);
        assertEquals("Log out request should succeed. Getting status code " + statusCode, HttpStatus.SC_OK,statusCode);
        GetMethod get = new GetMethod(uri.toString());
        statusCode = HttpClientUtil.executeMethod(eve, get);
        assertEquals("This request should not succeed. Getting status code " + statusCode, HttpStatus.SC_UNAUTHORIZED,statusCode);
    }

    /**
     * test registering an authtoken
     * @throws Exception
     */
    @Test
    public void testTokenRegistration () throws Exception {
        Account a = TestUtil.getAccount(USER_NAME);
        ZimbraAuthToken at = new ZimbraAuthToken(a);
        Assert.assertTrue("token should be registered", at.isRegistered());
    }

    /**
     * test de-registering an authtoken
     * @throws Exception
     */
    @Test
    public void testTokenDeregistration () throws Exception {
        Account a = TestUtil.getAccount(USER_NAME);
        ZimbraAuthToken at = new ZimbraAuthToken(a);
        Assert.assertTrue("token should be registered", at.isRegistered());
        at.deRegister();
        Assert.assertFalse("token should not be registered", at.isRegistered());
    }

    /**
     * test de-registering an admin authtoken
     * @throws Exception
     */
    @Test
    public void testAdminTokenDeregistration () throws Exception {
        AuthToken at = AuthProvider.getAdminAuthToken();
        Assert.assertTrue("token should be registered", at.isRegistered());
        at.deRegister();
        Assert.assertFalse("token should not be registered", at.isRegistered());
    }

    /**
     * test token being deregistered after it is expired
     * @throws Exception
     */
    @Test
    public void testTokenExpiredTokenDeregistration() throws Exception {
        Account a = TestUtil.getAccount(USER_NAME);
        ZimbraAuthToken at = new ZimbraAuthToken(a, System.currentTimeMillis() - 1000);

        ZimbraAuthToken at2 = new ZimbraAuthToken(a, System.currentTimeMillis() + 10000);

        Assert.assertFalse("First token should not be registered", at.isRegistered());
        Assert.assertTrue("Second token should be registered", at2.isRegistered());
    }

    /**
     * Test old behavior: tokens appear to be registered even when they are not registered when lowest supported auth version is set to 1
     * @throws Exception
     */
    @Test
    public void testOldClientSupport() throws Exception {
        Account a = TestUtil.getAccount(USER_NAME);
        ZimbraAuthToken at = new ZimbraAuthToken(a, System.currentTimeMillis() - 1000);
        Assert.assertTrue("token should be registered", at.isRegistered());
        at.deRegister();
        Assert.assertFalse("token should not be registered", at.isRegistered());

        //lowering supported auth version should allow unregistered cookies
        Provisioning.getInstance().getLocalServer().setLowestSupportedAuthVersion(1);
        Assert.assertTrue("token should appear to be registered", at.isRegistered());

        //raising supported auth version should not allow unregistered cookies
        Provisioning.getInstance().getLocalServer().setLowestSupportedAuthVersion(2);
        Assert.assertFalse("token should not be registered", at.isRegistered());
    }

    /**
     * Verify that when zimbraLowestSupportedAuthVersion is set to 2, authtokens get added to LDAP
     * Verify that when zimbraLowestSupportedAuthVersion is set to 1, authtokens do not get added to LDAP
     * @throws Exception
     */
    @Test
    public void testChangingSupportedAuthVersion() throws Exception {
        Provisioning.getInstance().getLocalServer().setLowestSupportedAuthVersion(2);
        Account a = TestUtil.getAccount(USER_NAME);
        String[] tokens = a.getAuthTokens();
        ZimbraAuthToken at1 = new ZimbraAuthToken(a, System.currentTimeMillis() + 10000);
        String[] tokens2 = a.getAuthTokens();
        assertEquals("should have one more registered token", tokens.length+1,tokens2.length);

        Provisioning.getInstance().getLocalServer().setLowestSupportedAuthVersion(1);
        ZimbraAuthToken at2 = new ZimbraAuthToken(a, System.currentTimeMillis() + 10000);
        String[] tokens3 = a.getAuthTokens();
        assertEquals("should have the same number of registered tokens as before", tokens2.length,tokens3.length);

    }

    /**
     * Verify that when zimbraForceClearCookies is set to TRUE authtokens get deregistered
     * @throws Exception
     */
    @Test
    public void testClearCookies () throws Exception {
        Account a = TestUtil.getAccount(USER_NAME);
        a.setForceClearCookies(true);
        ZimbraAuthToken at = new ZimbraAuthToken(a);
        Assert.assertTrue("token should be registered", at.isRegistered());
        at.deRegister();
        Assert.assertFalse("token should not be registered", at.isRegistered());
    }

    /**
     * Verify that expired authtokens get cleaned up after a new token is created
     * @throws Exception
     */
    @Test
    public void testAuthTokenCleanup() throws Exception {
        Account a = TestUtil.getAccount(USER_NAME);
        String[] tokensPre = a.getAuthTokens();
        ZimbraAuthToken at1 = new ZimbraAuthToken(a, System.currentTimeMillis() + 1000);
        assertFalse("token should not be expired yet", at1.isExpired());
        String[] tokensPost = a.getAuthTokens();
        assertEquals("should have one more authtoken now", tokensPre.length+1, tokensPost.length);
        Thread.sleep(2000);
        assertTrue("token should have expired by now", at1.isExpired());

        //get a new authtoken, this should clean up the expired one
        ZimbraAuthToken at2 = new ZimbraAuthToken(a, System.currentTimeMillis() + 1000);
        String[] tokensFinal = a.getAuthTokens();
        assertEquals("should have the same nunber of authtoken now as before", tokensPost.length, tokensFinal.length);
    }

    /**
     * Verify that when an expired authtoken has been removed from LDAP, login still succeeds
     * @throws Exception
     */
    @Test
    public void testLoginClearAuthTokensException() throws Exception {
        Account a = TestUtil.getAccount(USER_NAME);
        ZimbraAuthToken at1 = new ZimbraAuthToken(a, System.currentTimeMillis() + 1000);
        assertFalse("token should not be expired yet", at1.isExpired());
        Thread.sleep(2000);
        assertTrue("token should have expired by now", at1.isExpired());

        //explicitely clean up expired auth tokens
        String[] tokens = a.getAuthTokens();
        for(String tk : tokens) {
            String[] tokenParts = tk.split("\\|");
            if(tokenParts.length > 0) {
                String szExpire = tokenParts[1];
                Long expires = Long.parseLong(szExpire);
                if(System.currentTimeMillis() > expires) {
                    a.removeAuthTokens(tk);
                }
            }
        }

        //verify that AuthRequest still works
        SoapHttpTransport transport = new SoapHttpTransport(TestUtil.getSoapUrl());
        AccountSelector acctSel = new AccountSelector(com.zimbra.soap.type.AccountBy.name, a.getName());
        AuthRequest req = new AuthRequest(acctSel, "test123");
        Element resp = transport.invoke(JaxbUtil.jaxbToElement(req, SoapProtocol.SoapJS.getFactory()));
        AuthResponse authResp = JaxbUtil.elementToJaxb(resp);
        String newAuthToken = authResp.getAuthToken();
        assertNotNull("should have received a new authtoken", newAuthToken);
        AuthToken at = ZimbraAuthToken.getAuthToken(newAuthToken);
        assertTrue("new auth token should be registered", at.isRegistered());
        assertFalse("new auth token should ne be expired yet", at.isExpired());
    }

    /**
<<<<<<< HEAD
     * Verify that EndSessionRequest does not clean up expired tokens
     * @throws Exception
     */
    @Test
    public void testEndSessionNoCleanup() throws Exception {
        Account a = TestUtil.getAccount(USER_NAME);
        String[] tokensPre = a.getAuthTokens();
        ZimbraAuthToken at1 = new ZimbraAuthToken(a, System.currentTimeMillis() + 1000);
        ZimbraAuthToken at2 = new ZimbraAuthToken(a, System.currentTimeMillis() + 100000);
        assertFalse("First token should not be expired yet", at1.isExpired());
        assertFalse("Second token should not be expired", at2.isExpired());

        String[] tokensPost = a.getAuthTokens();
        assertEquals("should have two more authtoken now", tokensPre.length+2, tokensPost.length);
        Thread.sleep(2000);
        assertTrue("First token should have expired by now", at1.isExpired());
        assertFalse("Second token should not have expired by now", at2.isExpired());

        SoapHttpTransport transport = new SoapHttpTransport(TestUtil.getSoapUrl());
        EndSessionRequest esr = new EndSessionRequest();
        transport.setAuthToken(at2.getEncoded());
        transport.invoke(JaxbUtil.jaxbToElement(esr, SoapProtocol.SoapJS.getFactory()));
        String[] tokensFinal = a.getAuthTokens();
        assertEquals("should have one less authtoken after EndSessionRequest", tokensFinal.length,tokensPost.length-1);

        //verify that AuthRequest still works
        AccountSelector acctSel = new AccountSelector(com.zimbra.soap.type.AccountBy.name, a.getName());
        AuthRequest req = new AuthRequest(acctSel, "test123");
        transport.setAuthToken("");
        Element resp = transport.invoke(JaxbUtil.jaxbToElement(req, SoapProtocol.SoapJS.getFactory()));
        AuthResponse authResp = JaxbUtil.elementToJaxb(resp);
        String newAuthToken = authResp.getAuthToken();
        assertNotNull("should have received a new authtoken", newAuthToken);
        AuthToken at = ZimbraAuthToken.getAuthToken(newAuthToken);
        assertTrue("new auth token should be registered", at.isRegistered());
        assertFalse("new auth token should ne be expired yet", at.isExpired());
    }

    /**
     * Verify that we CANNOT make an unauthorized admin GET request without an admin cookie 
=======
     * Verify that a login request bearing a cookie with invalid token will succeed with voidOnExpired header
     * https://bugzilla.zimbra.com/show_bug.cgi?id=95799
>>>>>>> 2249d60b
     */
    @Test
    public static void testGetWithoutAdminCookie() throws Exception {
        int port = 7071;
        try {
            port = Provisioning.getInstance().getLocalServer().getIntAttr(Provisioning.A_zimbraAdminPort, 0);
        } catch (ServiceException e) {
            ZimbraLog.test.error("Unable to get admin SOAP port", e);
        }
        String getServerConfigURL = "https://localhost:" + port + "/service/collectconfig/?host=" + Provisioning.getInstance().getLocalServer().getName();
        HttpClient eve = ZimbraHttpConnectionManager.getInternalHttpConnMgr().newHttpClient();
        GetMethod get = new GetMethod(getServerConfigURL);
        int statusCode = HttpClientUtil.executeMethod(eve, get);
        assertEquals("This request should NOT succeed. Getting status code " + statusCode, HttpStatus.SC_UNAUTHORIZED,statusCode);
    }

    /**
     * Verify that we CAN make an admin GET request by re-using a valid non-csrf-enabled cookie 
     */
    @Test
    public static void testReuseAdminCookieWithoutCsrf() throws Exception {
        AuthToken at = AuthProvider.getAdminAuthToken();
        at.setCsrfTokenEnabled(false);
        int port = 7071;
        try {
            port = Provisioning.getInstance().getLocalServer().getIntAttr(Provisioning.A_zimbraAdminPort, 0);
        } catch (ServiceException e) {
            ZimbraLog.test.error("Unable to get admin SOAP port", e);
        }
        String host =  Provisioning.getInstance().getLocalServer().getName();
        String getServerConfigURL = "https://localhost:" + port + "/service/collectconfig/?host=" + host;
        HttpClient eve = ZimbraHttpConnectionManager.getInternalHttpConnMgr().newHttpClient();
        HttpState state = new HttpState();
        at.encode(state, true, "localhost");
        eve.setState(state);
        GetMethod get = new GetMethod(getServerConfigURL);
        int statusCode = HttpClientUtil.executeMethod(eve, get);
        assertEquals("This request should succeed. Getting status code " + statusCode, HttpStatus.SC_OK,statusCode);
    }

    /**
     * Verify that we CAN make a GET request by reusing a valid non-csrf-enabled cookie 
     */
    @Test
    public static void testReuseUserCookieWithoutCsrf() throws Exception {
        AuthToken at = AuthProvider.getAuthToken(TestUtil.getAccount(USER_NAME));
        ZMailbox mbox = TestUtil.getZMailbox(USER_NAME);
        URI uri = mbox.getRestURI("Inbox?fmt=rss&thief=false");
        at.setCsrfTokenEnabled(false);
        GetMethod get = new GetMethod(uri.toString());
        HttpClient eve = ZimbraHttpConnectionManager.getInternalHttpConnMgr().newHttpClient();
        HttpState state = HttpClientUtil.newHttpState(new ZAuthToken(at.getEncoded()), uri.getHost(), false);
        eve.setState(state);
        eve.getParams().setCookiePolicy(CookiePolicy.BROWSER_COMPATIBILITY);
        int statusCode = HttpClientUtil.executeMethod(eve, get);
        assertEquals("This request should succeed. Getting status code " + statusCode + " Response: " + get.getResponseBodyAsString(), HttpStatus.SC_OK,statusCode);
    }
    
    /**
     * Verify that we CAN make a GET request by reusing a valid CSRF-enabled cookie 
     */
    @Test
    public static void testReuseUserCookieWithCsrf() throws Exception {
        AuthToken at = AuthProvider.getAuthToken(TestUtil.getAccount(USER_NAME));
        ZMailbox mbox = TestUtil.getZMailbox(USER_NAME);
        URI uri = mbox.getRestURI("Inbox?fmt=rss&thief=true");
        at.setCsrfTokenEnabled(true);
        GetMethod get = new GetMethod(uri.toString());
        HttpClient eve = ZimbraHttpConnectionManager.getInternalHttpConnMgr().newHttpClient();
        HttpState state = HttpClientUtil.newHttpState(new ZAuthToken(at.getEncoded()), uri.getHost(), false);
        eve.setState(state);
        eve.getParams().setCookiePolicy(CookiePolicy.BROWSER_COMPATIBILITY);
        int statusCode = HttpClientUtil.executeMethod(eve, get);
        assertEquals("This request should succeed. Getting status code " + statusCode + " Response: " + get.getResponseBodyAsString(), HttpStatus.SC_OK,statusCode);
    }

    /**
     * Verify that we CAN make an admin GET request by reusing a valid csrf-enabled cookie 
     */
    @Test
    public static void testReuseAdminCookieWithCsrf() throws Exception {
        AuthToken at = AuthProvider.getAdminAuthToken();
        at.setCsrfTokenEnabled(true);
        int port = 7071;
        try {
            port = Provisioning.getInstance().getLocalServer().getIntAttr(Provisioning.A_zimbraAdminPort, 0);
        } catch (ServiceException e) {
            ZimbraLog.test.error("Unable to get admin SOAP port", e);
        }
        String host =  Provisioning.getInstance().getLocalServer().getName();
        String getServerConfigURL = "https://localhost:" + port + "/service/collectconfig/?host=" + host;
        HttpClient eve = ZimbraHttpConnectionManager.getInternalHttpConnMgr().newHttpClient();
        HttpState state = new HttpState();
        at.encode(state, true, "localhost");
        eve.setState(state);
        GetMethod get = new GetMethod(getServerConfigURL);
        int statusCode = HttpClientUtil.executeMethod(eve, get);
        assertEquals("This request should succeed. Getting status code " + statusCode, HttpStatus.SC_OK,statusCode);
    }

    /**
<<<<<<< HEAD
     * Verify that we CANNOT make an admin POST request by reusing a valid csrf-enabled cookie without a csrf token
     */
    @Test
    public static void testUnauthorizedAdminPostWithCsrf() throws Exception {
=======
     * Verify that EndSessionRequest does not clean up expired tokens
     * @throws Exception
     */
    @Test
    public void testEndSessionNoCleanup() throws Exception {
        Account a = TestUtil.getAccount(USER_NAME);
        String[] tokensPre = a.getAuthTokens();
        ZimbraAuthToken at1 = new ZimbraAuthToken(a, System.currentTimeMillis() + 1000);
        ZimbraAuthToken at2 = new ZimbraAuthToken(a, System.currentTimeMillis() + 100000);
        assertFalse("First token should not be expired yet", at1.isExpired());
        assertFalse("Second token should not be expired", at2.isExpired());

        String[] tokensPost = a.getAuthTokens();
        assertEquals("should have two more authtoken now", tokensPre.length+2, tokensPost.length);
        Thread.sleep(2000);
        assertTrue("First token should have expired by now", at1.isExpired());
        assertFalse("Second token should not have expired by now", at2.isExpired());

        SoapHttpTransport transport = new SoapHttpTransport(TestUtil.getSoapUrl());
        EndSessionRequest esr = new EndSessionRequest();
        esr.setLogOff(true);
        transport.setAuthToken(at2.getEncoded());
        transport.invoke(JaxbUtil.jaxbToElement(esr, SoapProtocol.SoapJS.getFactory()));
        Provisioning.getInstance().reload(a);
        String[] tokensFinal = a.getAuthTokens();
        assertEquals("should have one less authtoken after EndSessionRequest", tokensPost.length-1, tokensFinal.length);

        //verify that AuthRequest still works
        AccountSelector acctSel = new AccountSelector(com.zimbra.soap.type.AccountBy.name, a.getName());
        AuthRequest req = new AuthRequest(acctSel, "test123");
        transport.setAuthToken("");
        Element resp = transport.invoke(JaxbUtil.jaxbToElement(req, SoapProtocol.SoapJS.getFactory()));
        AuthResponse authResp = JaxbUtil.elementToJaxb(resp);
        String newAuthToken = authResp.getAuthToken();
        assertNotNull("should have received a new authtoken", newAuthToken);
        AuthToken at = ZimbraAuthToken.getAuthToken(newAuthToken);
        assertTrue("new auth token should be registered", at.isRegistered());
        assertFalse("new auth token should ne be expired yet", at.isExpired());
    }

    /**
     * Verify that we CANNOT make an unauthorized admin GET request without an admin cookie
     */
    @Test
    public void testGetWithoutAdminCookie() throws Exception {
        int port = 7071;
        try {
            port = Provisioning.getInstance().getLocalServer().getIntAttr(Provisioning.A_zimbraAdminPort, 0);
        } catch (ServiceException e) {
            ZimbraLog.test.error("Unable to get admin SOAP port", e);
        }
        String getServerConfigURL = "https://localhost:" + port + "/service/collectconfig/?host=" + Provisioning.getInstance().getLocalServer().getName();
        HttpClient eve = ZimbraHttpConnectionManager.getInternalHttpConnMgr().newHttpClient();
        GetMethod get = new GetMethod(getServerConfigURL);
        int statusCode = HttpClientUtil.executeMethod(eve, get);
        assertEquals("This request should NOT succeed. Getting status code " + statusCode, HttpStatus.SC_UNAUTHORIZED,statusCode);
    }

    /**
     * Verify that we CAN make a GET request by reusing a valid non-csrf-enabled cookie
     */
    @Test
    public void testReuseUserCookieWithoutCsrf() throws Exception {
        AuthToken at = AuthProvider.getAuthToken(TestUtil.getAccount(USER_NAME));
        ZMailbox mbox = TestUtil.getZMailbox(USER_NAME);
        URI uri = mbox.getRestURI("Inbox?fmt=rss&thief=false");
        at.setCsrfTokenEnabled(false);
        GetMethod get = new GetMethod(uri.toString());
        HttpClient eve = ZimbraHttpConnectionManager.getInternalHttpConnMgr().newHttpClient();
        HttpState state = HttpClientUtil.newHttpState(new ZAuthToken(at.getEncoded()), uri.getHost(), false);
        eve.setState(state);
        eve.getParams().setCookiePolicy(CookiePolicy.BROWSER_COMPATIBILITY);
        int statusCode = HttpClientUtil.executeMethod(eve, get);
        assertEquals("This request should succeed. Getting status code " + statusCode + " Response: " + get.getResponseBodyAsString(), HttpStatus.SC_OK,statusCode);
    }

    /**
     * Verify that we CAN make a GET request by reusing a valid CSRF-enabled cookie
     */
    @Test
    public void testReuseUserCookieWithCsrf() throws Exception {
        AuthToken at = AuthProvider.getAuthToken(TestUtil.getAccount(USER_NAME));
        ZMailbox mbox = TestUtil.getZMailbox(USER_NAME);
        URI uri = mbox.getRestURI("Inbox?fmt=rss&thief=true");
        at.setCsrfTokenEnabled(true);
        GetMethod get = new GetMethod(uri.toString());
        HttpClient eve = ZimbraHttpConnectionManager.getInternalHttpConnMgr().newHttpClient();
        HttpState state = HttpClientUtil.newHttpState(new ZAuthToken(at.getEncoded()), uri.getHost(), false);
        eve.setState(state);
        eve.getParams().setCookiePolicy(CookiePolicy.BROWSER_COMPATIBILITY);
        int statusCode = HttpClientUtil.executeMethod(eve, get);
        assertEquals("This request should succeed. Getting status code " + statusCode + " Response: " + get.getResponseBodyAsString(), HttpStatus.SC_OK,statusCode);
    }

    /**
     * Verify that we CANNOT make an admin POST request by reusing a valid csrf-enabled cookie without a csrf token
     */
    @Test
    public void testUnauthorizedAdminPostWithCsrf() throws Exception {
>>>>>>> 2249d60b
        AuthToken at = AuthProvider.getAdminAuthToken();
        at.setCsrfTokenEnabled(true);
        SoapTransport transport = TestUtil.getAdminSoapTransport();
        transport.setAuthToken(at.getEncoded());
        Map<String, Object> attrs = null;
        CreateAccountRequest request = new CreateAccountRequest(UNAUTHORIZED_USER, "test123", attrs);
        try {
            transport.invoke(JaxbUtil.jaxbToElement(request));
        } catch (ServiceException e) {
            assertEquals("should be catching AUTH EXPIRED here", ServiceException.AUTH_REQUIRED,e.getCode());
            return;
        }
        fail("should have caught an exception");
    }
<<<<<<< HEAD
=======

    /**
     * Verify that we CAN make an admin GET request by reusing a valid csrf-enabled cookie
     */
    @Test
    public void testReuseAdminCookieWithCsrf() throws Exception {
        AuthToken at = AuthProvider.getAdminAuthToken();
        at.setCsrfTokenEnabled(true);
        int port = 7071;
        try {
            port = Provisioning.getInstance().getLocalServer().getIntAttr(Provisioning.A_zimbraAdminPort, 0);
        } catch (ServiceException e) {
            ZimbraLog.test.error("Unable to get admin SOAP port", e);
        }
        String host =  Provisioning.getInstance().getLocalServer().getName();
        String getServerConfigURL = "https://localhost:" + port + "/service/collectconfig/?host=" + host;
        HttpClient eve = ZimbraHttpConnectionManager.getInternalHttpConnMgr().newHttpClient();
        HttpState state = new HttpState();
        at.encode(state, true, "localhost");
        eve.setState(state);
        GetMethod get = new GetMethod(getServerConfigURL);
        int statusCode = HttpClientUtil.executeMethod(eve, get);
        assertEquals("This request should succeed. Getting status code " + statusCode, HttpStatus.SC_OK,statusCode);
    }

    /**
     * Verify that we CAN make an admin GET request by re-using a valid non-csrf-enabled cookie
     */
    @Test
    public void testReuseAdminCookieWithoutCsrf() throws Exception {
        AuthToken at = AuthProvider.getAdminAuthToken();
        at.setCsrfTokenEnabled(false);
        int port = 7071;
        try {
            port = Provisioning.getInstance().getLocalServer().getIntAttr(Provisioning.A_zimbraAdminPort, 0);
        } catch (ServiceException e) {
            ZimbraLog.test.error("Unable to get admin SOAP port", e);
        }
        String host =  Provisioning.getInstance().getLocalServer().getName();
        String getServerConfigURL = "https://localhost:" + port + "/service/collectconfig/?host=" + host;
        HttpClient eve = ZimbraHttpConnectionManager.getInternalHttpConnMgr().newHttpClient();
        HttpState state = new HttpState();
        at.encode(state, true, "localhost");
        eve.setState(state);
        GetMethod get = new GetMethod(getServerConfigURL);
        int statusCode = HttpClientUtil.executeMethod(eve, get);
        assertEquals("This request should succeed. Getting status code " + statusCode, HttpStatus.SC_OK,statusCode);
    }

    /**
     * Verify that we CANNOT make an POST request with a non-CSRF-enabled auth token if the auth token has an associated CSRF token
     */
    @Test
    public void testForgedNonCSRFPost() throws Exception {
        AuthToken at = AuthProvider.getAuthToken(TestUtil.getAccount(USER_NAME));
        at.setCsrfTokenEnabled(false);
        CsrfUtil.generateCsrfToken(at.getAccountId(), at.getExpires(), new Random().nextInt() + 1, at);
        SoapHttpTransport transport = new SoapHttpTransport(TestUtil.getSoapUrl());
        transport.setAuthToken(at.getEncoded());
        GetInfoRequest request = new GetInfoRequest();
        try {
            transport.invoke(JaxbUtil.jaxbToElement(request));
        } catch (ServiceException e) {
            assertEquals("should be catching AUTH EXPIRED here", ServiceException.AUTH_REQUIRED,e.getCode());
            return;
        }
        fail("should have caught an exception");
    }

    /**
     * Verify that we CANNOT make an admin POST request with a non-CSRF-enabled auth token if the auth token has an associated CSRF token
     */
    @Test
    public void testForgedNonCSRFAdminPost() throws Exception {
        AuthToken at = AuthProvider.getAdminAuthToken();
        at.setCsrfTokenEnabled(false);
        CsrfUtil.generateCsrfToken(at.getAccountId(), at.getExpires(), new Random().nextInt() + 1, at);
        SoapTransport transport = TestUtil.getAdminSoapTransport();
        transport.setAuthToken(at.getEncoded());
        Map<String, Object> attrs = null;
        CreateAccountRequest request = new CreateAccountRequest(UNAUTHORIZED_USER, "test123", attrs);
        try {
            transport.invoke(JaxbUtil.jaxbToElement(request));
        } catch (ServiceException e) {
            assertEquals("should be catching AUTH EXPIRED here", ServiceException.AUTH_REQUIRED,e.getCode());
            return;
        }
        fail("should have caught an exception");
    }

>>>>>>> 2249d60b
    /**
     * version of SOAP transport that uses HTTP cookies instead of SOAP message header for transporting Auth Token
     * @author gsolovyev
     */
    private class HttpCookieSoapTransport extends SoapHttpTransport {

        public HttpCookieSoapTransport(String uri) {
            super(uri);
        }

          @Override
        protected final Element generateSoapMessage(Element document, boolean raw, boolean noSession,
                    String requestedAccountId, String changeToken, String tokenType) {

                // don't use the default protocol version if it's incompatible with the passed-in request
                SoapProtocol proto = getRequestProtocol();
                if (proto == SoapProtocol.SoapJS) {
                    if (document instanceof XMLElement)
                        proto = SoapProtocol.Soap12;
                } else {
                    if (document instanceof JSONElement)
                        proto = SoapProtocol.SoapJS;
                }
                SoapProtocol responseProto = getResponseProtocol() == null ? proto : getResponseProtocol();

                String targetId = requestedAccountId != null ? requestedAccountId : getTargetAcctId();
                String targetName = targetId == null ? getTargetAcctName() : null;

                Element context = null;
                if (generateContextHeader()) {
                    context = SoapUtil.toCtxt(proto, null, null);
                    if (noSession) {
                        SoapUtil.disableNotificationOnCtxt(context);
                    } else {
                        SoapUtil.addSessionToCtxt(context, getAuthToken() == null ? null : getSessionId(), getMaxNotifySeq());
                    }
                    SoapUtil.addTargetAccountToCtxt(context, targetId, targetName);
                    SoapUtil.addChangeTokenToCtxt(context, changeToken, tokenType);
                    SoapUtil.addUserAgentToCtxt(context, getUserAgentName(), getUserAgentVersion());
                    if (responseProto != proto) {
                        SoapUtil.addResponseProtocolToCtxt(context, responseProto);
                    }

                }
                Element envelope = proto.soapEnvelope(document, context);
                return envelope;
            }
    }
}<|MERGE_RESOLUTION|>--- conflicted
+++ resolved
@@ -16,23 +16,14 @@
  */
 package com.zimbra.qa.unittest;
 
-import static org.junit.Assert.assertEquals;
-import static org.junit.Assert.assertFalse;
-import static org.junit.Assert.assertNotNull;
-import static org.junit.Assert.assertTrue;
-import static org.junit.Assert.fail;
-
 import java.io.IOException;
 import java.net.URI;
 import java.net.URISyntaxException;
 import java.util.List;
 import java.util.Map;
-<<<<<<< HEAD
+import java.util.Random;
 
 import junit.framework.TestCase;
-=======
-import java.util.Random;
->>>>>>> 2249d60b
 
 import org.apache.commons.httpclient.Cookie;
 import org.apache.commons.httpclient.HttpClient;
@@ -40,24 +31,16 @@
 import org.apache.commons.httpclient.HttpStatus;
 import org.apache.commons.httpclient.cookie.CookiePolicy;
 import org.apache.commons.httpclient.methods.GetMethod;
-<<<<<<< HEAD
-import org.apache.commons.httpclient.methods.PostMethod;
-=======
-import org.junit.After;
->>>>>>> 2249d60b
 import org.junit.Assert;
-import org.junit.Before;
 import org.junit.Test;
 
 import com.zimbra.client.ZMailbox;
 import com.zimbra.common.auth.ZAuthToken;
 import com.zimbra.common.httpclient.HttpClientUtil;
-import com.zimbra.common.localconfig.LC;
 import com.zimbra.common.service.ServiceException;
 import com.zimbra.common.soap.Element;
 import com.zimbra.common.soap.Element.JSONElement;
 import com.zimbra.common.soap.Element.XMLElement;
-import com.zimbra.common.soap.AdminConstants;
 import com.zimbra.common.soap.SoapFaultException;
 import com.zimbra.common.soap.SoapHttpTransport;
 import com.zimbra.common.soap.SoapProtocol;
@@ -76,22 +59,19 @@
 import com.zimbra.soap.account.message.AuthRequest;
 import com.zimbra.soap.account.message.AuthResponse;
 import com.zimbra.soap.account.message.EndSessionRequest;
-<<<<<<< HEAD
-=======
 import com.zimbra.soap.account.message.GetInfoRequest;
->>>>>>> 2249d60b
 import com.zimbra.soap.admin.message.CreateAccountRequest;
 import com.zimbra.soap.mail.message.SearchRequest;
 import com.zimbra.soap.mail.message.SearchResponse;
 import com.zimbra.soap.type.AccountSelector;
 import com.zimbra.soap.type.SearchHit;
 
-public class TestCookieReuse  {
+public class TestCookieReuse extends TestCase {
     private static final String NAME_PREFIX = TestUserServlet.class.getSimpleName();
     private static final String USER_NAME = "user1";
     private static final String UNAUTHORIZED_USER = "unauthorized@example.com";
     private int currentSupportedAuthVersion = 2;
-    @Before
+    @Override
     public void setUp()
     throws Exception {
         cleanUp();
@@ -103,7 +83,7 @@
         }
     }
 
-    @After
+    @Override
     public void tearDown()
     throws Exception {
         cleanUp();
@@ -113,9 +93,6 @@
     throws Exception {
         Provisioning.getInstance().getLocalServer().setLowestSupportedAuthVersion(currentSupportedAuthVersion);
         TestUtil.deleteTestData(USER_NAME, NAME_PREFIX);
-        if(TestUtil.accountExists(UNAUTHORIZED_USER)) {
-            TestUtil.deleteAccount(UNAUTHORIZED_USER);
-        }
     }
 
     public static void main(String[] args)
@@ -475,7 +452,6 @@
     }
 
     /**
-<<<<<<< HEAD
      * Verify that EndSessionRequest does not clean up expired tokens
      * @throws Exception
      */
@@ -498,6 +474,7 @@
         EndSessionRequest esr = new EndSessionRequest();
         transport.setAuthToken(at2.getEncoded());
         transport.invoke(JaxbUtil.jaxbToElement(esr, SoapProtocol.SoapJS.getFactory()));
+        Provisioning.getInstance().reload(a);
         String[] tokensFinal = a.getAuthTokens();
         assertEquals("should have one less authtoken after EndSessionRequest", tokensFinal.length,tokensPost.length-1);
 
@@ -516,10 +493,6 @@
 
     /**
      * Verify that we CANNOT make an unauthorized admin GET request without an admin cookie 
-=======
-     * Verify that a login request bearing a cookie with invalid token will succeed with voidOnExpired header
-     * https://bugzilla.zimbra.com/show_bug.cgi?id=95799
->>>>>>> 2249d60b
      */
     @Test
     public static void testGetWithoutAdminCookie() throws Exception {
@@ -621,112 +594,10 @@
     }
 
     /**
-<<<<<<< HEAD
      * Verify that we CANNOT make an admin POST request by reusing a valid csrf-enabled cookie without a csrf token
      */
     @Test
     public static void testUnauthorizedAdminPostWithCsrf() throws Exception {
-=======
-     * Verify that EndSessionRequest does not clean up expired tokens
-     * @throws Exception
-     */
-    @Test
-    public void testEndSessionNoCleanup() throws Exception {
-        Account a = TestUtil.getAccount(USER_NAME);
-        String[] tokensPre = a.getAuthTokens();
-        ZimbraAuthToken at1 = new ZimbraAuthToken(a, System.currentTimeMillis() + 1000);
-        ZimbraAuthToken at2 = new ZimbraAuthToken(a, System.currentTimeMillis() + 100000);
-        assertFalse("First token should not be expired yet", at1.isExpired());
-        assertFalse("Second token should not be expired", at2.isExpired());
-
-        String[] tokensPost = a.getAuthTokens();
-        assertEquals("should have two more authtoken now", tokensPre.length+2, tokensPost.length);
-        Thread.sleep(2000);
-        assertTrue("First token should have expired by now", at1.isExpired());
-        assertFalse("Second token should not have expired by now", at2.isExpired());
-
-        SoapHttpTransport transport = new SoapHttpTransport(TestUtil.getSoapUrl());
-        EndSessionRequest esr = new EndSessionRequest();
-        esr.setLogOff(true);
-        transport.setAuthToken(at2.getEncoded());
-        transport.invoke(JaxbUtil.jaxbToElement(esr, SoapProtocol.SoapJS.getFactory()));
-        Provisioning.getInstance().reload(a);
-        String[] tokensFinal = a.getAuthTokens();
-        assertEquals("should have one less authtoken after EndSessionRequest", tokensPost.length-1, tokensFinal.length);
-
-        //verify that AuthRequest still works
-        AccountSelector acctSel = new AccountSelector(com.zimbra.soap.type.AccountBy.name, a.getName());
-        AuthRequest req = new AuthRequest(acctSel, "test123");
-        transport.setAuthToken("");
-        Element resp = transport.invoke(JaxbUtil.jaxbToElement(req, SoapProtocol.SoapJS.getFactory()));
-        AuthResponse authResp = JaxbUtil.elementToJaxb(resp);
-        String newAuthToken = authResp.getAuthToken();
-        assertNotNull("should have received a new authtoken", newAuthToken);
-        AuthToken at = ZimbraAuthToken.getAuthToken(newAuthToken);
-        assertTrue("new auth token should be registered", at.isRegistered());
-        assertFalse("new auth token should ne be expired yet", at.isExpired());
-    }
-
-    /**
-     * Verify that we CANNOT make an unauthorized admin GET request without an admin cookie
-     */
-    @Test
-    public void testGetWithoutAdminCookie() throws Exception {
-        int port = 7071;
-        try {
-            port = Provisioning.getInstance().getLocalServer().getIntAttr(Provisioning.A_zimbraAdminPort, 0);
-        } catch (ServiceException e) {
-            ZimbraLog.test.error("Unable to get admin SOAP port", e);
-        }
-        String getServerConfigURL = "https://localhost:" + port + "/service/collectconfig/?host=" + Provisioning.getInstance().getLocalServer().getName();
-        HttpClient eve = ZimbraHttpConnectionManager.getInternalHttpConnMgr().newHttpClient();
-        GetMethod get = new GetMethod(getServerConfigURL);
-        int statusCode = HttpClientUtil.executeMethod(eve, get);
-        assertEquals("This request should NOT succeed. Getting status code " + statusCode, HttpStatus.SC_UNAUTHORIZED,statusCode);
-    }
-
-    /**
-     * Verify that we CAN make a GET request by reusing a valid non-csrf-enabled cookie
-     */
-    @Test
-    public void testReuseUserCookieWithoutCsrf() throws Exception {
-        AuthToken at = AuthProvider.getAuthToken(TestUtil.getAccount(USER_NAME));
-        ZMailbox mbox = TestUtil.getZMailbox(USER_NAME);
-        URI uri = mbox.getRestURI("Inbox?fmt=rss&thief=false");
-        at.setCsrfTokenEnabled(false);
-        GetMethod get = new GetMethod(uri.toString());
-        HttpClient eve = ZimbraHttpConnectionManager.getInternalHttpConnMgr().newHttpClient();
-        HttpState state = HttpClientUtil.newHttpState(new ZAuthToken(at.getEncoded()), uri.getHost(), false);
-        eve.setState(state);
-        eve.getParams().setCookiePolicy(CookiePolicy.BROWSER_COMPATIBILITY);
-        int statusCode = HttpClientUtil.executeMethod(eve, get);
-        assertEquals("This request should succeed. Getting status code " + statusCode + " Response: " + get.getResponseBodyAsString(), HttpStatus.SC_OK,statusCode);
-    }
-
-    /**
-     * Verify that we CAN make a GET request by reusing a valid CSRF-enabled cookie
-     */
-    @Test
-    public void testReuseUserCookieWithCsrf() throws Exception {
-        AuthToken at = AuthProvider.getAuthToken(TestUtil.getAccount(USER_NAME));
-        ZMailbox mbox = TestUtil.getZMailbox(USER_NAME);
-        URI uri = mbox.getRestURI("Inbox?fmt=rss&thief=true");
-        at.setCsrfTokenEnabled(true);
-        GetMethod get = new GetMethod(uri.toString());
-        HttpClient eve = ZimbraHttpConnectionManager.getInternalHttpConnMgr().newHttpClient();
-        HttpState state = HttpClientUtil.newHttpState(new ZAuthToken(at.getEncoded()), uri.getHost(), false);
-        eve.setState(state);
-        eve.getParams().setCookiePolicy(CookiePolicy.BROWSER_COMPATIBILITY);
-        int statusCode = HttpClientUtil.executeMethod(eve, get);
-        assertEquals("This request should succeed. Getting status code " + statusCode + " Response: " + get.getResponseBodyAsString(), HttpStatus.SC_OK,statusCode);
-    }
-
-    /**
-     * Verify that we CANNOT make an admin POST request by reusing a valid csrf-enabled cookie without a csrf token
-     */
-    @Test
-    public void testUnauthorizedAdminPostWithCsrf() throws Exception {
->>>>>>> 2249d60b
         AuthToken at = AuthProvider.getAdminAuthToken();
         at.setCsrfTokenEnabled(true);
         SoapTransport transport = TestUtil.getAdminSoapTransport();
@@ -740,56 +611,6 @@
             return;
         }
         fail("should have caught an exception");
-    }
-<<<<<<< HEAD
-=======
-
-    /**
-     * Verify that we CAN make an admin GET request by reusing a valid csrf-enabled cookie
-     */
-    @Test
-    public void testReuseAdminCookieWithCsrf() throws Exception {
-        AuthToken at = AuthProvider.getAdminAuthToken();
-        at.setCsrfTokenEnabled(true);
-        int port = 7071;
-        try {
-            port = Provisioning.getInstance().getLocalServer().getIntAttr(Provisioning.A_zimbraAdminPort, 0);
-        } catch (ServiceException e) {
-            ZimbraLog.test.error("Unable to get admin SOAP port", e);
-        }
-        String host =  Provisioning.getInstance().getLocalServer().getName();
-        String getServerConfigURL = "https://localhost:" + port + "/service/collectconfig/?host=" + host;
-        HttpClient eve = ZimbraHttpConnectionManager.getInternalHttpConnMgr().newHttpClient();
-        HttpState state = new HttpState();
-        at.encode(state, true, "localhost");
-        eve.setState(state);
-        GetMethod get = new GetMethod(getServerConfigURL);
-        int statusCode = HttpClientUtil.executeMethod(eve, get);
-        assertEquals("This request should succeed. Getting status code " + statusCode, HttpStatus.SC_OK,statusCode);
-    }
-
-    /**
-     * Verify that we CAN make an admin GET request by re-using a valid non-csrf-enabled cookie
-     */
-    @Test
-    public void testReuseAdminCookieWithoutCsrf() throws Exception {
-        AuthToken at = AuthProvider.getAdminAuthToken();
-        at.setCsrfTokenEnabled(false);
-        int port = 7071;
-        try {
-            port = Provisioning.getInstance().getLocalServer().getIntAttr(Provisioning.A_zimbraAdminPort, 0);
-        } catch (ServiceException e) {
-            ZimbraLog.test.error("Unable to get admin SOAP port", e);
-        }
-        String host =  Provisioning.getInstance().getLocalServer().getName();
-        String getServerConfigURL = "https://localhost:" + port + "/service/collectconfig/?host=" + host;
-        HttpClient eve = ZimbraHttpConnectionManager.getInternalHttpConnMgr().newHttpClient();
-        HttpState state = new HttpState();
-        at.encode(state, true, "localhost");
-        eve.setState(state);
-        GetMethod get = new GetMethod(getServerConfigURL);
-        int statusCode = HttpClientUtil.executeMethod(eve, get);
-        assertEquals("This request should succeed. Getting status code " + statusCode, HttpStatus.SC_OK,statusCode);
     }
 
     /**
@@ -811,6 +632,7 @@
         }
         fail("should have caught an exception");
     }
+    
 
     /**
      * Verify that we CANNOT make an admin POST request with a non-CSRF-enabled auth token if the auth token has an associated CSRF token
@@ -833,7 +655,6 @@
         fail("should have caught an exception");
     }
 
->>>>>>> 2249d60b
     /**
      * version of SOAP transport that uses HTTP cookies instead of SOAP message header for transporting Auth Token
      * @author gsolovyev
