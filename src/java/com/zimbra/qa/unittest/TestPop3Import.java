/*
 * ***** BEGIN LICENSE BLOCK *****
 * Zimbra Collaboration Suite Server
 * Copyright (C) 2006, 2007, 2008, 2009, 2010 Zimbra, Inc.
 * 
 * The contents of this file are subject to the Zimbra Public License
 * Version 1.3 ("License"); you may not use this file except in
 * compliance with the License.  You may obtain a copy of the License at
 * http://www.zimbra.com/license.
 * 
 * Software distributed under the License is distributed on an "AS IS"
 * basis, WITHOUT WARRANTY OF ANY KIND, either express or implied.
 * ***** END LICENSE BLOCK *****
 */
package com.zimbra.qa.unittest;

import java.util.ArrayList;
import java.util.Date;
import java.util.HashMap;
import java.util.List;
import java.util.Map;

import javax.mail.internet.MailDateFormat;

<<<<<<< HEAD
import org.testng.TestNG;
import org.testng.annotations.AfterMethod;
import org.testng.annotations.BeforeMethod;
import org.testng.annotations.Test;

import junit.framework.TestCase;

import com.zimbra.common.util.StringUtil;
import com.zimbra.cs.account.Account;
import com.zimbra.cs.account.DataSource;
import com.zimbra.cs.account.Provisioning;
import com.zimbra.cs.account.Provisioning.DataSourceBy;
import com.zimbra.cs.db.DbPop3Message;
import com.zimbra.cs.im.IMPersona;
import com.zimbra.cs.mailbox.Mailbox;
import com.zimbra.cs.mailbox.MailboxManager;
=======
import junit.framework.TestCase;

>>>>>>> d8eb7247
import com.zimbra.cs.zclient.ZDataSource;
import com.zimbra.cs.zclient.ZFilterAction;
import com.zimbra.cs.zclient.ZFilterAction.ZFileIntoAction;
import com.zimbra.cs.zclient.ZFilterCondition;
import com.zimbra.cs.zclient.ZFilterCondition.HeaderOp;
import com.zimbra.cs.zclient.ZFilterCondition.ZHeaderCondition;
import com.zimbra.cs.zclient.ZFilterRule;
import com.zimbra.cs.zclient.ZFilterRules;
import com.zimbra.cs.zclient.ZFolder;
import com.zimbra.cs.zclient.ZMailbox;
import com.zimbra.cs.zclient.ZMessage;
import com.zimbra.cs.zclient.ZPop3DataSource;
import com.zimbra.cs.account.Account;
import com.zimbra.cs.account.DataSource;
import com.zimbra.cs.account.Provisioning;
import com.zimbra.cs.account.Provisioning.DataSourceBy;
import com.zimbra.cs.db.DbPop3Message;
import com.zimbra.cs.mailbox.Mailbox;
import com.zimbra.cs.mailbox.MailboxManager;

public class TestPop3Import extends TestCase {
    private static final String USER_NAME = "user1";
    private static final String USER2_NAME = "user2";
    private static final String NAME_PREFIX = TestPop3Import.class.getSimpleName();
    private static final String DATA_SOURCE_NAME = NAME_PREFIX;
    private static final String TEMP_USER_NAME = NAME_PREFIX + "Temp";
    
    private ZFilterRules mOriginalRules;
    private boolean mIsServerSideTest;

    @Override
    public void setUp() throws Exception {
        mIsServerSideTest = false;
        cleanUp();
        createDataSource();
        mOriginalRules = TestUtil.getZMailbox(USER_NAME).getFilterRules();
    }

<<<<<<< HEAD
    /*
     * Tests the UID persistence methods in {@link DbPop3Message}.
     */
    @Test(groups = {"Server"})
    public void testUidPersistence() throws Exception {
        mIsServerSideTest = true;
        DataSource ds = getDataSource();
        Mailbox mbox = TestUtil.getMailbox(USER_NAME);

        // Create set of id's.  Id's are the same characters in different
        // case, to test case-sensitivity (bug 15090)
        String uid1 = "myUID";
        String uid2 = "myUid";
        Set<String> uids = new HashSet<String>();
        uids.add(uid1);
        uids.add(uid2);
        
        // Make sure no id's match
        Set<String> matchingUids = DbPop3Message.getMatchingUids(mbox, ds, uids);
        assertEquals("Test 1: set size", 0, matchingUids.size());
        
        // Store uid1 and make sure it matches
        DbPop3Message.storeUid(mbox, ds.getId(), uid1, Mailbox.ID_FOLDER_INBOX);
        matchingUids = DbPop3Message.getMatchingUids(mbox, ds, uids);
        assertEquals("Test 2: set size", 1, matchingUids.size());
        assertTrue("Test 2: did not find uid1", matchingUids.contains(uid1));
        assertFalse("Test 2: found uid2", matchingUids.contains(uid2));
        
        // Store uid2 and make sure it matches
        DbPop3Message.storeUid(mbox, ds.getId(), uid2, Mailbox.ID_FOLDER_TRASH);
        matchingUids = DbPop3Message.getMatchingUids(mbox, ds, uids);
        assertEquals("Test 3: set size", 2, matchingUids.size());
        assertTrue("Test 3: did not find uid1", matchingUids.contains(uid1));
        assertTrue("Test 3: did not find uid2", matchingUids.contains(uid2));
        
        // Test delete
        DbPop3Message.deleteUids(mbox, ds.getId());
        matchingUids = DbPop3Message.getMatchingUids(mbox, ds, uids);
        assertEquals("Test 3: set size", 0, matchingUids.size());
    }
    
    /*
     * Confirms that the UID database gets cleared when the host name, account
     * name or leave on server flag are changed. 
     */
    @Test(groups = {"Server"})
    public void testModifyDataSource() throws Exception {
        mIsServerSideTest = true;

        // Test modifying host
        ZPop3DataSource zds = getZDataSource();
        zds.setHost(zds.getHost() + "2");
        modifyAndCheck(zds, false);
        
        // Test modifying username
        zds = getZDataSource();
        zds.setUsername(zds.getUsername() + "2");
        modifyAndCheck(zds, false);
        
        // Test modifying leave on server
        zds = getZDataSource();
        zds.setLeaveOnServer(!zds.leaveOnServer());
        modifyAndCheck(zds, true);
    }
    
    /*
     * Confirms that POP3 data is deleted when the mailbox is deleted (bug 14574).  Any leftover POP3
     * data will cause a foreign key violation.
     */
    @Test(groups = {"Server"})
    public void testDeleteMailbox() throws Exception {
        mIsServerSideTest = true;

        // Create temp account and mailbox
        Provisioning prov = Provisioning.getInstance();
        Account account = prov.createAccount(TestUtil.getAddress(TEMP_USER_NAME), "test123", null);
        Mailbox mbox = MailboxManager.getInstance().getMailboxByAccount(account);
        
        // Store bogus POP3 message row and delete mailbox
        DbPop3Message.storeUid(mbox, "TestPop3Import", "uid1", Mailbox.ID_FOLDER_INBOX);
        IMPersona.deleteIMPersona(account.getName());
        mbox.deleteMailbox();
    }
    
=======
>>>>>>> d8eb7247
    /**
     * Tests import of a message with a date in the future (bug 17031).
     */
    public void testBogusDate() throws Exception {
        // Create remote account
        Provisioning.getInstance().createAccount(TestUtil.getAddress(TEMP_USER_NAME), "test123", null);
        
        // Add message with bogus date to remote mailbox
        MailDateFormat format = new MailDateFormat();
        Date date = format.parse("Thu, 31  Aug 2039 10:29:46 +0800");
        String message = TestUtil.getTestMessage(NAME_PREFIX + " testBogusDate", null, null, date);
        ZMailbox remoteMbox = TestUtil.getZMailbox(TEMP_USER_NAME);
        String folderId = Integer.toString(Mailbox.ID_FOLDER_INBOX);
        remoteMbox.addMessage(folderId, null, null, 0, message, true);
        
        // Update the data source, import data
        ZMailbox localMbox = TestUtil.getZMailbox(USER_NAME);
        ZPop3DataSource ds = getZDataSource();
        ds.setUsername(TEMP_USER_NAME);
        ds.setEnabled(true);
        localMbox.modifyDataSource(ds);
        
        // Import data and make sure the message was imported
        List<ZMessage> messages = TestUtil.search(localMbox, "in:inbox " + NAME_PREFIX);
        assertEquals("Found unexpected message in local inbox", 0, messages.size());
        TestUtil.importDataSource(ds, localMbox, remoteMbox);
        messages = TestUtil.search(localMbox, "in:inbox " + NAME_PREFIX);
        assertEquals("Imported message not found", 1, messages.size());
    }
    
    /**
     * Tests {@link ZMailbox#testDataSource}.
     */
    public void testTestDataSource() throws Exception {
        ZMailbox localMbox = TestUtil.getZMailbox(USER_NAME);
        ZPop3DataSource ds = getZDataSource();
        ds.setUsername(USER2_NAME);
        localMbox.modifyDataSource(ds);
        assertNull(localMbox.testDataSource(ds));
    }
    
    /**
     * Confirms that messages pulled from a POP3 account are affected by
     * mail filtering (bug 13821).
     */
    public void testFiltering()
    throws Exception {
        String folderPath = "/" + NAME_PREFIX + "-testFiltering";
        String filteredPath = "/" + NAME_PREFIX + "-testFiltering-filtered";
        
        // Create remote account
        Provisioning.getInstance().createAccount(TestUtil.getAddress(TEMP_USER_NAME), "test123", null);
        
        // Add message to remote mailbox
        ZMailbox remoteMbox = TestUtil.getZMailbox(TEMP_USER_NAME);
        TestUtil.addMessage(remoteMbox, NAME_PREFIX + " testFiltering");

        // Create local folders
        ZMailbox localMbox = TestUtil.getZMailbox(USER_NAME);
        ZFolder dsFolder = TestUtil.createFolder(localMbox, folderPath);
        TestUtil.createFolder(localMbox, filteredPath);
        
        // Create filter rule that files to the local folder
        List<ZFilterRule> rules = new ArrayList<ZFilterRule>();
        List<ZFilterCondition> conditions = new ArrayList<ZFilterCondition>();
        List<ZFilterAction> actions = new ArrayList<ZFilterAction>();
        conditions.add(new ZHeaderCondition("subject", HeaderOp.CONTAINS, "testFiltering"));
        actions.add(new ZFileIntoAction(filteredPath));
        rules.add(new ZFilterRule("testFiltering", true, false, conditions, actions));
        localMbox.saveFilterRules(new ZFilterRules(rules));
        
        // Set up data source and run import
        ZPop3DataSource ds = getZDataSource();
        ds.setUsername(TEMP_USER_NAME);
        ds.setFolderId(dsFolder.getId());
        ds.setEnabled(true);
        localMbox.modifyDataSource(ds);
        
        // Import data and make sure the message was filed to the folder
        TestUtil.importDataSource(ds, localMbox, remoteMbox);
        List<ZMessage> messages = TestUtil.search(localMbox, "in:" + folderPath);
        assertEquals("Found unexpected messages in " + folderPath, 0, messages.size());
        messages = TestUtil.search(localMbox, "in:" + filteredPath);
        assertEquals("Message not found in " + filteredPath, 1, messages.size());
    }
    
    private ZPop3DataSource getZDataSource() throws Exception {
        ZMailbox mbox = TestUtil.getZMailbox(USER_NAME);
        List<ZDataSource> dataSources = mbox.getAllDataSources();
        for (ZDataSource ds : dataSources) {
            if (ds.getName().equals(DATA_SOURCE_NAME)) {
                return (ZPop3DataSource) ds;
            }
        }
        fail("Could not find data source " + DATA_SOURCE_NAME);
        return null;
    }
    
    @Override
    public void tearDown() throws Exception {
        cleanUp();
        TestUtil.getZMailbox(USER_NAME).saveFilterRules(mOriginalRules);
    }
    
    private void createDataSource() throws Exception {
        Provisioning prov = Provisioning.getInstance();
        Account account = TestUtil.getAccount(USER_NAME);
        int port = Integer.parseInt(TestUtil.getServerAttr(Provisioning.A_zimbraPop3BindPort));
        Map<String, Object> attrs = new HashMap<String, Object>();
        attrs.put(Provisioning.A_zimbraDataSourceEnabled, Provisioning.FALSE);
        attrs.put(Provisioning.A_zimbraDataSourceHost, "localhost");
        attrs.put(Provisioning.A_zimbraDataSourcePort, Integer.toString(port));
        attrs.put(Provisioning.A_zimbraDataSourceUsername, "user1");
        attrs.put(Provisioning.A_zimbraDataSourcePassword, "test123");
        attrs.put(Provisioning.A_zimbraDataSourceFolderId, Integer.toString(Mailbox.ID_FOLDER_INBOX));
        attrs.put(Provisioning.A_zimbraDataSourceConnectionType, "cleartext");
        attrs.put(Provisioning.A_zimbraDataSourceLeaveOnServer, Provisioning.FALSE);
        prov.createDataSource(account, DataSource.Type.pop3, DATA_SOURCE_NAME, attrs);
    }
    
    private DataSource getDataSource() throws Exception {
        Provisioning prov = Provisioning.getInstance();
        Account account = TestUtil.getAccount(USER_NAME);
        return prov.get(account, DataSourceBy.name, DATA_SOURCE_NAME);
    }
    
    private void cleanUp() throws Exception {
        // Delete data source
        Provisioning prov = Provisioning.getInstance();
        DataSource ds = getDataSource();
        if (ds != null) {
            Account account = TestUtil.getAccount(USER_NAME);
            if (mIsServerSideTest) {
                Mailbox mbox = MailboxManager.getInstance().getMailboxByAccount(account);
                DbPop3Message.deleteUids(mbox, ds.getId());
            }
            prov.deleteDataSource(account, ds.getId());
        }
        TestUtil.deleteTestData(USER_NAME, NAME_PREFIX);
        TestUtil.deleteAccount(TEMP_USER_NAME);
    }

    public static void main(String[] args)
    throws Exception {
        TestUtil.cliSetup();
        TestUtil.runTest(TestPop3Import.class);
    }
}<|MERGE_RESOLUTION|>--- conflicted
+++ resolved
@@ -22,27 +22,8 @@
 
 import javax.mail.internet.MailDateFormat;
 
-<<<<<<< HEAD
-import org.testng.TestNG;
-import org.testng.annotations.AfterMethod;
-import org.testng.annotations.BeforeMethod;
-import org.testng.annotations.Test;
-
 import junit.framework.TestCase;
 
-import com.zimbra.common.util.StringUtil;
-import com.zimbra.cs.account.Account;
-import com.zimbra.cs.account.DataSource;
-import com.zimbra.cs.account.Provisioning;
-import com.zimbra.cs.account.Provisioning.DataSourceBy;
-import com.zimbra.cs.db.DbPop3Message;
-import com.zimbra.cs.im.IMPersona;
-import com.zimbra.cs.mailbox.Mailbox;
-import com.zimbra.cs.mailbox.MailboxManager;
-=======
-import junit.framework.TestCase;
-
->>>>>>> d8eb7247
 import com.zimbra.cs.zclient.ZDataSource;
 import com.zimbra.cs.zclient.ZFilterAction;
 import com.zimbra.cs.zclient.ZFilterAction.ZFileIntoAction;
@@ -81,93 +62,6 @@
         mOriginalRules = TestUtil.getZMailbox(USER_NAME).getFilterRules();
     }
 
-<<<<<<< HEAD
-    /*
-     * Tests the UID persistence methods in {@link DbPop3Message}.
-     */
-    @Test(groups = {"Server"})
-    public void testUidPersistence() throws Exception {
-        mIsServerSideTest = true;
-        DataSource ds = getDataSource();
-        Mailbox mbox = TestUtil.getMailbox(USER_NAME);
-
-        // Create set of id's.  Id's are the same characters in different
-        // case, to test case-sensitivity (bug 15090)
-        String uid1 = "myUID";
-        String uid2 = "myUid";
-        Set<String> uids = new HashSet<String>();
-        uids.add(uid1);
-        uids.add(uid2);
-        
-        // Make sure no id's match
-        Set<String> matchingUids = DbPop3Message.getMatchingUids(mbox, ds, uids);
-        assertEquals("Test 1: set size", 0, matchingUids.size());
-        
-        // Store uid1 and make sure it matches
-        DbPop3Message.storeUid(mbox, ds.getId(), uid1, Mailbox.ID_FOLDER_INBOX);
-        matchingUids = DbPop3Message.getMatchingUids(mbox, ds, uids);
-        assertEquals("Test 2: set size", 1, matchingUids.size());
-        assertTrue("Test 2: did not find uid1", matchingUids.contains(uid1));
-        assertFalse("Test 2: found uid2", matchingUids.contains(uid2));
-        
-        // Store uid2 and make sure it matches
-        DbPop3Message.storeUid(mbox, ds.getId(), uid2, Mailbox.ID_FOLDER_TRASH);
-        matchingUids = DbPop3Message.getMatchingUids(mbox, ds, uids);
-        assertEquals("Test 3: set size", 2, matchingUids.size());
-        assertTrue("Test 3: did not find uid1", matchingUids.contains(uid1));
-        assertTrue("Test 3: did not find uid2", matchingUids.contains(uid2));
-        
-        // Test delete
-        DbPop3Message.deleteUids(mbox, ds.getId());
-        matchingUids = DbPop3Message.getMatchingUids(mbox, ds, uids);
-        assertEquals("Test 3: set size", 0, matchingUids.size());
-    }
-    
-    /*
-     * Confirms that the UID database gets cleared when the host name, account
-     * name or leave on server flag are changed. 
-     */
-    @Test(groups = {"Server"})
-    public void testModifyDataSource() throws Exception {
-        mIsServerSideTest = true;
-
-        // Test modifying host
-        ZPop3DataSource zds = getZDataSource();
-        zds.setHost(zds.getHost() + "2");
-        modifyAndCheck(zds, false);
-        
-        // Test modifying username
-        zds = getZDataSource();
-        zds.setUsername(zds.getUsername() + "2");
-        modifyAndCheck(zds, false);
-        
-        // Test modifying leave on server
-        zds = getZDataSource();
-        zds.setLeaveOnServer(!zds.leaveOnServer());
-        modifyAndCheck(zds, true);
-    }
-    
-    /*
-     * Confirms that POP3 data is deleted when the mailbox is deleted (bug 14574).  Any leftover POP3
-     * data will cause a foreign key violation.
-     */
-    @Test(groups = {"Server"})
-    public void testDeleteMailbox() throws Exception {
-        mIsServerSideTest = true;
-
-        // Create temp account and mailbox
-        Provisioning prov = Provisioning.getInstance();
-        Account account = prov.createAccount(TestUtil.getAddress(TEMP_USER_NAME), "test123", null);
-        Mailbox mbox = MailboxManager.getInstance().getMailboxByAccount(account);
-        
-        // Store bogus POP3 message row and delete mailbox
-        DbPop3Message.storeUid(mbox, "TestPop3Import", "uid1", Mailbox.ID_FOLDER_INBOX);
-        IMPersona.deleteIMPersona(account.getName());
-        mbox.deleteMailbox();
-    }
-    
-=======
->>>>>>> d8eb7247
     /**
      * Tests import of a message with a date in the future (bug 17031).
      */
