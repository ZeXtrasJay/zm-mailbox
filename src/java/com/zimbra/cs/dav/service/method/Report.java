/*
 * ***** BEGIN LICENSE BLOCK *****
 * Zimbra Collaboration Suite Server
<<<<<<< HEAD
 * Copyright (C) 2006, 2007, 2008, 2009, 2010, 2012, 2013 Zimbra Software, LLC.
 * 
=======
 * Copyright (C) 2006, 2007, 2008, 2009, 2010, 2011, 2013 Zimbra Software, LLC.
 *
>>>>>>> 90b3d4ce
 * The contents of this file are subject to the Zimbra Public License
 * Version 1.4 ("License"); you may not use this file except in
 * compliance with the License.  You may obtain a copy of the License at
 * http://www.zimbra.com/license.
 *
 * Software distributed under the License is distributed on an "AS IS"
 * basis, WITHOUT WARRANTY OF ANY KIND, either express or implied.
 * ***** END LICENSE BLOCK *****
 */
package com.zimbra.cs.dav.service.method;

import java.io.IOException;
import java.util.HashMap;

import javax.servlet.http.HttpServletResponse;

import org.dom4j.Document;
import org.dom4j.Element;
import org.dom4j.QName;

import com.zimbra.common.service.ServiceException;
import com.zimbra.cs.dav.DavContext;
import com.zimbra.cs.dav.DavElements;
import com.zimbra.cs.dav.DavException;
import com.zimbra.cs.dav.service.DavMethod;

public class Report extends DavMethod {
    public static final String REPORT = "REPORT";
    @Override
    public String getName() {
        return REPORT;
    }

    private static HashMap<QName,DavMethod> sReports;

    static {
        sReports = new HashMap<QName,DavMethod>();
        sReports.put(DavElements.E_CALENDAR_QUERY, new CalendarQuery());
        sReports.put(DavElements.E_CALENDAR_MULTIGET, new CalendarMultiget());
        sReports.put(DavElements.E_FREE_BUSY_QUERY, new FreeBusyQuery());
        sReports.put(DavElements.E_PRINCIPAL_PROPERTY_SEARCH, new AclReports());
        sReports.put(DavElements.E_ACL_PRINCIPAL_PROP_SET, new AclReports());
        sReports.put(DavElements.E_PRINCIPAL_MATCH, new AclReports());
        sReports.put(DavElements.E_PRINCIPAL_SEARCH_PROPERTY_SET, new AclReports());
        sReports.put(DavElements.E_EXPAND_PROPERTY, new ExpandProperty());
        sReports.put(DavElements.CardDav.E_ADDRESSBOOK_QUERY, new AddressbookQuery());
        sReports.put(DavElements.CardDav.E_ADDRESSBOOK_MULTIGET, new AddressbookMultiget());
<<<<<<< HEAD
	}
	public void handle(DavContext ctxt) throws DavException, IOException, ServiceException {
		if (!ctxt.hasRequestMessage())
			throw new DavException("empty request body", HttpServletResponse.SC_BAD_REQUEST, null);
		
		Document req = ctxt.getRequestMessage();
		Element top = req.getRootElement();
		if (top == null)
			throw new DavException("empty request body", HttpServletResponse.SC_BAD_REQUEST, null);
		QName topName = top.getQName();
		DavMethod report = sReports.get(topName);
		if (report == null)
		    throw new DavException.UnsupportedReport(topName);
		
		if (ctxt.getDepth() != DavContext.Depth.zero)
			ctxt.getDavResponse().createResponse(ctxt);
		report.handle(ctxt);
		sendResponse(ctxt);
	}
=======
    }

    @Override
    public void handle(DavContext ctxt) throws DavException, IOException, ServiceException {
        if (!ctxt.hasRequestMessage())
            throw new DavException("empty request body", HttpServletResponse.SC_BAD_REQUEST, null);

        Document req = ctxt.getRequestMessage();
        Element top = req.getRootElement();
        if (top == null)
            throw new DavException("empty request body", HttpServletResponse.SC_BAD_REQUEST, null);
        QName topName = top.getQName();
        DavMethod report = sReports.get(topName);
        if (report == null)
            throw new DavException("msg "+top.getName()+" not implemented in REPORT", HttpServletResponse.SC_BAD_REQUEST, null);

        if (ctxt.getDepth() != DavContext.Depth.zero)
            ctxt.getDavResponse().createResponse(ctxt);
        report.handle(ctxt);
        sendResponse(ctxt);
    }
>>>>>>> 90b3d4ce
}<|MERGE_RESOLUTION|>--- conflicted
+++ resolved
@@ -1,13 +1,8 @@
 /*
  * ***** BEGIN LICENSE BLOCK *****
  * Zimbra Collaboration Suite Server
-<<<<<<< HEAD
  * Copyright (C) 2006, 2007, 2008, 2009, 2010, 2012, 2013 Zimbra Software, LLC.
- * 
-=======
- * Copyright (C) 2006, 2007, 2008, 2009, 2010, 2011, 2013 Zimbra Software, LLC.
  *
->>>>>>> 90b3d4ce
  * The contents of this file are subject to the Zimbra Public License
  * Version 1.4 ("License"); you may not use this file except in
  * compliance with the License.  You may obtain a copy of the License at
@@ -55,27 +50,6 @@
         sReports.put(DavElements.E_EXPAND_PROPERTY, new ExpandProperty());
         sReports.put(DavElements.CardDav.E_ADDRESSBOOK_QUERY, new AddressbookQuery());
         sReports.put(DavElements.CardDav.E_ADDRESSBOOK_MULTIGET, new AddressbookMultiget());
-<<<<<<< HEAD
-	}
-	public void handle(DavContext ctxt) throws DavException, IOException, ServiceException {
-		if (!ctxt.hasRequestMessage())
-			throw new DavException("empty request body", HttpServletResponse.SC_BAD_REQUEST, null);
-		
-		Document req = ctxt.getRequestMessage();
-		Element top = req.getRootElement();
-		if (top == null)
-			throw new DavException("empty request body", HttpServletResponse.SC_BAD_REQUEST, null);
-		QName topName = top.getQName();
-		DavMethod report = sReports.get(topName);
-		if (report == null)
-		    throw new DavException.UnsupportedReport(topName);
-		
-		if (ctxt.getDepth() != DavContext.Depth.zero)
-			ctxt.getDavResponse().createResponse(ctxt);
-		report.handle(ctxt);
-		sendResponse(ctxt);
-	}
-=======
     }
 
     @Override
@@ -90,12 +64,11 @@
         QName topName = top.getQName();
         DavMethod report = sReports.get(topName);
         if (report == null)
-            throw new DavException("msg "+top.getName()+" not implemented in REPORT", HttpServletResponse.SC_BAD_REQUEST, null);
+            throw new DavException.UnsupportedReport(topName);
 
         if (ctxt.getDepth() != DavContext.Depth.zero)
             ctxt.getDavResponse().createResponse(ctxt);
         report.handle(ctxt);
         sendResponse(ctxt);
     }
->>>>>>> 90b3d4ce
 }