--- conflicted
+++ resolved
@@ -132,12 +132,8 @@
 				end = ParsedDateTime.parseUtcOnly(dtendProp.getValue()).getUtcTime();
 			} else {
 				ParsedDuration dur = ParsedDuration.parse(durationProp.getValue());
-<<<<<<< HEAD
-				end = startTime.add(dur).getUtcTime() - start;
-=======
 				ParsedDateTime endTime = startTime.add(dur);
 				end = endTime.getUtcTime();
->>>>>>> dfd3a63d
 			}
 		} catch (ParseException pe) {
 			throw new DavException("can't parse date", HttpServletResponse.SC_BAD_REQUEST, pe);
