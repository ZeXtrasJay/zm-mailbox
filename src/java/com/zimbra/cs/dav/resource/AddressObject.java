--- conflicted
+++ resolved
@@ -94,12 +94,7 @@
     
     public String toVCard(DavContext ctxt) throws ServiceException, DavException {
         Contact contact = (Contact)getMailItem(ctxt);
-<<<<<<< HEAD
-        return VCard.formatContact(contact, null, true).formatted;
-=======
-        populateContactGroupAppleXProps(ctxt, contact);
         return VCard.formatContact(contact, null, true, false).formatted;
->>>>>>> e368410d
     }
     public String toVCard(DavContext ctxt, java.util.Collection<String> attrs) throws ServiceException, DavException {
         if (attrs == null || attrs.isEmpty())
@@ -168,7 +163,9 @@
                     String itemEtag = res.getEtag();
                     if (etag != null && !etag.equals(itemEtag))
                         throw new DavException("item etag does not match", HttpServletResponse.SC_CONFLICT);
-                    mbox.modifyContact(ctxt.getOperationContext(), ((MailItemResource)res).getId(), vcard.asParsedContact());
+                    MailItemResource mir = (MailItemResource) res;
+                    vcard.merge((Contact) mir.getMailItem(ctxt));
+                    mbox.modifyContact(ctxt.getOperationContext(), mir.getId(), vcard.asParsedContact());
                     res = UrlNamespace.getResourceAt(ctxt, ctxt.getUser(), ctxt.getPath());
                 }
             }
