--- conflicted
+++ resolved
@@ -44,15 +44,9 @@
         addProperty(CalDavProperty.getScheduleInboxURL(user));
         addProperty(CalDavProperty.getScheduleOutboxURL(user));
         ArrayList<String> addrs = new ArrayList<String>();
-<<<<<<< HEAD
-        for (String addr : owner.getMultiAttr(Provisioning.A_zimbraMailDeliveryAddress))
+        for (String addr : authUser.getMultiAttr(Provisioning.A_zimbraMailDeliveryAddress))
             addrs.add(addr);
-        for (String alias : owner.getMultiAttr(Provisioning.A_zimbraMailAlias))
-=======
-        for (String addr : authUser.getMailDeliveryAddress())
-            addrs.add(addr);
-        for (String alias : authUser.getMailAlias())
->>>>>>> ecececc3
+        for (String alias : authUser.getMultiAttr(Provisioning.A_zimbraMailAlias))
             addrs.add(alias);
         addrs.add(url);
         addProperty(CalDavProperty.getCalendarUserAddressSet(addrs));
