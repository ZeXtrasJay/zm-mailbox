--- conflicted
+++ resolved
@@ -399,21 +399,13 @@
                     }
                 }
                 if (first) {
-<<<<<<< HEAD
                     scidDefault.invite = i;
+                    scidDefault.message = oldPm;
                     first = false;
                 } else {
                     SetCalendarItemData scid = new SetCalendarItemData();
                     scid.invite = i;
-=======
-                    scidDefault.mInv = i;
-                    scidDefault.mPm = oldPm;
-                    first = false;
-                } else {
-                    SetCalendarItemData scid = new SetCalendarItemData();
-                    scid.mInv = i;
-                    scid.mPm = oldPm;
->>>>>>> 238ac454
+                    scid.message = oldPm;
                     scidExceptions[idxExceptions++] = scid;
                 }
 
