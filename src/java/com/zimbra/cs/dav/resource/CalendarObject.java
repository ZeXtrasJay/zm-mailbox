/*
 * ***** BEGIN LICENSE BLOCK *****
 * 
 * Zimbra Collaboration Suite Server
 * Copyright (C) 2006, 2007 Zimbra, Inc.
 * 
 * The contents of this file are subject to the Yahoo! Public License
 * Version 1.0 ("License"); you may not use this file except in
 * compliance with the License.  You may obtain a copy of the License at
 * http://www.zimbra.com/license.
 * 
 * Software distributed under the License is distributed on an "AS IS"
 * basis, WITHOUT WARRANTY OF ANY KIND, either express or implied.
 * 
 * ***** END LICENSE BLOCK *****
 */
package com.zimbra.cs.dav.resource;

import java.io.ByteArrayInputStream;
import java.io.CharArrayWriter;
import java.io.IOException;
import java.io.InputStream;
import java.io.UnsupportedEncodingException;
import java.util.ArrayList;
import java.util.HashMap;
import java.util.Iterator;

import javax.servlet.http.HttpServletResponse;

import com.zimbra.common.service.ServiceException;
import com.zimbra.common.util.ZimbraLog;
import com.zimbra.cs.account.Account;
import com.zimbra.cs.account.AuthToken;
import com.zimbra.cs.dav.DavContext;
import com.zimbra.cs.dav.DavElements;
import com.zimbra.cs.dav.DavException;
import com.zimbra.cs.dav.caldav.Filter;
import com.zimbra.cs.dav.property.CalDavProperty;
import com.zimbra.cs.mailbox.CalendarItem;
import com.zimbra.cs.mailbox.Folder;
import com.zimbra.cs.mailbox.Mailbox;
import com.zimbra.cs.mailbox.Mailbox.OperationContext;
import com.zimbra.cs.mailbox.MailItem;
import com.zimbra.cs.mailbox.calendar.ICalTimeZone;
import com.zimbra.cs.mailbox.calendar.IcalXmlStrMap;
import com.zimbra.cs.mailbox.calendar.Invite;
import com.zimbra.cs.mailbox.calendar.TimeZoneMap;
import com.zimbra.cs.mailbox.calendar.ZAttendee;
import com.zimbra.cs.mailbox.calendar.ZCalendar;
import com.zimbra.cs.mime.Mime;
import com.zimbra.cs.service.AuthProvider;
import com.zimbra.cs.service.UserServlet;
import com.zimbra.cs.service.util.ItemId;
import com.zimbra.cs.zclient.ZAppointmentHit;

/**
 * CalendarObject is a single instance of iCalendar (RFC 2445) object, such as
 * VEVENT or VTODO.
 * 
 * @author jylee
 *
 */
public interface CalendarObject {

    public static final String CAL_EXTENSION = ".ics";
    
    public String getUid();
    public boolean match(Filter filter);
    public String getVcalendar(DavContext ctxt, Filter filter) throws IOException, DavException;    

    public static class CalendarPath {
        public static String generate(DavContext ctxt, String itemPath, String uid, int extra) {
        	if (ctxt != null && ctxt.getCollectionPath() != null)
        		itemPath = ctxt.getCollectionPath();
            // escape uid
            StringBuilder path = new StringBuilder();
            path.append(itemPath);
            if (path.charAt(path.length()-1) != '/')
                path.append("/");
            path.append(uid);
            if (extra >= 0)
            	path.append(",").append(extra);
            path.append(CAL_EXTENSION);
            return path.toString();
        }
    }
    public static class LightWeightCalendarObject extends DavResource implements CalendarObject {
    	private int mId;
    	private String mUid;
    	private String mEtag;
    	
    	public LightWeightCalendarObject(String path, String owner, CalendarItem.CalendarMetadata data) {
    		super(CalendarPath.generate(null, path, data.uid, -1), owner);
    		mId = data.itemId;
    		mUid = data.uid;
    		mEtag = MailItemResource.getEtag(Integer.toString(data.mod_metadata), Integer.toString(data.mod_content));
    		setProperty(DavElements.P_GETETAG, mEtag);
    	}
        public String getUid() {
        	return mUid;
        }
        public boolean match(Filter filter) {
<<<<<<< HEAD
        	return true;
=======
        	TimeRange range = filter.getTimeRange();
        	if (range == null)
        		return true;
        	return range.matches(mMailboxId, mId, mStart, mEnd);
>>>>>>> 7f2ef1c6
        }
        public String getEtag() {
    		return mEtag;
    	}
        public String getVcalendar(DavContext ctxt, Filter filter) throws IOException, DavException {
            ZimbraLog.dav.debug("constructing full resource");
    		return getFullResource(ctxt).getVcalendar(ctxt, filter);
        }
    	public InputStream getContent(DavContext ctxt) throws IOException, DavException {
    		return null;
    	}
    	public boolean isCollection() {
    		return false;
    	}
    	public void delete(DavContext ctxt) throws DavException {
    	}
    	private CalendarObject getFullResource(DavContext ctxt) throws DavException {
    		String user = null;
    		Account acct = ctxt.getOperationContext().getAuthenticatedUser();
    		if (acct != null)
    			user = acct.getName();
    		try {
    			DavResource rs = UrlNamespace.getResourceByItemId(ctxt, user, mId);
    			if (rs instanceof LocalCalendarObject)
    				return (LocalCalendarObject)rs;
    			else if (rs instanceof RemoteCalendarObject)
    				return (RemoteCalendarObject)rs;
    			else
        			throw new DavException("not a calendar item", HttpServletResponse.SC_BAD_REQUEST);
    		} catch (ServiceException se) {
    			throw new DavException("can't fetch item", se);
    		}
    	}
    }
    public static class LocalCalendarObject extends MailItemResource implements CalendarObject {

        public LocalCalendarObject(DavContext ctxt, CalendarItem calItem) throws ServiceException {
            this(ctxt, calItem, false);
        }

        public LocalCalendarObject(DavContext ctxt, CalendarItem calItem, boolean newItem) throws ServiceException {
            this(ctxt, CalendarPath.generate(ctxt, calItem.getPath(), calItem.getUid(), -1), calItem);
            mNewlyCreated = newItem;
        }

        public LocalCalendarObject(DavContext ctxt, String path, CalendarItem calItem) throws ServiceException {
        	this(ctxt, path, calItem, -1, -1);
        }
        
        public LocalCalendarObject(DavContext ctxt, String path, CalendarItem calItem, int compNum, int msgId) throws ServiceException {
            super(ctxt, path, calItem);
            mUid = calItem.getUid();
            if (compNum < 0 || msgId < 0) {
                mInvites = calItem.getInvites();
            } else {
            	mMsgId = msgId;
            	mInvites = new Invite[1];
            	mInvites[0] = calItem.getInvite(compNum);
            }
            mTzmap = calItem.getTimeZoneMap();
            Invite defInv = calItem.getDefaultInviteOrNull();
            if (defInv != null)
                setProperty(DavElements.P_DISPLAYNAME, defInv.getName());
            setProperty(DavElements.P_GETCONTENTTYPE, Mime.CT_TEXT_CALENDAR);
            setProperty(DavElements.P_GETCONTENTLENGTH, Long.toString(calItem.getSize()));
            addProperty(CalDavProperty.getCalendarData(this));
            if (mInvites[0].hasRecurId() && mInvites.length > 1) {
            	// put the main series to be the first invite, otherwise iCal won't like it.
            	ArrayList<Invite> newList = new ArrayList<Invite>();
            	ArrayList<Invite> exceptions = new ArrayList<Invite>();
            	for (Invite i : mInvites) {
            		if (i.hasRecurId())
            			exceptions.add(i);
            		else
            			newList.add(i);
            	}
            	newList.addAll(exceptions);
            	mInvites = newList.toArray(new Invite[0]);
            }
            mMailboxId = calItem.getMailboxId();
            mStart = calItem.getStartTime();
            mEnd = calItem.getEndTime();
        }

        private String mUid;
        private Invite[] mInvites;
        private TimeZoneMap mTzmap;
<<<<<<< HEAD
        private int mMsgId;
=======
        private boolean isSchedulingMessage;
        private int mMailboxId;
        private long mStart;
        private long mEnd;
>>>>>>> 7f2ef1c6

        /* Returns true if the supplied Filter matches this calendar object. */
        public boolean match(Filter filter) {
        	TimeRange range = filter.getTimeRange();
        	if (range != null && !range.matches(mMailboxId, mId, mStart, mEnd))
        		return false;
            for (Invite inv : mInvites) {
            	try {
            		ZCalendar.ZComponent vcomp = inv.newToVComponent(false, false);
            		if (filter.match(vcomp))
            			return true;
            	} catch (ServiceException se) {
                    ZimbraLog.dav.warn("cannot convert to ICalendar", se);
            		continue;
            	}
            }

            return false;
        }

        /* Returns iCalendar representation of events that matches
         * the supplied filter.
         */
        public String getVcalendar(DavContext ctxt, Filter filter) throws IOException, DavException {
            StringBuilder buf = new StringBuilder();

            buf.append("BEGIN:VCALENDAR\r\n");
            buf.append("VERSION:").append(ZCalendar.sIcalVersion).append("\r\n");
            buf.append("PRODID:").append(ZCalendar.sZimbraProdID).append("\r\n");
			if (mMsgId > 0)
	            buf.append("METHOD:REQUEST").append("\r\n");
            Iterator<ICalTimeZone> iter = mTzmap.tzIterator();
            while (iter.hasNext()) {
                ICalTimeZone tz = (ICalTimeZone) iter.next();
                CharArrayWriter wr = new CharArrayWriter();
                tz.newToVTimeZone().toICalendar(wr, true);
                wr.flush();
                buf.append(wr.toCharArray());
                wr.close();
            }
            Account acct = ctxt.getAuthAccount();
            for (Invite inv : mInvites) {
                CharArrayWriter wr = new CharArrayWriter();
                try {
                    Mailbox mbox = getMailbox(ctxt);
                    OperationContext octxt = ctxt.getOperationContext();
                    Folder folder = mbox.getFolderById(octxt, mFolderId);
                    boolean allowPrivateAccess = CalendarItem.allowPrivateAccess(
                            folder, ctxt.getAuthAccount(), octxt.isUsingAdminPrivileges());
                    ZAttendee attendee = inv.getMatchingAttendee(acct);
                    if (attendee != null && attendee.hasRsvp() && attendee.getRsvp() && IcalXmlStrMap.PARTSTAT_NEEDS_ACTION.equals(attendee.getPartStat())) {
                    	ZCalendar.ZProperty prop = new ZCalendar.ZProperty("X-APPLE-NEEDS-REPLY");
                    	prop.setValue("TRUE");
                    	inv.addXProp(prop);
                    }
                    ZCalendar.ZComponent vcomp = inv.newToVComponent(false, allowPrivateAccess);
                    if (filter != null && !filter.match(vcomp))
                        continue;
                    vcomp.toICalendar(wr, true);
                } catch (ServiceException se) {
                    ZimbraLog.dav.warn("cannot convert to ICalendar", se);
                    continue;
                }
                wr.flush();
                buf.append(wr.toCharArray());
                wr.close();
            }
            buf.append("END:VCALENDAR\r\n");
            return buf.toString();
        }

        @Override
        public InputStream getRawContent(DavContext ctxt) throws IOException, DavException {
            return new ByteArrayInputStream(getVcalendar(ctxt, null).getBytes("UTF-8"));
        }

        @Override
        public boolean isCollection() {
            return false;
        }

        public String getUid() {
            return mUid;
        }
        
        @Override
    	public void delete(DavContext ctxt) throws DavException {
    		if (mMsgId > 0) {
    			// it means this CalendarObject represents the meeting invite in Inbox.
    			// on DELETE request we need to delete the invite message, not the
    			// appointment in the calendar.
    			try {
    				Mailbox mbox = getMailbox(ctxt);
    				mbox.delete(ctxt.getOperationContext(), mMsgId, MailItem.TYPE_MESSAGE);
    			} catch (ServiceException se) {
    				throw new DavException("cannot delete item", HttpServletResponse.SC_FORBIDDEN, se);
    			}
    		} else {
    			super.delete(ctxt);
    		}
    	}
    }
	
	public static class RemoteCalendarObject extends DavResource implements CalendarObject {

	    public RemoteCalendarObject(String uri, String owner, ZAppointmentHit appt, RemoteCalendarCollection parent) {
	        super(CalendarPath.generate(null, uri, appt.getUid(), -1), owner);
	        mParent = parent;
	        mUid = appt.getUid();
            ItemId iid;
            try {
                iid = new ItemId(appt.getId(), (String)null);
                mRemoteId = iid.getAccountId();
                mItemId = iid.getId();
            } catch (ServiceException e) {
                ZimbraLog.dav.warn("can't generate itemId from "+appt.getId(), e);
            }
	        mEtag = getEtag(appt);
			setProperty(DavElements.E_GETETAG, getEtag(), true);
            setProperty(DavElements.P_GETCONTENTTYPE, Mime.CT_TEXT_CALENDAR);
            addProperty(CalDavProperty.getCalendarData(this));
            mStart = appt.getStartTime();
            mEnd = appt.getEndTime();
	    }

	    public RemoteCalendarObject(String uri, String owner, String etag, RemoteCalendarCollection parent, boolean newlyCreated) {
	        super(uri, owner);
	        mParent = parent;
	        mEtag = etag;
            setProperty(DavElements.P_GETCONTENTTYPE, Mime.CT_TEXT_CALENDAR);
            mNewlyCreated = newlyCreated;
	    }
	    
	    public boolean hasEtag() {
	    	return true;
	    }
	    
	    public String getEtag() {
	    	return mEtag;
	    }
	    
        public static String getEtag(ZAppointmentHit item) {
            return "\""+Long.toString(item.getModifiedSeq())+"-"+Long.toString(item.getSavedSeq())+"\"";
        }
		private RemoteCalendarCollection mParent;
	    private String mRemoteId;
	    private int mItemId;
	    private String mUid;
	    private String mEtag;
	    private byte[] mContent;
	    private long mStart;
	    private long mEnd;
	    
	    @Override
	    public void delete(DavContext ctxt) throws DavException {
	    	mParent.deleteAppointment(ctxt, mItemId);
	    }

	    @Override
	    public InputStream getContent(DavContext ctxt) throws IOException, DavException {
            byte[] result = getRemoteContent(ctxt);
            if (result != null)
                return new ByteArrayInputStream(result);
	        return null;
	    }

	    @Override
	    public boolean isCollection() {
	        return false;
	    }
	    
	    @Override
	    public boolean hasContent(DavContext ctxt) {
	        return true;
	    }
	    
	    public String getUid() {
	        return mUid;
	    }
	    
	    public boolean match(Filter filter) {
        	TimeRange range = filter.getTimeRange();
        	if (range == null)
        		return true;
        	return range.matches(mParent.getMailboxId(), mItemId, mStart, mEnd);
	    }
	    
	    public String getVcalendar(DavContext ctxt, Filter filter) throws IOException {
            byte[] result = getRemoteContent(ctxt);
            if (result != null)
                return new String(result, "UTF-8");
            return "";
	    }
	    
        public byte[] getRemoteContent(DavContext ctxt) {
        	if (mContent != null)
        		return mContent;
        	String data = mParent.getCalendarData(mUid);
        	if (data != null) {
        		try {
                    mContent = data.getBytes("UTF-8");
                } catch (UnsupportedEncodingException e) {
                    ZimbraLog.dav.warn("can't get remote contents for "+mRemoteId+", "+mItemId, e);
                }
        		return mContent;
        	}
            try {
                AuthToken authToken = AuthProvider.getAuthToken(ctxt.getAuthAccount());
                ItemId iid = new ItemId(mRemoteId, mItemId);
                HashMap<String,String> params = new HashMap<String,String>();
                mContent = UserServlet.getRemoteContent(authToken, iid, params);
            } catch (ServiceException e) {
                ZimbraLog.dav.warn("can't get remote contents for "+mRemoteId+", "+mItemId, e);
            }
            return mContent;
        }
	}
}<|MERGE_RESOLUTION|>--- conflicted
+++ resolved
@@ -35,6 +35,7 @@
 import com.zimbra.cs.dav.DavElements;
 import com.zimbra.cs.dav.DavException;
 import com.zimbra.cs.dav.caldav.Filter;
+import com.zimbra.cs.dav.caldav.TimeRange;
 import com.zimbra.cs.dav.property.CalDavProperty;
 import com.zimbra.cs.mailbox.CalendarItem;
 import com.zimbra.cs.mailbox.Folder;
@@ -66,7 +67,7 @@
     
     public String getUid();
     public boolean match(Filter filter);
-    public String getVcalendar(DavContext ctxt, Filter filter) throws IOException, DavException;    
+    public String getVcalendar(DavContext ctxt, Filter filter) throws IOException, DavException;
 
     public static class CalendarPath {
         public static String generate(DavContext ctxt, String itemPath, String uid, int extra) {
@@ -85,14 +86,20 @@
         }
     }
     public static class LightWeightCalendarObject extends DavResource implements CalendarObject {
+    	private int mMailboxId;
     	private int mId;
     	private String mUid;
     	private String mEtag;
+    	private long mStart;
+    	private long mEnd;
     	
     	public LightWeightCalendarObject(String path, String owner, CalendarItem.CalendarMetadata data) {
     		super(CalendarPath.generate(null, path, data.uid, -1), owner);
+    		mMailboxId = data.mailboxId;
     		mId = data.itemId;
     		mUid = data.uid;
+    		mStart = data.start_time;
+    		mEnd = data.end_time;
     		mEtag = MailItemResource.getEtag(Integer.toString(data.mod_metadata), Integer.toString(data.mod_content));
     		setProperty(DavElements.P_GETETAG, mEtag);
     	}
@@ -100,14 +107,10 @@
         	return mUid;
         }
         public boolean match(Filter filter) {
-<<<<<<< HEAD
-        	return true;
-=======
         	TimeRange range = filter.getTimeRange();
         	if (range == null)
         		return true;
         	return range.matches(mMailboxId, mId, mStart, mEnd);
->>>>>>> 7f2ef1c6
         }
         public String getEtag() {
     		return mEtag;
@@ -163,7 +166,8 @@
             if (compNum < 0 || msgId < 0) {
                 mInvites = calItem.getInvites();
             } else {
-            	mMsgId = msgId;
+		isSchedulingMessage = true;
+            	mId = msgId;
             	mInvites = new Invite[1];
             	mInvites[0] = calItem.getInvite(compNum);
             }
@@ -195,14 +199,10 @@
         private String mUid;
         private Invite[] mInvites;
         private TimeZoneMap mTzmap;
-<<<<<<< HEAD
-        private int mMsgId;
-=======
         private boolean isSchedulingMessage;
         private int mMailboxId;
         private long mStart;
         private long mEnd;
->>>>>>> 7f2ef1c6
 
         /* Returns true if the supplied Filter matches this calendar object. */
         public boolean match(Filter filter) {
@@ -232,7 +232,7 @@
             buf.append("BEGIN:VCALENDAR\r\n");
             buf.append("VERSION:").append(ZCalendar.sIcalVersion).append("\r\n");
             buf.append("PRODID:").append(ZCalendar.sZimbraProdID).append("\r\n");
-			if (mMsgId > 0)
+			if (isSchedulingMessage)
 	            buf.append("METHOD:REQUEST").append("\r\n");
             Iterator<ICalTimeZone> iter = mTzmap.tzIterator();
             while (iter.hasNext()) {
@@ -290,13 +290,13 @@
         
         @Override
     	public void delete(DavContext ctxt) throws DavException {
-    		if (mMsgId > 0) {
+    		if (mId > 0) {
     			// it means this CalendarObject represents the meeting invite in Inbox.
     			// on DELETE request we need to delete the invite message, not the
     			// appointment in the calendar.
     			try {
     				Mailbox mbox = getMailbox(ctxt);
-    				mbox.delete(ctxt.getOperationContext(), mMsgId, MailItem.TYPE_MESSAGE);
+    				mbox.delete(ctxt.getOperationContext(), mId, MailItem.TYPE_MESSAGE);
     			} catch (ServiceException se) {
     				throw new DavException("cannot delete item", HttpServletResponse.SC_FORBIDDEN, se);
     			}
