--- conflicted
+++ resolved
@@ -88,12 +88,8 @@
     private static final Pattern AV_SCRIPT_TAG = Pattern.compile("</?script/?>", Pattern.CASE_INSENSITIVE);
     
     // regex for URLs href. TODO: beef this up
-<<<<<<< HEAD
-	private static final Pattern VALID_URL = Pattern.compile("^(https?://[\\w-].*|mailto:.*|cid:.*|notes:.*|smb:.*|ftp:.*|gopher:.*|news:.*|tel:.*|callto:.*|webcal:.*|feed:.*)", Pattern.CASE_INSENSITIVE);
-=======
 	private static final Pattern VALID_URL = Pattern.compile("^(https?://[\\w-].*|mailto:.*|cid:.*|notes:.*|smb:.*|ftp:.*|gopher:.*|news:.*|tel:.*|callto:.*|webcal:.*|feed:.*:|file:.*|#.+)", Pattern.CASE_INSENSITIVE);
 	private static final Pattern VALID_IMG = Pattern.compile("(.*?)\\.(jpg|jpeg|png|gif)$");
->>>>>>> 00b02fde
 
     //
     // Data
@@ -341,7 +337,7 @@
     // since Xerces-J 2.2.0
 
     /** Start document. */
-    @Override public void startDocument(XMLLocator locator, String encoding, 
+    public void startDocument(XMLLocator locator, String encoding, 
                               NamespaceContext nscontext, Augmentations augs) 
     throws XNIException {
         mRemovalElementCount = 0;
@@ -351,13 +347,13 @@
     // old methods
 
     /** Start document. */
-    @Override public void startDocument(XMLLocator locator, String encoding, Augmentations augs)
+    public void startDocument(XMLLocator locator, String encoding, Augmentations augs)
     throws XNIException {
         startDocument(locator, encoding, null, augs);
     } // startDocument(XMLLocator,String,Augmentations)
 
     /** Start prefix mapping. */
-    @Override public void startPrefixMapping(String prefix, String uri, Augmentations augs)
+    public void startPrefixMapping(String prefix, String uri, Augmentations augs)
     throws XNIException {
         if (mRemovalElementName == null) {
             super.startPrefixMapping(prefix, uri, augs);
@@ -365,7 +361,7 @@
     } // startPrefixMapping(String,String,Augmentations)
 
     /** Start element. */
-    @Override public void startElement(QName element, XMLAttributes attributes, Augmentations augs)
+    public void startElement(QName element, XMLAttributes attributes, Augmentations augs)
     throws XNIException {
         String name = element.localpart;
         if (mRemovalElementName == null) {
@@ -380,7 +376,7 @@
     } // startElement(QName,XMLAttributes,Augmentations)
 
     /** Empty element. */
-    @Override public void emptyElement(QName element, XMLAttributes attributes, Augmentations augs)
+    public void emptyElement(QName element, XMLAttributes attributes, Augmentations augs)
     throws XNIException {
         if (mRemovalElementName == null && handleOpenTag(element, attributes)) {
             super.emptyElement(element, attributes, augs);
@@ -388,7 +384,7 @@
     } // emptyElement(QName,XMLAttributes,Augmentations)
 
     /** Comment. */
-    @Override public void comment(XMLString text, Augmentations augs)
+    public void comment(XMLString text, Augmentations augs)
     throws XNIException {
         if (mRemovalElementName == null) {
             super.comment(text, augs);
@@ -396,7 +392,7 @@
     } // comment(XMLString,Augmentations)
 
     /** Processing instruction. */
-    @Override public void processingInstruction(String target, XMLString data, Augmentations augs)
+    public void processingInstruction(String target, XMLString data, Augmentations augs)
     throws XNIException {
         if (mRemovalElementName == null) {
             super.processingInstruction(target, data, augs);
@@ -404,7 +400,7 @@
     } // processingInstruction(String,XMLString,Augmentations)
 
     /** Characters. */
-    @Override public void characters(XMLString text, Augmentations augs) 
+    public void characters(XMLString text, Augmentations augs) 
     throws XNIException {
         if (mRemovalElementName == null) {
             if (mStyleDepth > 0) {
@@ -418,7 +414,7 @@
     } // characters(XMLString,Augmentations)
 
     /** Ignorable whitespace. */
-    @Override public void ignorableWhitespace(XMLString text, Augmentations augs) 
+    public void ignorableWhitespace(XMLString text, Augmentations augs) 
     throws XNIException {
         if (mRemovalElementName == null) {
             super.ignorableWhitespace(text, augs);
@@ -426,7 +422,7 @@
     } // ignorableWhitespace(XMLString,Augmentations)
 
     /** Start general entity. */
-    @Override public void startGeneralEntity(String name, XMLResourceIdentifier id, String encoding, Augmentations augs)
+    public void startGeneralEntity(String name, XMLResourceIdentifier id, String encoding, Augmentations augs)
     throws XNIException {
         if (mRemovalElementName == null) {
             super.startGeneralEntity(name, id, encoding, augs);
@@ -434,7 +430,7 @@
     } // startGeneralEntity(String,XMLResourceIdentifier,String,Augmentations)
 
     /** Text declaration. */
-    @Override public void textDecl(String version, String encoding, Augmentations augs)
+    public void textDecl(String version, String encoding, Augmentations augs)
     throws XNIException {
         if (mRemovalElementName == null) {
             super.textDecl(version, encoding, augs);
@@ -442,7 +438,7 @@
     } // textDecl(String,String,Augmentations)
 
     /** End general entity. */
-    @Override public void endGeneralEntity(String name, Augmentations augs)
+    public void endGeneralEntity(String name, Augmentations augs)
     throws XNIException {
         if (mRemovalElementName == null) {
             super.endGeneralEntity(name, augs);
@@ -450,21 +446,21 @@
     } // endGeneralEntity(String,Augmentations)
 
     /** Start CDATA section. */
-    @Override public void startCDATA(Augmentations augs) throws XNIException {
+    public void startCDATA(Augmentations augs) throws XNIException {
         if (mRemovalElementName == null) {
             super.startCDATA(augs);
         }
     } // startCDATA(Augmentations)
 
     /** End CDATA section. */
-    @Override public void endCDATA(Augmentations augs) throws XNIException {
+    public void endCDATA(Augmentations augs) throws XNIException {
         if (mRemovalElementName == null) {
             super.endCDATA(augs);
         }
     } // endCDATA(Augmentations)
 
     /** End element. */
-    @Override public void endElement(QName element, Augmentations augs)
+    public void endElement(QName element, Augmentations augs)
     throws XNIException {
         String name = element.localpart;
         if (mRemovalElementName == null) {
@@ -479,7 +475,7 @@
     } // endElement(QName,Augmentations)
 
     /** End prefix mapping. */
-    @Override public void endPrefixMapping(String prefix, Augmentations augs)
+    public void endPrefixMapping(String prefix, Augmentations augs)
     throws XNIException {
         if (mRemovalElementName == null) {
             super.endPrefixMapping(prefix, augs);
@@ -526,7 +522,7 @@
                 int attributeCount = attributes.getLength();
                 for (int i = 0; i < attributeCount; i++) {
                     String aName = attributes.getQName(i).toLowerCase();
-                    if (!anames.contains(aName)) {
+                    if (!anames.contains(aName) || removeAttrValue(eName, aName, attributes, i)) {
                         attributes.removeAttributeAt(i--);
                         attributeCount--;
                     } else {
@@ -623,10 +619,9 @@
             attributes.addAttribute(new QName("", "target", "target", null), "CDATA", "_blank");
         }
     }
-<<<<<<< HEAD
-
-=======
-    /**
+
+    /**
+
      * Checks to see if an attr value should just be removed
      * @param eName The element name
      * @param aName The attribute name
@@ -654,7 +649,6 @@
         }
         return false;
     }
->>>>>>> 00b02fde
     /**
      * sanitize an attr value. For now, this means stirpping out Java Script entity tags &{...},
      * and <script> tags.
@@ -663,20 +657,9 @@
      */
     private void sanatizeAttrValue(String eName, String aName, XMLAttributes attributes, int i) {
         String value = attributes.getValue(i);
-        //System.out.println("==== "+eName+" "+aName+" ("+value+")");
         String result = AV_JS_ENTITY.matcher(value).replaceAll("JS-ENTITY-BLOCKED");
         result = AV_SCRIPT_TAG.matcher(result).replaceAll("SCRIPT-TAG-BLOCKED");
-<<<<<<< HEAD
-        // TODO: change to set?
-        if (aName.equalsIgnoreCase("href") || aName.equalsIgnoreCase("src") || aName.equalsIgnoreCase("longdesc") || aName.equalsIgnoreCase("usemap")){
-            if (!VALID_URL.matcher(result).find()) {
-                // TODO: just leave blank?
-                result = "about:blank";
-            }
-        }
-=======
-                
->>>>>>> 00b02fde
+       
         if (aName.equalsIgnoreCase("style")) {
             result = value.replaceAll("/\\*.*\\*/","");
             result = result.replaceAll("[uU][Rr][Ll]\\s*\\(.*\\)","none");
