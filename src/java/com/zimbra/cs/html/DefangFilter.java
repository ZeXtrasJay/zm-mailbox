--- conflicted
+++ resolved
@@ -87,12 +87,7 @@
     private static final Pattern AV_JAVASCRIPT = Pattern.compile(LC.defang_av_javascript.value(), Pattern.CASE_INSENSITIVE);
 
 
-<<<<<<< HEAD
-
-
-   
-=======
->>>>>>> 628304c6
+
  // regex for URLs href. TODO: beef this up
     private static final Pattern VALID_EXT_URL = Pattern.compile(LC.defang_valid_ext_url.value(), Pattern.CASE_INSENSITIVE);
     private static final Pattern VALID_INT_IMG = Pattern.compile(LC.defang_valid_int_img.value());
