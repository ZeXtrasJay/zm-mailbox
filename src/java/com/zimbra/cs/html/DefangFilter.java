/*
 * ***** BEGIN LICENSE BLOCK *****
 * Zimbra Collaboration Suite Server
 * Copyright (C) 2005, 2006, 2007, 2008, 2009, 2010 Zimbra, Inc.
 * 
 * The contents of this file are subject to the Zimbra Public License
 * Version 1.3 ("License"); you may not use this file except in
 * compliance with the License.  You may obtain a copy of the License at
 * http://www.zimbra.com/license.
 * 
 * Software distributed under the License is distributed on an "AS IS"
 * basis, WITHOUT WARRANTY OF ANY KIND, either express or implied.
 * ***** END LICENSE BLOCK *****
 */

package com.zimbra.cs.html;

import org.apache.xerces.xni.Augmentations;
import org.apache.xerces.xni.NamespaceContext;
import org.apache.xerces.xni.QName;
import org.apache.xerces.xni.XMLAttributes;
import org.apache.xerces.xni.XMLLocator;
import org.apache.xerces.xni.XMLResourceIdentifier;
import org.apache.xerces.xni.XMLString;
import org.apache.xerces.xni.XNIException;
import org.cyberneko.html.filters.DefaultFilter;

import java.util.HashMap;
import java.util.HashSet;
import java.util.regex.Pattern;
import java.net.URI;
import java.net.URISyntaxException;

/**
 * very Mutated version of ElementRemover.java filter from cyberneko html.
 * change accepted/removed elements to static hashmaps for one-time 
 * initialization, switched from Hashtable to HashMap, sanatize
 * attributes, etc. 
 * 
 * TODO: more checks:
 * allow limited use of <meta> tags? like for Content-Type?
 * make sure any clicked links pop up in new window 
 * figure out how to block images by default, and how to re-enable them. styles?  
 * strict attr value checking?
 *  don't allow id attr in tags if we aren't putting html into an iframe (I'm assuming we are, and id's in iframes don't conflict with iframes elsewhere)
 * 
 *  
 * MAYBE:
 *  allow style but strip out /url(.*)/? Might have other reasons to leave it 
 * 
 */
public class DefangFilter extends DefaultFilter {

    /**
     * disable all form/input type tags
     */
    private static final boolean ENABLE_INPUT_TAGS = true;
    
    /**
     * enable table tags
     */
    private static final boolean ENABLE_TABLE_TAGS = true;

    /**
     * enable phrase tags (EM, STRONG, CITE, DFN, CODE, SAMP, KBD, VAR, ABBR, ACRONYM)
     */
    private static final boolean ENABLE_PHRASE_TAGS = true;
    
    /**
     * enable list tags (UL, OL, LI, DL, DT, DD, DIR, MENU)
     */
    private static final boolean ENABLE_LIST_TAGS = true;

    /**
     * enable font style tags (TT, I, B, BIG, SMALL, STRIKE, S, U) 
     */
    private static final boolean ENABLE_FONT_STYLE_TAGS = true;
    
    //
    // Constants
    //

    /** A "null" object. */
    protected static final Object NULL = new Object();

    // regexes inside of attr values to strip out
    private static final Pattern AV_JS_ENTITY = Pattern.compile("&\\{[^}]*\\}");
    private static final Pattern AV_SCRIPT_TAG = Pattern.compile("</?script/?>", Pattern.CASE_INSENSITIVE);
    
    // regex for URLs href. TODO: beef this up
	private static final Pattern VALID_URL = Pattern.compile("^(https?://[\\w-].*|mailto:.*|cid:.*|notes:.*|smb:.*|ftp:.*|gopher:.*|news:.*|tel:.*|callto:.*|webcal:.*|feed:.*:|file:.*|#.+)", Pattern.CASE_INSENSITIVE);

    //
    // Data
    //

    // information

    /** attr Set cache */
    private static HashMap<String, HashSet<String>> mAttrSetCache = new HashMap<String, HashSet<String>>();

    /** Accepted elements. */
    private static HashMap<String, HashSet<String>> mAcceptedElements = new HashMap<String, HashSet<String>>();

    /** Removed elements. */
    private static HashMap<String, Object> mRemovedElements = new HashMap<String, Object>();

    // state

    private String mBaseHref = null;
    private URI mBaseHrefURI = null;

    /** Strip images */
    boolean mNeuterImages;

    /** The name of the element in the process of being removed. */
    protected String mRemovalElementName;

    /** Tracks the recursive nesting level of the element being removed.
     *  Since we're skipping from the element's open-tag to its close-tag,
     *  we need to make sure not to stop skipping if another element of
     *  the same type was nested in the first.  For instance,
     *  <pre>
     *    &lt;skipme>&lt;foo>&lt;skipme>XX&lt;/skipme>&lt;/foo>&lt;/skipme>
     *  </pre> should not stop skipping at the first <tt>&lt;/skipme></tt>
     *  but rather after the second. */
    protected int mRemovalElementCount;

    /** The style element depth */
    protected int mStyleDepth;

    //private static String[] STD_CORE = { "id", "class", "title", "style" };
    private static String CORE = "id,class,title,style,";
    private static String LANG = "dir,lang,xml:lang,";
    private static String CORE_LANG = CORE+LANG;
    private static String KBD = "accesskey,tabindex,";

    static {    
        // set which elements to accept
        acceptElement("a", CORE+KBD+",charset,coords,href,hreflang,name,rel,rev,shape,target,type");
        acceptElement("address", CORE_LANG);
        //acceptElement("base", "href"); //,target");
        acceptElement("bdo", CORE_LANG);
        acceptElement("blockquote", CORE_LANG+"cite");
        acceptElement("body", CORE_LANG+"background"); //+"alink,background,bgcolor,link,text,vlink");
        acceptElement("br", CORE+"clear");
        acceptElement("center", CORE_LANG);
        acceptElement("del", CORE_LANG+"cite,datetime");
        acceptElement("div", CORE_LANG+"align");
        acceptElement("head", LANG); // profile attr removed
        acceptElement("h1", CORE_LANG+"align");
        acceptElement("h2", CORE_LANG+"align");
        acceptElement("h3", CORE_LANG+"align");
        acceptElement("h4", CORE_LANG+"align");
        acceptElement("h5", CORE_LANG+"align");
        acceptElement("h6", CORE_LANG+"align");
        acceptElement("hr", CORE_LANG+"align,noshade,size,width");
        acceptElement("html", LANG+"xmlns");
        acceptElement("img", CORE_LANG+"align,alt,border,height,hspace,ismap,longdesc,src,usemap,vspace,width");
        acceptElement("ins", CORE_LANG+"cite");
        acceptElement("label", CORE_LANG+"for");
        //acceptElement("link", CORE_LANG+"charset,href,hreflang,media,ntarget,rel,rev,type");

        // NOTE: comment out noframes so its text shows up, since we are nuke frame-related tags
        //acceptElement("noframes", CORE_LANG);
        // NOTE: comment out noscript so its text shows up, since we are nuking script tags
        //acceptElement("noscript", CORE_LANG); // maybe convert to always execute if we are stripping script?
        acceptElement("p", CORE_LANG+"align");
        acceptElement("pre", CORE_LANG+"width");
        acceptElement("q", CORE_LANG+"cite");
        acceptElement("span", CORE_LANG);

        // style removed. TODO: see if we can safely include it or not, maybe by sanitizing
        acceptElement("style", CORE_LANG);
        acceptElement("sub",  CORE_LANG);
        acceptElement("sup",  CORE_LANG);

        //acceptElement("title", CORE_LANG);
        acceptElement("title", "");
        
        if (ENABLE_FONT_STYLE_TAGS) {
            acceptElement("b",  CORE_LANG);
            acceptElement("basefont", CORE_LANG+"color,face,size");
            acceptElement("big", CORE_LANG);
            acceptElement("font", CORE_LANG+"color,face,size");
            acceptElement("i", CORE_LANG);
            acceptElement("s", CORE_LANG);
            acceptElement("small", CORE_LANG);
            acceptElement("strike", CORE_LANG);
            acceptElement("tt", CORE_LANG);
            acceptElement("u", CORE_LANG);
        } else {
            // allow the text, just strip the tags
        }
        
        if (ENABLE_LIST_TAGS) {
            acceptElement("dir", CORE_LANG+"compact");
            acceptElement("dl", CORE_LANG);
            acceptElement("dt", CORE_LANG);
            acceptElement("li", CORE_LANG+"type,value");
            acceptElement("ol", CORE_LANG+"compact,start,type");
            acceptElement("ul", CORE_LANG+"compact,type");
            acceptElement("dd", CORE_LANG);
            acceptElement("menu", CORE_LANG+"compact");
        } else {
            // allow the text, just strip the tags
        }
        
        if (ENABLE_PHRASE_TAGS) {
            acceptElement("abbr", CORE_LANG);
            acceptElement("acronym", CORE_LANG);
            acceptElement("cite", CORE_LANG);
            acceptElement("code", CORE_LANG);
            acceptElement("dfn", CORE_LANG);
            acceptElement("em", CORE_LANG);
            acceptElement("kbd", CORE_LANG);
            acceptElement("samp", CORE_LANG);
            acceptElement("strong", CORE_LANG);
            acceptElement("var", CORE_LANG);
        } else {
            // allow the text, just strip the tags
        }

        if (ENABLE_TABLE_TAGS) {
            acceptElement("caption", CORE_LANG+"align");
            acceptElement("col",CORE_LANG+"alink,background,char,charoff,span,valign,width");
            acceptElement("colgroup", CORE_LANG+"alink,background,char,charoff,span,valign,width");
            acceptElement("table", CORE_LANG+"align,valign,background,bgcolor,border,cellpadding,cellspacing,frame,rules,summary,width");
            acceptElement("tbody", CORE_LANG+"align,background,char,charoff,valign");
            acceptElement("td", CORE_LANG+"abbr,align,axis,background,bgcolor,char,charoff,colspan,headers,height,nowrap,rowspan,scope,,valign,width");
            acceptElement("tfoot", CORE_LANG+"align,background,char,charoff,valign");
            acceptElement("th", CORE_LANG+"abbr,align,axis,background,bgcolor,char,charoff,colspan,headers,height,nowrap,rowspan,scope,valign,width");
            acceptElement("thead", CORE_LANG+"align,background,char,charoff,valign");
            acceptElement("tr", CORE_LANG+"align,background,bgcolor,char,charoff,valign");
        } else {
            // allow the text, just strip the tags
        }

        
        if (ENABLE_INPUT_TAGS) {
            acceptElement("area", CORE_LANG+KBD+"alt,coords,href,nohref,shape,target");
            acceptElement("button", CORE_LANG+KBD+"disabled,name,type,value");
            acceptElement("fieldset", CORE_LANG);
            acceptElement("form", CORE_LANG+"action,accept,acceptcharset,enctype,method,name,target");
            acceptElement("input", CORE_LANG+"accept,align,alt,checked,disabled,maxlength,name,readonly,size,type,value");
            acceptElement("legend", CORE_LANG+"align");
            acceptElement("map", CORE_LANG+"name");
            acceptElement("optgroup", CORE_LANG+"disabled,label");
            acceptElement("option", CORE_LANG+KBD+"disabled,label,selected,value");
            acceptElement("select", CORE_LANG+KBD+"disabled,multiple,name,size");
            acceptElement("textarea", CORE_LANG+"cols,disabled,name,readonly,rows");
        } else {
            removeElement("area");
            removeElement("button");
            removeElement("fieldset");
            removeElement("form");
            removeElement("input");
            removeElement("legend");
            removeElement("map");
            removeElement("optgroup");
            removeElement("option");
            removeElement("select");
            removeElement("textarea");
        }
        
        // completely remove these elements and all enclosing tags/text
        removeElement("applet");
        removeElement("frame");
        removeElement("frameset");
        removeElement("iframe");
        removeElement("object");
        removeElement("script");
        removeElement("style");
        
        // don't remove "content" of these tags since they have none.
        //removeElement("meta");
        //removeElement("param");        
    }
    
    /**
     * @param neuterImages
     */
    public DefangFilter(boolean neuterImages) {
        mNeuterImages = neuterImages;
    }

    /** 
     * Specifies that the given element should be accepted and, optionally,
     * which attributes of that element should be kept.
     *
     * @param element The element to accept.
     * @param attributes The comma-seperated list of attributes to be kept or null if no
     *                   attributes should be kept for this element.
     *
     * see #removeElement
     */
    public static void acceptElement(String element, String attributes) {
        element = element.toLowerCase();
        HashSet<String> set = mAttrSetCache.get(attributes);
        if (set != null) {
            //System.out.println(element+" cached set "+set.size());
            mAcceptedElements.put(element, set);
            return;
        }
        set = new HashSet<String>();
        String attrs[] = attributes.toLowerCase().split(",");
        if (attrs != null && attrs.length > 0) {
            for (int i=0; i < attrs.length; i++) {
                //System.out.println(element+"["+attrs[i]+"]");
                //deal with consecutive commas
                if (attrs[i].length() > 0)
                    set.add(attrs[i]);
            }
        }
        mAcceptedElements.put(element, set);
        mAttrSetCache.put(attributes, set);
    }

    /** 
     * Specifies that the given element should be completely removed. If an
     * element is encountered during processing that is on the remove list, 
     * the element's start and end tags as well as all of content contained
     * within the element will be removed from the processing stream.
     *
     * @param element The element to completely remove.
     */
    public static void removeElement(String element) {
        String key = element.toLowerCase();
        Object value = NULL;
        mRemovedElements.put(key, value);
    } // removeElement(String)

    //
    // XMLDocumentHandler methods
    //

    // since Xerces-J 2.2.0

    /** Start document. */
    @Override 
    public void startDocument(XMLLocator locator, String encoding, 
                              NamespaceContext nscontext, Augmentations augs) 
    throws XNIException {
        mRemovalElementCount = 0;
        super.startDocument(locator, encoding, nscontext, augs);
    } // startDocument(XMLLocator,String,NamespaceContext,Augmentations)

    // old methods

    /** Start document. */
    @Override public void startDocument(XMLLocator locator, String encoding, Augmentations augs)
    throws XNIException {
        startDocument(locator, encoding, null, augs);
    } // startDocument(XMLLocator,String,Augmentations)

    /** Start prefix mapping. */
    @Override public void startPrefixMapping(String prefix, String uri, Augmentations augs)
    throws XNIException {
        if (mRemovalElementName == null) {
            super.startPrefixMapping(prefix, uri, augs);
        }
    } // startPrefixMapping(String,String,Augmentations)

    /** Start element. */
    @Override public void startElement(QName element, XMLAttributes attributes, Augmentations augs)
    throws XNIException {
        String name = element.localpart;
        if (mRemovalElementName == null) {
            if (handleOpenTag(element, attributes))
                super.startElement(element, attributes, augs);
        } else {
            if (name.equalsIgnoreCase(mRemovalElementName))
                mRemovalElementCount++;
        }
        if (name.equalsIgnoreCase("style"))
            mStyleDepth++;
    } // startElement(QName,XMLAttributes,Augmentations)

    /** Empty element. */
    @Override public void emptyElement(QName element, XMLAttributes attributes, Augmentations augs)
    throws XNIException {
        if (mRemovalElementName == null && handleOpenTag(element, attributes)) {
            super.emptyElement(element, attributes, augs);
        }
    } // emptyElement(QName,XMLAttributes,Augmentations)

    /** Comment. */
    @Override public void comment(XMLString text, Augmentations augs)
    throws XNIException {
        if (mRemovalElementName == null) {
            super.comment(text, augs);
        }
    } // comment(XMLString,Augmentations)

    /** Processing instruction. */
    @Override public void processingInstruction(String target, XMLString data, Augmentations augs)
    throws XNIException {
        if (mRemovalElementName == null) {
            super.processingInstruction(target, data, augs);
        }
    } // processingInstruction(String,XMLString,Augmentations)

    /** Characters. */
    @Override public void characters(XMLString text, Augmentations augs) 
    throws XNIException {
        if (mRemovalElementName == null) {
            if (mStyleDepth > 0) {
                String result = text.toString().replaceAll("[uU][Rr][Ll]\\s*\\(.*\\)","url()");
                result = result.replaceAll("expression\\s*\\(.*\\)","");
                super.characters(new XMLString(result.toCharArray(), 0, result.length()), augs);    
            } else {
                super.characters(text, augs);
            }
        }
    } // characters(XMLString,Augmentations)

    /** Ignorable whitespace. */
    @Override public void ignorableWhitespace(XMLString text, Augmentations augs) 
    throws XNIException {
        if (mRemovalElementName == null) {
            super.ignorableWhitespace(text, augs);
        }
    } // ignorableWhitespace(XMLString,Augmentations)

    /** Start general entity. */
    @Override public void startGeneralEntity(String name, XMLResourceIdentifier id, String encoding, Augmentations augs)
    throws XNIException {
        if (mRemovalElementName == null) {
            super.startGeneralEntity(name, id, encoding, augs);
        }
    } // startGeneralEntity(String,XMLResourceIdentifier,String,Augmentations)

    /** Text declaration. */
    @Override public void textDecl(String version, String encoding, Augmentations augs)
    throws XNIException {
        if (mRemovalElementName == null) {
            super.textDecl(version, encoding, augs);
        }
    } // textDecl(String,String,Augmentations)

    /** End general entity. */
    @Override public void endGeneralEntity(String name, Augmentations augs)
    throws XNIException {
        if (mRemovalElementName == null) {
            super.endGeneralEntity(name, augs);
        }
    } // endGeneralEntity(String,Augmentations)

    /** Start CDATA section. */
    @Override public void startCDATA(Augmentations augs) throws XNIException {
        if (mRemovalElementName == null) {
            super.startCDATA(augs);
        }
    } // startCDATA(Augmentations)

    /** End CDATA section. */
    @Override public void endCDATA(Augmentations augs) throws XNIException {
        if (mRemovalElementName == null) {
            super.endCDATA(augs);
        }
    } // endCDATA(Augmentations)

    /** End element. */
    @Override public void endElement(QName element, Augmentations augs)
    throws XNIException {
        String name = element.localpart;
        if (mRemovalElementName == null) {
            if (elementAccepted(element.rawname))
                super.endElement(element, augs);
        } else {
            if (name.equalsIgnoreCase(mRemovalElementName) && --mRemovalElementCount == 0)
                mRemovalElementName = null;
        }
        if (name.equalsIgnoreCase("style"))
            mStyleDepth--;
    } // endElement(QName,Augmentations)

    /** End prefix mapping. */
    @Override public void endPrefixMapping(String prefix, Augmentations augs)
    throws XNIException {
        if (mRemovalElementName == null) {
            super.endPrefixMapping(prefix, augs);
        }
    } // endPrefixMapping(String,Augmentations)

    //
    // Protected methods
    //

    /** Returns true if the specified element is accepted. */
    protected static boolean elementAccepted(String element) {
        String key = element.toLowerCase();
        return mAcceptedElements.containsKey(key);
    } // elementAccepted(String):boolean

    /** Returns true if the specified element should be removed. */
    protected static boolean elementRemoved(String element) {
        String key = element.toLowerCase();
        return mRemovedElements.containsKey(key);
    } // elementRemoved(String):boolean

    /** Handles an open tag. */
    protected boolean handleOpenTag(QName element, XMLAttributes attributes) {
        String eName = element.rawname.toLowerCase();
        if (eName.equals("base")) {
            int index = attributes.getIndex("href");
            if (index != -1) {
                mBaseHref = attributes.getValue(index);
                if (mBaseHref != null) {
                    try {
                        mBaseHrefURI = new URI(mBaseHref);
                    } catch (URISyntaxException e) {
                        if (!mBaseHref.endsWith("/"))
                            mBaseHref += "/";
                    }
                }
            }
        }
        if (elementAccepted(element.rawname)) {
            HashSet<String> value = mAcceptedElements.get(eName);
            if (value != NULL) {
                HashSet<String> anames = value;
                int attributeCount = attributes.getLength();
                for (int i = 0; i < attributeCount; i++) {
                    String aName = attributes.getQName(i).toLowerCase();
                    // remove the attribute if it isn't in the list of accepted names
                    // or it has invalid content
                    if (!anames.contains(aName) || removeAttrValue(eName, aName, attributes, i)) {
                        attributes.removeAttributeAt(i--);
                        attributeCount--;
                    } else {
                        sanatizeAttrValue(eName, aName, attributes, i);
                    }
                }
            } else {
                attributes.removeAllAttributes();
            }

            if (eName.equals("img")) {
                fixUrlBase(attributes, "src");
            } else if (eName.equals("a") || eName.equals("area")) {
                fixUrlBase(attributes, "href");                
            }
            fixUrlBase(attributes, "background");

            if (eName.equals("img") && mNeuterImages) {
                neuterTag(attributes, "src");
            } else if (eName.equals("a") || eName.equals("area")) {
                fixATag(attributes);
            }
            if (mNeuterImages) {
                neuterTag(attributes, "background");
            }

            return true;
        } else if (elementRemoved(element.rawname)) {
            mRemovalElementName = element.rawname;
            mRemovalElementCount = 1;
        }
        return false;
    } // handleOpenTag(QName,XMLAttributes):boolean

    private void fixUrlBase(XMLAttributes attributes, String attrName) {
        int index = attributes.getIndex(attrName);
        if (index != -1) {
            String value = attributes.getValue(index);
            if (mBaseHref != null && value != null && value.indexOf(":") == -1) {
                if (mBaseHrefURI != null) {
                    try {
                        attributes.setValue(index, mBaseHrefURI.resolve(value).toString());
                        return;
                    } catch (IllegalArgumentException e) {
                        // ignore and do string-logic
                    }
                }
                attributes.setValue(index, mBaseHref+value);
            }
        }
    }

    /**
     * @param attributes
     */
    private void neuterTag(XMLAttributes attributes, String aName) {
        String df_aName = "df"+aName;
        int dfIndex = attributes.getIndex(df_aName);
        int index = attributes.getIndex(aName);
        if (index != -1) {
            String aValue = attributes.getValue(index);
            if (dfIndex != -1) {
                attributes.setValue(dfIndex, aValue);
            } else {
                attributes.addAttribute(new QName("", df_aName, df_aName, null), "CDATA", aValue);
            }
            attributes.removeAttributeAt(index);
            // remove dups if there are multiple src attributes
            index = attributes.getIndex(aName);
            while (index != -1) {
                attributes.removeAttributeAt(index);
                index = attributes.getIndex(aName);
            }
        }
    }

    /**
     * make sure all <a> tags have a target="_blank" attribute set.
     * @param attributes
     */
    private void fixATag(XMLAttributes attributes) {
        // BEGIN: bug 7927
        int index = attributes.getIndex("href");
        if (index == -1)	// links that don't have a href don't need target="_blank"
            return;
        String href = attributes.getValue(index);
        if (href.indexOf('#') == 0) // LOCAL links don't need target="_blank"
            return;
        // END: bug 7927
        index = attributes.getIndex("target");
        if (index != -1) {
            attributes.setValue(index, "_blank");
        } else {
            attributes.addAttribute(new QName("", "target", "target", null), "CDATA", "_blank");
        }
    }
    /**
     * Checks to see if an attr value should just be removed
     * @param eName The element name
     * @param aName The attribute name
     * @param attributes The set of the attribtues
     * @param i The index of the attribute
     * @return true fi the attr should be removed, false if not
     */
    private boolean removeAttrValue(String eName, String aName, XMLAttributes attributes, int i) {
        String value = attributes.getValue(i);
        //System.out.println("==== "+eName+" "+aName+" ("+value+")");
        value = AV_JS_ENTITY.matcher(value).replaceAll("JS-ENTITY-BLOCKED");
        value = AV_SCRIPT_TAG.matcher(value).replaceAll("SCRIPT-TAG-BLOCKED");
       
        if (aName.equalsIgnoreCase("href") || aName.equalsIgnoreCase("src") || aName.equalsIgnoreCase("longdesc") || aName.equalsIgnoreCase("usemap")){
            if (!VALID_URL.matcher(value).find()) {
                return true;
            }
        }
        return false;
    }
    /**
     * sanitize an attr value. For now, this means stirpping out Java Script entity tags &{...},
     * and <script> tags.
     * 
     * 
     */
    private void sanatizeAttrValue(String eName, String aName, XMLAttributes attributes, int i) {
        String value = attributes.getValue(i);
        String result = AV_JS_ENTITY.matcher(value).replaceAll("JS-ENTITY-BLOCKED");
        result = AV_SCRIPT_TAG.matcher(result).replaceAll("SCRIPT-TAG-BLOCKED");
<<<<<<< HEAD
        // TODO: change to set?
        if (aName.equalsIgnoreCase("href") || aName.equalsIgnoreCase("src") || aName.equalsIgnoreCase("longdesc") || aName.equalsIgnoreCase("usemap")){
            if (!VALID_URL.matcher(result).find()) {
                 result = "javascript:void(0)";
            }
        }
=======
                
>>>>>>> 4c54f870
        if (aName.equalsIgnoreCase("style")) {
            result = value.replaceAll("/\\*.*\\*/","");
            result = result.replaceAll("[uU][Rr][Ll]\\s*\\(.*\\)","none");
            result = result.replaceAll("expression\\s*\\(.*\\)","");
        }

        if (!result.equals(value)) {
            attributes.setValue(i, result);
        }
    }

} // class DefaultFilter<|MERGE_RESOLUTION|>--- conflicted
+++ resolved
@@ -653,16 +653,6 @@
         String value = attributes.getValue(i);
         String result = AV_JS_ENTITY.matcher(value).replaceAll("JS-ENTITY-BLOCKED");
         result = AV_SCRIPT_TAG.matcher(result).replaceAll("SCRIPT-TAG-BLOCKED");
-<<<<<<< HEAD
-        // TODO: change to set?
-        if (aName.equalsIgnoreCase("href") || aName.equalsIgnoreCase("src") || aName.equalsIgnoreCase("longdesc") || aName.equalsIgnoreCase("usemap")){
-            if (!VALID_URL.matcher(result).find()) {
-                 result = "javascript:void(0)";
-            }
-        }
-=======
-                
->>>>>>> 4c54f870
         if (aName.equalsIgnoreCase("style")) {
             result = value.replaceAll("/\\*.*\\*/","");
             result = result.replaceAll("[uU][Rr][Ll]\\s*\\(.*\\)","none");
