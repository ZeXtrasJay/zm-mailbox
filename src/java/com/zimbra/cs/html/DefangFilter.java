/*
 * ***** BEGIN LICENSE BLOCK *****
 * Zimbra Collaboration Suite Server
 * Copyright (C) 2005, 2006, 2007, 2008, 2009, 2010, 2011, 2012, 2013 Zimbra Software, LLC.
 *
 * The contents of this file are subject to the Zimbra Public License
 * Version 1.4 ("License"); you may not use this file except in
 * compliance with the License.  You may obtain a copy of the License at
 * http://www.zimbra.com/license.
 *
 * Software distributed under the License is distributed on an "AS IS"
 * basis, WITHOUT WARRANTY OF ANY KIND, either express or implied.
 * ***** END LICENSE BLOCK *****
 */

package com.zimbra.cs.html;

import java.net.MalformedURLException;
import java.net.URI;
import java.net.URISyntaxException;
import java.net.URL;
import java.util.HashMap;
import java.util.HashSet;
import java.util.regex.Pattern;

import org.apache.xerces.xni.Augmentations;
import org.apache.xerces.xni.NamespaceContext;
import org.apache.xerces.xni.QName;
import org.apache.xerces.xni.XMLAttributes;
import org.apache.xerces.xni.XMLLocator;
import org.apache.xerces.xni.XMLResourceIdentifier;
import org.apache.xerces.xni.XMLString;
import org.apache.xerces.xni.XNIException;
import org.cyberneko.html.filters.DefaultFilter;

import com.google.common.base.Strings;
import com.zimbra.common.localconfig.LC;
import com.zimbra.common.util.ZimbraLog;
import com.zimbra.cs.servlet.ZThreadLocal;

/**
 * very Mutated version of ElementRemover.java filter from cyberneko html.
 * change accepted/removed elements to static hashmaps for one-time
 * initialization, switched from Hashtable to HashMap, sanatize
 * attributes, etc.
 *
 * TODO: more checks:
 * allow limited use of <meta> tags? like for Content-Type?
 * make sure any clicked links pop up in new window
 * figure out how to block images by default, and how to re-enable them. styles?
 * strict attr value checking?
 *  don't allow id attr in tags if we aren't putting html into an iframe (I'm assuming we are, and id's in iframes don't conflict with iframes elsewhere)
 */
public class DefangFilter extends DefaultFilter {

    /**
     * disable all form/input type tags
     */
    private static final boolean ENABLE_INPUT_TAGS = true;

    /**
     * enable table tags
     */
    private static final boolean ENABLE_TABLE_TAGS = true;

    /**
     * enable phrase tags (EM, STRONG, CITE, DFN, CODE, SAMP, KBD, VAR, ABBR, ACRONYM)
     */
    private static final boolean ENABLE_PHRASE_TAGS = true;

    /**
     * enable list tags (UL, OL, LI, DL, DT, DD, DIR, MENU)
     */
    private static final boolean ENABLE_LIST_TAGS = true;

    /**
     * enable font style tags (TT, I, B, BIG, SMALL, STRIKE, S, U)
     */
    private static final boolean ENABLE_FONT_STYLE_TAGS = true;

    /** The Host header received in the request. */
    private String reqVirtualHost = null;

    /** enable same host post request for a form in email */
    private static boolean sameHostFormPostCheck = LC.defang_block_form_same_host_post_req.booleanValue();

    //
    // Constants
    //

    /** A "null" object. */
    protected static final Object NULL = new Object();

    // regexes inside of attr values to strip out
    private static final Pattern AV_JS_ENTITY = Pattern.compile(LC.defang_av_js_entity.value());
    private static final Pattern AV_SCRIPT_TAG = Pattern.compile(LC.defang_av_script_tag.value(), Pattern.CASE_INSENSITIVE);
    private static final Pattern AV_JAVASCRIPT = Pattern.compile(LC.defang_av_javascript.value(), Pattern.CASE_INSENSITIVE);



 // regex for URLs href. TODO: beef this up
    private static final Pattern VALID_EXT_URL = Pattern.compile(LC.defang_valid_ext_url.value(), Pattern.CASE_INSENSITIVE);
<<<<<<< HEAD
    private static final Pattern VALID_INT_IMG = Pattern.compile(LC.defang_valid_int_img.value());
=======
>>>>>>> 3f325b95
    private static final Pattern VALID_IMG_FILE = Pattern.compile(LC.defang_valid_img_file.value());
    private static final Pattern VALID_INT_IMG = Pattern.compile(LC.defang_valid_int_img.value(), 
    		Pattern.CASE_INSENSITIVE);


    
    // matches the file format that convertd uses so it doesn't get 'pnsrc'ed
    private static final Pattern VALID_CONVERTD_FILE = Pattern
        .compile(LC.defang_valid_convertd_file.value());

    //
    // Data
    //

    // information

    /** attr Set cache */
    private static HashMap<String, HashSet<String>> mAttrSetCache = new HashMap<String, HashSet<String>>();

    /** Accepted elements. */
    private static HashMap<String, HashSet<String>> mAcceptedElements = new HashMap<String, HashSet<String>>();

    /** Removed elements. */
    private static HashMap<String, Object> mRemovedElements = new HashMap<String, Object>();

    // state

    private String mBaseHref = null;
    private URI mBaseHrefURI = null;


    /** Strip images */
    boolean mNeuterImages;

    /** The name of the element in the process of being removed. */
    protected String mRemovalElementName;

    /** Tracks the recursive nesting level of the element being removed.
     *  Since we're skipping from the element's open-tag to its close-tag,
     *  we need to make sure not to stop skipping if another element of
     *  the same type was nested in the first.  For instance,
     *  <pre>
     *    &lt;skipme>&lt;foo>&lt;skipme>XX&lt;/skipme>&lt;/foo>&lt;/skipme>
     *  </pre> should not stop skipping at the first <tt>&lt;/skipme></tt>
     *  but rather after the second. */
    protected int mRemovalElementCount;

    /** The style element depth */
    protected int mStyleDepth;

    //private static String[] STD_CORE = { "id", "class", "title", "style" };
    private static String CORE = "id,class,title,style,";
    private static String LANG = "dir,lang,xml:lang,";
    private static String CORE_LANG = CORE+LANG;
    private static String KBD = "accesskey,tabindex,";

    static {
        // set which elements to accept
        acceptElement("a", CORE+KBD+",charset,coords,href,hreflang,name,rel,rev,shape,target,type");
        acceptElement("address", CORE_LANG);
        //acceptElement("base", "href"); //,target");
        acceptElement("bdo", CORE_LANG);
        acceptElement("blockquote", CORE_LANG+"cite");
        acceptElement("body", CORE_LANG+"background"); //+"alink,background,bgcolor,link,text,vlink");
        acceptElement("br", CORE+"clear");
        acceptElement("center", CORE_LANG);
        acceptElement("del", CORE_LANG+"cite,datetime");
        acceptElement("div", CORE_LANG+"align");
        acceptElement("head", LANG); // profile attr removed
        acceptElement("h1", CORE_LANG+"align");
        acceptElement("h2", CORE_LANG+"align");
        acceptElement("h3", CORE_LANG+"align");
        acceptElement("h4", CORE_LANG+"align");
        acceptElement("h5", CORE_LANG+"align");
        acceptElement("h6", CORE_LANG+"align");
        acceptElement("hr", CORE_LANG+"align,noshade,size,width");
        acceptElement("html", LANG+"xmlns");
        acceptElement("img", CORE_LANG+"align,alt,border,height,hspace,ismap,longdesc,src,usemap,vspace,width");
        acceptElement("ins", CORE_LANG+"cite");
        acceptElement("label", CORE_LANG+"for");
        //acceptElement("link", CORE_LANG+"charset,href,hreflang,media,ntarget,rel,rev,type");

        // NOTE: comment out noframes so its text shows up, since we are nuke frame-related tags
        //acceptElement("noframes", CORE_LANG);
        // NOTE: comment out noscript so its text shows up, since we are nuking script tags
        //acceptElement("noscript", CORE_LANG); // maybe convert to always execute if we are stripping script?
        acceptElement("p", CORE_LANG+"align");
        acceptElement("pre", CORE_LANG+"width");
        acceptElement("q", CORE_LANG+"cite");
        acceptElement("span", CORE_LANG);

        acceptElement("style", CORE_LANG);
        acceptElement("sub",  CORE_LANG);
        acceptElement("sup",  CORE_LANG);

        //acceptElement("title", CORE_LANG);
        acceptElement("title", "");

        if (ENABLE_FONT_STYLE_TAGS) {
            acceptElement("b",  CORE_LANG);
            acceptElement("basefont", CORE_LANG+"color,face,size");
            acceptElement("big", CORE_LANG);
            acceptElement("font", CORE_LANG+"color,face,size");
            acceptElement("i", CORE_LANG);
            acceptElement("s", CORE_LANG);
            acceptElement("small", CORE_LANG);
            acceptElement("strike", CORE_LANG);
            acceptElement("tt", CORE_LANG);
            acceptElement("u", CORE_LANG);
        } else {
            // allow the text, just strip the tags
        }

        if (ENABLE_LIST_TAGS) {
            acceptElement("dir", CORE_LANG+"compact");
            acceptElement("dl", CORE_LANG);
            acceptElement("dt", CORE_LANG);
            acceptElement("li", CORE_LANG+"type,value");
            acceptElement("ol", CORE_LANG+"compact,start,type");
            acceptElement("ul", CORE_LANG+"compact,type");
            acceptElement("dd", CORE_LANG);
            acceptElement("menu", CORE_LANG+"compact");
        } else {
            // allow the text, just strip the tags
        }

        if (ENABLE_PHRASE_TAGS) {
            acceptElement("abbr", CORE_LANG);
            acceptElement("acronym", CORE_LANG);
            acceptElement("cite", CORE_LANG);
            acceptElement("code", CORE_LANG);
            acceptElement("dfn", CORE_LANG);
            acceptElement("em", CORE_LANG);
            acceptElement("kbd", CORE_LANG);
            acceptElement("samp", CORE_LANG);
            acceptElement("strong", CORE_LANG);
            acceptElement("var", CORE_LANG);
        } else {
            // allow the text, just strip the tags
        }

        if (ENABLE_TABLE_TAGS) {
            acceptElement("caption", CORE_LANG+"align");
            acceptElement("col",CORE_LANG+"alink,background,char,charoff,span,valign,width");
            acceptElement("colgroup", CORE_LANG+"alink,background,char,charoff,span,valign,width");
            acceptElement("table", CORE_LANG+"align,valign,background,bgcolor,border,cellpadding,cellspacing,frame,rules,summary,width");
            acceptElement("tbody", CORE_LANG+"align,background,char,charoff,valign");
            acceptElement("td", CORE_LANG+"abbr,align,axis,background,bgcolor,char,charoff,colspan,headers,height,nowrap,rowspan,scope,,valign,width");
            acceptElement("tfoot", CORE_LANG+"align,background,char,charoff,valign");
            acceptElement("th", CORE_LANG+"abbr,align,axis,background,bgcolor,char,charoff,colspan,headers,height,nowrap,rowspan,scope,valign,width");
            acceptElement("thead", CORE_LANG+"align,background,char,charoff,valign");
            acceptElement("tr", CORE_LANG+"align,background,bgcolor,char,charoff,valign");
        } else {
            // allow the text, just strip the tags
        }


        if (ENABLE_INPUT_TAGS) {
            acceptElement("area", CORE_LANG+KBD+"alt,coords,href,nohref,shape,target");
            acceptElement("button", CORE_LANG+KBD+"disabled,name,type,value");
            acceptElement("fieldset", CORE_LANG);
            acceptElement("form", CORE_LANG+"action,accept,acceptcharset,enctype,method,name,target");
            acceptElement("input", CORE_LANG+"accept,align,alt,checked,disabled,maxlength,name,readonly,size,src,type,value");
            acceptElement("legend", CORE_LANG+"align");
            acceptElement("map", CORE_LANG+"name");
            acceptElement("optgroup", CORE_LANG+"disabled,label");
            acceptElement("option", CORE_LANG+KBD+"disabled,label,selected,value");
            acceptElement("select", CORE_LANG+KBD+"disabled,multiple,name,size");
            acceptElement("textarea", CORE_LANG+"cols,disabled,name,readonly,rows");
        } else {
            removeElement("area");
            removeElement("button");
            removeElement("fieldset");
            removeElement("form");
            removeElement("input");
            removeElement("legend");
            removeElement("map");
            removeElement("optgroup");
            removeElement("option");
            removeElement("select");
            removeElement("textarea");
        }

        // completely remove these elements and all enclosing tags/text
        removeElement("applet");
        removeElement("frame");
        removeElement("frameset");
        removeElement("iframe");
        removeElement("object");
        removeElement("script");

        // don't remove "content" of these tags since they have none.
        //removeElement("meta");
        //removeElement("param");
    }

    /**
     * @param neuterImages
     */
    public DefangFilter(boolean neuterImages) {
        mNeuterImages = neuterImages;
        if (ZThreadLocal.getRequestContext() != null) {
            this.reqVirtualHost = ZThreadLocal.getRequestContext().getVirtualHost();
        }
    }

    /**
     * Specifies that the given element should be accepted and, optionally,
     * which attributes of that element should be kept.
     *
     * @param element The element to accept.
     * @param attributes The comma-seperated list of attributes to be kept or null if no
     *                   attributes should be kept for this element.
     *
     * see #removeElement
     */
    public static void acceptElement(String element, String attributes) {
        element = element.toLowerCase();
        HashSet<String> set = mAttrSetCache.get(attributes);
        if (set != null) {
            //System.out.println(element+" cached set "+set.size());
            mAcceptedElements.put(element, set);
            return;
        }
        set = new HashSet<String>();
        String attrs[] = attributes.toLowerCase().split(",");
        if (attrs != null && attrs.length > 0) {
            for (int i=0; i < attrs.length; i++) {
                //deal with consecutive commas
                if (attrs[i].length() > 0)
                    set.add(attrs[i]);
            }
        }
        mAcceptedElements.put(element, set);
        mAttrSetCache.put(attributes, set);
    }

    /**
     * Specifies that the given element should be completely removed. If an
     * element is encountered during processing that is on the remove list,
     * the element's start and end tags as well as all of content contained
     * within the element will be removed from the processing stream.
     *
     * @param element The element to completely remove.
     */
    public static void removeElement(String element) {
        String key = element.toLowerCase();
        Object value = NULL;
        mRemovedElements.put(key, value);
    }

    //
    // XMLDocumentHandler methods
    //

    // since Xerces-J 2.2.0

    /** Start document. */
    @Override
    public void startDocument(XMLLocator locator, String encoding,
                              NamespaceContext nscontext, Augmentations augs)
    throws XNIException {
        mRemovalElementCount = 0;
        super.startDocument(locator, encoding, nscontext, augs);
    }

    // old methods

    /** Start document. */
    @Override public void startDocument(XMLLocator locator, String encoding, Augmentations augs)
    throws XNIException {
        startDocument(locator, encoding, null, augs);
    }

    /** Start prefix mapping. */
    @Override public void startPrefixMapping(String prefix, String uri, Augmentations augs)
    throws XNIException {
        if (mRemovalElementName == null) {
            super.startPrefixMapping(prefix, uri, augs);
        }
    }

    /** Start element. */
    @Override public void startElement(QName element, XMLAttributes attributes, Augmentations augs)
    throws XNIException {
        String name = element.localpart;
        if (mRemovalElementName == null) {
            if (handleOpenTag(element, attributes))
                super.startElement(element, attributes, augs);
        } else {
            if (name.equalsIgnoreCase(mRemovalElementName))
                mRemovalElementCount++;
        }
        if (name.equalsIgnoreCase("style"))
            mStyleDepth++;
    }

    /** Empty element. */
    @Override public void emptyElement(QName element, XMLAttributes attributes, Augmentations augs)
    throws XNIException {
        if (mRemovalElementName == null && handleOpenTag(element, attributes)) {
            super.emptyElement(element, attributes, augs);
        }
    }

    /** Comment. */
    @Override public void comment(XMLString text, Augmentations augs)
    throws XNIException {
        // we can safely ignore comments
        // they can only provide loop holes for hackers to exploit
        // e.g. CDATA sections are reported as comments with our HTML parser configuration
    }

    /** Processing instruction. */
    @Override public void processingInstruction(String target, XMLString data, Augmentations augs)
    throws XNIException {
        if (mRemovalElementName == null) {
            super.processingInstruction(target, data, augs);
        }
    }

    /** Characters. */
    @Override public void characters(XMLString text, Augmentations augs)
    throws XNIException {
        if (mRemovalElementName == null) {
            if (mStyleDepth > 0) {
                String result = sanitizeStyleValue(text.toString());
                super.characters(new XMLString(result.toCharArray(), 0, result.length()), augs);
            } else {
                super.characters(text, augs);
            }
        }
    }

    private static final Pattern COMMENT = Pattern.compile(LC.defang_comment.value());
    // matches functions (like url(), expression(), etc), except rgb()
    private static final Pattern STYLE_UNWANTED_FUNC =
            Pattern.compile(LC.defang_style_unwanted_func.value(), Pattern.CASE_INSENSITIVE);
     private static final Pattern STYLE_UNWANTED_IMPORT = Pattern.compile(
        "@import(\\s)*((\'|\")?(\\s)*(http://|https://)?([^\\s;]*)(\\s)*(\'|\")?(\\s)*;?)",
        Pattern.CASE_INSENSITIVE);


    private static String sanitizeStyleValue(String value) {
        // remove comments
        value = COMMENT.matcher(value).replaceAll("");
        // strip off unwanted functions
        value = STYLE_UNWANTED_FUNC.matcher(value).replaceAll("");
       // strip off any @import
        return STYLE_UNWANTED_IMPORT.matcher(value).replaceAll("");
    }

    /** Ignorable whitespace. */
    @Override public void ignorableWhitespace(XMLString text, Augmentations augs)
    throws XNIException {
        if (mRemovalElementName == null) {
            super.ignorableWhitespace(text, augs);
        }
    }

    /** Start general entity. */
    @Override public void startGeneralEntity(String name, XMLResourceIdentifier id, String encoding, Augmentations augs)
    throws XNIException {
        if (mRemovalElementName == null) {
            super.startGeneralEntity(name, id, encoding, augs);
        }
    }

    /** Text declaration. */
    @Override public void textDecl(String version, String encoding, Augmentations augs)
    throws XNIException {
        if (mRemovalElementName == null) {
            super.textDecl(version, encoding, augs);
        }
    }

    /** End general entity. */
    @Override public void endGeneralEntity(String name, Augmentations augs)
    throws XNIException {
        if (mRemovalElementName == null) {
            super.endGeneralEntity(name, augs);
        }
    }

    /** Start CDATA section. */
    @Override public void startCDATA(Augmentations augs) throws XNIException {
        if (mRemovalElementName == null) {
            super.startCDATA(augs);
        }
    }

    /** End CDATA section. */
    @Override public void endCDATA(Augmentations augs) throws XNIException {
        if (mRemovalElementName == null) {
            super.endCDATA(augs);
        }
    }

    /** End element. */
    @Override public void endElement(QName element, Augmentations augs)
    throws XNIException {
        String name = element.localpart;
        if (mRemovalElementName == null) {
            if (elementAccepted(element.rawname))
                super.endElement(element, augs);
        } else {
            if (name.equalsIgnoreCase(mRemovalElementName) && --mRemovalElementCount == 0)
                mRemovalElementName = null;
        }
        if (name.equalsIgnoreCase("style"))
            mStyleDepth--;
    }

    /** End prefix mapping. */
    @Override public void endPrefixMapping(String prefix, Augmentations augs)
    throws XNIException {
        if (mRemovalElementName == null) {
            super.endPrefixMapping(prefix, augs);
        }
    }

    //
    // Protected methods
    //

    /** Returns true if the specified element is accepted. */
    protected static boolean elementAccepted(String element) {
        String key = element.toLowerCase();
        return mAcceptedElements.containsKey(key);
    }

    /** Returns true if the specified element should be removed. */
    protected static boolean elementRemoved(String element) {
        String key = element.toLowerCase();
        return mRemovedElements.containsKey(key);
    }

    /** Handles an open tag. */
    protected boolean handleOpenTag(QName element, XMLAttributes attributes) {
        String eName = element.rawname.toLowerCase();
        if (eName.equals("base")) {
            int index = attributes.getIndex("href");
            if (index != -1) {
                mBaseHref = attributes.getValue(index);
                if (mBaseHref != null) {
                    try {
                        mBaseHrefURI = new URI(mBaseHref);
                    } catch (URISyntaxException e) {
                        if (!mBaseHref.endsWith("/"))
                            mBaseHref += "/";
                    }
                }
            }
        }
        if (elementAccepted(element.rawname)) {
            HashSet<String> value = mAcceptedElements.get(eName);
            if (value != NULL) {
                HashSet<String> anames = value;
                int attributeCount = attributes.getLength();
                for (int i = 0; i < attributeCount; i++) {
                    String aName = attributes.getQName(i).toLowerCase();
                    // remove the attribute if it isn't in the list of accepted names
                    // or it has invalid content
                    if (!anames.contains(aName) || removeAttrValue(eName, aName, attributes, i)) {
                        attributes.removeAttributeAt(i--);
                        attributeCount--;
                    } else {
                        sanitizeAttrValue(eName, aName, attributes, i);
                    }
                }
            } else {
                attributes.removeAllAttributes();
            }

            if (eName.equals("img") || eName.equals("input")) {
                fixUrlBase(attributes, "src");
            } else if (eName.equals("a") || eName.equals("area")) {
                fixUrlBase(attributes, "href");
            }
            fixUrlBase(attributes, "background");


            if (eName.equals("a") || eName.equals("area")) {
                fixATag(attributes);
            }
            if (mNeuterImages) {
                String srcValue = Strings.nullToEmpty(attributes.getValue("src"));
                if (eName.equals("img") || eName.equals("input")) {
                    if (VALID_EXT_URL.matcher(srcValue).find() ||
                       (!VALID_INT_IMG.matcher(srcValue).find() &&
                       !VALID_IMG_FILE.matcher(srcValue).find())) {
                            neuterTag(attributes, "src", "df");
                        } else if (!VALID_INT_IMG.matcher(srcValue).find() &&
                                    VALID_IMG_FILE.matcher(srcValue).find() &&
                                    !VALID_CONVERTD_FILE.matcher(srcValue).find()) {
                            neuterTag(attributes, "src", "pn");
                        }
                }
                neuterTag(attributes, "background", "df");
            }
            return true;
        } else if (elementRemoved(element.rawname)) {
            mRemovalElementName = element.rawname;
            mRemovalElementCount = 1;
        }
        return false;
    }

    private void fixUrlBase(XMLAttributes attributes, String attrName) {
        int index = attributes.getIndex(attrName);
        if (index != -1) {
            String value = attributes.getValue(index);
            if (mBaseHref != null && value != null && value.indexOf(":") == -1) {
                if (mBaseHrefURI != null) {
                    try {
                        attributes.setValue(index, mBaseHrefURI.resolve(value).toString());
                        return;
                    } catch (IllegalArgumentException e) {
                        // ignore and do string-logic
                    }
                }
                attributes.setValue(index, mBaseHref+value);
            }
        }
    }

    /**
     * @param attributes
     */
    private void neuterTag(XMLAttributes attributes, String aName, String prefix) {
        String df_aName = prefix + aName;
        int dfIndex = attributes.getIndex(df_aName);
        int index = attributes.getIndex(aName);
        if (index != -1) {
            String aValue = attributes.getValue(index);
            if (dfIndex != -1) {
                attributes.setValue(dfIndex, aValue);
            } else {
                attributes.addAttribute(new QName("", df_aName, df_aName, null), "CDATA", aValue);
            }
            attributes.removeAttributeAt(index);
            // remove dups if there are multiple src attributes
            index = attributes.getIndex(aName);
            while (index != -1) {
                attributes.removeAttributeAt(index);
                index = attributes.getIndex(aName);
            }
        }
    }

    /**
     * make sure all <a> tags have a target="_blank" attribute set.
     * @param attributes
     */
    private void fixATag(XMLAttributes attributes) {
        // BEGIN: bug 7927
        int index = attributes.getIndex("href");
        if (index == -1)	// links that don't have a href don't need target="_blank"
            return;
        String href = attributes.getValue(index);
        if (href.indexOf('#') == 0) // LOCAL links don't need target="_blank"
            return;
        // END: bug 7927
        index = attributes.getIndex("target");
        if (index != -1) {
            attributes.setValue(index, "_blank");
        } else {
            attributes.addAttribute(new QName("", "target", "target", null), "CDATA", "_blank");
        }
    }
    /**
     * Checks to see if an attr value should just be removed
     * @param eName The element name
     * @param aName The attribute name
     * @param attributes The set of the attribtues
     * @param i The index of the attribute
     * @return true if the attr should be removed, false if not
     */
    private boolean removeAttrValue(String eName, String aName, XMLAttributes attributes, int i) {
        String value = attributes.getValue(i);
        // get rid of any spaces that might throw off the regex
        value = value == null? null: value.trim();

		if (aName.equalsIgnoreCase("href")) {
			if (VALID_EXT_URL.matcher(value).find()) {
				return false;
			}
			sanitizeAttrValue(eName, aName, attributes, i);
		} else if (aName.equalsIgnoreCase("longdesc")
				|| aName.equalsIgnoreCase("usemap")) {
			if (!VALID_EXT_URL.matcher(value).find()) {
				return true;
			}
		}
        // We'll treat the SRC a little different since deleting it
        // may annoy the front end. Here, we'll check for
        // a valid url as well as just a valid filename in the
        // case that its an inline image
        if(aName.equals("src")) {
            if (!(VALID_EXT_URL.matcher(value).find() ||
                VALID_INT_IMG.matcher(value).find() ||
                VALID_IMG_FILE.matcher(value).find())) {
                attributes.setValue(i, "#");
                return false;
            }
        }
        return false;
    }
    /**
     * sanitize an attr value. For now, this means stirpping out Java Script entity tags &{...},
     * and <script> tags.
     *
     *
     */
    private void sanitizeAttrValue(String eName, String aName, XMLAttributes attributes, int i) {
        String value = attributes.getValue(i);
        String result = AV_JS_ENTITY.matcher(value).replaceAll("JS-ENTITY-BLOCKED");
        result = AV_SCRIPT_TAG.matcher(result).replaceAll("SCRIPT-TAG-BLOCKED");

        if (aName.equalsIgnoreCase("href")) {
<<<<<<< HEAD
            result = AV_JAVASCRIPT.matcher(result).replaceAll("JAVASCRIPT-BLOCKED");
=======
        	if (AV_JAVASCRIPT.matcher(result).find())
        		result = AV_JAVASCRIPT.matcher(result).replaceAll("JAVASCRIPT-BLOCKED");
        	else if (!VALID_INT_IMG.matcher(result).find()) {
        		result = result.replaceAll("(?i)data:", "DATAURI-BLOCKED");
        	}

>>>>>>> 3f325b95
        }
        if (aName.equalsIgnoreCase("style")) {
            result = sanitizeStyleValue(value);
        }

        if (!result.equals(value)) {
            attributes.setValue(i, result);
        }

        if (aName.equalsIgnoreCase("action") && sameHostFormPostCheck == true && this.reqVirtualHost != null) {
            try {
                URL url = new URL(value);
                 String formActionHost = url.getHost().toLowerCase();

                if (formActionHost.equalsIgnoreCase(reqVirtualHost)) {
                    value = value.replace(formActionHost, "SAMEHOSTFORMPOST-BLOCKED");
                    attributes.setValue(i, value);
                }
            } catch (MalformedURLException e) {
                ZimbraLog.soap
                    .info("Failure while trying to block mailicious code. Check for URL "
                        + " match between the host and the action URL of a FORM."
                        + "Error parsing URL, possible relative URL." + e.getMessage());
                attributes.setValue(i, "SAMEHOSTFORMPOST-BLOCKED");
            }

        }
    }

}<|MERGE_RESOLUTION|>--- conflicted
+++ resolved
@@ -100,10 +100,6 @@
 
  // regex for URLs href. TODO: beef this up
     private static final Pattern VALID_EXT_URL = Pattern.compile(LC.defang_valid_ext_url.value(), Pattern.CASE_INSENSITIVE);
-<<<<<<< HEAD
-    private static final Pattern VALID_INT_IMG = Pattern.compile(LC.defang_valid_int_img.value());
-=======
->>>>>>> 3f325b95
     private static final Pattern VALID_IMG_FILE = Pattern.compile(LC.defang_valid_img_file.value());
     private static final Pattern VALID_INT_IMG = Pattern.compile(LC.defang_valid_int_img.value(), 
     		Pattern.CASE_INSENSITIVE);
@@ -724,16 +720,11 @@
         result = AV_SCRIPT_TAG.matcher(result).replaceAll("SCRIPT-TAG-BLOCKED");
 
         if (aName.equalsIgnoreCase("href")) {
-<<<<<<< HEAD
-            result = AV_JAVASCRIPT.matcher(result).replaceAll("JAVASCRIPT-BLOCKED");
-=======
         	if (AV_JAVASCRIPT.matcher(result).find())
         		result = AV_JAVASCRIPT.matcher(result).replaceAll("JAVASCRIPT-BLOCKED");
         	else if (!VALID_INT_IMG.matcher(result).find()) {
         		result = result.replaceAll("(?i)data:", "DATAURI-BLOCKED");
         	}
-
->>>>>>> 3f325b95
         }
         if (aName.equalsIgnoreCase("style")) {
             result = sanitizeStyleValue(value);
