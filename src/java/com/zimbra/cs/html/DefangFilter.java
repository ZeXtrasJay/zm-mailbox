/*
 * ***** BEGIN LICENSE BLOCK *****
 * Zimbra Collaboration Suite Server
 * Copyright (C) 2005, 2006, 2007, 2008, 2009, 2010 Zimbra, Inc.
 * 
 * The contents of this file are subject to the Zimbra Public License
 * Version 1.3 ("License"); you may not use this file except in
 * compliance with the License.  You may obtain a copy of the License at
 * http://www.zimbra.com/license.
 * 
 * Software distributed under the License is distributed on an "AS IS"
 * basis, WITHOUT WARRANTY OF ANY KIND, either express or implied.
 * ***** END LICENSE BLOCK *****
 */

package com.zimbra.cs.html;

import org.apache.xerces.xni.Augmentations;
import org.apache.xerces.xni.NamespaceContext;
import org.apache.xerces.xni.QName;
import org.apache.xerces.xni.XMLAttributes;
import org.apache.xerces.xni.XMLLocator;
import org.apache.xerces.xni.XMLResourceIdentifier;
import org.apache.xerces.xni.XMLString;
import org.apache.xerces.xni.XNIException;
import org.cyberneko.html.filters.DefaultFilter;

import java.util.HashMap;
import java.util.HashSet;
import java.util.regex.Pattern;
import java.net.URI;
import java.net.URISyntaxException;

/**
 * very Mutated version of ElementRemover.java filter from cyberneko html.
 * change accepted/removed elements to static hashmaps for one-time 
 * initialization, switched from Hashtable to HashMap, sanatize
 * attributes, etc. 
 * 
 * TODO: more checks:
 * allow limited use of <meta> tags? like for Content-Type?
 * make sure any clicked links pop up in new window 
 * figure out how to block images by default, and how to re-enable them. styles?  
 * strict attr value checking?
 *  don't allow id attr in tags if we aren't putting html into an iframe (I'm assuming we are, and id's in iframes don't conflict with iframes elsewhere)
 */
public class DefangFilter extends DefaultFilter {

    /**
     * disable all form/input type tags
     */
    private static final boolean ENABLE_INPUT_TAGS = true;
    
    /**
     * enable table tags
     */
    private static final boolean ENABLE_TABLE_TAGS = true;

    /**
     * enable phrase tags (EM, STRONG, CITE, DFN, CODE, SAMP, KBD, VAR, ABBR, ACRONYM)
     */
    private static final boolean ENABLE_PHRASE_TAGS = true;
    
    /**
     * enable list tags (UL, OL, LI, DL, DT, DD, DIR, MENU)
     */
    private static final boolean ENABLE_LIST_TAGS = true;

    /**
     * enable font style tags (TT, I, B, BIG, SMALL, STRIKE, S, U) 
     */
    private static final boolean ENABLE_FONT_STYLE_TAGS = true;
    
    //
    // Constants
    //

    /** A "null" object. */
    protected static final Object NULL = new Object();

    // regexes inside of attr values to strip out
    private static final Pattern AV_JS_ENTITY = Pattern.compile("&\\{[^}]*\\}");
    private static final Pattern AV_SCRIPT_TAG = Pattern.compile("</?script/?>", Pattern.CASE_INSENSITIVE);
    
    // regex for URLs href. TODO: beef this up
<<<<<<< HEAD
	private static final Pattern VALID_URL = Pattern.compile("^(https?://[\\w-].*|mailto:.*|cid:.*|notes:.*|smb:.*|ftp:.*|gopher:.*|news:.*|tel:.*|callto:.*|webcal:.*|feed:.*:|file:.*|#.+)", Pattern.CASE_INSENSITIVE);
	private static final Pattern VALID_IMG = Pattern.compile("^data:|\\.(jpg|jpeg|png|gif)$");
=======
    private static final Pattern VALID_EXT_URL = Pattern.compile("^(https?://[\\w-].*|mailto:.*|notes:.*|smb:.*|ftp:.*|gopher:.*|news:.*|tel:.*|callto:.*|webcal:.*|feed:.*:|file:.*|#.+)", Pattern.CASE_INSENSITIVE);
    private static final Pattern VALID_INT_IMG = Pattern.compile("^data:|^cid:|\\.(jpg|jpeg|png|gif)$");
>>>>>>> 8bb22ff1

    //
    // Data
    //

    // information

    /** attr Set cache */
    private static HashMap mAttrSetCache = new HashMap();

    /** Accepted elements. */
    private static HashMap mAcceptedElements = new HashMap();

    /** Removed elements. */
    private static HashMap mRemovedElements = new HashMap();

    // state

    private String mBaseHref = null;
    private URI mBaseHrefURI = null;

    /** Strip images */
    boolean mNeuterImages;

    /** The name of the element in the process of being removed. */
    protected String mRemovalElementName;

    /** Tracks the recursive nesting level of the element being removed.
     *  Since we're skipping from the element's open-tag to its close-tag,
     *  we need to make sure not to stop skipping if another element of
     *  the same type was nested in the first.  For instance,
     *  <pre>
     *    &lt;skipme>&lt;foo>&lt;skipme>XX&lt;/skipme>&lt;/foo>&lt;/skipme>
     *  </pre> should not stop skipping at the first <tt>&lt;/skipme></tt>
     *  but rather after the second. */
    protected int mRemovalElementCount;

    /** The style element depth */
    protected int mStyleDepth;

    //private static String[] STD_CORE = { "id", "class", "title", "style" };
    private static String CORE = "id,class,title,style,";
    private static String LANG = "dir,lang,xml:lang,";
    private static String CORE_LANG = CORE+LANG;
    private static String KBD = "accesskey,tabindex,";

    static {    
        // set which elements to accept
        acceptElement("a", CORE+KBD+",charset,coords,href,hreflang,name,rel,rev,shape,target,type");
        acceptElement("address", CORE_LANG);
        //acceptElement("base", "href"); //,target");
        acceptElement("bdo", CORE_LANG);
        acceptElement("blockquote", CORE_LANG+"cite");
        acceptElement("body", CORE_LANG+"background"); //+"alink,background,bgcolor,link,text,vlink");
        acceptElement("br", CORE+"clear");
        acceptElement("center", CORE_LANG);
        acceptElement("del", CORE_LANG+"cite,datetime");
        acceptElement("div", CORE_LANG+"align");
        acceptElement("head", LANG); // profile attr removed
        acceptElement("h1", CORE_LANG+"align");
        acceptElement("h2", CORE_LANG+"align");
        acceptElement("h3", CORE_LANG+"align");
        acceptElement("h4", CORE_LANG+"align");
        acceptElement("h5", CORE_LANG+"align");
        acceptElement("h6", CORE_LANG+"align");
        acceptElement("hr", CORE_LANG+"align,noshade,size,width");
        acceptElement("html", LANG+"xmlns");
        acceptElement("img", CORE_LANG+"align,alt,border,height,hspace,ismap,longdesc,src,usemap,vspace,width");
        acceptElement("ins", CORE_LANG+"cite");
        acceptElement("label", CORE_LANG+"for");
        //acceptElement("link", CORE_LANG+"charset,href,hreflang,media,ntarget,rel,rev,type");

        // NOTE: comment out noframes so its text shows up, since we are nuke frame-related tags
        //acceptElement("noframes", CORE_LANG);
        // NOTE: comment out noscript so its text shows up, since we are nuking script tags
        //acceptElement("noscript", CORE_LANG); // maybe convert to always execute if we are stripping script?
        acceptElement("p", CORE_LANG+"align");
        acceptElement("pre", CORE_LANG+"width");
        acceptElement("q", CORE_LANG+"cite");
        acceptElement("span", CORE_LANG);

        acceptElement("style", CORE_LANG);
        acceptElement("sub",  CORE_LANG);
        acceptElement("sup",  CORE_LANG);

        //acceptElement("title", CORE_LANG);
        acceptElement("title", "");
        
        if (ENABLE_FONT_STYLE_TAGS) {
            acceptElement("b",  CORE_LANG);
            acceptElement("basefont", CORE_LANG+"color,face,size");
            acceptElement("big", CORE_LANG);
            acceptElement("font", CORE_LANG+"color,face,size");
            acceptElement("i", CORE_LANG);
            acceptElement("s", CORE_LANG);
            acceptElement("small", CORE_LANG);
            acceptElement("strike", CORE_LANG);
            acceptElement("tt", CORE_LANG);
            acceptElement("u", CORE_LANG);
        } else {
            // allow the text, just strip the tags
        }
        
        if (ENABLE_LIST_TAGS) {
            acceptElement("dir", CORE_LANG+"compact");
            acceptElement("dl", CORE_LANG);
            acceptElement("dt", CORE_LANG);
            acceptElement("li", CORE_LANG+"type,value");
            acceptElement("ol", CORE_LANG+"compact,start,type");
            acceptElement("ul", CORE_LANG+"compact,type");
            acceptElement("dd", CORE_LANG);
            acceptElement("menu", CORE_LANG+"compact");
        } else {
            // allow the text, just strip the tags
        }
        
        if (ENABLE_PHRASE_TAGS) {
            acceptElement("abbr", CORE_LANG);
            acceptElement("acronym", CORE_LANG);
            acceptElement("cite", CORE_LANG);
            acceptElement("code", CORE_LANG);
            acceptElement("dfn", CORE_LANG);
            acceptElement("em", CORE_LANG);
            acceptElement("kbd", CORE_LANG);
            acceptElement("samp", CORE_LANG);
            acceptElement("strong", CORE_LANG);
            acceptElement("var", CORE_LANG);
        } else {
            // allow the text, just strip the tags
        }

        if (ENABLE_TABLE_TAGS) {
            acceptElement("caption", CORE_LANG+"align");
            acceptElement("col",CORE_LANG+"alink,background,char,charoff,span,valign,width");
            acceptElement("colgroup", CORE_LANG+"alink,background,char,charoff,span,valign,width");
            acceptElement("table", CORE_LANG+"align,valign,background,bgcolor,border,cellpadding,cellspacing,frame,rules,summary,width");
            acceptElement("tbody", CORE_LANG+"align,background,char,charoff,valign");
            acceptElement("td", CORE_LANG+"abbr,align,axis,background,bgcolor,char,charoff,colspan,headers,height,nowrap,rowspan,scope,,valign,width");
            acceptElement("tfoot", CORE_LANG+"align,background,char,charoff,valign");
            acceptElement("th", CORE_LANG+"abbr,align,axis,background,bgcolor,char,charoff,colspan,headers,height,nowrap,rowspan,scope,valign,width");
            acceptElement("thead", CORE_LANG+"align,background,char,charoff,valign");
            acceptElement("tr", CORE_LANG+"align,background,bgcolor,char,charoff,valign");
        } else {
            // allow the text, just strip the tags
        }

        
        if (ENABLE_INPUT_TAGS) {
            acceptElement("area", CORE_LANG+KBD+"alt,coords,href,nohref,shape,target");
            acceptElement("button", CORE_LANG+KBD+"disabled,name,type,value");
            acceptElement("fieldset", CORE_LANG);
            acceptElement("form", CORE_LANG+"action,accept,acceptcharset,enctype,method,name,target");
<<<<<<< HEAD
            acceptElement("input", CORE_LANG+"accept,align,alt,checked,disabled,maxlength,name,readonly,size,type,value");
=======
            acceptElement("input", CORE_LANG+"accept,align,alt,checked,disabled,maxlength,name,readonly,size,src,type,value");
>>>>>>> 8bb22ff1
            acceptElement("legend", CORE_LANG+"align");
            acceptElement("map", CORE_LANG+"name");
            acceptElement("optgroup", CORE_LANG+"disabled,label");
            acceptElement("option", CORE_LANG+KBD+"disabled,label,selected,value");
            acceptElement("select", CORE_LANG+KBD+"disabled,multiple,name,size");
            acceptElement("textarea", CORE_LANG+"cols,disabled,name,readonly,rows");
        } else {
            removeElement("area");
            removeElement("button");
            removeElement("fieldset");
            removeElement("form");
            removeElement("input");
            removeElement("legend");
            removeElement("map");
            removeElement("optgroup");
            removeElement("option");
            removeElement("select");
            removeElement("textarea");
        }
        
        // completely remove these elements and all enclosing tags/text
        removeElement("applet");
        removeElement("frame");
        removeElement("frameset");
        removeElement("iframe");
        removeElement("object");
        removeElement("script");

        // don't remove "content" of these tags since they have none.
        //removeElement("meta");
        //removeElement("param");        
    }
    
    /**
     * @param neuterImages
     */
    public DefangFilter(boolean neuterImages) {
        mNeuterImages = neuterImages;
    }

    /** 
     * Specifies that the given element should be accepted and, optionally,
     * which attributes of that element should be kept.
     *
     * @param element The element to accept.
     * @param attributes The comma-seperated list of attributes to be kept or null if no
     *                   attributes should be kept for this element.
     *
     * see #removeElement
     */
    public static void acceptElement(String element, String attributes) {
        element = element.toLowerCase();
        HashSet set = (HashSet) mAttrSetCache.get(attributes);
        if (set != null) {
            //System.out.println(element+" cached set "+set.size());
            mAcceptedElements.put(element, set);
            return;
        }
        set = new HashSet();
        String attrs[] = attributes.toLowerCase().split(",");
        if (attrs != null && attrs.length > 0) {
            for (int i=0; i < attrs.length; i++) {
                //deal with consecutive commas
                if (attrs[i].length() > 0)
                    set.add(attrs[i]);
            }
        }
        mAcceptedElements.put(element, set);
        mAttrSetCache.put(attributes, set);
    }

    /** 
     * Specifies that the given element should be completely removed. If an
     * element is encountered during processing that is on the remove list, 
     * the element's start and end tags as well as all of content contained
     * within the element will be removed from the processing stream.
     *
     * @param element The element to completely remove.
     */
    public static void removeElement(String element) {
        Object key = element.toLowerCase();
        Object value = NULL;
        mRemovedElements.put(key, value);
    }

    //
    // XMLDocumentHandler methods
    //

    // since Xerces-J 2.2.0

    /** Start document. */
    public void startDocument(XMLLocator locator, String encoding, 
                              NamespaceContext nscontext, Augmentations augs) 
    throws XNIException {
        mRemovalElementCount = 0;
        super.startDocument(locator, encoding, nscontext, augs);
    }

    // old methods

    /** Start document. */
    public void startDocument(XMLLocator locator, String encoding, Augmentations augs)
    throws XNIException {
        startDocument(locator, encoding, null, augs);
    }

    /** Start prefix mapping. */
    public void startPrefixMapping(String prefix, String uri, Augmentations augs)
    throws XNIException {
        if (mRemovalElementName == null) {
            super.startPrefixMapping(prefix, uri, augs);
        }
    }

    /** Start element. */
    public void startElement(QName element, XMLAttributes attributes, Augmentations augs)
    throws XNIException {
        String name = element.localpart;
        if (mRemovalElementName == null) {
            if (handleOpenTag(element, attributes))
                super.startElement(element, attributes, augs);
        } else {
            if (name.equalsIgnoreCase(mRemovalElementName))
                mRemovalElementCount++;
        }
        if (name.equalsIgnoreCase("style"))
            mStyleDepth++;
    }

    /** Empty element. */
    public void emptyElement(QName element, XMLAttributes attributes, Augmentations augs)
    throws XNIException {
        if (mRemovalElementName == null && handleOpenTag(element, attributes)) {
            super.emptyElement(element, attributes, augs);
        }
    }

    /** Comment. */
    public void comment(XMLString text, Augmentations augs)
    throws XNIException {
        // we can safely ignore comments
        // they can only provide loop holes for hackers to exploit
        // e.g. CDATA sections are reported as comments with our HTML parser configuration
    }

    /** Processing instruction. */
    public void processingInstruction(String target, XMLString data, Augmentations augs)
    throws XNIException {
        if (mRemovalElementName == null) {
            super.processingInstruction(target, data, augs);
        }
    }

    /** Characters. */
    public void characters(XMLString text, Augmentations augs) 
    throws XNIException {
        if (mRemovalElementName == null) {
            if (mStyleDepth > 0) {
                String result = sanitizeStyleValue(text.toString());
                super.characters(new XMLString(result.toCharArray(), 0, result.length()), augs);
            } else {
                super.characters(text, augs);
            }
        }
    }

    private static String sanitizeStyleValue(String value) {
        // remove comments
        String result = value.replaceAll("/\\*.*\\*/", "");
        // strip off any functions (like url(), expression()), except rgb()
        return result.replaceAll(":[^(\\s*[rR][gG][bB]\\s*)]*\\(.*\\)",":");
    }

    /** Ignorable whitespace. */
    public void ignorableWhitespace(XMLString text, Augmentations augs) 
    throws XNIException {
        if (mRemovalElementName == null) {
            super.ignorableWhitespace(text, augs);
        }
    }

    /** Start general entity. */
    public void startGeneralEntity(String name, XMLResourceIdentifier id, String encoding, Augmentations augs)
    throws XNIException {
        if (mRemovalElementName == null) {
            super.startGeneralEntity(name, id, encoding, augs);
        }
    }

    /** Text declaration. */
    public void textDecl(String version, String encoding, Augmentations augs)
    throws XNIException {
        if (mRemovalElementName == null) {
            super.textDecl(version, encoding, augs);
        }
    }

    /** End general entity. */
    public void endGeneralEntity(String name, Augmentations augs)
    throws XNIException {
        if (mRemovalElementName == null) {
            super.endGeneralEntity(name, augs);
        }
    }

    /** Start CDATA section. */
    public void startCDATA(Augmentations augs) throws XNIException {
        if (mRemovalElementName == null) {
            super.startCDATA(augs);
        }
    }

    /** End CDATA section. */
    public void endCDATA(Augmentations augs) throws XNIException {
        if (mRemovalElementName == null) {
            super.endCDATA(augs);
        }
    }

    /** End element. */
    public void endElement(QName element, Augmentations augs)
    throws XNIException {
        String name = element.localpart;
        if (mRemovalElementName == null) {
            if (elementAccepted(element.rawname))
                super.endElement(element, augs);
        } else {
            if (name.equalsIgnoreCase(mRemovalElementName) && --mRemovalElementCount == 0)
                mRemovalElementName = null;
        }
        if (name.equalsIgnoreCase("style"))
            mStyleDepth--;
    }

    /** End prefix mapping. */
    public void endPrefixMapping(String prefix, Augmentations augs)
    throws XNIException {
        if (mRemovalElementName == null) {
            super.endPrefixMapping(prefix, augs);
        }
    }

    //
    // Protected methods
    //

    /** Returns true if the specified element is accepted. */
    protected static boolean elementAccepted(String element) {
        Object key = element.toLowerCase();
        return mAcceptedElements.containsKey(key);
    }

    /** Returns true if the specified element should be removed. */
    protected static boolean elementRemoved(String element) {
        Object key = element.toLowerCase();
        return mRemovedElements.containsKey(key);
    }

    /** Handles an open tag. */
    protected boolean handleOpenTag(QName element, XMLAttributes attributes) {
        String eName = element.rawname.toLowerCase();
        if (eName.equals("base")) {
            int index = attributes.getIndex("href");
            if (index != -1) {
                mBaseHref = attributes.getValue(index);
                if (mBaseHref != null) {
                    try {
                        mBaseHrefURI = new URI(mBaseHref);
                    } catch (URISyntaxException e) {
                        if (!mBaseHref.endsWith("/"))
                            mBaseHref += "/";
                    }
                }
            }
        }
        if (elementAccepted(element.rawname)) {
            Object value = mAcceptedElements.get(eName);
            if (value != NULL) {
                HashSet anames = (HashSet) value;
                int attributeCount = attributes.getLength();
                for (int i = 0; i < attributeCount; i++) {
                    String aName = attributes.getQName(i).toLowerCase();
                    if (!anames.contains(aName) || removeAttrValue(eName, aName, attributes, i)) {
                        attributes.removeAttributeAt(i--);
                        attributeCount--;
                    } else {
                        sanatizeAttrValue(eName, aName, attributes, i);
                    }
                }
            } else {
                attributes.removeAllAttributes();
            }

            if (eName.equals("img")) {
                fixUrlBase(attributes, "src");
            } else if (eName.equals("a") || eName.equals("area")) {
                fixUrlBase(attributes, "href");                
            }
            fixUrlBase(attributes, "background");

            if (eName.equals("img") && mNeuterImages) {
                neuterTag(attributes, "src");
            } else if (eName.equals("a") || eName.equals("area")) {
                fixATag(attributes);
            }
            if (mNeuterImages) {
<<<<<<< HEAD
=======
                String srcValue = Strings.nullToEmpty(attributes.getValue("src"));
                if ((eName.equals("img") || eName.equals("input")) &&
                   (VALID_EXT_URL.matcher(srcValue).find() || 
                   !VALID_INT_IMG.matcher(srcValue).find())) {                                                                             
                        neuterTag(attributes, "src");    
                }
>>>>>>> 8bb22ff1
                neuterTag(attributes, "background");
            }

            return true;
        } else if (elementRemoved(element.rawname)) {
            mRemovalElementName = element.rawname;
            mRemovalElementCount = 1;
        }
        return false;
    }

    private void fixUrlBase(XMLAttributes attributes, String attrName) {
        int index = attributes.getIndex(attrName);
        if (index != -1) {
            String value = attributes.getValue(index);
            if (mBaseHref != null && value != null && value.indexOf(":") == -1) {
                if (mBaseHrefURI != null) {
                    try {
                        attributes.setValue(index, mBaseHrefURI.resolve(value).toString());
                        return;
                    } catch (IllegalArgumentException e) {
                        // ignore and do string-logic
                    }
                }
                attributes.setValue(index, mBaseHref+value);
            }
        }
    }

    /**
     * @param attributes
     */
    private void neuterTag(XMLAttributes attributes, String aName) {
        String df_aName = "df"+aName;
        int dfIndex = attributes.getIndex(df_aName);
        int index = attributes.getIndex(aName);
        if (index != -1) {
            String aValue = attributes.getValue(index);
            if (dfIndex != -1) {
                attributes.setValue(dfIndex, aValue);
            } else {
                attributes.addAttribute(new QName("", df_aName, df_aName, null), "CDATA", aValue);
            }
            attributes.removeAttributeAt(index);
            // remove dups if there are multiple src attributes
            index = attributes.getIndex(aName);
            while (index != -1) {
                attributes.removeAttributeAt(index);
                index = attributes.getIndex(aName);
            }
        }
    }

    /**
     * make sure all <a> tags have a target="_blank" attribute set.
     * @param attributes
     */
    private void fixATag(XMLAttributes attributes) {
        // BEGIN: bug 7927
        int index = attributes.getIndex("href");
        if (index == -1)	// links that don't have a href don't need target="_blank"
            return;
        String href = attributes.getValue(index);
        if (href.indexOf('#') == 0) // LOCAL links don't need target="_blank"
            return;
        // END: bug 7927
        index = attributes.getIndex("target");
        if (index != -1) {
            attributes.setValue(index, "_blank");
        } else {
            attributes.addAttribute(new QName("", "target", "target", null), "CDATA", "_blank");
        }
    }

    /**

     * Checks to see if an attr value should just be removed
     * @param eName The element name
     * @param aName The attribute name
     * @param attributes The set of the attribtues
     * @param i The index of the attribute
     * @return true if the attr should be removed, false if not
     */
    private boolean removeAttrValue(String eName, String aName, XMLAttributes attributes, int i) {
        String value = attributes.getValue(i);
        if (aName.equalsIgnoreCase("href") || aName.equalsIgnoreCase("longdesc") || aName.equalsIgnoreCase("usemap")){
            if (!VALID_URL.matcher(value).find()) {
                return true;
            }
        }
        // We'll treat the SRC a little different since deleting it
        // may annoy the front end. Here, we'll check for 
        // a valid url as well as just a valid filename in the
        // case that its an inline image
        if(aName.equals("src")) {
            if (!VALID_URL.matcher(value).find() &&
                !VALID_IMG.matcher(value).find()) {
                attributes.setValue(i, "#");
                return false;
            }
        }
        return false;
    }
    /**
     * sanitize an attr value. For now, this means stirpping out Java Script entity tags &{...},
     * and <script> tags.
     * 
     * 
     */
    private void sanatizeAttrValue(String eName, String aName, XMLAttributes attributes, int i) {
        String value = attributes.getValue(i);
        String result = AV_JS_ENTITY.matcher(value).replaceAll("JS-ENTITY-BLOCKED");
        result = AV_SCRIPT_TAG.matcher(result).replaceAll("SCRIPT-TAG-BLOCKED");
       
        if (aName.equalsIgnoreCase("style")) {
            result = sanitizeStyleValue(value);
        }
        if (!result.equals(value)) {
            //System.out.println("**** "+eName+" "+aName+" ("+result+")");
            attributes.setValue(i, result);
        }
    }

}<|MERGE_RESOLUTION|>--- conflicted
+++ resolved
@@ -83,13 +83,8 @@
     private static final Pattern AV_SCRIPT_TAG = Pattern.compile("</?script/?>", Pattern.CASE_INSENSITIVE);
     
     // regex for URLs href. TODO: beef this up
-<<<<<<< HEAD
 	private static final Pattern VALID_URL = Pattern.compile("^(https?://[\\w-].*|mailto:.*|cid:.*|notes:.*|smb:.*|ftp:.*|gopher:.*|news:.*|tel:.*|callto:.*|webcal:.*|feed:.*:|file:.*|#.+)", Pattern.CASE_INSENSITIVE);
 	private static final Pattern VALID_IMG = Pattern.compile("^data:|\\.(jpg|jpeg|png|gif)$");
-=======
-    private static final Pattern VALID_EXT_URL = Pattern.compile("^(https?://[\\w-].*|mailto:.*|notes:.*|smb:.*|ftp:.*|gopher:.*|news:.*|tel:.*|callto:.*|webcal:.*|feed:.*:|file:.*|#.+)", Pattern.CASE_INSENSITIVE);
-    private static final Pattern VALID_INT_IMG = Pattern.compile("^data:|^cid:|\\.(jpg|jpeg|png|gif)$");
->>>>>>> 8bb22ff1
 
     //
     // Data
@@ -242,11 +237,7 @@
             acceptElement("button", CORE_LANG+KBD+"disabled,name,type,value");
             acceptElement("fieldset", CORE_LANG);
             acceptElement("form", CORE_LANG+"action,accept,acceptcharset,enctype,method,name,target");
-<<<<<<< HEAD
             acceptElement("input", CORE_LANG+"accept,align,alt,checked,disabled,maxlength,name,readonly,size,type,value");
-=======
-            acceptElement("input", CORE_LANG+"accept,align,alt,checked,disabled,maxlength,name,readonly,size,src,type,value");
->>>>>>> 8bb22ff1
             acceptElement("legend", CORE_LANG+"align");
             acceptElement("map", CORE_LANG+"name");
             acceptElement("optgroup", CORE_LANG+"disabled,label");
@@ -554,15 +545,6 @@
                 fixATag(attributes);
             }
             if (mNeuterImages) {
-<<<<<<< HEAD
-=======
-                String srcValue = Strings.nullToEmpty(attributes.getValue("src"));
-                if ((eName.equals("img") || eName.equals("input")) &&
-                   (VALID_EXT_URL.matcher(srcValue).find() || 
-                   !VALID_INT_IMG.matcher(srcValue).find())) {                                                                             
-                        neuterTag(attributes, "src");    
-                }
->>>>>>> 8bb22ff1
                 neuterTag(attributes, "background");
             }
 
