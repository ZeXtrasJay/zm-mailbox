--- conflicted
+++ resolved
@@ -17,6 +17,7 @@
 package com.zimbra.cs.filter;
 
 import java.io.IOException;
+import java.io.UnsupportedEncodingException;
 import java.util.ArrayList;
 import java.util.Arrays;
 import java.util.Collection;
@@ -29,6 +30,7 @@
 import java.util.Map;
 import java.util.Set;
 import java.util.Stack;
+import java.util.regex.Matcher;
 import java.util.regex.Pattern;
 
 import javax.mail.Address;
@@ -38,8 +40,10 @@
 import javax.mail.internet.MimeBodyPart;
 import javax.mail.internet.MimeMessage;
 import javax.mail.internet.MimeMultipart;
+import javax.mail.internet.MimeUtility;
 
 import com.google.common.annotations.VisibleForTesting;
+import com.google.common.base.Strings;
 import com.google.common.collect.Sets;
 import com.sun.mail.smtp.SMTPMessage;
 import com.zimbra.client.ZFolder;
@@ -65,6 +69,7 @@
 import com.zimbra.cs.account.AuthToken;
 import com.zimbra.cs.account.Provisioning;
 import com.zimbra.cs.filter.jsieve.ActionFlag;
+import com.zimbra.cs.filter.jsieve.Variables;
 import com.zimbra.cs.lmtpserver.LmtpEnvelope;
 import com.zimbra.cs.mailbox.DeliveryContext;
 import com.zimbra.cs.mailbox.DeliveryOptions;
@@ -647,6 +652,17 @@
 
         // Subject
         // RFC 5436 2.7. (6th item of the 'guidelines')
+        if (StringUtil.isNullOrEmpty(message)) {
+            List<String> subjectList = mailtoParams.get("subject");
+            if (subjectList != null && subjectList.size() > 0) {
+                message = subjectList.get(0);
+            } else {
+                String[] subjects = Mime.getHeaders(mimeMessage, "Subject");
+                if (subjects.length > 0) {
+                    message = subjects[0];
+                }
+            }
+        }
         notification.setSubject(message, getCharset(account, message));
 
         // Body
@@ -656,13 +672,8 @@
             String body = bodys.get(0);
             notification.setText(body, getCharset(account, body));
         } else {
-<<<<<<< HEAD
             notification.setText("");
         }
-=======
-		    notification.setText("");
-		}
->>>>>>> 53196fea
 
         notification.saveChanges();
 
@@ -673,6 +684,7 @@
                   "cc".equalsIgnoreCase(headerName) ||
                   "bcc".equalsIgnoreCase(headerName) ||
                   "from".equalsIgnoreCase(headerName) ||
+                  "subject".equalsIgnoreCase(headerName) ||
                   "auto-submitted".equalsIgnoreCase(headerName) ||
                   "x-zimbra-forwarded".equalsIgnoreCase(headerName) ||
                   "body".equalsIgnoreCase(headerName))) {
@@ -813,85 +825,105 @@
         return tags.toArray(new String[tags.size()]);
     }
 
-    public static String replaceVariables(Map<String, String> variables, List<String> matchedValues, String varName) {
-        if (varName.indexOf("${") == -1) {
-            return varName;
-        }
-        ZimbraLog.filter.debug("Variable: %s " , varName);
-        ZimbraLog.filter.debug("Variable available: %s : %s", variables ,  matchedValues);
-        String varValue = varName;
-        List<String> varNames = getListOfVars(varName);
-		for (String var : varNames) {
-			String name = var.substring(2, var.indexOf("}"));
-			name = handleQuotedAndEncodedVar(name);
-			ZimbraLog.filter.debug("Sieve: variable expression is %s and variable name is: %s", var, name);
-			if (name.length() == 0) {
-				varValue = varName;
-			} else if (name.length() == 1 && Character.isDigit(name.charAt(0))) {
-				for (int i = 0; i < matchedValues.size(); ++i) {
-					String pattern = "${" + i + "}";
-					if (varName.contains(pattern)) {
-						varValue = varValue.replace(pattern, matchedValues.get(i));
-					}
-				}
-			} else {
-				if (isValidSieveVariableName(name)) {
-					if (variables.containsKey(name)) {
-						varValue = varValue.replace(var, variables.get(name));
-					} else {
-						varValue = varValue.replace(var, "");
-					}
-				}
-			}
-		}
-        varValue = handleQuotedAndEncodedVar(varValue);
-        ZimbraLog.filter.debug("Sieve: variable value is: %s", varValue);
-        return varValue;
-    }
-    
-    
+    /**
+     * Look-up the variable table to get the set value.
+     * If the 'sourceStr' contains a variable-ref (formatted with ${variable-name}), this method looks up the
+     * variable table with its variable-name and replaces the variable with the text value assigned by
+     * the 'set' command.
+     * According to the RFC 5229 Section 4., "Variable names are case insensitive."
+     *
+     * @param variables a list of variable name/value
+     * @param matchedVariables a list of Matched Variables
+     * @param sourceStr text string that may contain "variable-ref" (RFC 5229 Section 3.)
+     * @return Replaced text string
+     */
+    public static String replaceVariables(Map<String, String> variables, List<String> matchedVariables, String sourceStr) {
+        if (sourceStr.indexOf("${") == -1) {
+            return sourceStr;
+        }
+        ZimbraLog.filter.debug("Variable: %s " , sourceStr);
+        ZimbraLog.filter.debug("Variable available: %s : %s", variables ,  matchedVariables);
+        String resultStr = sourceStr;
+
+        // (1) Resolve the Matched Variables (numeric variables; "${N}" (N=0,1,...9)
+        int i = 0;
+        for (; i < matchedVariables.size() && i < 10; i++) {
+            String keyName = "(?i)" + "\\$\\{" + String.valueOf(i) + "\\}";
+            resultStr = resultStr.replaceAll(keyName, Matcher.quoteReplacement(matchedVariables.get(i)));
+        }
+        // (2) Replace the empty string to Matched Variables whose index is out of range
+        for (; i < 10; i++) {
+            String keyName = "(?i)" + "\\$\\{" + String.valueOf(i) + "\\}";
+            resultStr = resultStr.replaceAll(keyName, Matcher.quoteReplacement(""));
+        }
+
+        // (3) Resolve the named variables ("${xxx}")
+        resultStr = leastGreedyReplace(variables, resultStr);
+        ZimbraLog.filter.debug("Sieve: variable value is: %s", resultStr);
+        return resultStr;
+    }
+
+    /**
+     * Replaces all ${variable name} variables within the 'sourceStr' into the defined text value.
+     *
+     * The variable name matches as short as possible (non-greedy matching).  Unknown variables are replaced
+     * by the empty string (RFC 5229 Section 3.)
+     *
+     * @param variables map table of the variable name and value
+     * @param sourceStr text string that may contain one or more than one "variable-ref"
+     * @return Replaced text string
+     */
+    public static String leastGreedyReplace(Map<String, String> variables, String sourceStr) {
+        if (variables == null || sourceStr == null || sourceStr.length() == 0) {
+            return sourceStr;
+        }
+        sourceStr = FilterUtil.handleQuotedAndEncodedVar(sourceStr);
+        StringBuilder resultStr = new StringBuilder();
+        int start1 = 0;
+        int end = -1;
+        while (start1 < sourceStr.length()) {
+            int start2 = sourceStr.indexOf("${", start1);
+            if (start2 >= 0) {
+                resultStr.append(sourceStr.substring(start1, start2));
+                end = sourceStr.indexOf("}", start2 + 2);
+                if (end > 0) {
+                    int start3 = sourceStr.indexOf("${", start2 + 2);
+                    if (start3 > start2 && start3 < end) {
+                        start1 = start3;
+                        resultStr.append(sourceStr.substring(start2, start3));
+                    } else {
+                        // a variable name found
+                        String key = sourceStr.substring(start2 + 2, end).toLowerCase();
+                        if (key.matches("[\\p{Alpha}]+[._\\w]*")) {
+                            // the variable name is valid
+                            String value = variables.get(key);
+                            if (value != null) {
+                                resultStr.append(value);
+                            }
+                        } else {
+                            // the variable name contains some invalid characters
+                            resultStr.append(sourceStr.substring(start2, end + 1));
+                        }
+                        start1 = end + 1;
+                    }
+                } else {
+                    // no corresponding }
+                    resultStr.append(sourceStr.substring(start2, sourceStr.length()));
+                    break;
+                }
+            } else {
+                // no more ${
+                resultStr.append(sourceStr.substring(end + 1, sourceStr.length()));
+                break;
+            }
+        }
+        return resultStr.toString();
+    }
+
     /**
      * @param varName
      * @return
-     */
-    public static List<String> getListOfVars(String varName) {
-        Stack<Character> stack = new Stack<Character>();
-        List<String> varNames =  new ArrayList<String>();
-        StringBuilder sb = new StringBuilder();
-        
-        char [] chars = varName.toCharArray();
-        char previous = 0;
-        boolean save = false;
-        for (int i = 0; i < chars.length; i++) {
-            char current = chars[i];
-            if (current == '{' && previous == '$') {
-                sb = new StringBuilder();
-                stack.push(current);
-                save = true;
-                continue;
-            } else if (current == '}') {
-                char last = stack.peek();
-                if (current == '}' && last == '{') {
-                    stack.pop();
-                    String var = sb.toString();
-                    sb = new StringBuilder();
-                    save = false;
-                    varNames.add("${" + var + "}");
-                }
-                
-            } 
-            previous = chars[i];
-            if (save) {
-                sb.append(current);
-            }
-        }
-        return varNames;
-    }
-
-    /**
-     * @param varName
-     * @return
-     *  "${fo\o}"  => ${foo}  => the expansion of variable foo.
+     * "${fo\o}"  => ${foo}  => the expansion of variable foo.
      * "${fo\\o}" => ${fo\o} => illegal identifier => left verbatim.
      * "\${foo}"  => ${foo}  => the expansion of variable foo.
      * "\\${foo}" => \${foo} => a backslash character followed by the
@@ -915,15 +947,6 @@
 		return processedStr;
 	}
 
-	public static boolean  isValidSieveVariableName(String varName) {
-    	
-    	Pattern pattern = Pattern.compile("[\\p{Alpha}$_.]*|[\\d]*",  Pattern.CASE_INSENSITIVE);
-        if (pattern.matcher(varName).matches()) {
-           return true;
-        }
-        return false;
-    }
-    
     /**
      * Converts a Sieve pattern in a java regex pattern
      */
