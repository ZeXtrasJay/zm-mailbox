--- conflicted
+++ resolved
@@ -14,22 +14,26 @@
  */
 package com.zimbra.cs.filter;
 
-<<<<<<< HEAD
-import com.zimbra.common.mime.MimeConstants;
-import com.zimbra.common.mime.shim.JavaMailInternetAddress;
-=======
 import java.io.IOException;
+import java.io.UnsupportedEncodingException;
 import java.util.Arrays;
+import java.util.Collection;
+import java.util.Date;
+import java.util.Enumeration;
+import java.util.HashMap;
 import java.util.Map;
 
 import javax.mail.Address;
+import javax.mail.Header;
 import javax.mail.MessagingException;
 import javax.mail.internet.InternetAddress;
 import javax.mail.internet.MimeMessage;
 
-import com.sun.mail.smtp.SMTPMessage;
+import org.apache.jsieve.mail.Action;
+
 import com.zimbra.common.localconfig.LC;
->>>>>>> aa34a21f
+import com.zimbra.common.mime.MimeConstants;
+import com.zimbra.common.mime.shim.JavaMailInternetAddress;
 import com.zimbra.common.service.ServiceException;
 import com.zimbra.common.soap.Element;
 import com.zimbra.common.soap.MailConstants;
@@ -61,21 +65,6 @@
 import com.zimbra.cs.util.JMSession;
 import com.zimbra.cs.zclient.ZFolder;
 import com.zimbra.cs.zclient.ZMailbox;
-import org.apache.jsieve.mail.Action;
-
-import javax.mail.Address;
-import javax.mail.Header;
-import javax.mail.MessagingException;
-import javax.mail.internet.InternetAddress;
-import javax.mail.internet.MimeMessage;
-import java.io.IOException;
-import java.io.UnsupportedEncodingException;
-import java.util.Arrays;
-import java.util.Collection;
-import java.util.Date;
-import java.util.Enumeration;
-import java.util.HashMap;
-import java.util.Map;
 
 public class FilterUtil {
 
@@ -419,9 +408,25 @@
         } catch (MessagingException e) {
             ZimbraLog.filter.warn("Envelope sender will be set to the default value.", e);
         }
-<<<<<<< HEAD
-        sender.setRecipients(destinationAddress);
-        sender.sendMimeMessage(octxt, sourceMbox, outgoingMsg);
+    }
+    
+    private static boolean isDeliveryStatusNotification(MimeMessage msg)
+    throws MessagingException {
+        String envelopeSender = msg.getHeader("Return-Path", null);
+        String ct = Mime.getContentType(msg, "text/plain");
+        ZimbraLog.filter.debug("isDeliveryStatusNotification(): Return-Path=%s, Auto-Submitted=%s, Content-Type=%s.",
+            envelopeSender, msg.getHeader("Auto-Submitted", null), ct);
+        
+        if (StringUtil.isNullOrEmpty(envelopeSender) || envelopeSender.equals("<>")) {
+            return true;
+        }
+        if (Mime.isAutoSubmitted(msg)) {
+            return true;
+        }
+        if (ct.equals("multipart/report")) {
+            return true;
+        }
+        return false;
     }
 
     public static void reply(OperationContext octxt, Mailbox mailbox, ParsedMessage parsedMessage, String bodyTemplate)
@@ -535,27 +540,6 @@
                 updateMessageID();
             }
         };
-=======
-    }
-    
-    private static boolean isDeliveryStatusNotification(MimeMessage msg)
-    throws MessagingException {
-        String envelopeSender = msg.getHeader("Return-Path", null);
-        String ct = Mime.getContentType(msg, "text/plain");
-        ZimbraLog.filter.debug("isDeliveryStatusNotification(): Return-Path=%s, Auto-Submitted=%s, Content-Type=%s.",
-            envelopeSender, msg.getHeader("Auto-Submitted", null), ct);
-        
-        if (StringUtil.isNullOrEmpty(envelopeSender) || envelopeSender.equals("<>")) {
-            return true;
-        }
-        if (Mime.isAutoSubmitted(msg)) {
-            return true;
-        }
-        if (ct.equals("multipart/report")) {
-            return true;
-        }
-        return false;
->>>>>>> aa34a21f
     }
 
     /**
