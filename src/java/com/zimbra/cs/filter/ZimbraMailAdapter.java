--- conflicted
+++ resolved
@@ -396,9 +396,6 @@
         }
     }
 
-<<<<<<< HEAD
-    private String[] getTags() {
-=======
     private static String appendFlagTagActionsInfo(
             String deliveryActionInfo, Collection<ActionFlag> flagActions,  Collection<ActionTag> tagActions) {
         StringBuilder builder = new StringBuilder(deliveryActionInfo);
@@ -411,9 +408,7 @@
         return builder.toString();
     }
 
-    private String getTags()
-    throws ServiceException {
->>>>>>> c7d20cbf
+    private String[] getTags() {
         if (tags == null) {
             List<String> taglist = Lists.newArrayList();
             for (Action action : getTagActions()) {
