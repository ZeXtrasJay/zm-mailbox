/*
 * ***** BEGIN LICENSE BLOCK *****
 * Zimbra Collaboration Suite Server
 * Copyright (C) 2004, 2005, 2006, 2007, 2008, 2009, 2010 Zimbra, Inc.
 * 
 * The contents of this file are subject to the Zimbra Public License
 * Version 1.3 ("License"); you may not use this file except in
 * compliance with the License.  You may obtain a copy of the License at
 * http://www.zimbra.com/license.
 * 
 * Software distributed under the License is distributed on an "AS IS"
 * basis, WITHOUT WARRANTY OF ANY KIND, either express or implied.
 * ***** END LICENSE BLOCK *****
 */

/*
 * Created on Nov 11, 2004
 *
 */
package com.zimbra.cs.filter.jsieve;

import com.zimbra.common.mime.MimeConstants;
import com.zimbra.common.service.ServiceException;
import com.zimbra.common.util.ByteUtil;
import com.zimbra.common.util.HtmlTextExtractor;
import com.zimbra.common.util.ZimbraLog;
import com.zimbra.cs.account.Account;
import com.zimbra.cs.account.Provisioning;
import com.zimbra.cs.filter.FilterUtil.Comparator;
import com.zimbra.cs.filter.ZimbraMailAdapter;
import com.zimbra.cs.mime.MPartInfo;
import com.zimbra.cs.mime.Mime;
import com.zimbra.cs.mime.ParsedMessage;
import org.apache.jsieve.Argument;
import org.apache.jsieve.Arguments;
import org.apache.jsieve.SieveContext;
import org.apache.jsieve.StringListArgument;
import org.apache.jsieve.TagArgument;
import org.apache.jsieve.exception.SieveException;
import org.apache.jsieve.exception.SyntaxException;
import org.apache.jsieve.mail.MailAdapter;
import org.apache.jsieve.tests.AbstractTest;

import javax.mail.Part;
import java.io.IOException;
import java.io.InputStream;
import java.io.InputStreamReader;
import java.io.PushbackReader;
import java.io.Reader;
import java.io.StringReader;
import java.util.ListIterator;

public class BodyTest extends AbstractTest {

    static final String CONTAINS = ":contains";
    static final String COMPARATOR = ":comparator";

    @Override
    protected boolean executeBasic(MailAdapter mail, Arguments arguments, SieveContext context)
            throws SieveException {
        String comparison = null;
        boolean caseSensitive = false;
        String key = null;
        @SuppressWarnings("unchecked")
        ListIterator<Argument> argumentsIter = arguments.getArgumentList().listIterator();

        // First argument MUST be a tag of ":contains"
        // TODO: handles ":matches" with * and ?
        if (argumentsIter.hasNext())
        {
            Object argument = argumentsIter.next();
            if (argument instanceof TagArgument)
            {
                String tag = ((TagArgument) argument).getTag();
                if (tag.equals(CONTAINS))
                    comparison = tag;
                else
                    throw new SyntaxException(
                        "Found unexpected TagArgument: \"" + tag + "\"");
            }
        }
        if (null == comparison)
            throw new SyntaxException("Expecting \"" + CONTAINS + "\"");

        // Second argument could be :comparator tag or else the value (string)
        if (argumentsIter.hasNext())
        {
            Object argument = argumentsIter.next();
            if (argument instanceof TagArgument)
            {
                String tag = ((TagArgument) argument).getTag();
                if (tag.equals(COMPARATOR)) {
                    if (argumentsIter.hasNext()) {
                        argument = argumentsIter.next();
                        if (argument instanceof StringListArgument) {
                            StringListArgument strList = (StringListArgument) argument;
                            try {
                                caseSensitive = Comparator.ioctet == Comparator.fromString(strList.getList().get(0));
                            } catch (ServiceException e) {
                                throw new SyntaxException(e.getMessage());
                            }

                            // Move to the last argument
                            if (argumentsIter.hasNext())
                                argument = argumentsIter.next();
                        } else {
                            throw new SyntaxException("Found unexpected argument after :comparator");
                        }
                    } else {
                        throw new SyntaxException("Unexpected end of arguments");
                    }
                } else {
                    throw new SyntaxException("Found unexpected TagArgument: \"" + tag + "\"");
                }
            }

            if (argument instanceof StringListArgument) {
                StringListArgument strList = (StringListArgument) argument;
                key = strList.getList().get(0);
            }
        }
        if (null == key)
            throw new SyntaxException("Expecting a string");

        // There MUST NOT be any further arguments
        if (argumentsIter.hasNext())
            throw new SyntaxException("Found unexpected argument(s)");

        return mail instanceof ZimbraMailAdapter && test(mail, caseSensitive, key);

    }
    
    @Override
    protected void validateArguments(Arguments arguments, SieveContext context) {
        // override validation -- it's already done in executeBasic above
    }

    private boolean test(MailAdapter mail, boolean caseSensitive, String substring) {
        ZimbraMailAdapter zimbraMail = (ZimbraMailAdapter) mail;
        ParsedMessage pm = zimbraMail.getParsedMessage();
        if (pm == null) {
            return false;
        }

        Account acct = null;
        try {
            acct = zimbraMail.getMailbox().getAccount();
<<<<<<< HEAD
        } catch (ServiceException e) {
            ZimbraLog.filter.warn("Error in getting account", e);
        }
=======
        } catch (ServiceException ignored) { }
>>>>>>> cef1567a
        String charset = (acct == null ? null : acct.getAttr(Provisioning.A_zimbraPrefMailDefaultCharset, null));

        for (MPartInfo mpi : pm.getMessageParts()) {
            String cType = mpi.getContentType();
            // Check only parts that are text/plain or text/html and are not attachments.
            if (!Part.ATTACHMENT.equals(mpi.getDisposition())) {
                if (cType.equals(MimeConstants.CT_TEXT_PLAIN)) {
                    InputStream in = null;
                    try {
                        in = mpi.getMimePart().getInputStream();
                        Reader reader = (charset == null ? new InputStreamReader(in) : new InputStreamReader(in, charset));
                        if (contains(reader, caseSensitive, substring)) {
                            return true;
                        }
                    } catch (Exception e) {
                        ZimbraLog.filter.warn("Unable to test text body for substring '%s'", substring, e);
                    } finally {
                        ByteUtil.closeStream(in);
                    }
                } else if (cType.equals(MimeConstants.CT_TEXT_HTML)) {
                    InputStream in = null;

                    try {
                        // Extract up to 1MB of text and check for substring.
                        in = mpi.getMimePart().getInputStream();
                        Reader reader = Mime.getTextReader(in, cType, charset);
                        String text = HtmlTextExtractor.extract(reader, 1024 * 1024);
                        if (contains(new StringReader(text), caseSensitive, substring)) {
                            return true;
                        }
                    } catch (Exception e) {
                        ZimbraLog.filter.warn("Unable to test HTML body for substring '%s'", substring, e);
                    } finally {
                        ByteUtil.closeStream(in);
                    }
                }
            }
        }
        return false;
    }
    
    private boolean contains(Reader reader, boolean caseSensitive, String substring)
    throws IOException {
        int matchIndex = 0;
<<<<<<< HEAD
        if (!caseSensitive)
            substring = substring.toLowerCase();
        PushbackReader pb = new PushbackReader(reader);
=======
        substring = substring.toLowerCase(); // Do case-insensitive matching, like we do with headers.
        PushbackReader pb = new PushbackReader(reader, substring.length() - 1);
        char[] substringArray = substring.toCharArray();
>>>>>>> cef1567a
        int c;
        while ((c = getNextChar(pb)) > 0) {
            if ((!caseSensitive && substring.charAt(matchIndex) == Character.toLowerCase(c)) ||
                    (caseSensitive && substring.charAt(matchIndex) == c)) {
                matchIndex++;
                if (matchIndex == substring.length())
                    return true;
            } else if (matchIndex > 0) {
                // unread this non-matching char
                pb.unread(c);
                // unread matched chars except the first char that matched
                pb.unread(substringArray, 1, matchIndex - 1);
                matchIndex = 0;
            }
        }
        return false;
    }
    
    private int getNextChar(PushbackReader reader)
    throws IOException {
        int c = reader.read();
        if (c != '\r' && c != '\n') {
            // The end, or not a newline character.
            return c;
        }
        
        // Replace multiple newline characters with a single space.
        do {
            c = reader.read();
        } while (c == '\r' || c == '\n');
            
        if (c >= 0) {
            // Push the last character back, so that it's read next time.
            reader.unread(c);
        }
        return ' ';
    }
}<|MERGE_RESOLUTION|>--- conflicted
+++ resolved
@@ -145,13 +145,9 @@
         Account acct = null;
         try {
             acct = zimbraMail.getMailbox().getAccount();
-<<<<<<< HEAD
         } catch (ServiceException e) {
             ZimbraLog.filter.warn("Error in getting account", e);
         }
-=======
-        } catch (ServiceException ignored) { }
->>>>>>> cef1567a
         String charset = (acct == null ? null : acct.getAttr(Provisioning.A_zimbraPrefMailDefaultCharset, null));
 
         for (MPartInfo mpi : pm.getMessageParts()) {
@@ -196,15 +192,10 @@
     private boolean contains(Reader reader, boolean caseSensitive, String substring)
     throws IOException {
         int matchIndex = 0;
-<<<<<<< HEAD
         if (!caseSensitive)
             substring = substring.toLowerCase();
-        PushbackReader pb = new PushbackReader(reader);
-=======
-        substring = substring.toLowerCase(); // Do case-insensitive matching, like we do with headers.
         PushbackReader pb = new PushbackReader(reader, substring.length() - 1);
         char[] substringArray = substring.toCharArray();
->>>>>>> cef1567a
         int c;
         while ((c = getNextChar(pb)) > 0) {
             if ((!caseSensitive && substring.charAt(matchIndex) == Character.toLowerCase(c)) ||
