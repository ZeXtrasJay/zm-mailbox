/*
 * ***** BEGIN LICENSE BLOCK *****
 * Zimbra Collaboration Suite Server
 * Copyright (C) 2004, 2005, 2006, 2007 Zimbra, Inc.
 * 
 * The contents of this file are subject to the Yahoo! Public License
 * Version 1.0 ("License"); you may not use this file except in
 * compliance with the License.  You may obtain a copy of the License at
 * http://www.zimbra.com/license.
 * 
 * Software distributed under the License is distributed on an "AS IS"
 * basis, WITHOUT WARRANTY OF ANY KIND, either express or implied.
 * ***** END LICENSE BLOCK *****
 */

/*
 * Created on Sep 23, 2004
 *
 * Window - Preferences - Java - Code Style - Code Templates
 */
package com.zimbra.cs.account.ldap;

import com.zimbra.common.localconfig.LC;
import com.zimbra.common.service.ServiceException;
import com.zimbra.common.util.Constants;
import com.zimbra.common.util.DateUtil;
import com.zimbra.common.util.EmailUtil;
import com.zimbra.common.util.ZimbraLog;
import com.zimbra.cs.account.Account;
import com.zimbra.cs.account.Account.CalendarUserType;
import com.zimbra.cs.account.AccountServiceException;
import com.zimbra.cs.account.AttributeClass;
import com.zimbra.cs.account.AttributeManager;
import com.zimbra.cs.account.CalendarResource;
import com.zimbra.cs.account.Config;
import com.zimbra.cs.account.Cos;
import com.zimbra.cs.account.DataSource;
import com.zimbra.cs.account.DistributionList;
import com.zimbra.cs.account.Domain;
import com.zimbra.cs.account.DomainCache;
import com.zimbra.cs.account.Entry;
import com.zimbra.cs.account.EntrySearchFilter;
import com.zimbra.cs.account.GalContact;
import com.zimbra.cs.account.Identity;
import com.zimbra.cs.account.NamedEntry;
import com.zimbra.cs.account.NamedEntryCache;
import com.zimbra.cs.account.PreAuthKey;
import com.zimbra.cs.account.Provisioning;
import com.zimbra.cs.account.Server;
import com.zimbra.cs.account.Zimlet;
import com.zimbra.cs.httpclient.URLUtil;
import com.zimbra.cs.mailbox.calendar.ICalTimeZone;
import com.zimbra.cs.mime.MimeTypeInfo;
import com.zimbra.cs.util.Zimbra;
import com.zimbra.cs.zimlet.ZimletException;
import com.zimbra.cs.zimlet.ZimletUtil;
import com.zimbra.common.util.Log;
import com.zimbra.common.util.LogFactory;

import javax.mail.internet.AddressException;
import javax.mail.internet.InternetAddress;
import javax.naming.AuthenticationException;
import javax.naming.AuthenticationNotSupportedException;
import javax.naming.CompositeName;
import javax.naming.Context;
import javax.naming.ContextNotEmptyException;
import javax.naming.InvalidNameException;
import javax.naming.Name;
import javax.naming.NameAlreadyBoundException;
import javax.naming.NameNotFoundException;
import javax.naming.NamingEnumeration;
import javax.naming.NamingException;
import javax.naming.SizeLimitExceededException;
import javax.naming.directory.Attribute;
import javax.naming.directory.Attributes;
import javax.naming.directory.BasicAttributes;
import javax.naming.directory.DirContext;
import javax.naming.directory.InvalidAttributeIdentifierException;
import javax.naming.directory.InvalidAttributeValueException;
import javax.naming.directory.InvalidAttributesException;
import javax.naming.directory.InvalidSearchFilterException;
import javax.naming.directory.SchemaViolationException;
import javax.naming.directory.SearchControls;
import javax.naming.directory.SearchResult;
import javax.naming.ldap.Control;
import javax.naming.ldap.LdapContext;
import javax.naming.ldap.PagedResultsControl;
import javax.naming.ldap.PagedResultsResponseControl;
import java.io.IOException;
import java.util.ArrayList;
import java.util.Arrays;
import java.util.Collections;
import java.util.Comparator;
import java.util.Date;
import java.util.HashMap;
import java.util.HashSet;
import java.util.Iterator;
import java.util.List;
import java.util.Map;
import java.util.Random;
import java.util.Set;
import java.util.Stack;
import java.util.regex.Pattern;

/**
 * @author schemers
 */
public class LdapProvisioning extends Provisioning {

    // object classes
    public static final String C_zimbraAccount = "zimbraAccount";
    public static final String C_amavisAccount = "amavisAccount";
    public static final String C_zimbraCOS = "zimbraCOS";
    public static final String C_zimbraDomain = "zimbraDomain";
    public static final String C_zimbraMailList = "zimbraDistributionList";
    public static final String C_zimbraMailRecipient = "zimbraMailRecipient";
    public static final String C_zimbraServer = "zimbraServer";
    public static final String C_zimbraCalendarResource = "zimbraCalendarResource";
    public static final String C_zimbraAlias = "zimbraAlias";

    private static final long ONE_DAY_IN_MILLIS = 1000*60*60*24;

    private static final SearchControls sObjectSC = new SearchControls(SearchControls.OBJECT_SCOPE, 0, 0, null, false, false);

    static final SearchControls sSubtreeSC = new SearchControls(SearchControls.SUBTREE_SCOPE, 0, 0, null, false, false);

    private static Log mLog = LogFactory.getLog(LdapProvisioning.class);
    
    private static LdapConfig sConfig = null;
    
    private static Pattern sValidCosName = Pattern.compile("^\\w+$");

    private static final String[] sInvalidAccountCreateModifyAttrs = {
            Provisioning.A_zimbraMailAlias,
            Provisioning.A_zimbraMailDeliveryAddress,
            Provisioning.A_uid
    };

    private static final String[] sMinimalDlAttrs = {
            Provisioning.A_zimbraMailAlias,
            Provisioning.A_zimbraId,
            Provisioning.A_uid
    };

    private static final String FILTER_ACCOUNT_OBJECTCLASS =
        //"(objectclass=zimbraAccount)(!(objectclass=zimbraCalendarResource))";
        "(objectclass=zimbraAccount)";
    private static final String FILTER_CALENDAR_RESOURCE_OBJECTCLASS =
        "(objectclass=zimbraCalendarResource)";

    private static NamedEntryCache<Account> sAccountCache =
        new NamedEntryCache<Account>(
                LC.ldap_cache_account_maxsize.intValue(),
                LC.ldap_cache_account_maxage.intValue() * Constants.MILLIS_PER_MINUTE); 

    private static NamedEntryCache<LdapCos> sCosCache =
        new NamedEntryCache<LdapCos>(
                LC.ldap_cache_cos_maxsize.intValue(),
                LC.ldap_cache_cos_maxage.intValue() * Constants.MILLIS_PER_MINUTE); 

    private static DomainCache sDomainCache =
        new DomainCache(
                LC.ldap_cache_domain_maxsize.intValue(),
                LC.ldap_cache_domain_maxage.intValue() * Constants.MILLIS_PER_MINUTE);         

    private static NamedEntryCache<Server> sServerCache =
        new NamedEntryCache<Server>(
                LC.ldap_cache_server_maxsize.intValue(),
                LC.ldap_cache_server_maxage.intValue() * Constants.MILLIS_PER_MINUTE);

    private static NamedEntryCache<LdapZimlet> sZimletCache = 
        new NamedEntryCache<LdapZimlet>(
                LC.ldap_cache_zimlet_maxsize.intValue(),
                LC.ldap_cache_zimlet_maxage.intValue() * Constants.MILLIS_PER_MINUTE);                

    private static final String CONFIG_BASE = "cn=config,cn=zimbra";     
    private static final String COS_BASE = "cn=cos,cn=zimbra"; 
    private static final String SERVER_BASE = "cn=servers,cn=zimbra";
    private static final String ADMIN_BASE = "cn=admins,cn=zimbra";
    private static final String ZIMLET_BASE = "cn=zimlets,cn=zimbra";

    private static final int BY_ID = 1;

    private static final int BY_EMAIL = 2;

    private static final int BY_NAME = 3;

    private static final Random sPoolRandom = new Random();
    
    private static String cosNametoDN(String name) {
        return "cn=" + LdapUtil.escapeRDNValue(name) + ","+COS_BASE;
    }
    
    private static String serverNametoDN(String name) {
        return "cn=" + LdapUtil.escapeRDNValue(name) + ","+SERVER_BASE;
    }

    static String adminNameToDN(String name) {
        return "uid=" + LdapUtil.escapeRDNValue(name) + ","+ADMIN_BASE;
    }
    
    static String emailToDN(String localPart, String domain) {
        return "uid=" + LdapUtil.escapeRDNValue(localPart) + "," + domainToAccountBaseDN(domain);
    }
    
    static String domainToAccountBaseDN(String domain) {
        return "ou=people,"+LdapUtil.domainToDN(domain);
    }
    
    static String zimletNameToDN(String name) {
    	return "cn=" + LdapUtil.escapeRDNValue(name) + ","+ZIMLET_BASE;
    }
    	

    private static Pattern sNamePattern = Pattern.compile("([/+])"); 
    
    static String mimeConfigToDN(String name) {
        name = LdapUtil.escapeRDNValue(name);                   // do LDAP escape first
        // name = sNamePattern.matcher(name).replaceAll("\\\\$1"); // then do JNDI escape
        return "cn=" + name + ",cn=mime," + CONFIG_BASE;
    }

    public static interface ProvisioningValidator {
    	public void validate(String action, Object arg) throws ServiceException;
    }
    
    private static List<ProvisioningValidator> sValidators;
    
    static {
    	sValidators = new ArrayList<ProvisioningValidator>();
    	Validators.init();
    }
    
    public static void register(ProvisioningValidator validator) {
    	synchronized (sValidators) {
    		sValidators.add(validator);
    	}
    }
    
    private void validate(String action, Object arg) throws ServiceException {
    	for (ProvisioningValidator v : sValidators) {
    		v.validate(action, arg);
    	}
    }

    public void modifyAttrs(Entry e, Map<String, ? extends Object> attrs, boolean checkImmutable)
            throws ServiceException {
        modifyAttrs(e, attrs, checkImmutable, true);
    }


    /**
     * Modifies this entry.  <code>attrs</code> is a <code>Map</code> consisting of
     * keys that are <code>String</code>s, and values that are either
     * <ul>
     *   <li><code>null</code>, in which case the attr is removed</li>
     *   <li>a single <code>Object</code>, in which case the attr is modified
     *     based on the object's <code>toString()</code> value</li>
     *   <li>an <code>Object</code> array or <code>Collection</code>,
     *     in which case a multi-valued attr is updated</li>
     * </ul>
     */
    public void modifyAttrs(Entry e, Map<String, ? extends Object> attrs, boolean checkImmutable, boolean allowCallback)
            throws ServiceException {
        HashMap context = new HashMap();
        AttributeManager.getInstance().preModify(attrs, e, context, false,
                checkImmutable, allowCallback);
        modifyAttrsInternal(e, null, attrs);
        AttributeManager.getInstance().postModify(attrs, e, context, false,
                allowCallback);
    }

    /**
     * should only be called internally.
     * 
     * @param initCtxt
     * @param attrs
     * @throws ServiceException
     */
    private void modifyAttrsInternal(Entry entry, DirContext initCtxt, Map attrs)
            throws ServiceException {
        DirContext ctxt = initCtxt;
        try {
            if (ctxt == null)
                ctxt = LdapUtil.getDirContext(true);
            LdapUtil.modifyAttrs(ctxt, ((LdapEntry)entry).getDN(), attrs, entry);
            refreshEntry(entry, ctxt, this);
        } catch (InvalidAttributeIdentifierException e) {
            throw AccountServiceException.INVALID_ATTR_NAME(
                    "invalid attr name: " + e.getMessage(), e);
        } catch (InvalidAttributeValueException e) {
            throw AccountServiceException.INVALID_ATTR_VALUE(
                    "invalid attr value: " + e.getMessage(), e);
        } catch (InvalidAttributesException e) {
            throw ServiceException.INVALID_REQUEST(
                    "invalid set of attributes: " + e.getMessage(), e);
        } catch (SchemaViolationException e) {
            throw ServiceException.INVALID_REQUEST("LDAP schema violation: "
                    + e.getMessage(), e);
        } catch (NamingException e) {
            throw ServiceException.FAILURE("unable to modify attrs: "
                    + e.getMessage(), e);
        } finally {
            if (initCtxt == null)
                LdapUtil.closeContext(ctxt);
        }
    }  

    /**
     * reload/refresh the entry.
     */
    public void reload(Entry e) throws ServiceException
    {    
        refreshEntry(e, null, this);
    }

    void refreshEntry(Entry entry, DirContext initCtxt, LdapProvisioning prov)
    throws ServiceException {
        DirContext ctxt = initCtxt;
        try {
            Map<String,Object> defaults = null;
    
            if (entry instanceof Account) {
                Cos cos = prov.getCOS((Account)entry);
                if (cos != null) defaults = cos.getAccountDefaults();
            } else if (entry instanceof Domain) {
                defaults = prov.getConfig().getDomainDefaults();
            } else if (entry instanceof Server) {
                defaults = prov.getConfig().getServerDefaults();            
            }
    
            if (ctxt == null)
                ctxt = LdapUtil.getDirContext();
            String dn = ((LdapEntry)entry).getDN();
            if (defaults == null)
                entry.setAttrs(LdapUtil.getAttrs(LdapUtil.getAttributes(ctxt, dn)));
            else 
                entry.setAttrs(LdapUtil.getAttrs(LdapUtil.getAttributes(ctxt, dn)), defaults);                
        } catch (NamingException e) {
            throw ServiceException.FAILURE("unable to refresh entry", e);
        } finally {
            if (initCtxt == null)
                LdapUtil.closeContext(ctxt);
        }
    }

    /**
     * Status check on LDAP connection.  Search for global config entry.
     */
    public boolean healthCheck() throws ServiceException {
        boolean result = false;
        DirContext ctxt = null;
        try {
            ctxt = LdapUtil.getDirContext();
            Attributes attrs = LdapUtil.getAttributes(ctxt, CONFIG_BASE);
            result = attrs != null;
        } catch (NamingException e) {
            mLog.warn("LDAP health check error", e);
        } catch (ServiceException e) {
            mLog.warn("LDAP health check error", e);
        } finally {
            LdapUtil.closeContext(ctxt);
        }
        return result;
    }

    public Config getConfig() throws ServiceException
    {
        // TODO: failure scenarios? fallback to static config file or hard-coded defaults?
        if (sConfig == null) {
            synchronized(LdapProvisioning.class) {
                if (sConfig == null) {
                    DirContext ctxt = null;
                    try {
                        ctxt = LdapUtil.getDirContext();
                        Attributes attrs = LdapUtil.getAttributes(ctxt, CONFIG_BASE);
                        sConfig = new LdapConfig(CONFIG_BASE, attrs);
                    } catch (NamingException e) {
                        throw ServiceException.FAILURE("unable to get config", e);
                    } finally {
                        LdapUtil.closeContext(ctxt);
                    }
                }
            }
        }
        return sConfig;
    }

    /* (non-Javadoc)
     * @see com.zimbra.cs.account.Provisioning#getMimeType(java.lang.String)
     */
    public MimeTypeInfo getMimeType(String name) throws ServiceException {
        DirContext ctxt = null;
        try {
            ctxt = LdapUtil.getDirContext();
            String dn = mimeConfigToDN(name);
            Attributes attrs = LdapUtil.getAttributes(ctxt, dn);
            return new LdapMimeType(dn, attrs);
        } catch (NamingException e) {
            return null;
        } finally {
            LdapUtil.closeContext(ctxt);
        }
    }
    
    public MimeTypeInfo getMimeTypeByExtension(String ext) throws ServiceException {
        DirContext ctxt = null;
        try {
            ctxt = LdapUtil.getDirContext();
            ext = LdapUtil.escapeSearchFilterArg(ext);
            NamingEnumeration ne = LdapUtil.searchDir(ctxt, "cn=mime," + CONFIG_BASE, "(" + Provisioning.A_zimbraMimeFileExtension + "=" + ext + ")", sSubtreeSC);
            if (ne.hasMore()) {
                SearchResult sr = (SearchResult) ne.next();
                ne.close();
                return new LdapMimeType(sr.getNameInNamespace(), sr.getAttributes());
            }
            return null;
        } catch (NameNotFoundException e) {
            return null;
        } catch (InvalidNameException e) {
            return null;                        
        } catch (NamingException e) {
            throw ServiceException.FAILURE("unable to get mime type for file extension " + ext, e);
        } finally {
            LdapUtil.closeContext(ctxt);
        }
        
    }

    /* (non-Javadoc)
     * @see com.zimbra.cs.account.Provisioning#getObjectType(java.lang.String)
     */
    public List<Zimlet> getObjectTypes() throws ServiceException {
    	return listAllZimlets();
    }

    private Account getAccountByQuery(String base, String query, DirContext initCtxt) throws ServiceException {
        DirContext ctxt = initCtxt;
        try {
            if (ctxt == null)
                ctxt = LdapUtil.getDirContext();
            NamingEnumeration ne = LdapUtil.searchDir(ctxt, base, query, sSubtreeSC);
            if (ne.hasMore()) {
                SearchResult sr = (SearchResult) ne.next();
                if (ne.hasMore())
                    throw AccountServiceException.MULTIPLE_ACCOUNTS_MATCHED("getAccountByQuery: "+query);
                ne.close();
                return makeAccount(sr.getNameInNamespace(), sr.getAttributes(), this);
            }
        } catch (NameNotFoundException e) {
            return null;
        } catch (InvalidNameException e) {
            return null;            
        } catch (NamingException e) {
            throw ServiceException.FAILURE("unable to lookup account via query: "+query+" message: "+e.getMessage(), e);
        } finally {
            if (initCtxt == null)
                LdapUtil.closeContext(ctxt);
        }
        return null;
    }

    private Account getAccountById(String zimbraId, DirContext ctxt) throws ServiceException {
        if (zimbraId == null)
            return null;
        Account a = sAccountCache.getById(zimbraId);
        if (a == null) {
            zimbraId= LdapUtil.escapeSearchFilterArg(zimbraId);
            a = getAccountByQuery(
                    "",
                    "(&(zimbraId=" + zimbraId + ")" +
                    FILTER_ACCOUNT_OBJECTCLASS + ")",
                    ctxt);
            sAccountCache.put(a);
        }
        return a;
    }

    @Override
    public Account get(AccountBy keyType, String key) throws ServiceException {
        switch(keyType) {
            case adminName: 
                return getAdminAccountByName(key);
            case id: 
                return getAccountById(key);
            case foreignPrincipal: 
                return getAccountByForeignPrincipal(key);
            case name: 
                return getAccountByName(key);
            default:
                    return null;
        }
    }
    
    private Account getAccountById(String zimbraId) throws ServiceException {
        return getAccountById(zimbraId, null);
    }

    private Account getAccountByForeignPrincipal(String foreignPrincipal) throws ServiceException {
        foreignPrincipal = LdapUtil.escapeSearchFilterArg(foreignPrincipal);
        return getAccountByQuery(
                "",
                "(&(zimbraForeignPrincipal=" + foreignPrincipal + ")" +
                FILTER_ACCOUNT_OBJECTCLASS + ")",
                null);
    }

    private Account getAdminAccountByName(String name) throws ServiceException {
        Account a = sAccountCache.getByName(name);
        if (a == null) {
            name = LdapUtil.escapeSearchFilterArg(name);
            a = getAccountByQuery(
                    ADMIN_BASE,
                    "(&(uid="+name+")" +
                    FILTER_ACCOUNT_OBJECTCLASS + ")",
                    null);
            sAccountCache.put(a);
        }
        return a;
    }

    /* (non-Javadoc)
     * @see com.zimbra.cs.account.Provisioning#getDomainByName(java.lang.String)
     */
    private Account getAccountByName(String emailAddress) throws ServiceException {
        
        int index = emailAddress.indexOf('@');
        String domain = null;
        if (index == -1) {
             domain = getConfig().getAttr(Provisioning.A_zimbraDefaultDomainName, null);
            if (domain == null)
                throw ServiceException.INVALID_REQUEST("must be valid email address: "+emailAddress, null);
            else
                emailAddress = emailAddress + "@" + domain;            
         }
        
        Account account = sAccountCache.getByName(emailAddress);
        if (account == null) {
            emailAddress = LdapUtil.escapeSearchFilterArg(emailAddress);
            account = getAccountByQuery(
                    "",
                    "(&(|(zimbraMailDeliveryAddress=" + emailAddress +
                    ")(zimbraMailAlias=" + emailAddress + "))" +
                    FILTER_ACCOUNT_OBJECTCLASS + ")",
                    null);
            sAccountCache.put(account);
        }
        return account;
    }
    
    private int guessType(String value) {
        if (value.indexOf("@") != -1)
            return BY_EMAIL;
        else if (value.length() == 36 &&
                value.charAt(8) == '-' &&
                value.charAt(13) == '-' &&
                value.charAt(18) == '-' &&
                value.charAt(23) == '-')
            return BY_ID;
        else return BY_NAME;
    }
  
    private Cos lookupCos(String key, DirContext ctxt) throws ServiceException {
        Cos c = null;
        switch(guessType(key)) {
        case BY_ID:
            c = getCosById(key, ctxt);
            break;
        case BY_NAME:
            c = getCosByName(key, ctxt);
            break;
        }
        if (c == null)
            throw AccountServiceException.NO_SUCH_COS(key);
        else
            return c;
    }
    
    public Account createAccount(String emailAddress, String password, Map<String, Object> acctAttrs) throws ServiceException {
        return createAccount(emailAddress, password, acctAttrs, null);
    }

    private Account createAccount(String emailAddress,
                                  String password,
                                  Map<String, Object> acctAttrs,
                                  String[] additionalObjectClasses)
    throws ServiceException {
        validEmailAddress(emailAddress);
        
    	validate("createAccount", emailAddress);
        emailAddress = emailAddress.toLowerCase().trim();

        HashMap attrManagerContext = new HashMap();
        if (acctAttrs == null) {
            acctAttrs = new HashMap<String, Object>();
        }
        AttributeManager.getInstance().preModify(acctAttrs, null, attrManagerContext, true, true);

        DirContext ctxt = null;
        try {
            ctxt = LdapUtil.getDirContext(true);

            String parts[] = emailAddress.split("@");
            if (parts.length != 2)
                throw ServiceException.INVALID_REQUEST("must be valid email address: "+emailAddress, null);
            
            String uid = parts[0];
            String domain = parts[1];

            Domain d = getDomainByName(domain, ctxt);
            if (d == null)
                throw AccountServiceException.NO_SUCH_DOMAIN(domain);
            String domainType = d.getAttr(Provisioning.A_zimbraDomainType, Provisioning.DOMAIN_TYPE_LOCAL);
            if (!domainType.equals(Provisioning.DOMAIN_TYPE_LOCAL))
                throw ServiceException.INVALID_REQUEST("domain type must be local", null);

            Attributes attrs = new BasicAttributes(true);
            LdapUtil.mapToAttrs(acctAttrs, attrs);

            for (int i=0; i < sInvalidAccountCreateModifyAttrs.length; i++) {
                String a = sInvalidAccountCreateModifyAttrs[i];
                if (attrs.get(a) != null)
                    throw ServiceException.INVALID_REQUEST("invalid attribute for CreateAccount: "+a, null);
            }
            
            Attribute oc = LdapUtil.addAttr(attrs, A_objectClass, "organizationalPerson");
            oc.add(C_zimbraAccount);

            String[] extraObjectClasses = getConfig().getMultiAttr(A_zimbraAccountExtraObjectClass);
            for (String eoc : extraObjectClasses) {
                oc.add(eoc);
            }
            oc.add(C_amavisAccount);
            
            if (additionalObjectClasses != null) {
                for (int i = 0; i < additionalObjectClasses.length; i++)
                    oc.add(additionalObjectClasses[i]);
            }
            
            String zimbraIdStr = LdapUtil.generateUUID();
            attrs.put(A_zimbraId, zimbraIdStr);

            // TODO: uncomment when ready
            //attrs.put(A_zimbraVersion, AccountVersion.CURRENT_VERSION+"");
            
            // default account status is active
            if (attrs.get(Provisioning.A_zimbraAccountStatus) == null)
                attrs.put(A_zimbraAccountStatus, Provisioning.ACCOUNT_STATUS_ACTIVE);

            Cos cos = null;
            Attribute cosIdAttr = attrs.get(Provisioning.A_zimbraCOSId);
            String cosId = null;

            if (cosIdAttr != null) {
                cosId = (String) cosIdAttr.get();
                cos = lookupCos(cosId, ctxt);
                if (!cos.getId().equals(cosId)) {
                    cosId = cos.getId();
                }
                attrs.put(Provisioning.A_zimbraCOSId, cosId);
            } else {
                String domainCosId = domain != null ? d.getAttr(Provisioning.A_zimbraDomainDefaultCOSId, null) : null;
                if (domainCosId != null) cos = get(CosBy.id, domainCosId);
                if (cos == null) cos = getCosByName(Provisioning.DEFAULT_COS_NAME, ctxt);
            }

            // if zimbraMailHost is not specified, and we have a COS, see if there is a pool to
            // pick from.
            if (cos != null && attrs.get(Provisioning.A_zimbraMailHost) == null) {
                String mailHostPool[] = cos.getMultiAttr(Provisioning.A_zimbraMailHostPool);
                addMailHost(attrs, mailHostPool, cos.getName());
            }

            // if zimbraMailHost still not specified, default to local server's zimbraServiceHostname if it has 
            // the mailbox service enabled, otherwise look through all servers and pick first with the service enabled.
            // this means every account will always have a mailbox
            if (attrs.get(Provisioning.A_zimbraMailHost) == null) {
                addDefaultMailHost(attrs);
            }

            // set all the mail-related attrs if zimbraMailHost was specified
            if (attrs.get(Provisioning.A_zimbraMailHost) != null) {
                // default mail status is enabled
                if (attrs.get(Provisioning.A_zimbraMailStatus) == null)
                    attrs.put(A_zimbraMailStatus, MAIL_STATUS_ENABLED);

                // default account mail delivery address is email address
                if (attrs.get(Provisioning.A_zimbraMailDeliveryAddress) == null) {
                    attrs.put(A_zimbraMailDeliveryAddress, emailAddress);
                }
            }

            // amivisAccount requires the mail attr, so we always add it            
            attrs.put(A_mail, emailAddress);                

            // required for organizationalPerson class
            if (attrs.get(Provisioning.A_cn) == null) {
                Attribute a = attrs.get(Provisioning.A_displayName); 
                if (a != null) {
                    attrs.put(A_cn, a.get());
                } else {
                    attrs.put(A_cn, uid);
                }
            }

            // required for organizationalPerson class
            if (attrs.get(Provisioning.A_sn) == null)
                attrs.put(A_sn, uid);
            
            attrs.put(A_uid, uid);

            setInitialPassword(cos, attrs, password);
            
            String dn = emailToDN(uid, domain);
            LdapUtil.createEntry(ctxt, dn, attrs, "createAccount");
            Account acct = getAccountById(zimbraIdStr, ctxt);
            AttributeManager.getInstance().postModify(acctAttrs, acct, attrManagerContext, true);

            return acct;
        } catch (NameAlreadyBoundException nabe) {
            throw AccountServiceException.ACCOUNT_EXISTS(emailAddress);
        } catch (NamingException e) {
           throw ServiceException.FAILURE("unable to create account: "+emailAddress, e);
        } finally {
            LdapUtil.closeContext(ctxt);
        }
    }

    private boolean addDefaultMailHost(Attributes attrs, Server server)  throws ServiceException {
        String localMailHost = server.getAttr(Provisioning.A_zimbraServiceHostname);
        boolean hasMailboxService = server.getMultiAttrSet(Provisioning.A_zimbraServiceEnabled).contains("mailbox");
        if (hasMailboxService && localMailHost != null) {
            attrs.put(Provisioning.A_zimbraMailHost, localMailHost);
            int lmtpPort = getLocalServer().getIntAttr(Provisioning.A_zimbraLmtpBindPort, com.zimbra.cs.util.Config.D_LMTP_BIND_PORT);
            String transport = "lmtp:" + localMailHost + ":" + lmtpPort;
            attrs.put(Provisioning.A_zimbraMailTransport, transport);
            return true;
        }
        return false;
    }

    private void addDefaultMailHost(Attributes attrs)  throws ServiceException {
        if (!addDefaultMailHost(attrs, getLocalServer())) {
            for (Server server: getAllServers()) {
                if (addDefaultMailHost(attrs, server)) {
                    return;
                }
            }
        }
    }

    private String addMailHost(Attributes attrs, String[] mailHostPool, String cosName) throws ServiceException {
        if (mailHostPool.length == 0) {
            return null;
        } else if (mailHostPool.length > 1) {
            // copy it, since we are dealing with a cached String[]
            String pool[] = new String[mailHostPool.length];
            System.arraycopy(mailHostPool, 0, pool, 0, mailHostPool.length);
            mailHostPool = pool;
        }

        // shuffule up and deal
        int max = mailHostPool.length;
        while (max > 0) {
            int i = sPoolRandom.nextInt(max);
            String mailHostId = mailHostPool[i];
            Server s = (mailHostId == null) ? null : getServerById(mailHostId);
            if (s != null) {
                String mailHost = s.getAttr(Provisioning.A_zimbraServiceHostname);
                if (mailHost != null) {
                	attrs.put(Provisioning.A_zimbraMailHost, mailHost);
                	int lmtpPort = s.getIntAttr(Provisioning.A_zimbraLmtpBindPort, com.zimbra.cs.util.Config.D_LMTP_BIND_PORT);
                	String transport = "lmtp:" + mailHost + ":" + lmtpPort;
                	attrs.put(Provisioning.A_zimbraMailTransport, transport);
                	return mailHost;
                } else {
                    ZimbraLog.account.warn("cos("+cosName+") mailHostPool server("+s.getName()+") has no service hostname");
                }
            } else {
                ZimbraLog.account.warn("cos("+cosName+") has invalid server in pool: "+mailHostId);
            }
            if (i != max-1) {
                mailHostPool[i] = mailHostPool[max-1];
            }
            max--;
        }
        return null;
    }
    
    /* (non-Javadoc)
     * @see com.zimbra.cs.account.Provisioning#getAllDomains()
     */
    @SuppressWarnings("unchecked")    
    public List<Account> getAllAdminAccounts() throws ServiceException {
        return (List<Account>)searchAccountsInternal("(|(zimbraIsAdminAccount=TRUE)(zimbraIsDomainAdminAccount=TRUE))", null, null, true, Provisioning.SA_ACCOUNT_FLAG);
    }

    @SuppressWarnings("unchecked")
    public List<NamedEntry> searchAccounts(String query, String returnAttrs[], final String sortAttr, final boolean sortAscending, int flags) throws ServiceException {
        return (List<NamedEntry>) searchAccountsInternal(query, returnAttrs, sortAttr, sortAscending, flags);  
    }
    
    /* (non-Javadoc)
     * @see com.zimbra.cs.account.Provisioning#searchAccounts(java.lang.String)
     */
    private List<?> searchAccountsInternal(String query, String returnAttrs[], final String sortAttr, final boolean sortAscending, int flags)  
        throws ServiceException
    {
        //flags &= ~Provisioning.SA_DOMAIN_FLAG; // leaving on for now
        return searchObjects(query, returnAttrs, sortAttr, sortAscending, "", flags, 0);
    }
    
    private static String getObjectClassQuery(int flags) {
        boolean accounts = (flags & Provisioning.SA_ACCOUNT_FLAG) != 0; 
        boolean aliases = (flags & Provisioning.SA_ALIAS_FLAG) != 0;
        boolean lists = (flags & Provisioning.SA_DISTRIBUTION_LIST_FLAG) != 0;
        boolean domains = (flags & Provisioning.SA_DOMAIN_FLAG) != 0;
        boolean calendarResources =
            (flags & Provisioning.SA_CALENDAR_RESOURCE_FLAG) != 0;

        int num = (accounts ? 1 : 0) +
                  (aliases ? 1 : 0) +
                  (lists ? 1 : 0) +
                  (domains ? 1 : 0) +                  
                  (calendarResources ? 1 : 0);
        if (num == 0)
            accounts = true;

        // If searching for user accounts/aliases/lists, filter looks like:
        //
        //   (&(objectclass=zimbraAccount)!(objectclass=zimbraCalendarResource))
        //
        // If searching for calendar resources, filter looks like:
        //
        //   (objectclass=zimbraCalendarResource)
        //
        // The !resource condition is there in first case because a calendar
        // resource is also a zimbraAccount.
        //
        StringBuffer oc = new StringBuffer();
        if (!calendarResources) oc.append("(&");
        if (num > 1) oc.append("(|");
        if (accounts) oc.append("(objectclass=zimbraAccount)");
        if (aliases) oc.append("(objectclass=zimbraAlias)");
        if (lists) oc.append("(objectclass=zimbraDistributionList)");
        if (domains) oc.append("(objectclass=zimbraDomain)");        
        if (calendarResources)
            oc.append("(objectclass=zimbraCalendarResource)");
        if (num > 1) oc.append(")");
        if (!calendarResources)
            oc.append("(!(objectclass=zimbraCalendarResource)))");
        return oc.toString();
    }

    /* (non-Javadoc)
     * @see com.zimbra.cs.account.Provisioning#searchAccounts(java.lang.String)
     */
    List<NamedEntry> searchObjects(String query, String returnAttrs[], final String sortAttr, final boolean sortAscending, String base, int flags, int maxResults)
    throws ServiceException {
        final List<NamedEntry> result = new ArrayList<NamedEntry>();
        
        NamedEntry.Visitor visitor = new NamedEntry.Visitor() {
            public void visit(NamedEntry entry) {
                result.add(entry);
            }
        };
        
        searchObjects(query, returnAttrs, base, flags, visitor, maxResults);

        final boolean byName = sortAttr == null || sortAttr.equals("name"); 
        Comparator<NamedEntry> comparator = new Comparator<NamedEntry>() {
            public int compare(NamedEntry oa, NamedEntry ob) {
                NamedEntry a = (NamedEntry) oa;
                NamedEntry b = (NamedEntry) ob;
                int comp = 0;
                if (byName)
                    comp = a.getName().compareToIgnoreCase(b.getName());
                else {
                    String sa = a.getAttr(sortAttr);
                    String sb = b.getAttr(sortAttr);
                    if (sa == null) sa = "";
                    if (sb == null) sb = "";
                    comp = sa.compareToIgnoreCase(sb);
                }
                return sortAscending ? comp : -comp;
            }
        };
        Collections.sort(result, comparator);        
        return result;
    }
    
    /* (non-Javadoc)
     * @see com.zimbra.cs.account.Provisioning#searchAccounts(java.lang.String)
     */
    void searchObjects(String query, String returnAttrs[], String base, int flags, NamedEntry.Visitor visitor, int maxResults)
        throws ServiceException
    {
        DirContext ctxt = null;
        try {
            ctxt = LdapUtil.getDirContext();
            
            String objectClass = getObjectClassQuery(flags);
            
            if (query == null || query.equals("")) {
                query = objectClass;
            } else {
                if (query.startsWith("(") && query.endsWith(")")) {
                    query = "(&"+query+objectClass+")";                    
                } else {
                    query = "(&("+query+")"+objectClass+")";
                }
            }
            
            returnAttrs = fixReturnAttrs(returnAttrs, flags);

            SearchControls searchControls = 
                new SearchControls(SearchControls.SUBTREE_SCOPE, maxResults, 0, returnAttrs, false, false);

            //Set the page size and initialize the cookie that we pass back in subsequent pages
            int pageSize = 1000; 
            byte[] cookie = null;
 
            LdapContext lctxt = (LdapContext)ctxt; 
 
            // we don't want to ever cache any of these, since they might not have all their attributes

            NamingEnumeration ne = null;

            int total = 0;
            try {
                do {
                    lctxt.setRequestControls(new Control[]{new PagedResultsControl(pageSize, cookie, Control.CRITICAL)});
                    
                    ne = LdapUtil.searchDir(ctxt, base, query, searchControls);
                    while (ne != null && ne.hasMore()) {
                        if (maxResults > 0 && total++ > maxResults)
                        throw new SizeLimitExceededException("exceeded limit of "+maxResults);
                        SearchResult sr = (SearchResult) ne.nextElement();
                        String dn = sr.getNameInNamespace();
                        // skip admin accounts
                        if (dn.endsWith("cn=zimbra")) continue;
                        Attributes attrs = sr.getAttributes();
                        Attribute objectclass = attrs.get("objectclass");
                        if (objectclass == null || objectclass.contains(C_zimbraAccount)) visitor.visit(makeAccount(dn, attrs, this));
                        else if (objectclass.contains(C_zimbraAlias)) visitor.visit(new LdapAlias(dn, attrs));
                        else if (objectclass.contains(C_zimbraMailList)) visitor.visit(new LdapDistributionList(dn, attrs));
                        else if (objectclass.contains(C_zimbraDomain)) visitor.visit(new LdapDomain(dn, attrs, getConfig().getDomainDefaults()));                        
                    }
                    cookie = getCookie(lctxt);
                } while (cookie != null);
            } finally {
                if (ne != null) ne.close();
            }
        } catch (InvalidSearchFilterException e) {
            throw ServiceException.INVALID_REQUEST("invalid search filter "+e.getMessage(), e);
        } catch (NameNotFoundException e) {
            // happens when base doesn't exist
            ZimbraLog.account.warn("unable to list all objects", e);
        } catch (SizeLimitExceededException e) {
            throw AccountServiceException.TOO_MANY_SEARCH_RESULTS("too many search results returned", e);
        } catch (NamingException e) {
            throw ServiceException.FAILURE("unable to list all objects", e);
        } catch (IOException e) {
            throw ServiceException.FAILURE("unable to list all objects", e);            
        } finally {
            LdapUtil.closeContext(ctxt);
        }
    }

    private byte[] getCookie(LdapContext lctxt) throws NamingException {
        Control[] controls = lctxt.getResponseControls();
        if (controls != null) {
            for (int i = 0; i < controls.length; i++) {
                if (controls[i] instanceof PagedResultsResponseControl) {
                    PagedResultsResponseControl prrc =
                        (PagedResultsResponseControl)controls[i];
                    return prrc.getCookie();
                }
            }
        }
        return null;
    }

    /**
     * add "uid" to list of return attrs if not specified, since we need it to construct an Account
     * @param returnAttrs
     * @return
     */
    private String[] fixReturnAttrs(String[] returnAttrs, int flags) {
        if (returnAttrs == null || returnAttrs.length == 0)
            return null;
        
        boolean needUID = true;
        boolean needID = true;
        boolean needCOSId = true;
        boolean needObjectClass = true;        
        boolean needAliasTargetId = (flags & Provisioning.SA_ALIAS_FLAG) != 0;
        boolean needCalendarUserType = true;
        
        for (int i=0; i < returnAttrs.length; i++) {
            if (Provisioning.A_uid.equalsIgnoreCase(returnAttrs[i]))
                needUID = false;
            else if (Provisioning.A_zimbraId.equalsIgnoreCase(returnAttrs[i]))
                needID = false;
            else if (Provisioning.A_zimbraCOSId.equalsIgnoreCase(returnAttrs[i]))
                needCOSId = false;
            else if (Provisioning.A_zimbraAliasTargetId.equalsIgnoreCase(returnAttrs[i]))
                needAliasTargetId = false;
            else if (Provisioning.A_objectClass.equalsIgnoreCase(returnAttrs[i]))
                needObjectClass = false;            
            else if (Provisioning.A_zimbraAccountCalendarUserType.equalsIgnoreCase(returnAttrs[i]))
            	needCalendarUserType = false;
        }
        
        int num = (needUID ? 1 : 0) + (needID ? 1 : 0) + (needCOSId ? 1 : 0) + (needAliasTargetId ? 1 : 0) + (needObjectClass ? 1 :0) + (needCalendarUserType ? 1 : 0);
        
        if (num == 0) return returnAttrs;
       
        String[] result = new String[returnAttrs.length+num];
        int i = 0;
        if (needUID) result[i++] = Provisioning.A_uid;
        if (needID) result[i++] = Provisioning.A_zimbraId;
        if (needCOSId) result[i++] = Provisioning.A_zimbraCOSId;
        if (needAliasTargetId) result[i++] = Provisioning.A_zimbraAliasTargetId;
        if (needObjectClass) result[i++] = Provisioning.A_objectClass;
        if (needCalendarUserType) result[i++] = Provisioning.A_zimbraAccountCalendarUserType;
        System.arraycopy(returnAttrs, 0, result, i, returnAttrs.length);
        return result;
    }

    public void setCOS(Account acct, Cos cos) throws ServiceException {
        HashMap<String, String> attrs = new HashMap<String, String>();
        attrs.put(Provisioning.A_zimbraCOSId, cos.getId());
        modifyAttrs(acct, attrs);
    }

    /* (non-Javadoc)
     * @see com.zimbra.cs.account.Account#modifyAccountStatus(java.lang.String)
     */
    public void modifyAccountStatus(Account acct, String newStatus) throws ServiceException {
        HashMap<String, String> attrs = new HashMap<String, String>();
        attrs.put(Provisioning.A_zimbraAccountStatus, newStatus);
        modifyAttrs(acct, attrs);
    }

    
    static String[] addMultiValue(String values[], String value) {
        List<String> list = new ArrayList<String>(Arrays.asList(values));        
        list.add(value);
        return list.toArray(new String[list.size()]);
    }
    
    String[] addMultiValue(NamedEntry acct, String attr, String value) {
        return addMultiValue(acct.getMultiAttr(attr), value);
    }

    String[] removeMultiValue(NamedEntry acct, String attr, String value) {
        return LdapUtil.removeMultiValue(acct.getMultiAttr(attr), value);
    }

    public void addAlias(Account acct, String alias) throws ServiceException {
        addAliasInternal(acct, alias);
    }
	
    public void removeAlias(Account acct, String alias) throws ServiceException {
        removeAliasInternal(acct, alias, acct.getAliases());
    }
    
    public void addAlias(DistributionList dl, String alias) throws ServiceException {
        addAliasInternal(dl, alias);
    }

    public void removeAlias(DistributionList dl, String alias) throws ServiceException {
        removeAliasInternal(dl, alias, dl.getAliases());
    }

    private void addAliasInternal(NamedEntry entry, String alias) throws ServiceException {
    	
        validEmailAddress(alias);
        
        assert(entry instanceof Account || entry instanceof DistributionList);
        alias = alias.toLowerCase().trim();
        int loc = alias.indexOf("@"); 
        if (loc == -1)
            throw ServiceException.INVALID_REQUEST("alias must include the domain", null);
        
        String aliasDomain = alias.substring(loc+1);
        String aliasName = alias.substring(0, loc);
        
        DirContext ctxt = null;
        try {
            ctxt = LdapUtil.getDirContext(true);

            Domain domain = getDomainByName(aliasDomain, ctxt);
            if (domain == null)
                throw AccountServiceException.NO_SUCH_DOMAIN(aliasDomain);
            
            String aliasDn = LdapProvisioning.emailToDN(aliasName, aliasDomain);
            // the create and addAttr ideally would be in the same transaction
            LdapUtil.simpleCreate(ctxt, aliasDn, "zimbraAlias",
                    new String[] { Provisioning.A_uid, aliasName, 
                    Provisioning.A_zimbraId, LdapUtil.generateUUID(),
                    Provisioning.A_zimbraAliasTargetId, entry.getId()} );
            HashMap<String, String[]> attrs = new HashMap<String, String[]>();
            attrs.put(Provisioning.A_zimbraMailAlias, addMultiValue(entry, Provisioning.A_zimbraMailAlias, alias));
            attrs.put(Provisioning.A_mail, addMultiValue(entry, Provisioning.A_mail, alias));
            // UGH
            modifyAttrsInternal(((NamedEntry) entry), ctxt, attrs);
        } catch (NameAlreadyBoundException nabe) {
            throw AccountServiceException.ACCOUNT_EXISTS(alias);
        } catch (InvalidNameException e) {
            throw ServiceException.INVALID_REQUEST("invalid alias name: "+e.getMessage(), e);
        } catch (NamingException e) {
            throw ServiceException.FAILURE("unable to create alias: "+e.getMessage(), e);
        } finally {
            LdapUtil.closeContext(ctxt);
        }                
    }
    
    private void removeAliasInternal(NamedEntry entry, String alias, String[] aliases) throws ServiceException {
        
        DirContext ctxt = null;
        try {
            ctxt = LdapUtil.getDirContext(true);
            
            int loc = alias.indexOf("@"); 
            if (loc == -1)
                throw ServiceException.INVALID_REQUEST("alias must include the domain", null);

            alias = alias.toLowerCase();

            boolean found = false;
            for (int i=0; !found && i < aliases.length; i++) {
                found = aliases[i].equalsIgnoreCase(alias);
            }
            
            if (!found)
                throw AccountServiceException.NO_SUCH_ALIAS(alias);
            
            String aliasDomain = alias.substring(loc+1);
            String aliasName = alias.substring(0, loc);

            Domain domain = getDomainByName(aliasDomain, ctxt);
            if (domain == null)
                throw AccountServiceException.NO_SUCH_DOMAIN(aliasDomain);
            
            String aliasDn = LdapProvisioning.emailToDN(aliasName, aliasDomain);            
            
            // remove zimbraMailAlias attr first, then alias
            try {
                HashMap<String, String[]> attrs = new HashMap<String, String[]>();
                attrs.put(Provisioning.A_mail, removeMultiValue(entry, Provisioning.A_mail, alias));
                attrs.put(Provisioning.A_zimbraMailAlias, removeMultiValue(entry, Provisioning.A_zimbraMailAlias, alias));                
                modifyAttrsInternal(((NamedEntry)entry), ctxt, attrs);
            } catch (ServiceException e) {
                ZimbraLog.account.warn("unable to remove zimbraMailAlias/mail attrs: "+alias);
                // try to remove alias
            }

            // remove address from all DLs
            removeAddressFromAllDistributionLists(alias);

            try {
                Attributes aliasAttrs = LdapUtil.getAttributes(ctxt, aliasDn);
                // make sure aliasedObjectName points to this account
                Attribute a = aliasAttrs.get(Provisioning.A_zimbraAliasTargetId);
                if ( a != null && ( (String)a.get()).equals(entry.getId())) {
                    LdapUtil.unbindEntry(ctxt, aliasDn);
                    removeAddressFromAllDistributionLists(alias); // doesn't throw exception
                } else {
                    ZimbraLog.account.warn("unable to remove alias object: "+alias);
                }                
            } catch (NameNotFoundException e) {
                ZimbraLog.account.warn("unable to remove alias object: "+alias);                
            }
        } catch (NamingException e) {
            ZimbraLog.account.error("unable to remove alias: "+alias, e);                
            throw ServiceException.FAILURE("unable to remove alias", e);
        } finally {
            LdapUtil.closeContext(ctxt);
        }        
    }

    /*
     * (non-Javadoc)
     * 
     * @see com.zimbra.cs.account.Provisioning#createDomain(java.lang.String,
     *      java.util.Map)
     */
    public Domain createDomain(String name, Map<String, Object> domainAttrs) throws ServiceException {
        name = name.toLowerCase().trim();
        
        validDomainName(name);
        
        DirContext ctxt = null;
        try {
            ctxt = LdapUtil.getDirContext(true);
            
            LdapDomain d = (LdapDomain) getDomainByName(name, ctxt);
            if (d != null)
                throw AccountServiceException.DOMAIN_EXISTS(name);
            
            HashMap attrManagerContext = new HashMap();
            
            // Attribute checking can not express "allow setting on
            // creation, but do not allow modifies afterwards"
            String domainType = (String) domainAttrs.get(A_zimbraDomainType);
            if (domainType == null) {
                domainType = DOMAIN_TYPE_LOCAL;
            } else {
                domainAttrs.remove(A_zimbraDomainType); // add back later
            }
            
            AttributeManager.getInstance().preModify(domainAttrs, null, attrManagerContext, true, true);
            
            // Add back attrs we circumvented from attribute checking
            domainAttrs.put(A_zimbraDomainType, domainType);
            
            String parts[] = name.split("\\.");        
            String dns[] = LdapUtil.domainToDNs(parts);
            createParentDomains(ctxt, parts, dns);
            
            Attributes attrs = new BasicAttributes(true);
            LdapUtil.mapToAttrs(domainAttrs, attrs);
            
            Attribute oc = LdapUtil.addAttr(attrs, A_objectClass, "dcObject");
            oc.add("organization");
            oc.add("zimbraDomain");
            
            String zimbraIdStr = LdapUtil.generateUUID();
            attrs.put(A_zimbraId, zimbraIdStr);
            attrs.put(A_zimbraDomainName, name);
            attrs.put(A_zimbraMailStatus, MAIL_STATUS_ENABLED);
            
            if (domainType.equalsIgnoreCase(DOMAIN_TYPE_ALIAS)) {
                attrs.put(A_zimbraMailCatchAllAddress, "@" + name);
            }
            
            attrs.put(A_o, name+" domain");
            attrs.put(A_dc, parts[0]);
            
            String dn = dns[0];
            //NOTE: all four of these should be in a transaction...
            try {
                LdapUtil.createEntry(ctxt, dn, attrs, "createDomain");
            } catch (NameAlreadyBoundException e) {
                LdapUtil.modifyAttributes(ctxt, dn, DirContext.REPLACE_ATTRIBUTE, attrs);
            }
            
            LdapUtil.simpleCreate(ctxt, "ou=people,"+dn, "organizationalRole",
                    new String[] { A_ou, "people", A_cn, "people"});
            
            Domain domain = getDomainById(zimbraIdStr, ctxt);
            
            AttributeManager.getInstance().postModify(domainAttrs, domain, attrManagerContext, true);
            return domain;
            
        } catch (NameAlreadyBoundException nabe) {
            throw AccountServiceException.DOMAIN_EXISTS(name);
        } catch (NamingException e) {
            //if (e instanceof )
            throw ServiceException.FAILURE("unable to create domain: "+name, e);
        } finally {
            LdapUtil.closeContext(ctxt);
        }
    }

    private LdapDomain getDomainByQuery(String query, DirContext initCtxt) throws ServiceException {
        DirContext ctxt = initCtxt;
        try {
            if (ctxt == null)
                ctxt = LdapUtil.getDirContext();
            NamingEnumeration ne = LdapUtil.searchDir(ctxt, "", query, sSubtreeSC);
            if (ne.hasMore()) {
                SearchResult sr = (SearchResult) ne.next();
                ne.close();
                return new LdapDomain(sr.getNameInNamespace(), sr.getAttributes(), getConfig().getDomainDefaults());
            }
        } catch (NameNotFoundException e) {
            return null;
        } catch (InvalidNameException e) {
            return null;                        
        } catch (NamingException e) {
            throw ServiceException.FAILURE("unable to lookup domain via query: "+query+" message:"+e.getMessage(), e);
        } finally {
            if (initCtxt == null)
                LdapUtil.closeContext(ctxt);
        }
        return null;
    }

    @Override
    public Domain get(DomainBy keyType, String key) throws ServiceException {
        switch(keyType) {
            case name: 
                return getDomainByName(key);
            case id: 
                return getDomainById(key);
            case virtualHostname:
                return getDomainByVirtualHostname(key);
            default:
                    return null;
        }
    }
    
    private Domain getDomainById(String zimbraId, DirContext ctxt) throws ServiceException {
        if (zimbraId == null)
            return null;
        LdapDomain domain = (LdapDomain) sDomainCache.getById(zimbraId);
        if (domain == null) {
            zimbraId = LdapUtil.escapeSearchFilterArg(zimbraId);
            domain = getDomainByQuery("(&(zimbraId="+zimbraId+")(objectclass=zimbraDomain))", ctxt);
            sDomainCache.put(domain);
        }
        return domain;
    }
    
    /* (non-Javadoc)
     * @see com.zimbra.cs.account.Provisioning#getDomainById(java.lang.String)
     */
    private Domain getDomainById(String zimbraId) throws ServiceException {
        return getDomainById(zimbraId, null);
    }

    /* (non-Javadoc)
     * @see com.zimbra.cs.account.Provisioning#getDomainByName(java.lang.String)
     */
    private Domain getDomainByName(String name) throws ServiceException {
            return getDomainByName(name, null);
    }        
        
   private Domain getDomainByName(String name, DirContext ctxt) throws ServiceException {
        LdapDomain domain = (LdapDomain) sDomainCache.getByName(name);
        if (domain == null) {
            name = LdapUtil.escapeSearchFilterArg(name);
            domain = getDomainByQuery("(&(zimbraDomainName="+name+")(objectclass=zimbraDomain))", ctxt);
            sDomainCache.put(domain);
        }
        return domain;        
    }
   
   private Domain getDomainByVirtualHostname(String virtualHostname) throws ServiceException {
        LdapDomain domain = (LdapDomain) sDomainCache.getByVirtualHostname(virtualHostname);
        if (domain == null) {
            virtualHostname = LdapUtil.escapeSearchFilterArg(virtualHostname);
            domain = getDomainByQuery("(&(zimbraVirtualHostname="+virtualHostname+")(objectclass=zimbraDomain))", null);
            sDomainCache.put(domain);
        }
        return domain;        
    }

    /* (non-Javadoc)
     * @see com.zimbra.cs.account.Provisioning#getAllDomains()
     */
    public List<Domain> getAllDomains() throws ServiceException {
        List<Domain> result = new ArrayList<Domain>();
        DirContext ctxt = null;
        try {
            ctxt = LdapUtil.getDirContext();

            NamingEnumeration ne = LdapUtil.searchDir(ctxt, "", "(objectclass=zimbraDomain)", sSubtreeSC);
            while (ne.hasMore()) {
                SearchResult sr = (SearchResult) ne.next();
                result.add(new LdapDomain(sr.getNameInNamespace(), sr.getAttributes(), getConfig().getDomainDefaults()));
            }
            ne.close();
        } catch (NamingException e) {
            throw ServiceException.FAILURE("unable to list all domains", e);
        } finally {
            LdapUtil.closeContext(ctxt);
        }
        Collections.sort(result);
        return result;
    }

    private static boolean domainDnExists(DirContext ctxt, String dn) throws NamingException {
        try {
            NamingEnumeration ne = LdapUtil.searchDir(ctxt, dn,"objectclass=dcObject", sObjectSC);
            boolean result = ne.hasMore();
            ne.close();
            return result;
        } catch (InvalidNameException e) {
            return false;                        
        } catch (NameNotFoundException nnfe) {
            return false;
        }
    }

    private static void createParentDomains(DirContext ctxt, String parts[], String dns[]) throws NamingException {
        for (int i=dns.length-1; i > 0; i--) {        
            if (!domainDnExists(ctxt, dns[i])) {
                String dn = dns[i];
                String domain = parts[i];
                // don't create ZimbraDomain objects, since we don't want them to show up in list domains
                LdapUtil.simpleCreate(ctxt, dn, new String[] {"dcObject", "organization"}, 
                        new String[] { A_o, domain+" domain", A_dc, domain });
            }
        }
    }

    /* (non-Javadoc)
     * @see com.zimbra.cs.account.Provisioning#createCos(java.lang.String, java.util.Map)
     */
    public Cos createCos(String name, Map<String, Object> cosAttrs) throws ServiceException {
        name = name.toLowerCase().trim();

        if (!sValidCosName.matcher(name).matches())
            throw ServiceException.INVALID_REQUEST("invalid name: "+name, null);

        HashMap attrManagerContext = new HashMap();
        AttributeManager.getInstance().preModify(cosAttrs, null, attrManagerContext, true, true);

        DirContext ctxt = null;
        try {
            ctxt = LdapUtil.getDirContext(true);

            Attributes attrs = new BasicAttributes(true);
            LdapUtil.mapToAttrs(cosAttrs, attrs);
            LdapUtil.addAttr(attrs, A_objectClass, "zimbraCOS");
            
            String zimbraIdStr = LdapUtil.generateUUID();
            attrs.put(A_zimbraId, zimbraIdStr);
            attrs.put(A_cn, name);
            String dn = cosNametoDN(name);
            LdapUtil.createEntry(ctxt, dn, attrs, "createCos");

            Cos cos = getCosById(zimbraIdStr, ctxt);
            AttributeManager.getInstance().postModify(cosAttrs, cos, attrManagerContext, true);
            return cos;
        } catch (NameAlreadyBoundException nabe) {
            throw AccountServiceException.COS_EXISTS(name);
        } finally {
            LdapUtil.closeContext(ctxt);
        }
    }
    
    /* (non-Javadoc)
     * @see com.zimbra.cs.account.Provisioning#deleteAccountById(java.lang.String)
     */
    public void renameCos(String zimbraId, String newName) throws ServiceException {
        LdapCos cos = (LdapCos) get(CosBy.id, zimbraId);
        if (cos == null)
            throw AccountServiceException.NO_SUCH_COS(zimbraId);

        if (cos.getName().equals(DEFAULT_COS_NAME))
            throw ServiceException.INVALID_REQUEST("unable to rename default cos", null);

        if (!sValidCosName.matcher(newName).matches())
            throw ServiceException.INVALID_REQUEST("invalid name: "+newName, null);
       
        newName = newName.toLowerCase().trim();
        DirContext ctxt = null;
        try {
            ctxt = LdapUtil.getDirContext(true);
            String newDn = cosNametoDN(newName);
            LdapUtil.renameEntry(ctxt, cos.getDN(), newDn);
            // remove old account from cache
            sCosCache.remove(cos);
        } catch (NameAlreadyBoundException nabe) {
            throw AccountServiceException.COS_EXISTS(newName);            
        } catch (NamingException e) {
            throw ServiceException.FAILURE("unable to rename cos: "+zimbraId, e);
        } finally {
            LdapUtil.closeContext(ctxt);
        }
    }

    private LdapCos getCOSByQuery(String query, DirContext initCtxt) throws ServiceException {
        DirContext ctxt = initCtxt;
        try {
            if (ctxt == null)
                ctxt = LdapUtil.getDirContext();
            NamingEnumeration ne = LdapUtil.searchDir(ctxt, COS_BASE, query, sSubtreeSC);
            if (ne.hasMore()) {
                SearchResult sr = (SearchResult) ne.next();
                ne.close();
                return new LdapCos(sr.getNameInNamespace(), sr.getAttributes());
            }
        } catch (NameNotFoundException e) {
            return null;
        } catch (InvalidNameException e) {
            return null;                        
        } catch (NamingException e) {
            throw ServiceException.FAILURE("unable to lookup cos via query: "+query+ " message: "+e.getMessage(), e);
        } finally {
            if (initCtxt == null)
                LdapUtil.closeContext(ctxt);
        }
        return null;
    }

    /* (non-Javadoc)
     * @see com.zimbra.cs.account.Provisioning#getCOSById(java.lang.String)
     */
    private Cos getCosById(String zimbraId, DirContext ctxt ) throws ServiceException {
        if (zimbraId == null)
            return null;

        LdapCos cos = sCosCache.getById(zimbraId);
        if (cos == null) {
            zimbraId = LdapUtil.escapeSearchFilterArg(zimbraId);
            cos = getCOSByQuery("(&(zimbraId="+zimbraId+")(objectclass=zimbraCOS))", ctxt);
            sCosCache.put(cos);
        }
        return cos;
    }

    @Override
    public Cos get(CosBy keyType, String key) throws ServiceException {
        switch(keyType) {
            case name:
                return getCosByName(key, null);                
            case id:
                return getCosById(key, null);                
            default:
                    return null;
        }
    }

    /* (non-Javadoc)
     * @see com.zimbra.cs.account.Provisioning#getCOSByName(java.lang.String)
     */
    private Cos getCosByName(String name, DirContext initCtxt) throws ServiceException {
        DirContext ctxt = initCtxt;
        LdapCos cos = sCosCache.getByName(name);
        if (cos != null)
            return cos;

        try {
            if (ctxt == null)
                ctxt = LdapUtil.getDirContext();
            String dn = cosNametoDN(name);            
            Attributes attrs = LdapUtil.getAttributes(ctxt, dn);
            cos  = new LdapCos(dn, attrs);
            sCosCache.put(cos);            
            return cos;
        } catch (NameNotFoundException e) {
            return null;
        } catch (InvalidNameException e) {
            return null;
        } catch (NamingException e) {
            throw ServiceException.FAILURE("unable to lookup COS by name: "+name+" message: "+e.getMessage(), e);
        } finally {
            if (initCtxt == null)
                LdapUtil.closeContext(ctxt);
        }
    }

    /* (non-Javadoc)
     * @see com.zimbra.cs.account.Provisioning#getAllCOS()
     */
    public List<Cos> getAllCos() throws ServiceException {
        List<Cos> result = new ArrayList<Cos>();
        DirContext ctxt = null;
        try {
            ctxt = LdapUtil.getDirContext();
            NamingEnumeration ne = LdapUtil.searchDir(ctxt, COS_BASE, "(objectclass=zimbraCOS)", sSubtreeSC);
            while (ne.hasMore()) {
                SearchResult sr = (SearchResult) ne.next();
                result.add(new LdapCos(sr.getNameInNamespace(), sr.getAttributes()));
            }
            ne.close();
        } catch (NamingException e) {
            throw ServiceException.FAILURE("unable to list all COS", e);
        } finally {
            LdapUtil.closeContext(ctxt);
        }

        Collections.sort(result);
        return result;
    }

    /* (non-Javadoc)
     * @see com.zimbra.cs.account.Provisioning#deleteAccountById(java.lang.String)
     */
    public void deleteAccount(String zimbraId) throws ServiceException {
        Account acc = getAccountById(zimbraId);
        LdapEntry entry = (LdapEntry) getAccountById(zimbraId);
        if (acc == null)
            throw AccountServiceException.NO_SUCH_ACCOUNT(zimbraId);

        removeAddressFromAllDistributionLists(acc.getName()); // this doesn't throw any exceptions

        String aliases[] = acc.getAliases();
        if (aliases != null)
            for (int i=0; i < aliases.length; i++)
                removeAlias(acc, aliases[i]); // this also removes each alias from any DLs

        DirContext ctxt = null;
        try {
            ctxt = LdapUtil.getDirContext(true);
            
            LdapUtil.deleteChildren(ctxt, entry.getDN());
            LdapUtil.unbindEntry(ctxt, entry.getDN());
            sAccountCache.remove(acc.getName(), acc.getId());
        } catch (NamingException e) {
            throw ServiceException.FAILURE("unable to purge account: "+zimbraId, e);
        } finally {
            LdapUtil.closeContext(ctxt);
        }
        
    }

    /* (non-Javadoc)
     * @see com.zimbra.cs.account.Provisioning#deleteAccountById(java.lang.String)
     */
    public void renameAccount(String zimbraId, String newName) throws ServiceException {
        
        validEmailAddress(newName);
        
        DirContext ctxt = null;
        try {
            ctxt = LdapUtil.getDirContext(true);
            
            Account acc = getAccountById(zimbraId, ctxt);
            LdapEntry entry = (LdapEntry) acc;
            if (acc == null)
                throw AccountServiceException.NO_SUCH_ACCOUNT(zimbraId);

            String oldDn = entry.getDN();
            String oldEmail = acc.getName();
            
            newName = newName.toLowerCase().trim();
            String[] parts = EmailUtil.getLocalPartAndDomain(newName);
            if (parts == null)
                throw ServiceException.INVALID_REQUEST("bad value for newName", null);
            String newLocal = parts[0];
            String newDomain = parts[1];
            
            Domain domain = getDomainByName(newDomain, ctxt);
            if (domain == null)
                throw AccountServiceException.NO_SUCH_DOMAIN(newDomain);
            
            String newDn = emailToDN(newLocal,domain.getName());

            Map<String,Object> newAttrs = acc.getAttrs(false);
            
            newAttrs.put(Provisioning.A_uid, newLocal);
            newAttrs.put(Provisioning.A_zimbraMailDeliveryAddress, newName);
            String mail[] = acc.getMultiAttr(Provisioning.A_mail);
            if (mail.length == 0) {
                newAttrs.put(Provisioning.A_mail, newName);
            } else {
                // not the most efficient, but renames dont' happen often
                mail = LdapUtil.removeMultiValue(mail, oldEmail);
                mail = addMultiValue(mail, newName);
                newAttrs.put(Provisioning.A_mail, mail);
            }
            
            Attributes attributes = new BasicAttributes(true);
            LdapUtil.mapToAttrs(newAttrs, attributes);

            LdapUtil.createEntry(ctxt, newDn, attributes, "createAccount");         

            // MOVE OVER ALL identities/sources/etc. doesn't throw an exception, just logs
            LdapUtil.moveChildren(ctxt, oldDn, newDn);
            
            renameAddressInAllDistributionLists(oldEmail, newName); // doesn't throw exceptions, just logs
            
            // unbind old dn
            LdapUtil.unbindEntry(ctxt, oldDn);

            // prune cache
            sAccountCache.remove(oldEmail, acc.getId());
            
        } catch (NameAlreadyBoundException nabe) {
            throw AccountServiceException.ACCOUNT_EXISTS(newName);            
        } catch (NamingException e) {
            throw ServiceException.FAILURE("unable to rename account: "+zimbraId, e);
        } finally {
            LdapUtil.closeContext(ctxt);
        }
    }
         
    public void deleteDomain(String zimbraId) throws ServiceException {
        // TODO: should only allow a domain delete to succeed if there are no people
        // if there aren't, we need to delete the people trees first, then delete the domain.
        DirContext ctxt = null;
        LdapDomain d = null;
        try {
            ctxt = LdapUtil.getDirContext(true);

            d = (LdapDomain) getDomainById(zimbraId, ctxt);
            if (d == null)
                throw AccountServiceException.NO_SUCH_DOMAIN(zimbraId);

            String name = d.getName();

            LdapUtil.unbindEntry(ctxt, "ou=people,"+d.getDN());
            
            try {
            	LdapUtil.unbindEntry(ctxt, d.getDN());
                sDomainCache.remove(d);                
            } catch (ContextNotEmptyException e) {
                // remove from cache before nuking all attrs
                sDomainCache.remove(d);                
                // assume subdomains exist and turn into plain dc object
                Map<String, String> attrs = new HashMap<String, String>();
                attrs.put("-"+A_objectClass, "zimbraDomain");
                // remove all zimbra attrs
                for (String key : d.getAttrs(false).keySet()) {
                    if (key.startsWith("zimbra")) 
                        attrs.put(key, "");
                }
                modifyAttrs(d, attrs, false);
            }

            String defaultDomain = getConfig().getAttr(A_zimbraDefaultDomainName, null);
            if (name.equalsIgnoreCase(defaultDomain)) {
                try {
                    Map<String, String> attrs = new HashMap<String, String>();
                    attrs.put(A_zimbraDefaultDomainName, "");
                    modifyAttrs(getConfig(), attrs);
                } catch (Exception e) {
                    ZimbraLog.account.warn("unable to remove config attr:"+A_zimbraDefaultDomainName, e); 
                }
            }
        } catch (ContextNotEmptyException e) {
            throw AccountServiceException.DOMAIN_NOT_EMPTY(d.getName());
        } catch (NamingException e) {
            throw ServiceException.FAILURE("unable to purge domain: "+zimbraId, e);
        } finally {
            LdapUtil.closeContext(ctxt);
        }
    }
    
    public void deleteCos(String zimbraId) throws ServiceException {
        LdapCos c = (LdapCos) get(CosBy.id, zimbraId);
        if (c == null)
            throw AccountServiceException.NO_SUCH_COS(zimbraId);
        
        if (c.getName().equals(DEFAULT_COS_NAME))
            throw ServiceException.INVALID_REQUEST("unable to delete default cos", null);

        // TODO: should we go through all accounts with this cos and remove the zimbraCOSId attr?
        DirContext ctxt = null;
        try {
            ctxt = LdapUtil.getDirContext(true);
            LdapUtil.unbindEntry(ctxt, c.getDN());
            sCosCache.remove(c);
        } catch (NamingException e) {
            throw ServiceException.FAILURE("unable to purge cos: "+zimbraId, e);
        } finally {
            LdapUtil.closeContext(ctxt);
        }
    }

    /* (non-Javadoc)
     * @see com.zimbra.cs.account.Provisioning#createServer(java.lang.String, java.util.Map)
     */
    public Server createServer(String name, Map<String, Object> serverAttrs) throws ServiceException {
        name = name.toLowerCase().trim();

        HashMap attrManagerContext = new HashMap();
        AttributeManager.getInstance().preModify(serverAttrs, null, attrManagerContext, true, true);

        String authHost = (String)serverAttrs.get(A_zimbraMtaAuthHost);
        if (authHost != null) {
            serverAttrs.put(A_zimbraMtaAuthURL, URLUtil.getMtaAuthURL(authHost));
        }
        
        DirContext ctxt = null;
        try {
            ctxt = LdapUtil.getDirContext(true);

            Attributes attrs = new BasicAttributes(true);
            LdapUtil.mapToAttrs(serverAttrs, attrs);
            LdapUtil.addAttr(attrs, A_objectClass, "zimbraServer");

            String zimbraIdStr = LdapUtil.generateUUID();
            attrs.put(A_zimbraId, zimbraIdStr);
            attrs.put(A_cn, name);
            String dn = serverNametoDN(name);
            
            String zimbraServerHostname = null;

            Attribute zimbraServiceHostnameAttr = attrs.get(Provisioning.A_zimbraServiceHostname);
            if (zimbraServiceHostnameAttr == null) {
                zimbraServerHostname = name;
                attrs.put(Provisioning.A_zimbraServiceHostname, name);
            } else {
                zimbraServerHostname = (String) zimbraServiceHostnameAttr.get();
            }
            
            LdapUtil.createEntry(ctxt, dn, attrs, "createServer");

            Server server = getServerById(zimbraIdStr, ctxt, true);
            AttributeManager.getInstance().postModify(serverAttrs, server, attrManagerContext, true);
            return server;

        } catch (NameAlreadyBoundException nabe) {
            throw AccountServiceException.SERVER_EXISTS(name);
        } catch (NamingException e) {
            //if (e instanceof )
            throw ServiceException.FAILURE("unable to create server: "+name+" message: "+e.getMessage(), e);
        } finally {
            LdapUtil.closeContext(ctxt);
        }
    }

    private Server getServerByQuery(String query, DirContext initCtxt) throws ServiceException {
        DirContext ctxt = initCtxt;
        try {
            if (ctxt == null)
                ctxt = LdapUtil.getDirContext();
            NamingEnumeration ne = LdapUtil.searchDir(ctxt, SERVER_BASE, query, sSubtreeSC);
            if (ne.hasMore()) {
                SearchResult sr = (SearchResult) ne.next();
                ne.close();
                return new LdapServer(sr.getNameInNamespace(), sr.getAttributes(), getConfig().getServerDefaults());
            }
        } catch (NameNotFoundException e) {
            return null;
        } catch (InvalidNameException e) {
            return null;                        
        } catch (NamingException e) {
            throw ServiceException.FAILURE("unable to lookup server via query: "+query+" message: "+e.getMessage(), e);
        } finally {
            if (initCtxt == null)
                LdapUtil.closeContext(ctxt);
        }
        return null;
    }

    private Server getServerById(String zimbraId, DirContext ctxt, boolean nocache) throws ServiceException {
        if (zimbraId == null)
            return null;
        Server s = null;
        if (!nocache)
            s = sServerCache.getById(zimbraId);
        if (s == null) {
            zimbraId = LdapUtil.escapeSearchFilterArg(zimbraId);
            s = (Server)getServerByQuery("(&(zimbraId="+zimbraId+")(objectclass=zimbraServer))", ctxt); 
            sServerCache.put(s);
        }
        return s;
    }

    @Override
    public Server get(ServerBy keyType, String key) throws ServiceException {
        switch(keyType) {
            case name: 
                return getServerByName(key);
            case id: 
                return getServerById(key);
            case serviceHostname:
                List servers = getAllServers();
                for (Iterator it = servers.iterator(); it.hasNext(); ) {
                    Server s = (Server) it.next();
                    // when replication is enabled, should return server representing current master
                    if (key.equalsIgnoreCase(s.getAttr(Provisioning.A_zimbraServiceHostname, ""))) {
                        return s;
                    }
                }
                return null;
            default:
                    return null;
        }
    }

    private Server getServerById(String zimbraId) throws ServiceException {
        return getServerById(zimbraId, null, false);
    }

    private Server getServerByName(String name) throws ServiceException {
        return getServerByName(name, false);
    }

    private Server getServerByName(String name, boolean nocache) throws ServiceException {
        if (!nocache) {
        	Server s = sServerCache.getByName(name);
            if (s != null)
                return s;
        }
        DirContext ctxt = null;
        try {
            ctxt = LdapUtil.getDirContext();
            String dn = serverNametoDN(name);            
            Attributes attrs = LdapUtil.getAttributes(ctxt, dn);
            LdapServer s = new LdapServer(dn, attrs, getConfig().getServerDefaults());
            sServerCache.put(s);            
            return s;
        } catch (NameNotFoundException e) {
            return null;
        } catch (InvalidNameException e) {
            return null;            
        } catch (NamingException e) {
            throw ServiceException.FAILURE("unable to lookup server by name: "+name+" message: "+e.getMessage(), e);
        } finally {
            LdapUtil.closeContext(ctxt);
        }
    }

    public List<Server> getAllServers() throws ServiceException {
        return getAllServers(null);
    }
    
    public List<Server> getAllServers(String service) throws ServiceException {
        List<Server> result = new ArrayList<Server>();
        DirContext ctxt = null;
        try {
            ctxt = LdapUtil.getDirContext();
            String filter = "(objectclass=zimbraServer)";
            if (service != null) {
                filter = "(&(objectclass=zimbraServer)(zimbraServiceEnabled=" + LdapUtil.escapeSearchFilterArg(service) + "))";
            } else {
                filter = "(objectclass=zimbraServer)";
            }
            NamingEnumeration ne = LdapUtil.searchDir(ctxt, SERVER_BASE, filter, sSubtreeSC);
            while (ne.hasMore()) {
                SearchResult sr = (SearchResult) ne.next();
                LdapServer s = new LdapServer(sr.getNameInNamespace(), sr.getAttributes(), getConfig().getServerDefaults());
                result.add(s);
            }
            ne.close();
        } catch (NamingException e) {
            throw ServiceException.FAILURE("unable to list all servers", e);
        } finally {
            LdapUtil.closeContext(ctxt);
        }
        if (result.size() > 0)
            sServerCache.put(result, true);
        Collections.sort(result);
        return result;
    }

    /* (non-Javadoc)
     * @see com.zimbra.cs.account.Provisioning#purgeServer(java.lang.String)
     */
    public void deleteServer(String zimbraId) throws ServiceException {
        LdapServer s = (LdapServer) getServerById(zimbraId);
        if (s == null)
            throw AccountServiceException.NO_SUCH_SERVER(zimbraId);

        // TODO: what if accounts still have this server as a mailbox?
        DirContext ctxt = null;
        try {
            ctxt = LdapUtil.getDirContext(true);
            LdapUtil.unbindEntry(ctxt, s.getDN());
            sServerCache.remove(s);
        } catch (NamingException e) {
            throw ServiceException.FAILURE("unable to purge server: "+zimbraId, e);
        } finally {
            LdapUtil.closeContext(ctxt);
        }
    }

    /*
     *  Distribution lists.
     */

    public DistributionList createDistributionList(String listAddress, Map<String, Object> listAttrs) throws ServiceException {

        validEmailAddress(listAddress);
        
        listAddress = listAddress.toLowerCase().trim();

        HashMap attrManagerContext = new HashMap();
        AttributeManager.getInstance().preModify(listAttrs, null, attrManagerContext, true, true);

        DirContext ctxt = null;
        try {
            ctxt = LdapUtil.getDirContext(true);

            String parts[] = listAddress.split("@");
            if (parts.length != 2)
                throw ServiceException.INVALID_REQUEST("must be valid list address: " + listAddress, null);

            String list = parts[0];
            String domain = parts[1];

            Domain d = getDomainByName(domain, ctxt);
            if (d == null)
                throw AccountServiceException.NO_SUCH_DOMAIN(domain);
            String domainType = d.getAttr(Provisioning.A_zimbraDomainType, Provisioning.DOMAIN_TYPE_LOCAL);
            if (!domainType.equals(Provisioning.DOMAIN_TYPE_LOCAL))
                throw ServiceException.INVALID_REQUEST("domain type must be local", null);

            Attributes attrs = new BasicAttributes(true);
            LdapUtil.mapToAttrs(listAttrs, attrs);
            Attribute oc = LdapUtil.addAttr(attrs, A_objectClass, "zimbraDistributionList");
            oc.add("zimbraMailRecipient");

            String zimbraIdStr = LdapUtil.generateUUID();
            attrs.put(A_zimbraId, zimbraIdStr);
            attrs.put(A_zimbraMailAlias, listAddress);
            attrs.put(A_mail, listAddress);

            // by default a distribution list is always created enabled
            if (attrs.get(Provisioning.A_zimbraMailStatus) == null) {
                attrs.put(A_zimbraMailStatus, MAIL_STATUS_ENABLED);
            }
            
            Attribute a = attrs.get(Provisioning.A_displayName);             
            if (a != null) {
                attrs.put(A_cn, a.get());
            }
            
            String dn = emailToDN(list, domain);
            LdapUtil.createEntry(ctxt, dn, attrs, "createDistributionList");

            DistributionList dlist = getDistributionListById(zimbraIdStr, ctxt);
            AttributeManager.getInstance().postModify(listAttrs, dlist, attrManagerContext, true);
            return dlist;

        } catch (NameAlreadyBoundException nabe) {
            throw AccountServiceException.DISTRIBUTION_LIST_EXISTS(listAddress);
        } catch (NamingException e) {
            throw ServiceException.FAILURE("unable to create distribution listt: "+listAddress, e);
        } finally {
            LdapUtil.closeContext(ctxt);
        }
    }

    public List<DistributionList> getDistributionLists(DistributionList list, boolean directOnly, Map<String, String> via) throws ServiceException {
        String addrs[] = getAllAddrsForDistributionList(list);
        return getDistributionLists(addrs, directOnly, via, false);
    }

    private LdapDistributionList getDistributionListByQuery(String base, String query, DirContext initCtxt) throws ServiceException {
        DirContext ctxt = initCtxt;
        try {
            if (ctxt == null)
                ctxt = LdapUtil.getDirContext();
            NamingEnumeration ne = LdapUtil.searchDir(ctxt, base, query, sSubtreeSC);
            if (ne.hasMore()) {
                SearchResult sr = (SearchResult) ne.next();
                ne.close();
                return new LdapDistributionList(sr.getNameInNamespace(), sr.getAttributes());
            }
        } catch (NameNotFoundException e) {
            return null;
        } catch (InvalidNameException e) {
            return null;                        
        } catch (NamingException e) {
            throw ServiceException.FAILURE("unable to lookup distribution list via query: "+query+ " message: "+e.getMessage(), e);
        } finally {
            if (initCtxt == null)
                LdapUtil.closeContext(ctxt);
        }
        return null;
    }

    public void renameDistributionList(String zimbraId, String newEmail) throws ServiceException {
        
        validEmailAddress(newEmail);
        
        DirContext ctxt = null;
        try {
            ctxt = LdapUtil.getDirContext(true);
            
            LdapDistributionList dl = (LdapDistributionList) getDistributionListById(zimbraId, ctxt);
            if (dl == null)
                throw AccountServiceException.NO_SUCH_DISTRIBUTION_LIST(zimbraId);

            String oldEmail = dl.getName();

            newEmail = newEmail.toLowerCase().trim();
            String[] parts = EmailUtil.getLocalPartAndDomain(newEmail);
            if (parts == null)
                throw ServiceException.INVALID_REQUEST("bad value for newName", null);
            String newLocal = parts[0];
            String newDomain = parts[1];

            Domain domain = getDomainByName(newDomain, ctxt);
            if (domain == null)
                throw AccountServiceException.NO_SUCH_DOMAIN(newDomain);
    
            String newDn = emailToDN(newLocal, domain.getName());
            LdapUtil.renameEntry(ctxt, dl.getDN(), newDn);
            
            renameAddressInAllDistributionLists(oldEmail, newEmail); // doesn't throw exceptions, just logs
            
            dl = (LdapDistributionList) getDistributionListById(zimbraId,ctxt);
            Map<String, Object> attrs = new HashMap<String, Object>();
            String mail[] = dl.getMultiAttr(Provisioning.A_mail);
            if (mail.length == 0) {
                attrs.put(Provisioning.A_mail, newEmail);
            } else {
                // not the most efficient, but renames don't happen often
                mail = LdapUtil.removeMultiValue(mail, oldEmail);
                mail = addMultiValue(mail, newEmail);
                attrs.put(Provisioning.A_mail, mail);
            }

            String aliases[] = dl.getMultiAttr(Provisioning.A_zimbraMailAlias);
            if (aliases.length == 0) {
                attrs.put(Provisioning.A_zimbraMailAlias, newEmail);
            } else {
                // not the most efficient, but renames don't happen often
                aliases = LdapUtil.removeMultiValue(aliases, oldEmail);
                aliases = addMultiValue(aliases, newEmail);
                attrs.put(Provisioning.A_zimbraMailAlias, aliases);
            }
            
            // this is non-atomic. i.e., rename could succeed and updating A_mail
            // could fail. So catch service exception here and log error            
            try {
                modifyAttrsInternal(dl, ctxt, attrs);
            } catch (ServiceException e) {
                ZimbraLog.account.error("distribution list renamed to " + newLocal +
                        " but failed to move old name's LDAP attributes", e);
                throw ServiceException.FAILURE("unable to rename distribution list: "+zimbraId, e);
            }
        } catch (NameAlreadyBoundException nabe) {
            throw AccountServiceException.DISTRIBUTION_LIST_EXISTS(newEmail);            
        } catch (NamingException e) {
            throw ServiceException.FAILURE("unable to rename distribution list: " + zimbraId, e);
        } finally {
            LdapUtil.closeContext(ctxt);
        }
    }

    @Override
    public DistributionList get(DistributionListBy keyType, String key) throws ServiceException {
        switch(keyType) {
            case id: 
                return getDistributionListById(key);
            case name: 
                return getDistributionListByName(key);
            default:
                    return null;
        }
    }

    private DistributionList getDistributionListById(String zimbraId, DirContext ctxt) throws ServiceException {
        //zimbraId = LdapUtil.escapeSearchFilterArg(zimbraId);
        return getDistributionListByQuery("","(&(zimbraId="+zimbraId+")(objectclass=zimbraDistributionList))", ctxt);
    }

    private DistributionList getDistributionListById(String zimbraId) throws ServiceException {
        return getDistributionListById(zimbraId, null);
    }

    public void deleteDistributionList(String zimbraId) throws ServiceException {
        LdapDistributionList dl = (LdapDistributionList) getDistributionListById(zimbraId);
        if (dl == null)
            throw AccountServiceException.NO_SUCH_DISTRIBUTION_LIST(zimbraId);
        
        removeAddressFromAllDistributionLists(dl.getName()); // this doesn't throw any exceptions
        
        String aliases[] = dl.getAliases();
        if (aliases != null)
            for (int i=0; i < aliases.length; i++)
                removeAlias(dl, aliases[i]); // this also removes each alias from any DLs
        
        DirContext ctxt = null;
        try {
            ctxt = LdapUtil.getDirContext(true);
            LdapUtil.unbindEntry(ctxt, dl.getDN());
        } catch (NamingException e) {
            throw ServiceException.FAILURE("unable to purge distribution list: "+zimbraId, e);
        } finally {
            LdapUtil.closeContext(ctxt);
        }
    }

    private DistributionList getDistributionListByName(String listAddress) throws ServiceException {
        String parts[] = listAddress.split("@");
        
        if (parts.length != 2)
            throw ServiceException.INVALID_REQUEST("must be valid list address: "+listAddress, null);

        String uid = LdapUtil.escapeSearchFilterArg(parts[0]);
        String domain = parts[1];
        String dn = "ou=people,"+LdapUtil.domainToDN(domain);
        return getDistributionListByQuery(dn, "(&(uid="+uid+")(objectclass=zimbraDistributionList))", null);
    }

    public Server getLocalServer() throws ServiceException {
        String hostname = LC.zimbra_server_hostname.value();
        if (hostname == null) {
            Zimbra.halt("zimbra_server_hostname not specified in localconfig.xml");
        }
        Server local = getServerByName(hostname);
        if (local == null) {
            Zimbra.halt("Could not find an LDAP entry for server '" + hostname + "'");
        }
        return local;
    }

    /**
     * checks to make sure the specified address is a valid email address (addr part only, no personal part) 
     *
     * TODO To change the template for this generated type comment go to
     * Window - Preferences - Java - Code Style - Code Templates
     * @throws ServiceException
     */
    private static void validEmailAddress(String addr) throws ServiceException {
        try {
            InternetAddress ia = new InternetAddress(addr, true);
            // is this even needed?
            // ia.validate();
            if (ia.getPersonal() != null && !ia.getPersonal().equals(""))
                throw ServiceException.INVALID_REQUEST("invalid email address", null);
        } catch (AddressException e) {
            throw ServiceException.INVALID_REQUEST("invalid email address", e);
        }
    }
    
    private static void validDomainName(String domain) throws ServiceException {
        String email = "test" + "@" + domain;
        try {
            validEmailAddress(email);
        } catch (ServiceException e) {
            throw ServiceException.INVALID_REQUEST("invalid domain name " + domain, null);
        }
    }
    
    public static final long TIMESTAMP_WINDOW = Constants.MILLIS_PER_MINUTE * 5; 

    private void checkAccountStatus(Account acct) throws ServiceException {
        /*
         * We no longer do this reload(see bug 18981):
         *     Staled data can be read back if there are replication delays and the account is 
         *     refreshed from a not-caught-up replica.
         * 
         * For now we comment it out and leave a "stub" here for reference instead of deleting it.
         */
        // reload(acct);
        
        String accountStatus = acct.getAccountStatus();
        if (accountStatus == null)
            throw AccountServiceException.AUTH_FAILED(acct.getName());
        if (accountStatus.equals(Provisioning.ACCOUNT_STATUS_MAINTENANCE)) 
            throw AccountServiceException.MAINTENANCE_MODE();

        if (!(accountStatus.equals(Provisioning.ACCOUNT_STATUS_ACTIVE) ||
                accountStatus.equals(Provisioning.ACCOUNT_STATUS_LOCKOUT)))
            throw AccountServiceException.AUTH_FAILED(acct.getName());
    }
    
    @Override
    public void preAuthAccount(Account acct, String acctValue, String acctBy, long timestamp, long expires, String preAuth) throws ServiceException {
        try {
            preAuth(acct, acctValue, acctBy, timestamp, expires, preAuth);
            ZimbraLog.security.info(ZimbraLog.encodeAttrs(
                    new String[] {"cmd", "PreAuth","account", acct.getName()}));
        } catch (ServiceException e) {
            ZimbraLog.security.warn(ZimbraLog.encodeAttrs(
                    new String[] {"cmd", "PreAuth","account", acct.getName(), "error", e.getMessage()}));             
            throw e;
        }
    }
    
    private void preAuth(Account acct, String acctValue, String acctBy, long timestamp, long expires, String preAuth) throws ServiceException {
        checkAccountStatus(acct);
        if (preAuth == null || preAuth.length() == 0)
            throw ServiceException.INVALID_REQUEST("preAuth must not be empty", null);
    
        // see if domain is configured for preauth
        Provisioning prov = Provisioning.getInstance();
        String domainPreAuthKey = prov.getDomain(acct).getAttr(Provisioning.A_zimbraPreAuthKey, null);
        if (domainPreAuthKey == null)
            throw ServiceException.INVALID_REQUEST("domain is not configured for preauth", null);
        
        // see if request is recent
        long now = System.currentTimeMillis();
        long diff = Math.abs(now-timestamp);
        if (diff > TIMESTAMP_WINDOW)
            throw AccountServiceException.AUTH_FAILED(acct.getName()+" (preauth timestamp is too old)");
        
        // compute expected preAuth
        HashMap<String,String> params = new HashMap<String,String>();
        params.put("account", acctValue);
        params.put("by", acctBy);
        params.put("timestamp", timestamp+"");
        params.put("expires", expires+"");
        String computedPreAuth = PreAuthKey.computePreAuth(params, domainPreAuthKey);
        if (!computedPreAuth.equalsIgnoreCase(preAuth))
            throw AccountServiceException.AUTH_FAILED(acct.getName()+" (preauth mismatch)");
    }
    
    /* (non-Javadoc)
     * @see com.zimbra.cs.account.Account#authAccount(java.lang.String)
     */
    @Override    
    public void authAccount(Account acct, String password, String proto) throws ServiceException {
        try {
            if (password == null || password.equals(""))
                throw AccountServiceException.AUTH_FAILED(acct.getName()+ " (empty password)");
            authAccount(acct, password, true);
            ZimbraLog.security.info(ZimbraLog.encodeAttrs(
                    new String[] {"cmd", "Auth","account", acct.getName(), "protocol", proto}));
        } catch (ServiceException e) {
            ZimbraLog.security.warn(ZimbraLog.encodeAttrs(
                    new String[] {"cmd", "Auth","account", acct.getName(), "protocol", proto, "error", e.getMessage()}));             
            throw e;
        }
    }

    /* (non-Javadoc)
     * @see com.zimbra.cs.account.Account#authAccount(java.lang.String)
     */
    private void authAccount(Account acct, String password, boolean checkPasswordPolicy) throws ServiceException {
        checkAccountStatus(acct);
        verifyPassword(acct, password);

<<<<<<< HEAD
        if (!checkPasswordPolicy)
=======
        if (!checkPasswordPolicy || !authMech.checkPasswordAging())
>>>>>>> c4a5c30e
            return;

        // below this point, the only fault that may be thrown is CHANGE_PASSWORD
        int maxAge = acct.getIntAttr(Provisioning.A_zimbraPasswordMaxAge, 0);
        if (maxAge > 0) {
            Date lastChange = acct.getGeneralizedTimeAttr(Provisioning.A_zimbraPasswordModifiedTime, null);
            if (lastChange != null) {
                long last = lastChange.getTime();
                long curr = System.currentTimeMillis();
                if ((last+(ONE_DAY_IN_MILLIS * maxAge)) < curr)
                    throw AccountServiceException.CHANGE_PASSWORD();
            }
        }

        boolean mustChange = acct.getBooleanAttr(Provisioning.A_zimbraPasswordMustChange, false);
        if (mustChange)
            throw AccountServiceException.CHANGE_PASSWORD();

        // update/check last logon
        updateLastLogon(acct);
        
    }
    
    private void updateLastLogon(Account acct) throws ServiceException {
        Config config = Provisioning.getInstance().getConfig();
        long freq = config.getTimeInterval(
                    Provisioning.A_zimbraLastLogonTimestampFrequency,
                    com.zimbra.cs.util.Config.D_ZIMBRA_LAST_LOGON_TIMESTAMP_FREQUENCY);
        
        // never update timestamp if frequency is 0
        if (freq == 0)
            return;
        
        Date lastLogon = acct.getGeneralizedTimeAttr(Provisioning.A_zimbraLastLogonTimestamp, null);
        if (lastLogon == null) {
            Map<String, String> attrs = new HashMap<String, String>();
            attrs.put(Provisioning.A_zimbraLastLogonTimestamp, DateUtil.toGeneralizedTime(new Date()));
            try {
                modifyAttrs(acct, attrs);
            } catch (ServiceException e) {
                ZimbraLog.account.warn("updating zimbraLastLogonTimestamp", e);
            }
        } else {
            long current = System.currentTimeMillis();
            if (current - freq >= lastLogon.getTime()) {
                Map<String, String> attrs = new HashMap<String , String>();
                attrs.put(Provisioning.A_zimbraLastLogonTimestamp, DateUtil.toGeneralizedTime(new Date()));
                try {
                    modifyAttrs(acct, attrs);
                } catch (ServiceException e) {
                    ZimbraLog.account.warn("updating zimbraLastLogonTimestamp", e);
                }
            }
        }
    
    }

    private void externalLdapAuth(Domain d, String authMech, Account acct, String password) throws ServiceException {
        String url[] = d.getMultiAttr(Provisioning.A_zimbraAuthLdapURL);
        
        if (url == null || url.length == 0) {
            String msg = "attr not set "+Provisioning.A_zimbraAuthLdapURL;
            ZimbraLog.account.fatal(msg);
            throw ServiceException.FAILURE(msg, null);
        }

        try {
            // try explicit externalDn first
            String externalDn = acct.getAttr(Provisioning.A_zimbraAuthLdapExternalDn);

            if (externalDn != null) {
                if (ZimbraLog.account.isDebugEnabled()) ZimbraLog.account.debug("auth with explicit dn of "+externalDn);
                LdapUtil.ldapAuthenticate(url, externalDn, password);
                return;
            }

            String searchFilter = d.getAttr(Provisioning.A_zimbraAuthLdapSearchFilter);
            if (searchFilter != null && !AM_AD.equals(authMech)) {
                String searchPassword = d.getAttr(Provisioning.A_zimbraAuthLdapSearchBindPassword);
                String searchDn = d.getAttr(Provisioning.A_zimbraAuthLdapSearchBindDn);
                String searchBase = d.getAttr(Provisioning.A_zimbraAuthLdapSearchBase);
                if (searchBase == null) searchBase = "";
                searchFilter = LdapUtil.computeAuthDn(acct.getName(), searchFilter);
                if (ZimbraLog.account.isDebugEnabled()) ZimbraLog.account.debug("auth with search filter of "+searchFilter);
                LdapUtil.ldapAuthenticate(url, password, searchBase, searchFilter, searchDn, searchPassword);
                return;
            }
            
            String bindDn = d.getAttr(Provisioning.A_zimbraAuthLdapBindDn);
            if (bindDn != null) {
                String dn = LdapUtil.computeAuthDn(acct.getName(), bindDn);
                if (ZimbraLog.account.isDebugEnabled()) ZimbraLog.account.debug("auth with bind dn template of "+dn);
                LdapUtil.ldapAuthenticate(url, dn, password);
                return;
            }

        } catch (AuthenticationException e) {
            throw AccountServiceException.AUTH_FAILED(acct.getName(), e);
        } catch (AuthenticationNotSupportedException e) {
            throw AccountServiceException.AUTH_FAILED(acct.getName(), e);
        } catch (NamingException e) {
            throw ServiceException.FAILURE(e.getMessage(), e);
        }
        
        String msg = "one of the following attrs must be set "+
                Provisioning.A_zimbraAuthLdapBindDn+", "+Provisioning.A_zimbraAuthLdapSearchFilter;
        ZimbraLog.account.fatal(msg);
        throw ServiceException.FAILURE(msg, null);
    }

    private void verifyPassword(Account acct, String password) throws ServiceException {
        LdapLockoutPolicy lockoutPolicy = new LdapLockoutPolicy(this, acct);
        try {
            if (lockoutPolicy.isLockedOut())
                throw AccountServiceException.AUTH_FAILED(acct.getName());

            // attempt to verify the password
            verifyPasswordInternal(acct, password);

            lockoutPolicy.successfulLogin();
        } catch (AccountServiceException e) {
            // TODO: only consider it failed if exception was due to password-mismatch
            lockoutPolicy.failedLogin();
            // re-throw original exception
            throw e;
        }
    }

    /*
     * authAccount does all the status/mustChange checks, this just takes the
     * password and auths the user
     */

    private void verifyPasswordInternal(Account acct, String password) throws ServiceException {
        String encodedPassword = acct.getAttr(Provisioning.A_userPassword);
        
        String authMech = Provisioning.AM_ZIMBRA;        

        Provisioning prov = Provisioning.getInstance();
        Domain d = prov.getDomain(acct);
        // see if it specifies an alternate auth
        if (d != null) {
            String am = d.getAttr(Provisioning.A_zimbraAuthMech);
            if (am != null)
                authMech = am;
        }
        
        if (authMech.equals(Provisioning.AM_LDAP) || authMech.equals(Provisioning.AM_AD)) {
            boolean allowFallback = 
                d.getBooleanAttr(Provisioning.A_zimbraAuthFallbackToLocal, false) ||
                acct.getBooleanAttr(Provisioning.A_zimbraIsAdminAccount, false) ||
                acct.getBooleanAttr(Provisioning.A_zimbraIsDomainAdminAccount, false);                
            try {
                externalLdapAuth(d, authMech, acct, password);
                return;
            } catch (ServiceException e) {
                if (!allowFallback) throw e;
            }
        } else if (!authMech.equals(Provisioning.AM_ZIMBRA)) {
            ZimbraLog.account.warn("unknown value for "+Provisioning.A_zimbraAuthMech+": "+
                    authMech+", falling back to default mech");
            // fallback to zimbra
        }

        // fall back to zimbra
        if (encodedPassword == null)
            throw AccountServiceException.AUTH_FAILED(acct.getName());

        if (LdapUtil.isSSHA(encodedPassword)) {

            if (LdapUtil.verifySSHA(encodedPassword, password)) {
                return; // good password, RETURN
            }

        } else if (acct instanceof LdapEntry) {
            String[] urls = new String[] { LdapUtil.getLdapURL() };
            try {
                LdapUtil.ldapAuthenticate(urls, ((LdapEntry)acct).getDN(), password);
                return; // good password, RETURN                
            } catch (AuthenticationException e) {
                throw AccountServiceException.AUTH_FAILED(acct.getName(), e);
            } catch (AuthenticationNotSupportedException e) {
                throw AccountServiceException.AUTH_FAILED(acct.getName(), e);
            } catch (NamingException e) {
                throw ServiceException.FAILURE(e.getMessage(), e);
            }
        }
        throw AccountServiceException.AUTH_FAILED(acct.getName());        
    }
 
     /**
       * Takes the specified format string, and replaces any % followed by a single character
       * with the value in the specified vars hash. If the value isn't found in the hash, uses
       * a default value of "".
       * @param fmt the format string
       * @param vars should have a key which is a String, and a value which is also a String.
       * @return the formatted string
       */
      static String expandStr(String fmt, Map vars) {
         if (fmt == null || fmt.equals(""))
             return fmt;
         
         if (fmt.indexOf('%') == -1)
             return fmt;
         
         StringBuffer sb = new StringBuffer(fmt.length()+32);
         for (int i=0; i < fmt.length(); i++) {
             char ch = fmt.charAt(i);
             if (ch == '%') {
                 i++;
                 if (i > fmt.length())
                     return sb.toString();
                 ch = fmt.charAt(i);
                 if (ch != '%') {
                     String val = (String) vars.get(Character.toString(ch));
                     if (val != null)
                         sb.append(val);
                     else
                         sb.append(ch);
                 } else {
                     sb.append(ch);
                 }
             } else {
                 sb.append(ch);
             }
         }
         return sb.toString();
     }

    /* (non-Javadoc)
     * @see com.zimbra.cs.account.Account#changePassword(java.lang.String, java.lang.String)
     */
    public void changePassword(Account acct, String currentPassword, String newPassword) throws ServiceException {
        authAccount(acct, currentPassword, false);
        boolean locked = acct.getBooleanAttr(Provisioning.A_zimbraPasswordLocked, false);
        if (locked)
            throw AccountServiceException.PASSWORD_LOCKED();
        setPassword(acct, newPassword, true);        
    }

    /**
     * @param newPassword
     * @throws AccountServiceException
     */
    private void checkHistory(String newPassword, String[] history) throws AccountServiceException {
        if (history == null)
            return;
        for (int i=0; i < history.length; i++) {
            int sepIndex = history[i].indexOf(':');
            if (sepIndex != -1)  {
                String encoded = history[i].substring(sepIndex+1);
                if (LdapUtil.verifySSHA(encoded, newPassword))
                    throw AccountServiceException.PASSWORD_RECENTLY_USED();
            }            
        }
    }



    /**
     * update password history
     * @param history current history
     * @param currentPassword the current encoded-password
     * @param maxHistory number of prev passwords to keep
     * @return new hsitory
     */
    private String[] updateHistory(String history[], String currentPassword, int maxHistory) {
        String[] newHistory = history;
        if (currentPassword == null)
            return null;

        String currentHistory = System.currentTimeMillis() + ":"+currentPassword;
        
        // just add if empty or room
        if (history == null || history.length < maxHistory) {
        
            if (history == null) {
                newHistory = new String[1];
            } else {
                newHistory = new String[history.length+1];
                System.arraycopy(history, 0, newHistory, 0, history.length);
            }
            newHistory[newHistory.length-1] = currentHistory;
            return newHistory;
        }
        
        // remove oldest, add current
        long min = Long.MAX_VALUE;
        int minIndex = -1;
        for (int i = 0; i < history.length; i++) {
            int sepIndex = history[i].indexOf(':');
            if (sepIndex == -1) {
                // nuke it if no separator
                minIndex = i;
                break;
            }
            long val = Long.parseLong(history[i].substring(0, sepIndex));
            if (val < min) {
                min = val;
                minIndex = i;
            }
        }
        if (minIndex == -1)
            minIndex = 0;
        history[minIndex] = currentHistory;
        return history;
    }

    /* (non-Javadoc)
     * @see com.zimbra.cs.account.Account#setPassword(java.lang.String)
     */
    public void setPassword(Account acct, String newPassword) throws ServiceException {
        setPassword(acct, newPassword, false);
    }

    private int getInt(Account acct, Cos cos, Attributes attrs, String name, int defaultValue) throws NamingException {
        if (acct != null)
            return acct.getIntAttr(name, defaultValue);
        
        String v = LdapUtil.getAttrString(attrs, name);
        if (v == null)
            return cos.getIntAttr(name, defaultValue);
        else {
            try {
                return Integer.parseInt(v);
            } catch (NumberFormatException e) {
                return defaultValue;
            }
        }
    }

    
    /**
     * called to check password strength. Should pass in either an Account, or Cos/Attributes (during creation).
     * 
     * @param password
     * @param acct
     * @param cos
     * @param attrs
     * @throws ServiceException
     */
    private void checkPasswordStrength(String password, Account acct, Cos cos, Attributes attrs) throws ServiceException {
        try {
            int minLength = getInt(acct, cos, attrs, Provisioning.A_zimbraPasswordMinLength, 0);
            if (minLength > 0 && password.length() < minLength)
                throw AccountServiceException.INVALID_PASSWORD("too short");

            int maxLength = getInt(acct, cos, attrs, Provisioning.A_zimbraPasswordMaxLength, 0);        
            if (maxLength > 0 && password.length() > maxLength)
                throw AccountServiceException.INVALID_PASSWORD("too long");
            
            int minUpperCase = getInt(acct, cos, attrs, Provisioning.A_zimbraPasswordMinUpperCaseChars, 0);
            int minLowerCase = getInt(acct, cos, attrs, Provisioning.A_zimbraPasswordMinLowerCaseChars, 0);
            int minPunctuation = getInt(acct, cos, attrs, Provisioning.A_zimbraPasswordMinPunctuationChars, 0);
            int minNumeric = getInt(acct, cos, attrs, Provisioning.A_zimbraPasswordMinNumericChars, 0);
            
            if (minUpperCase > 0 || minLowerCase > 0 || minPunctuation > 0 || minNumeric > 0) {
                int upper=0, lower=0, punctuation = 0, numeric = 0;
                for (int i=0; i < password.length(); i++) {
                    int ch = password.charAt(i);
                    if (Character.isUpperCase(ch)) upper++;
                    else if (Character.isLowerCase(ch)) lower++;
                    else if (Character.isDigit(ch)) numeric++;
                    else if (isAsciiPunc(ch)) punctuation++;
                }
                
                if (upper < minUpperCase) throw AccountServiceException.INVALID_PASSWORD("not enough upper case characters");
                if (lower < minLowerCase) throw AccountServiceException.INVALID_PASSWORD("not enough lower case characters");
                if (numeric < minNumeric) throw AccountServiceException.INVALID_PASSWORD("not enough numeric characters");
                if (punctuation < minPunctuation) throw AccountServiceException.INVALID_PASSWORD("not enough punctuation characters");                
            }
            
        } catch (NamingException ne) {
            throw ServiceException.FAILURE(ne.getMessage(), ne);
        }
    }

    private boolean isAsciiPunc(int ch) {
        return 
            (ch >= 33 && ch <= 47) || // ! " # $ % & ' ( ) * + , - . /
            (ch >= 58 && ch <= 64) || // : ; < = > ? @ 
            (ch >= 91 && ch <= 96) || // [ \ ] ^ _ ` 
            (ch >=123 && ch <= 126);  // { | } ~ 
    }

    // called by create account
    private void setInitialPassword(Cos cos, Attributes attrs, String newPassword) throws ServiceException, NamingException {
        String userPassword = LdapUtil.getAttrString(attrs, Provisioning.A_userPassword);
        if (userPassword == null && (newPassword == null || "".equals(newPassword))) return;

        if (userPassword == null) {
            checkPasswordStrength(newPassword, null, cos, attrs);
            userPassword = LdapUtil.generateSSHA(newPassword, null);
        }
        attrs.put(Provisioning.A_userPassword, userPassword);
        attrs.put(Provisioning.A_zimbraPasswordModifiedTime, DateUtil.toGeneralizedTime(new Date()));
    }
    
    /* (non-Javadoc)
     * @see com.zimbra.cs.account.Account#setPassword(java.lang.String)
     */
    void setPassword(Account acct, String newPassword, boolean enforcePolicy) throws ServiceException {

        if (enforcePolicy) {
            checkPasswordStrength(newPassword, acct, null, null);
            int minAge = acct.getIntAttr(Provisioning.A_zimbraPasswordMinAge, 0);
            if (minAge > 0) {
                Date lastChange = acct.getGeneralizedTimeAttr(Provisioning.A_zimbraPasswordModifiedTime, null);
                if (lastChange != null) {
                    long last = lastChange.getTime();
                    long curr = System.currentTimeMillis();
                    if ((last+(ONE_DAY_IN_MILLIS * minAge)) > curr)
                        throw AccountServiceException.PASSWORD_CHANGE_TOO_SOON();
                }
            }
            
        }            

        Map<String, Object> attrs = new HashMap<String, Object>();

        int enforceHistory = acct.getIntAttr(Provisioning.A_zimbraPasswordEnforceHistory, 0);
        if (enforceHistory > 0) {
            String[] newHistory = updateHistory(
                    acct.getMultiAttr(Provisioning.A_zimbraPasswordHistory),
                    acct.getAttr(Provisioning.A_userPassword),                    
                    enforceHistory);
            attrs.put(Provisioning.A_zimbraPasswordHistory, newHistory);
            checkHistory(newPassword, newHistory);
        }

        String encodedPassword = LdapUtil.generateSSHA(newPassword, null);

        boolean mustChange = acct.getBooleanAttr(Provisioning.A_zimbraPasswordMustChange, false);
        // unset it so it doesn't take up space...
        if (mustChange)
            attrs.put(Provisioning.A_zimbraPasswordMustChange, "");

        attrs.put(Provisioning.A_userPassword, encodedPassword);
        attrs.put(Provisioning.A_zimbraPasswordModifiedTime, DateUtil.toGeneralizedTime(new Date()));
        
        modifyAttrs(acct, attrs);
    }
    
    public Zimlet getZimlet(String name) throws ServiceException {
    	return getZimlet(name, null, true);
    }

    Zimlet lookupZimlet(String name, DirContext ctxt) throws ServiceException {
    	return getZimlet(name, ctxt, false);
    }
    
    private Zimlet getZimlet(String name, DirContext initCtxt, boolean useCache) throws ServiceException {
    	LdapZimlet zimlet = sZimletCache.getByName(name);
    	if (!useCache || zimlet == null) {
        	DirContext ctxt = initCtxt;
        	try {
        		if (ctxt == null) {
        		    ctxt = LdapUtil.getDirContext();
        		}
        		String dn = zimletNameToDN(name);            
        		Attributes attrs = LdapUtil.getAttributes(ctxt, dn);
        		zimlet = new LdapZimlet(dn, attrs);
        		if (useCache) {
        			ZimletUtil.reloadZimlet(name);
        			sZimletCache.put(zimlet);  // put LdapZimlet into the cache after successful ZimletUtil.reloadZimlet()
        		}
        	} catch (NameNotFoundException nnfe) {
        		return null;
        	} catch (NamingException ne) {
        		throw ServiceException.FAILURE("unable to get zimlet: "+name, ne);
        	} catch (ZimletException ze) {
        		throw ServiceException.FAILURE("unable to load zimlet: "+name, ze);
            } finally {
            	if (initCtxt == null) {
            		LdapUtil.closeContext(ctxt);
            	}
        	}
    	}
    	return zimlet;
    }
    
    public List<Zimlet> listAllZimlets() throws ServiceException {
    	List<Zimlet> result = new ArrayList<Zimlet>();
    	DirContext ctxt = null;
    	try {
    		ctxt = LdapUtil.getDirContext();
    		NamingEnumeration ne = LdapUtil.searchDir(ctxt, "", "(objectclass=zimbraZimletEntry)", sSubtreeSC);
    		while (ne.hasMore()) {
    			SearchResult sr = (SearchResult) ne.next();
             result.add(new LdapZimlet(sr.getNameInNamespace(), sr.getAttributes()));
    		}
    		ne.close();
    	} catch (NamingException e) {
    		throw ServiceException.FAILURE("unable to list all zimlets", e);
    	} finally {
    		LdapUtil.closeContext(ctxt);
    	}
    	Collections.sort(result);
    	return result;
    }
    
    public Zimlet createZimlet(String name, Map<String, Object> zimletAttrs) throws ServiceException {
    	name = name.toLowerCase().trim();
    	
    	HashMap attrManagerContext = new HashMap();
    	AttributeManager.getInstance().preModify(zimletAttrs, null, attrManagerContext, true, true);
    	
    	DirContext ctxt = null;
    	try {
    		ctxt = LdapUtil.getDirContext();
    		
    		Attributes attrs = new BasicAttributes(true);
    		String hasKeyword = LdapUtil.LDAP_FALSE;
    		if (zimletAttrs.containsKey(A_zimbraZimletKeyword)) {
    			hasKeyword = Provisioning.TRUE;
    		}
    		LdapUtil.mapToAttrs(zimletAttrs, attrs);
    		LdapUtil.addAttr(attrs, A_objectClass, "zimbraZimletEntry");
    		LdapUtil.addAttr(attrs, A_zimbraZimletEnabled, Provisioning.FALSE);
    		LdapUtil.addAttr(attrs, A_zimbraZimletIndexingEnabled, hasKeyword);
    		
    		String dn = zimletNameToDN(name);
    		LdapUtil.createEntry(ctxt, dn, attrs, "createZimlet");
    		
    		Zimlet zimlet = lookupZimlet(name, ctxt);
    		AttributeManager.getInstance().postModify(zimletAttrs, zimlet, attrManagerContext, true);
    		return zimlet;
    	} catch (NameAlreadyBoundException nabe) {
    		throw ServiceException.FAILURE("zimlet already exists: "+name, nabe);
    	} catch (ServiceException se) {
    		throw se;
    	} finally {
    		LdapUtil.closeContext(ctxt);
    	}
    }
    
    public void deleteZimlet(String name) throws ServiceException {
    	DirContext ctxt = null;
    	try {
    		ctxt = LdapUtil.getDirContext();
    		LdapZimlet zimlet = (LdapZimlet)getZimlet(name, ctxt, true);
    		if (zimlet != null) {
    			sZimletCache.remove(zimlet);
    			LdapUtil.unbindEntry(ctxt, zimlet.getDN());
    		}
    	} catch (NamingException e) {
    		throw ServiceException.FAILURE("unable to delete zimlet: "+name, e);
    	} finally {
    		LdapUtil.closeContext(ctxt);
    	}
    }

    public CalendarResource createCalendarResource(String emailAddress,String password, 
                                                   Map<String, Object> calResAttrs)
    throws ServiceException {
        emailAddress = emailAddress.toLowerCase().trim();

        calResAttrs.put(Provisioning.A_zimbraAccountCalendarUserType,
                        Account.CalendarUserType.RESOURCE.toString());

        HashMap attrManagerContext = new HashMap();
        AttributeManager.getInstance().
            preModify(calResAttrs, null, attrManagerContext, true, true);
        createAccount(emailAddress, password, calResAttrs,
                      new String[] { C_zimbraCalendarResource });
        LdapCalendarResource resource =
            (LdapCalendarResource) getCalendarResourceByName(emailAddress);
        AttributeManager.getInstance().
            postModify(calResAttrs, resource, attrManagerContext, true);
        return resource;
    }

    public void deleteCalendarResource(String zimbraId)
    throws ServiceException {
        deleteAccount(zimbraId);
    }

    public void renameCalendarResource(String zimbraId, String newName)
    throws ServiceException {
        renameAccount(zimbraId, newName);
    }

    @Override
    public CalendarResource get(CalendarResourceBy keyType, String key) throws ServiceException {
        switch(keyType) {
            case id: 
                return getCalendarResourceById(key);
            case foreignPrincipal: 
                return getCalendarResourceByForeignPrincipal(key);
            case name: 
                return getCalendarResourceByName(key);
            default:
                    return null;
        }
    }

    private CalendarResource getCalendarResourceById(String zimbraId)
    throws ServiceException {
        if (zimbraId == null)
            return null;
        LdapCalendarResource resource =
            (LdapCalendarResource) sAccountCache.getById(zimbraId);
        if (resource == null) {
            zimbraId = LdapUtil.escapeSearchFilterArg(zimbraId);
            resource = (LdapCalendarResource) getAccountByQuery(
                "",
                "(&(zimbraId=" + zimbraId + ")" +
                FILTER_CALENDAR_RESOURCE_OBJECTCLASS + ")",
                null);
            sAccountCache.put(resource);
        }
        return resource;
    }

    private CalendarResource getCalendarResourceByName(String emailAddress)
    throws ServiceException {
        int index = emailAddress.indexOf('@');
        String domain = null;
        if (index == -1) {
             domain = getConfig().getAttr(
                     Provisioning.A_zimbraDefaultDomainName, null);
            if (domain == null)
                throw ServiceException.INVALID_REQUEST(
                        "must be valid email address: "+ emailAddress, null);
            else
                emailAddress = emailAddress + "@" + domain;
         }

        LdapCalendarResource resource =
            (LdapCalendarResource) sAccountCache.getByName(emailAddress);
        if (resource == null) {
            emailAddress = LdapUtil.escapeSearchFilterArg(emailAddress);
            resource = (LdapCalendarResource) getAccountByQuery(
                "",
                "(&(|(zimbraMailDeliveryAddress=" + emailAddress +
                ")(zimbraMailAlias=" + emailAddress + "))" +
                FILTER_CALENDAR_RESOURCE_OBJECTCLASS + ")",
                null);
            sAccountCache.put(resource);
        }
        return resource;
    }

    private CalendarResource getCalendarResourceByForeignPrincipal(String foreignPrincipal)
    throws ServiceException {
//        LdapCalendarResource res = null;
        foreignPrincipal = LdapUtil.escapeSearchFilterArg(foreignPrincipal);
        LdapCalendarResource resource =
            (LdapCalendarResource) getAccountByQuery(
                "",
                "(&(zimbraForeignPrincipal=" + foreignPrincipal + ")" +
                FILTER_CALENDAR_RESOURCE_OBJECTCLASS + ")",
                null);
        sAccountCache.put(resource);
        return resource;
    }

    public List<NamedEntry> searchCalendarResources(
        EntrySearchFilter filter,
        String returnAttrs[],
        String sortAttr,
        boolean sortAscending)
    throws ServiceException {
        return searchCalendarResources(filter, returnAttrs,
                                       sortAttr, sortAscending,
                                       "");
    }

    List<NamedEntry> searchCalendarResources(
        EntrySearchFilter filter,
        String returnAttrs[],
        String sortAttr,
        boolean sortAscending,
        String base)
    throws ServiceException {
        String query = LdapEntrySearchFilter.toLdapCalendarResourcesFilter(filter);
        return searchObjects(query, returnAttrs,
                              sortAttr, sortAscending,
                              base,
                              Provisioning.SA_CALENDAR_RESOURCE_FLAG, 0);
    }

    private Account makeAccount(String dn, Attributes attrs, LdapProvisioning prov) throws NamingException, ServiceException {
        Attribute a = attrs.get(Provisioning.A_zimbraAccountCalendarUserType);
        boolean isAccount = (a == null) || a.contains(CalendarUserType.USER.toString());
        Account acct = (isAccount) ? new LdapAccount(dn, attrs, null) : new LdapCalendarResource(dn, attrs, null);
        Cos cos = getCOS(acct);
        acct.setDefaults(cos.getAccountDefaults());
        return acct;
    }

    /**
     *  called when an account/dl is renamed
     *  
     */
    void renameAddressInAllDistributionLists(String oldName, String newName)
    {
        String addrs[] = new String[] { oldName };
        List<DistributionList> lists = null; 
        Map<String, String> attrs = null;
        
        try {
            lists = getAllDistributionListsForAddresses(addrs, false);
        } catch (ServiceException se) {
            ZimbraLog.account.warn("unable to rename addr "+oldName+" in all DLs ", se);
            return;
        }
        
        for (DistributionList list: lists) {
            // should we just call removeMember/addMember? This might be quicker, because calling
            // removeMember/addMember might have to update an entry's zimbraMemberId twice
            if (attrs == null) {
                attrs = new HashMap<String, String>();
                attrs.put("-" + Provisioning.A_zimbraMailForwardingAddress, oldName);
                attrs.put("+" + Provisioning.A_zimbraMailForwardingAddress, newName);                
            }
            try {
                modifyAttrs(list, attrs);
                //list.removeMember(oldName)
                //list.addMember(newName);                
            } catch (ServiceException se) {
                // log warning an continue
                ZimbraLog.account.warn("unable to rename "+oldName+" to "+newName+" in DL "+list.getName(), se);
            }
        }
    }

    /**
     *  called when an account is being deleted. swallows all exceptions (logs warnings).
     */
    void removeAddressFromAllDistributionLists(String address) {
        String addrs[] = new String[] { address } ;
        removeAddressesFromAllDistributionLists(addrs);
    }
    
    /**
     *  called when an account is being deleted or status being set to closed. swallows all exceptions (logs warnings).
     */
    public void removeAddressesFromAllDistributionLists(String[] addrs) {
        List<DistributionList> lists = null; 
        try {
            lists = getAllDistributionListsForAddresses(addrs, false);
        } catch (ServiceException se) {
            ZimbraLog.account.warn("unable to remove "+addrs.toString()+" from all DLs ", se);
            return;
        }

        for (DistributionList list: lists) { 
            try {
                removeMembers(list, addrs);                
            } catch (ServiceException se) {
                // log warning and continue
                ZimbraLog.account.warn("unable to remove "+addrs.toString()+" from DL "+list.getName(), se);
            }
        }
    }

    static String[] getAllAddrsForDistributionList(DistributionList list) throws ServiceException {
        String aliases[] = list.getAliases();
        String addrs[] = new String[aliases.length+1];
        addrs[0] = list.getName();
        for (int i=0; i < aliases.length; i++)
            addrs[i+1] = aliases[i];
        return addrs;
    }
    
    private List<DistributionList> getAllDistributionListsForAddresses(String addrs[], boolean minimalData) throws ServiceException {
        if (addrs == null || addrs.length == 0)
            return new ArrayList<DistributionList>();
        StringBuilder sb = new StringBuilder();
        if (addrs.length > 1)
            sb.append("(|");
        for (int i=0; i < addrs.length; i++) {
            sb.append(String.format("(%s=%s)", Provisioning.A_zimbraMailForwardingAddress, addrs[i]));    
        }
        if (addrs.length > 1)
            sb.append(")");
        String [] attrs = minimalData ? sMinimalDlAttrs : null;
        
        return (List<DistributionList>) searchAccountsInternal(sb.toString(), attrs, null, true, Provisioning.SA_DISTRIBUTION_LIST_FLAG);
        
    }

    static List<DistributionList> getDistributionLists(String addrs[], boolean directOnly, Map<String, String> via, boolean minimalData)
        throws ServiceException 
    {
        LdapProvisioning prov = (LdapProvisioning) Provisioning.getInstance(); // GROSS
        List<DistributionList> directDLs = prov.getAllDistributionListsForAddresses(addrs, true); 
        HashSet<String> directDLSet = new HashSet<String>();
        HashSet<String> checked = new HashSet<String>();
        List<DistributionList> result = new ArrayList<DistributionList>();        

        Stack<DistributionList> dlsToCheck = new Stack<DistributionList>();
        
        for (DistributionList dl : directDLs) {
            dlsToCheck.push(dl);
            directDLSet.add(dl.getName());
        }

        while (!dlsToCheck.isEmpty()) {
            DistributionList dl = dlsToCheck.pop();
            if (checked.contains(dl.getId())) continue;
            result.add(dl);
            checked.add(dl.getId());
            if (directOnly) continue;
     
            String[] dlAddrs = getAllAddrsForDistributionList(dl);
            List<DistributionList> newLists = prov.getAllDistributionListsForAddresses(dlAddrs, true);

            for (DistributionList newDl: newLists) {
                if (!directDLSet.contains(newDl.getName())) {
                    if (via != null) via.put(newDl.getName(), dl.getName());
                    dlsToCheck.push(newDl);
                }
            }
        }
        Collections.sort(result);
        return result;
    }
    
    public static void main(String args[]) {
        System.out.println(LdapUtil.computeAuthDn("schemers@example.zimbra.com", null));
        System.out.println(LdapUtil.computeAuthDn("schemers@example.zimbra.com", ""));
        System.out.println(LdapUtil.computeAuthDn("schemers@example.zimbra.com", "WTF"));
        System.out.println(LdapUtil.computeAuthDn("schemers@example.zimbra.com", "%n"));
        System.out.println(LdapUtil.computeAuthDn("schemers@example.zimbra.com", "%u"));        
        System.out.println(LdapUtil.computeAuthDn("schemers@example.zimbra.com", "%d"));
        System.out.println(LdapUtil.computeAuthDn("schemers@example.zimbra.com", "%D"));                
        System.out.println(LdapUtil.computeAuthDn("schemers@example.zimbra.com", "uid=%u,ou=people,%D"));
        System.out.println(LdapUtil.computeAuthDn("schemers@example.zimbra.com", "n(%n)u(%u)d(%d)D(%D)(%%)"));
    }

    private static final String DATA_DL_SET = "DL_SET";

    @Override
    public Set<String> getDistributionLists(Account acct) throws ServiceException {
        Set<String> dls = (Set<String>) acct.getCachedData(DATA_DL_SET);
        if (dls != null) return dls;
     
        dls = new HashSet<String>();
        
        List<DistributionList> lists = getDistributionLists(acct, false, null, true);
        
        for (DistributionList dl : lists) {
            dls.add(dl.getId());
        }
        dls = Collections.unmodifiableSet(dls);
        acct.setCachedData(DATA_DL_SET, dls);
        return dls;
    }

    @Override
    public boolean inDistributionList(Account acct, String zimbraId) throws ServiceException {
        return getDistributionLists(acct).contains(zimbraId);        
    }
    
    public List<DistributionList> getDistributionLists(Account acct, boolean directOnly, Map<String, String> via) throws ServiceException {
        return getDistributionLists(acct, directOnly, via, false);
    }
    
    private List<DistributionList> getDistributionLists(Account acct, boolean directOnly, Map<String, String> via, boolean minimal) throws ServiceException {
        String aliases[] = acct.getAliases();
        String addrs[] = new String[aliases.length+1];
        addrs[0] = acct.getName();
        for (int i=0; i < aliases.length; i++)
            addrs[i+1] = aliases[i];
        return LdapProvisioning.getDistributionLists(addrs, directOnly, via, minimal);
    }
    
    public synchronized ICalTimeZone getTimeZone(Account acct) throws ServiceException {
        return acct.getTimeZone();
    }
    

    private static final int DEFAULT_GAL_MAX_RESULTS = 100;

    private static final String DATA_GAL_ATTR_MAP = "GAL_ATTRS_MAP";
    private static final String DATA_GAL_ATTR_LIST = "GAL_ATTR_LIST";
    private static final String DATA_GAL_RULES = "GAL_RULES";    

    private static final String GAL_FILTER_ZIMBRA_ACCOUNTS = "zimbraAccounts";
    private static final String GAL_FILTER_ZIMBRA_CALENDAR_RESOURCES = "zimbraResources";
    
    private static final String GAL_FILTER_ZIMBRA_ACCOUNT_AUTO_COMPLETE = "zimbraAccountAutoComplete";
    private static final String GAL_FILTER_ZIMBRA_CALENDAR_RESOURCE_AUTO_COMPLETE = "zimbraResourceAutoComplete";    

    
    @Override
    public List getAllAccounts(Domain d) throws ServiceException {
        return searchAccounts(d, "(objectclass=zimbraAccount)", null, null, true, Provisioning.SA_ACCOUNT_FLAG);
    }
    
    @Override
    public void getAllAccounts(Domain d, NamedEntry.Visitor visitor) throws ServiceException {
        LdapDomain ld = (LdapDomain) d;
        searchObjects("(objectclass=zimbraAccount)", null, "ou=people,"+ld.getDN(), Provisioning.SA_ACCOUNT_FLAG, visitor, 0);
    }

    @Override
    public List getAllCalendarResources(Domain d) throws ServiceException {
        return searchCalendarResources(d, 
                LdapEntrySearchFilter.sCalendarResourcesFilter,
                null, null, true);
    }
    
    @Override
    public void getAllCalendarResources(Domain d, NamedEntry.Visitor visitor)
    throws ServiceException {
        LdapDomain ld = (LdapDomain) d;        
        searchObjects("(objectclass=zimbraCalendarResource)",
                             null, "ou=people," + ld.getDN(),
                             Provisioning.SA_CALENDAR_RESOURCE_FLAG,
                             visitor, 0);
    }

    @Override
    public List getAllDistributionLists(Domain d) throws ServiceException {
        return searchAccounts(d, "(objectClass=zimbraDistributionList)", null, null, true, Provisioning.SA_DISTRIBUTION_LIST_FLAG);
    }

    @Override
    public List searchAccounts(Domain d, String query, String returnAttrs[], String sortAttr, boolean sortAscending, int flags) throws ServiceException
    {
        LdapDomain ld = (LdapDomain) d;
        return searchObjects(query, returnAttrs, sortAttr, sortAscending, "ou=people,"+ld.getDN(), flags, 0);
    }

    public List<NamedEntry> searchDirectory(SearchOptions options) throws ServiceException {
        LdapDomain ld = (LdapDomain) options.getDomain();
        String base = ld == null ? "" : "ou=people,"+ld.getDN();
        return searchObjects(options.getQuery(), options.getReturnAttrs(), options.getSortAttr(), options.isSortAscending(), base, options.getFlags(), options.getMaxResults());
    }

    @Override
    public List searchCalendarResources(
        Domain d,
        EntrySearchFilter filter,
        String returnAttrs[],
        String sortAttr,
        boolean sortAscending)
    throws ServiceException {
        LdapDomain ld = (LdapDomain) d;
        return searchCalendarResources(filter, returnAttrs,
                                             sortAttr, sortAscending,
                                             "ou=people," + ld.getDN());
    }

    @Override
    public SearchGalResult searchGal(Domain d, String n,
                                     Provisioning.GAL_SEARCH_TYPE type,
                                     String token)
    throws ServiceException {
        // escape user-supplied string
        n = LdapUtil.escapeSearchFilterArg(n);

        int maxResults = token != null ? 0 : d.getIntAttr(Provisioning.A_zimbraGalMaxResults, DEFAULT_GAL_MAX_RESULTS);
        if (type == Provisioning.GAL_SEARCH_TYPE.CALENDAR_RESOURCE)
            return searchResourcesGal(d, n, maxResults, token, false);

        String mode = d.getAttr(Provisioning.A_zimbraGalMode);
        SearchGalResult results = null;
        if (mode == null || mode.equals(Provisioning.GM_ZIMBRA)) {
            results = searchZimbraGal(d, n, maxResults, token, false);
        } else if (mode.equals(Provisioning.GM_LDAP)) {
            results = searchLdapGal(d, n, maxResults, token, false);
        } else if (mode.equals(Provisioning.GM_BOTH)) {
            results = searchZimbraGal(d, n, maxResults/2, token, false);
            SearchGalResult ldapResults = searchLdapGal(d, n, maxResults/2, token, false);
            if (ldapResults != null) {
                results.matches.addAll(ldapResults.matches);
                results.token = LdapUtil.getLaterTimestamp(results.token, ldapResults.token);
            }
        } else {
            results = searchZimbraGal(d, n, maxResults, token, false);
        }
        if (results == null) results = new SearchGalResult();
        if (results.matches == null) results.matches = new ArrayList<GalContact>();

        if (type == Provisioning.GAL_SEARCH_TYPE.ALL) {
            SearchGalResult resourceResults = null;
            if (maxResults == 0)
                resourceResults = searchResourcesGal(d, n, 0, token, false);
            else {
                int room = maxResults - results.matches.size();
                if (room > 0)
                    resourceResults = searchResourcesGal(d, n, room, token, false);
            }
            if (resourceResults != null) {
                results.matches.addAll(resourceResults.matches);
                results.token = LdapUtil.getLaterTimestamp(results.token, resourceResults.token);
            }
        }
        return results;
    }
    
    @Override
    public SearchGalResult autoCompleteGal(Domain d, String n, Provisioning.GAL_SEARCH_TYPE type, int max) throws ServiceException 
    {
        // escape user-supplied string
        n = LdapUtil.escapeSearchFilterArg(n);

        int maxResults = Math.min(max, d.getIntAttr(Provisioning.A_zimbraGalMaxResults, DEFAULT_GAL_MAX_RESULTS));
        if (type == Provisioning.GAL_SEARCH_TYPE.CALENDAR_RESOURCE)
            return searchResourcesGal(d, n, maxResults, null, true);

        String mode = d.getAttr(Provisioning.A_zimbraGalMode);
        SearchGalResult results = null;
        if (mode == null || mode.equals(Provisioning.GM_ZIMBRA)) {
            results = searchZimbraGal(d, n, maxResults, null, true);
        } else if (mode.equals(Provisioning.GM_LDAP)) {
            results = searchLdapGal(d, n, maxResults, null, true);
        } else if (mode.equals(Provisioning.GM_BOTH)) {
            results = searchZimbraGal(d, n, maxResults/2, null, true);
            SearchGalResult ldapResults = searchLdapGal(d, n, maxResults/2, null, true);
            if (ldapResults != null) {
                results.matches.addAll(ldapResults.matches);
                results.token = LdapUtil.getLaterTimestamp(results.token, ldapResults.token);
                results.hadMore = results.hadMore || ldapResults.hadMore;
            }
        } else {
            results = searchZimbraGal(d, n, maxResults, null, true);
        }
        if (results == null) results = new SearchGalResult();
        if (results.matches == null) results.matches = new ArrayList<GalContact>();

        if (type == Provisioning.GAL_SEARCH_TYPE.ALL) {
            SearchGalResult resourceResults = null;
            if (maxResults == 0)
                resourceResults = searchResourcesGal(d, n, 0, null, true);
            else {
                int room = maxResults - results.matches.size();
                if (room > 0)
                    resourceResults = searchResourcesGal(d, n, room, null, true);
            }
            if (resourceResults != null) {
                results.matches.addAll(resourceResults.matches);
                results.token = LdapUtil.getLaterTimestamp(results.token, resourceResults.token);
                results.hadMore = results.hadMore || resourceResults.hadMore;                
            }
        }
        Collections.sort(results.matches);
        return results;
    }

    public static String getFilterDef(String name) throws ServiceException {
        String queryExprs[] = Provisioning.getInstance().getConfig().getMultiAttr(Provisioning.A_zimbraGalLdapFilterDef);
        String fname = name+":";
        String queryExpr = null;
        for (int i=0; i < queryExprs.length; i++) {
            if (queryExprs[i].startsWith(fname)) {
                queryExpr = queryExprs[i].substring(fname.length());
            }
        }
        return queryExpr;
    }

    private synchronized LdapGalMapRules getGalRules(Domain d) {
        LdapGalMapRules rules = (LdapGalMapRules) d.getCachedData(DATA_GAL_RULES);
        if (rules == null) {
            String[] attrs = d.getMultiAttr(Provisioning.A_zimbraGalLdapAttrMap);            
            rules = new LdapGalMapRules(attrs);
            d.setCachedData(DATA_GAL_RULES, rules);
        }
        return rules;
    }

    private SearchGalResult searchResourcesGal(Domain d, String n, int maxResults, String token, boolean autoComplete)
    throws ServiceException {
        return searchZimbraWithNamedFilter(d, 
                autoComplete ? GAL_FILTER_ZIMBRA_CALENDAR_RESOURCE_AUTO_COMPLETE : GAL_FILTER_ZIMBRA_CALENDAR_RESOURCES, n, maxResults, token);
    }

    private SearchGalResult searchZimbraGal(Domain d, String n, int maxResults, String token, boolean autoComplete)
    throws ServiceException {
        return searchZimbraWithNamedFilter(d, 
                autoComplete ? GAL_FILTER_ZIMBRA_ACCOUNT_AUTO_COMPLETE : GAL_FILTER_ZIMBRA_ACCOUNTS, n, maxResults, token);
    }

    private SearchGalResult searchZimbraWithNamedFilter(
        Domain d,
        String filterName,
        String n,
        int maxResults,
        String token)
    throws ServiceException {
        String queryExpr = getFilterDef(filterName);
        String query = null;
        if (queryExpr != null) {
            if (token != null) n = "";
    
            Map<String, String> vars = new HashMap<String, String>();
            vars.put("s", n);
            query = LdapProvisioning.expandStr(queryExpr, vars);
            if (token != null) {
                if (token.equals(""))
                    query = query.replaceAll("\\*\\*", "*");
                else {
                    String arg = LdapUtil.escapeSearchFilterArg(token);
                    //query = "(&(modifyTimeStamp>="+arg+")"+query.replaceAll("\\*\\*", "*")+")";
                    query = "(&(|(modifyTimeStamp>="+arg+")(createTimeStamp>="+arg+"))"+query.replaceAll("\\*\\*", "*")+")";
                }
            }
        }
        return searchZimbraWithQuery(d, query, maxResults, token);
    }

    private SearchGalResult searchZimbraWithQuery(Domain d, String query, int maxResults, String token)
        throws ServiceException 
    {
        LdapDomain ld = (LdapDomain) d;
        SearchGalResult result = new SearchGalResult();
        result.matches = new ArrayList<GalContact>();
        if (query == null)
            return result;

        // filter out hidden entries
        query = "(&("+query+")(!(zimbraHideInGal=TRUE)))";

        LdapGalMapRules rules = getGalRules(d);

        SearchControls sc = new SearchControls(SearchControls.SUBTREE_SCOPE, maxResults, 0, rules.getLdapAttrs(), false, false);

        result.token = token != null && !token.equals("")? token : LdapUtil.EARLIEST_SYNC_TOKEN;        
        DirContext ctxt = null;
        NamingEnumeration ne = null;
        try {
            ctxt = LdapUtil.getDirContext(false);
            String searchBase = d.getAttr(Provisioning.A_zimbraGalInternalSearchBase, "DOMAIN");
            if (searchBase.equalsIgnoreCase("DOMAIN"))
                searchBase = "ou=people,"+ld.getDN();
            else if (searchBase.equalsIgnoreCase("SUBDOMAINS"))
                searchBase = ld.getDN();
            else if (searchBase.equalsIgnoreCase("ROOT"))
                searchBase = "";

            ne = LdapUtil.searchDir(ctxt, searchBase, query, sc);
            while (ne.hasMore()) {
                SearchResult sr = (SearchResult) ne.next();
                String dn = sr.getNameInNamespace();
                GalContact lgc = new GalContact(dn, rules.apply(sr.getAttributes())); 
                String mts = (String) lgc.getAttrs().get("modifyTimeStamp");
                result.token = LdapUtil.getLaterTimestamp(result.token, mts);
                String cts = (String) lgc.getAttrs().get("createTimeStamp");
                result.token = LdapUtil.getLaterTimestamp(result.token, cts);
                result.matches.add(lgc);
            }
            ne.close();
            ne = null;
        } catch (SizeLimitExceededException sle) {
            result.hadMore = true;
        } catch (NamingException e) {
            throw ServiceException.FAILURE("unable to search GAL: "+query, e);
        } finally {
            LdapUtil.closeEnumContext(ne);
            LdapUtil.closeContext(ctxt);
        }
        //Collections.sort(result);
        return result;
    }

    private SearchGalResult searchLdapGal(Domain d,
                                          String n,
                                          int maxResults,
                                          String token, boolean autoComplete)
    throws ServiceException {
        String url[] = d.getMultiAttr(Provisioning.A_zimbraGalLdapURL);
        String bindDn = d.getAttr(Provisioning.A_zimbraGalLdapBindDn);
        String bindPassword = d.getAttr(Provisioning.A_zimbraGalLdapBindPassword);
        String searchBase = d.getAttr(Provisioning.A_zimbraGalLdapSearchBase, "");
        LdapGalMapRules rules = getGalRules(d);
        String filter = d.getAttr(autoComplete ? Provisioning.A_zimbraGalAutoCompleteLdapFilter : Provisioning.A_zimbraGalLdapFilter);
        String[] galAttrList = rules.getLdapAttrs();
        try {
            return LdapUtil.searchLdapGal(url, bindDn, bindPassword, searchBase, filter, n, maxResults, rules, token);
        } catch (NamingException e) {
            throw ServiceException.FAILURE("unable to search GAL", e);
        }
    }

    @Override
    public void addMembers(DistributionList list, String[] members) throws ServiceException {
        LdapDistributionList ldl = (LdapDistributionList) list;
        ldl.addMembers(members, this);
    }

    @Override
    public void removeMembers(DistributionList list, String[] members) throws ServiceException {
        LdapDistributionList ldl = (LdapDistributionList) list;
        ldl.removeMembers(members, this);        
    }

    private List<Identity> getIdentitiesByQuery(LdapEntry entry, String query, DirContext initCtxt) throws ServiceException {
        DirContext ctxt = initCtxt;
        List<Identity> result = new ArrayList<Identity>();
        try {
            if (ctxt == null)
                ctxt = LdapUtil.getDirContext();
            String base = entry.getDN();
            NamingEnumeration ne = LdapUtil.searchDir(ctxt, base, query, sSubtreeSC);
            while(ne.hasMore()) {
                SearchResult sr = (SearchResult) ne.next();
                result.add(new LdapIdentity(sr.getNameInNamespace(), sr.getAttributes()));
            }
            ne.close();            
        } catch (NameNotFoundException e) {
            return null;
        } catch (InvalidNameException e) {
            return null;                        
        } catch (NamingException e) {
            throw ServiceException.FAILURE("unable to lookup identity via query: "+query+ " message: "+e.getMessage(), e);
        } finally {
            if (initCtxt == null)
                LdapUtil.closeContext(ctxt);
        }
        return result;
    }

    private Identity getIdentityByName(LdapEntry entry, String name,  DirContext ctxt) throws ServiceException {
        name = LdapUtil.escapeSearchFilterArg(name);
        List<Identity> result = getIdentitiesByQuery(entry, "(&(zimbraPrefIdentityName="+name+")(objectclass=zimbraIdentity))", ctxt); 
        return result.isEmpty() ? null : result.get(0);
    }

    private String getIdentityDn(LdapEntry entry, String name) {
        return A_zimbraPrefIdentityName + "=" + LdapUtil.escapeRDNValue(name) + "," + entry.getDN();    
    }

    private void validateIdentityAttrs(Map<String, Object> attrs) throws ServiceException {
        Set<String> validAttrs = AttributeManager.getInstance().getLowerCaseAttrsInClass(AttributeClass.identity);
        for (String key : attrs.keySet()) {
            if (!validAttrs.contains(key.toLowerCase())) {
                throw ServiceException.INVALID_REQUEST("unable to modify attr: "+key, null);
            }
        }        
    }
    
    private static final String IDENTITY_LIST_CACHE_KEY = "LdapProvisioning.IDENTITY_CACHE";

    @Override
    public Identity createIdentity(Account account, String identityName, Map<String, Object> identityAttrs) throws ServiceException {
        removeAttrIgnoreCase("objectclass", identityAttrs);        
        validateIdentityAttrs(identityAttrs);

        LdapEntry ldapEntry = (LdapEntry) (account instanceof LdapEntry ? account : getAccountById(account.getId()));
        
        if (ldapEntry == null) 
            throw AccountServiceException.NO_SUCH_ACCOUNT(account.getName());
        
        if (identityName.equalsIgnoreCase(DEFAULT_IDENTITY_NAME))
                throw AccountServiceException.IDENTITY_EXISTS(identityName);
        
        List<Identity> existing = getAllIdentities(account);
        if (existing.size() >= account.getLongAttr(A_zimbraIdentityMaxNumEntries, 20))
            throw AccountServiceException.TOO_MANY_IDENTITIES();
        
        account.setCachedData(IDENTITY_LIST_CACHE_KEY, null);
        
        HashMap attrManagerContext = new HashMap();
        AttributeManager.getInstance().preModify(identityAttrs, null, attrManagerContext, true, true);

        DirContext ctxt = null;
        try {
            ctxt = LdapUtil.getDirContext(true);

            String dn = getIdentityDn(ldapEntry, identityName);
            
            Attributes attrs = new BasicAttributes(true);
            LdapUtil.mapToAttrs(identityAttrs, attrs);
            Attribute oc = LdapUtil.addAttr(attrs, A_objectClass, "zimbraIdentity");

            String identityId = LdapUtil.getAttrString(attrs, A_zimbraPrefIdentityId);
            if (identityId == null) {
                identityId = LdapUtil.generateUUID();
                attrs.put(A_zimbraPrefIdentityId, identityId);
            }
            
            LdapUtil.createEntry(ctxt, dn, attrs, "createIdentity");

            Identity identity = getIdentityByName(ldapEntry, identityName, ctxt);
            AttributeManager.getInstance().postModify(identityAttrs, identity, attrManagerContext, true);

            return identity;
        } catch (NameAlreadyBoundException nabe) {
            throw AccountServiceException.IDENTITY_EXISTS(identityName);
        } catch (NamingException e) {
            throw ServiceException.FAILURE("unable to create identity", e);            
        } finally {
            LdapUtil.closeContext(ctxt);
        }
    }

    @Override
    public void modifyIdentity(Account account, String identityName, Map<String, Object> identityAttrs) throws ServiceException {
        removeAttrIgnoreCase("objectclass", identityAttrs);

        validateIdentityAttrs(identityAttrs);

        LdapEntry ldapEntry = (LdapEntry) (account instanceof LdapEntry ? account : getAccountById(account.getId()));

        if (ldapEntry == null) 
            throw AccountServiceException.NO_SUCH_ACCOUNT(account.getName());

        // clear cache 
        account.setCachedData(IDENTITY_LIST_CACHE_KEY, null);
        
        if (identityName.equalsIgnoreCase(DEFAULT_IDENTITY_NAME)) {
            modifyAttrs(account, identityAttrs);
        } else {
            
            LdapIdentity identity = (LdapIdentity) getIdentityByName(ldapEntry, identityName, null);
            if (identity == null)
                    throw AccountServiceException.NO_SUCH_IDENTITY(identityName);   
        
            String name = (String) identityAttrs.get(A_zimbraPrefIdentityName);
            boolean newName = (name != null && !name.equals(identityName));
            if (newName) identityAttrs.remove(A_zimbraPrefIdentityName);

            modifyAttrs(identity, identityAttrs, true);
            if (newName) renameIdentity(ldapEntry, identity, name);
            
        }
    }

    private void renameIdentity(LdapEntry entry, LdapIdentity identity, String newIdentityName) throws ServiceException {
        
        if (identity.getName().equalsIgnoreCase(DEFAULT_IDENTITY_NAME))
            throw ServiceException.INVALID_REQUEST("can't rename default identity", null);        
        
        DirContext ctxt = null;
        try {
            ctxt = LdapUtil.getDirContext(true);
            String newDn = getIdentityDn(entry, newIdentityName);            
            LdapUtil.renameEntry(ctxt, identity.getDN(), newDn);
        } catch (InvalidNameException e) {
            throw ServiceException.INVALID_REQUEST("invalid identity name: "+newIdentityName, e);
        } catch (NamingException e) {
            throw ServiceException.FAILURE("unable to rename identity: "+newIdentityName, e);
        } finally {
            LdapUtil.closeContext(ctxt);
        }
    }

    @Override
    public void deleteIdentity(Account account, String identityName) throws ServiceException {
        LdapEntry ldapEntry = (LdapEntry) (account instanceof LdapEntry ? account : getAccountById(account.getId()));
        if (ldapEntry == null) 
            throw AccountServiceException.NO_SUCH_ACCOUNT(account.getName());

        if (identityName.equalsIgnoreCase(DEFAULT_IDENTITY_NAME))
            throw ServiceException.INVALID_REQUEST("can't delete default identity", null);
        
        account.setCachedData(IDENTITY_LIST_CACHE_KEY, null);
        
        DirContext ctxt = null;
        try {
            ctxt = LdapUtil.getDirContext(true);
            Identity identity = getIdentityByName(ldapEntry, identityName, ctxt);
            if (identity == null)
                throw AccountServiceException.NO_SUCH_IDENTITY(identityName);
            String dn = getIdentityDn(ldapEntry, identityName);            
            LdapUtil.unbindEntry(ctxt, dn);
        } catch (NamingException e) {
            throw ServiceException.FAILURE("unable to delete identity: "+identityName, e);
        } finally {
            LdapUtil.closeContext(ctxt);
        }
    }
    
    @Override
    public List<Identity> getAllIdentities(Account account) throws ServiceException {
        LdapEntry ldapEntry = (LdapEntry) (account instanceof LdapEntry ? account : getAccountById(account.getId()));
        if (ldapEntry == null) 
            throw AccountServiceException.NO_SUCH_ACCOUNT(account.getName());

        @SuppressWarnings("unchecked")        
        List<Identity> result = (List<Identity>) account.getCachedData(IDENTITY_LIST_CACHE_KEY);
        
        if (result != null) {
            return result;
        }
        
        result = getIdentitiesByQuery(ldapEntry, "(objectclass=zimbraIdentity)", null);
        for (Identity identity: result) {
            // gross hack for 4.5beta. should be able to remove post 4.5
            if (identity.getId() == null) {
                String id = LdapUtil.generateUUID();
                identity.setId(id);
                Map<String, Object> newAttrs = new HashMap<String, Object>();
                newAttrs.put(Provisioning.A_zimbraPrefIdentityId, id);
                try {
                    modifyIdentity(account, identity.getName(), newAttrs);
                } catch (ServiceException se) {
                    ZimbraLog.account.warn("error updating identity: "+account.getName()+" "+identity.getName()+" "+se.getMessage(), se);
                }
            }
        }
        result.add(getDefaultIdentity(account));
        result = Collections.unmodifiableList(result);
        account.setCachedData(IDENTITY_LIST_CACHE_KEY, result);
        return result;
    }

    @Override
    public Identity get(Account account, IdentityBy keyType, String key) throws ServiceException {
        LdapEntry ldapEntry = (LdapEntry) (account instanceof LdapEntry ? account : getAccountById(account.getId()));
        if (ldapEntry == null) 
            throw AccountServiceException.NO_SUCH_ACCOUNT(account.getName());

        // this assumes getAllIdentities is cached and number of identities is reasaonble. 
        // might want a per-identity cache (i.e., use "IDENTITY_BY_ID_"+id as a key, etc) 
        switch(keyType) {
            case id: 
                for (Identity identity : getAllIdentities(account)) 
                    if (identity.getId().equals(key)) return identity;
                return null;
            case name: 
                for (Identity identity : getAllIdentities(account)) 
                    if (identity.getName().equalsIgnoreCase(key)) return identity;
                return null;             
            default:
                return null;
        }
    }
    
    private static final String DATA_SOURCE_LIST_CACHE_KEY = "LdapProvisioning.DATA_SOURCE_CACHE";
    
    private List<DataSource> getDataSourcesByQuery(LdapEntry entry, String query, DirContext initCtxt) throws ServiceException {
        DirContext ctxt = initCtxt;
        List<DataSource> result = new ArrayList<DataSource>();
        try {
            if (ctxt == null)
                ctxt = LdapUtil.getDirContext();
            String base = entry.getDN();
            NamingEnumeration ne = LdapUtil.searchDir(ctxt, base, query, sSubtreeSC);
            while(ne.hasMore()) {
                SearchResult sr = (SearchResult) ne.next();
                result.add(new LdapDataSource(sr.getNameInNamespace(), sr.getAttributes()));
            }
            ne.close();            
        } catch (NameNotFoundException e) {
            return null;
        } catch (InvalidNameException e) {
            return null;                        
        } catch (NamingException e) {
            throw ServiceException.FAILURE("unable to lookup data source via query: "+query+ " message: "+e.getMessage(), e);
        } finally {
            if (initCtxt == null)
                LdapUtil.closeContext(ctxt);
        }
        return result;
    }

    private DataSource getDataSourceById(LdapEntry entry, String id,  DirContext ctxt) throws ServiceException {
        id= LdapUtil.escapeSearchFilterArg(id);
        List<DataSource> result = getDataSourcesByQuery(entry, "(&(zimbraDataSourceId="+id+")(objectclass=zimbraDataSource))", ctxt); 
        return result.isEmpty() ? null : result.get(0);
    }

    private DataSource getDataSourceByName(LdapEntry entry, String name,  DirContext ctxt) throws ServiceException {
        name = LdapUtil.escapeSearchFilterArg(name);
        List<DataSource> result = getDataSourcesByQuery(entry, "(&(zimbraDataSourceName="+name+")(objectclass=zimbraDataSource))", ctxt); 
        return result.isEmpty() ? null : result.get(0);
    }    

    private String getDataSourceDn(LdapEntry entry, String name) {
        return A_zimbraDataSourceName + "=" + LdapUtil.escapeRDNValue(name) + "," + entry.getDN();    
    }

    @Override
    public DataSource createDataSource(Account account, DataSource.Type dsType, String dsName, Map<String, Object> dataSourceAttrs) throws ServiceException {
        return createDataSource(account, dsType, dsName, dataSourceAttrs, false);
    }

    @Override
    public DataSource createDataSource(Account account, DataSource.Type dsType, String dsName, Map<String, Object> dataSourceAttrs, boolean passwdAlreadyEncrypted) throws ServiceException {
        removeAttrIgnoreCase("objectclass", dataSourceAttrs);    
        LdapEntry ldapEntry = (LdapEntry) (account instanceof LdapEntry ? account : getAccountById(account.getId()));
        
        if (ldapEntry == null) 
            throw AccountServiceException.NO_SUCH_ACCOUNT(account.getName());
        
        List<DataSource> existing = getAllDataSources(account);
        if (existing.size() >= account.getLongAttr(A_zimbraDataSourceMaxNumEntries, 20))
            throw AccountServiceException.TOO_MANY_DATA_SOURCES();
        
        dataSourceAttrs.put(A_zimbraDataSourceName, dsName); // must be the same

        account.setCachedData(DATA_SOURCE_LIST_CACHE_KEY, null);

        HashMap attrManagerContext = new HashMap();
        AttributeManager.getInstance().preModify(dataSourceAttrs, null, attrManagerContext, true, true);

        DirContext ctxt = null;
        try {
            ctxt = LdapUtil.getDirContext(true);

            String dn = getDataSourceDn(ldapEntry, dsName);

            Attributes attrs = new BasicAttributes(true);
            LdapUtil.mapToAttrs(dataSourceAttrs, attrs);
            Attribute oc = LdapUtil.addAttr(attrs, A_objectClass, "zimbraDataSource");
            oc.add(LdapDataSource.getObjectClass(dsType));
            
            String dsId = LdapUtil.getAttrString(attrs, A_zimbraDataSourceId);
            if (dsId == null) {
                dsId = LdapUtil.generateUUID();
                attrs.put(A_zimbraDataSourceId, dsId);
            }
            
            String password = LdapUtil.getAttrString(attrs, A_zimbraDataSourcePassword);
            if (password != null) {
                String encrypted = passwdAlreadyEncrypted ? password : DataSource.encryptData(dsId, password);
                attrs.put(A_zimbraDataSourcePassword, encrypted);
            }

            LdapUtil.createEntry(ctxt, dn, attrs, "createDataSource");

            DataSource ds = getDataSourceById(ldapEntry, dsId, ctxt);
            AttributeManager.getInstance().postModify(dataSourceAttrs, ds, attrManagerContext, true);
            return ds;
        } catch (NameAlreadyBoundException nabe) {
            throw AccountServiceException.DATA_SOURCE_EXISTS(dsName);
        } catch (NamingException e) {
            throw ServiceException.FAILURE("unable to create data source", e);
        } finally {
            LdapUtil.closeContext(ctxt);
        }
    }

    @Override
    public void deleteDataSource(Account account, String dataSourceId) throws ServiceException {
        LdapEntry ldapEntry = (LdapEntry) (account instanceof LdapEntry ? account : getAccountById(account.getId()));
        if (ldapEntry == null) 
            throw AccountServiceException.NO_SUCH_ACCOUNT(account.getName());

        account.setCachedData(DATA_SOURCE_LIST_CACHE_KEY, null);
        
        DirContext ctxt = null;
        try {
            ctxt = LdapUtil.getDirContext(true);
            DataSource dataSource = getDataSourceById(ldapEntry, dataSourceId, ctxt);
            if (dataSource == null)
                throw AccountServiceException.NO_SUCH_DATA_SOURCE(dataSourceId);
            String dn = getDataSourceDn(ldapEntry, dataSource.getName());
            LdapUtil.unbindEntry(ctxt, dn);
        } catch (NamingException e) {
            throw ServiceException.FAILURE("unable to delete data source: "+dataSourceId, e);
        } finally {
            LdapUtil.closeContext(ctxt);
        }        
    }

    
    @Override
    public List<DataSource> getAllDataSources(Account account) throws ServiceException {
        
        @SuppressWarnings("unchecked")
        List<DataSource> result = (List<DataSource>) account.getCachedData(DATA_SOURCE_LIST_CACHE_KEY);
        
        if (result != null) {
            return result;
        }        
        
        LdapEntry ldapEntry = (LdapEntry) (account instanceof LdapEntry ? account : getAccountById(account.getId()));
        if (ldapEntry == null) 
            throw AccountServiceException.NO_SUCH_ACCOUNT(account.getName());
        result = getDataSourcesByQuery(ldapEntry, "(objectclass=zimbraDataSource)", null);
        result = Collections.unmodifiableList(result);
        account.setCachedData(DATA_SOURCE_LIST_CACHE_KEY, result);        
        return result;
    }

    public void removeAttrIgnoreCase(String attr, Map<String, Object> attrs) {
        for (String key : attrs.keySet()) {
            if (key.equalsIgnoreCase(attr)) {
                attrs.remove(key);
                return;
            }
        }
    }
    
    @Override
    public void modifyDataSource(Account account, String dataSourceId, Map<String, Object> attrs) throws ServiceException {
        removeAttrIgnoreCase("objectclass", attrs);
        LdapEntry ldapEntry = (LdapEntry) (account instanceof LdapEntry ? account : getAccountById(account.getId()));
        if (ldapEntry == null) 
            throw AccountServiceException.NO_SUCH_ACCOUNT(account.getName());

        LdapDataSource ds = (LdapDataSource) getDataSourceById(ldapEntry, dataSourceId, null);
        if (ds == null)
            throw AccountServiceException.NO_SUCH_DATA_SOURCE(dataSourceId);

        account.setCachedData(DATA_SOURCE_LIST_CACHE_KEY, null);
        
        attrs.remove(A_zimbraDataSourceId);
        
        String name = (String) attrs.get(A_zimbraDataSourceName);
        boolean newName = (name != null && !name.equals(ds.getName()));
        if (newName) attrs.remove(A_zimbraDataSourceName);

        String password = (String) attrs.get(A_zimbraDataSourcePassword);
        if (password != null) {
            attrs.put(A_zimbraDataSourcePassword, DataSource.encryptData(ds.getId(), password));
        }
        
        modifyAttrs(ds, attrs, true);
        if (newName) {
            DirContext ctxt = null;
            try {
                ctxt = LdapUtil.getDirContext(true);
                String newDn = getDataSourceDn(ldapEntry, name);            
                LdapUtil.renameEntry(ctxt, ds.getDN(), newDn);
            } catch (NamingException e) {
                throw ServiceException.FAILURE("unable to rename datasource: "+newName, e);
            } finally {
                LdapUtil.closeContext(ctxt);
            }
        }
    }

    @Override
    public DataSource get(Account account, DataSourceBy keyType, String key) throws ServiceException {
        LdapEntry ldapEntry = (LdapEntry) (account instanceof LdapEntry ? account : getAccountById(account.getId()));
        if (ldapEntry == null) 
            throw AccountServiceException.NO_SUCH_ACCOUNT(account.getName());

        // this assumes getAllDataSources is cached and number of data sources is reasaonble. 
        // might want a per-data-source cache (i.e., use "DATA_SOURCE_BY_ID_"+id as a key, etc) 
        
        switch(keyType) {
            case id:
                for (DataSource source : getAllDataSources(account)) 
                    if (source.getId().equals(key))
                        return source;
                return null;
                //return getDataSourceById(ldapEntry, key, null);
            case name: 
                for (DataSource source : getAllDataSources(account)) 
                    if (source.getName().equalsIgnoreCase(key))
                        return source;
                return null;
                //return getDataSourceByName(ldapEntry, key, null);
            default:
                return null;
        }
    }

}<|MERGE_RESOLUTION|>--- conflicted
+++ resolved
@@ -2296,11 +2296,7 @@
         checkAccountStatus(acct);
         verifyPassword(acct, password);
 
-<<<<<<< HEAD
         if (!checkPasswordPolicy)
-=======
-        if (!checkPasswordPolicy || !authMech.checkPasswordAging())
->>>>>>> c4a5c30e
             return;
 
         // below this point, the only fault that may be thrown is CHANGE_PASSWORD
