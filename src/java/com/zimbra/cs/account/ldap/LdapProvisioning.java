--- conflicted
+++ resolved
@@ -3211,13 +3211,9 @@
         if (!isDL) {
             try {
                 addr = getEmailAddrByDomainAlias(addr);
-<<<<<<< HEAD
-                isDL = mAllDLs.isGroup(addr);
-=======
                 if (addr != null) {
-                    isDL = allDLs.isGroup(addr);    
+                    isDL = mAllDLs.isGroup(addr);    
                 }
->>>>>>> 02cba606
             } catch (ServiceException e) {
                 ZimbraLog.account.warn("unable to get local domain address of " + addr, e);
             }
