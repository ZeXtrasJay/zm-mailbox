--- conflicted
+++ resolved
@@ -5333,8 +5333,6 @@
                     AuthMechanism.namePassedIn(authCtxt), e.getMessage(), e);
         }
     }
-<<<<<<< HEAD
-=======
 
     private boolean isProtocolEnabled(Account authAccount, AuthContext.Protocol protocol) {
         if (protocol == null)
@@ -5351,7 +5349,6 @@
             return true;
         }
     }
->>>>>>> 39622be1
 
     private void verifyPassword(Account acct, String password, AuthMechanism authMech,
             Map<String, Object> authCtxt)
@@ -5372,7 +5369,12 @@
                 verifyPasswordInternal(acct, password, authMech, authCtxt);
                 lockoutPolicy.successfulLogin();
             } catch (AccountServiceException e) {
-                lockoutPolicy.failedLogin();
+                AuthContext.Protocol protocol = (AuthContext.Protocol) authCtxt.get(AuthContext.AC_PROTOCOL);
+                if (!isProtocolEnabled(acct, protocol)) {
+                    ZimbraLog.account.info("%s not enabled for %s", protocol, acct.getName());
+                } else {
+                    lockoutPolicy.failedLogin();
+                }
                 // re-throw original exception
                 throw e;
             }
