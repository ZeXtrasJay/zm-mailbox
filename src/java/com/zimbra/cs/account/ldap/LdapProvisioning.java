/*
 * ***** BEGIN LICENSE BLOCK *****
 * Zimbra Collaboration Suite Server
 * Copyright (C) 2004, 2005, 2006, 2007, 2008, 2009, 2010 Zimbra, Inc.
 *
 * The contents of this file are subject to the Zimbra Public License
 * Version 1.3 ("License"); you may not use this file except in
 * compliance with the License.  You may obtain a copy of the License at
 * http://www.zimbra.com/license.
 *
 * Software distributed under the License is distributed on an "AS IS"
 * basis, WITHOUT WARRANTY OF ANY KIND, either express or implied.
 * ***** END LICENSE BLOCK *****
 */

/*
 * Created on Sep 23, 2004
 *
 * Window - Preferences - Java - Code Style - Code Templates
 */
package com.zimbra.cs.account.ldap;

import com.zimbra.common.localconfig.LC;
import com.zimbra.common.service.ServiceException;
import com.zimbra.common.service.ServiceException.Argument;
import com.zimbra.common.util.Constants;
import com.zimbra.common.util.DateUtil;
import com.zimbra.common.util.EmailUtil;
import com.zimbra.common.util.Log;
import com.zimbra.common.util.LogFactory;
import com.zimbra.common.util.StringUtil;
import com.zimbra.common.util.ZimbraLog;
import com.zimbra.cs.account.AccessManager;
import com.zimbra.cs.account.Account;
import com.zimbra.cs.account.AccountCache;
import com.zimbra.cs.account.AccountServiceException;
import com.zimbra.cs.account.AccountServiceException.AuthFailedServiceException;
import com.zimbra.cs.account.DomainCache.GetFromDomainCacheOption;
import com.zimbra.cs.account.Alias;
import com.zimbra.cs.account.AttributeClass;
import com.zimbra.cs.account.AttributeManager;
import com.zimbra.cs.account.CalendarResource;
import com.zimbra.cs.account.Config;
import com.zimbra.cs.account.Cos;
import com.zimbra.cs.account.DataSource;
import com.zimbra.cs.account.DistributionList;
import com.zimbra.cs.account.Domain;
import com.zimbra.cs.account.DomainCache;
import com.zimbra.cs.account.Entry;
import com.zimbra.cs.account.EntryCacheDataKey;
import com.zimbra.cs.account.EntrySearchFilter;
import com.zimbra.cs.account.GalContact;
import com.zimbra.cs.account.GlobalGrant;
import com.zimbra.cs.account.GroupedEntry;
import com.zimbra.cs.account.IDNUtil;
import com.zimbra.cs.account.Identity;
import com.zimbra.cs.account.NamedEntry;
import com.zimbra.cs.account.NamedEntryCache;
import com.zimbra.cs.account.PreAuthKey;
import com.zimbra.cs.account.Provisioning;
import com.zimbra.cs.account.Server;
import com.zimbra.cs.account.Signature;
import com.zimbra.cs.account.XMPPComponent;
import com.zimbra.cs.account.Zimlet;
import com.zimbra.cs.account.accesscontrol.GranteeType;
import com.zimbra.cs.account.accesscontrol.Right;
import com.zimbra.cs.account.accesscontrol.RightCommand;
import com.zimbra.cs.account.accesscontrol.RightCommand.EffectiveRights;
import com.zimbra.cs.account.accesscontrol.RightModifier;
import com.zimbra.cs.account.auth.AuthContext;
import com.zimbra.cs.account.auth.AuthMechanism;
import com.zimbra.cs.account.auth.PasswordUtil;
import com.zimbra.cs.account.callback.MailSignature;
import com.zimbra.cs.account.gal.GalNamedFilter;
import com.zimbra.cs.account.gal.GalOp;
import com.zimbra.cs.account.gal.GalParams;
import com.zimbra.cs.account.gal.GalUtil;
import com.zimbra.cs.account.krb5.Krb5Principal;
import com.zimbra.cs.account.names.NameUtil;
import com.zimbra.cs.httpclient.URLUtil;
import com.zimbra.cs.localconfig.DebugConfig;
import com.zimbra.cs.mime.MimeTypeInfo;
import com.zimbra.cs.util.Zimbra;
import com.zimbra.cs.zimlet.ZimletException;
import com.zimbra.cs.zimlet.ZimletUtil;

import javax.naming.AuthenticationException;
import javax.naming.AuthenticationNotSupportedException;
import javax.naming.ContextNotEmptyException;
import javax.naming.InvalidNameException;
import javax.naming.NameAlreadyBoundException;
import javax.naming.NameNotFoundException;
import javax.naming.NamingEnumeration;
import javax.naming.NamingException;
import javax.naming.SizeLimitExceededException;
import javax.naming.directory.Attribute;
import javax.naming.directory.Attributes;
import javax.naming.directory.BasicAttributes;
import javax.naming.directory.InvalidAttributeIdentifierException;
import javax.naming.directory.InvalidAttributeValueException;
import javax.naming.directory.InvalidAttributesException;
import javax.naming.directory.InvalidSearchFilterException;
import javax.naming.directory.SchemaViolationException;
import javax.naming.directory.SearchControls;
import javax.naming.directory.SearchResult;
import java.io.IOException;
import java.util.ArrayList;
import java.util.Arrays;
import java.util.Collections;
import java.util.Comparator;
import java.util.Date;
import java.util.HashMap;
import java.util.HashSet;
import java.util.Iterator;
import java.util.List;
import java.util.Map;
import java.util.Random;
import java.util.Set;
import java.util.Stack;
import java.util.regex.Pattern;

/**
 * @author schemers
 */
public class LdapProvisioning extends Provisioning {

    // object classes
    public static final String C_zimbraAccount = "zimbraAccount";
    public static final String C_zimbraCOS = "zimbraCOS";
    public static final String C_zimbraDomain = "zimbraDomain";
    public static final String C_zimbraMailList = "zimbraDistributionList";
    public static final String C_zimbraMailRecipient = "zimbraMailRecipient";
    public static final String C_zimbraServer = "zimbraServer";
    public static final String C_zimbraCalendarResource = "zimbraCalendarResource";
    public static final String C_zimbraAlias = "zimbraAlias";
    public static final String C_zimbraMimeEntry = "zimbraMimeEntry";

    private static final long ONE_DAY_IN_MILLIS = 1000*60*60*24;

    private static final SearchControls sObjectSC = new SearchControls(SearchControls.OBJECT_SCOPE, 0, 0, null, false, false);

    static final SearchControls sSubtreeSC = new SearchControls(SearchControls.SUBTREE_SCOPE, 0, 0, null, false, false);

    private static final Log mLog = LogFactory.getLog(LdapProvisioning.class);

    private static LdapConfig sConfig = null;

    private static GlobalGrant sGlobalGrant = null;

    private static final String[] sInvalidAccountCreateModifyAttrs = {
            Provisioning.A_zimbraMailAlias,
            Provisioning.A_zimbraMailDeliveryAddress,
            Provisioning.A_uid
    };

    private static final String[] sMinimalDlAttrs = {
            Provisioning.A_zimbraMailAlias,
            Provisioning.A_zimbraId,
            Provisioning.A_uid,
            Provisioning.A_zimbraACE,
            Provisioning.A_zimbraIsAdminGroup,
            Provisioning.A_zimbraAdminConsoleUIComponents
    };


    private static AccountCache sAccountCache =
        new AccountCache(
                LC.ldap_cache_account_maxsize.intValue(),
                LC.ldap_cache_account_maxage.intValue() * Constants.MILLIS_PER_MINUTE);

    private static NamedEntryCache<LdapCos> sCosCache =
        new NamedEntryCache<LdapCos>(
                LC.ldap_cache_cos_maxsize.intValue(),
                LC.ldap_cache_cos_maxage.intValue() * Constants.MILLIS_PER_MINUTE);

    private static DomainCache sDomainCache =
        new DomainCache(
                LC.ldap_cache_domain_maxsize.intValue(),
                LC.ldap_cache_domain_maxage.intValue() * Constants.MILLIS_PER_MINUTE,
                LC.ldap_cache_external_domain_maxsize.intValue(),
                LC.ldap_cache_external_domain_maxage.intValue() * Constants.MILLIS_PER_MINUTE);

    private static NamedEntryCache<Server> sServerCache =
        new NamedEntryCache<Server>(
                LC.ldap_cache_server_maxsize.intValue(),
                LC.ldap_cache_server_maxage.intValue() * Constants.MILLIS_PER_MINUTE);

    private static NamedEntryCache<LdapZimlet> sZimletCache =
        new NamedEntryCache<LdapZimlet>(
                LC.ldap_cache_zimlet_maxsize.intValue(),
                LC.ldap_cache_zimlet_maxage.intValue() * Constants.MILLIS_PER_MINUTE);


    private static NamedEntryCache<DistributionList> sAclGroupCache =
        new NamedEntryCache<DistributionList>(
                LC.ldap_cache_group_maxsize.intValue(),
                LC.ldap_cache_group_maxage.intValue() * Constants.MILLIS_PER_MINUTE);

    // TODO: combine with sAclGroupCache
    //       note: DLs cached in this cache only contains sMinimalDlAttrs
    private static NamedEntryCache<DistributionList> sDLCache =
        new NamedEntryCache<DistributionList>(
                LC.ldap_cache_group_maxsize.intValue(),
                LC.ldap_cache_group_maxage.intValue() * Constants.MILLIS_PER_MINUTE);

    private static NamedEntryCache<XMPPComponent> sXMPPComponentCache =
        new NamedEntryCache<XMPPComponent>(
                LC.ldap_cache_xmppcomponent_maxsize.intValue(),
                LC.ldap_cache_xmppcomponent_maxage.intValue() * Constants.MILLIS_PER_MINUTE);

    public int getAccountCacheSize() { return sAccountCache.getSize(); }
    public double getAccountCacheHitRate() { return sAccountCache.getHitRate(); }
    public int getCosCacheSize() { return sCosCache.getSize(); }
    public double getCosCacheHitRate() { return sCosCache.getHitRate(); }
    public int getDomainCacheSize() { return sDomainCache.getSize(); }
    public double getDomainCacheHitRate() { return sDomainCache.getHitRate(); }
    public int getServerCacheSize() { return sServerCache.getSize(); }
    public double getServerCacheHitRate() { return sServerCache.getHitRate(); }
    public int getZimletCacheSize() { return sZimletCache.getSize(); }
    public double getZimletCacheHitRate() { return sZimletCache.getHitRate(); }
    public int getGroupCacheSize() { return sAclGroupCache.getSize(); }
    public double getGroupCacheHitRate() { return sAclGroupCache.getHitRate(); }
    public int getXMPPCacheSize() { return sXMPPComponentCache.getSize(); }
    public double getXMPPCacheHitRate() { return sXMPPComponentCache.getHitRate(); }

    private static final int BY_ID = 1;

    private static final int BY_EMAIL = 2;

    private static final int BY_NAME = 3;

    protected LdapDIT mDIT;
    public LdapProvisioning() {
        setDIT();
    }

    protected void setDIT() {
        mDIT = new LdapDIT(this);
    }

    public LdapDIT getDIT() {
        return mDIT;
    }

    /*
     * Contains parallel arrays of old addrs and new addrs as a result of domain change
     */
    protected static class ReplaceAddressResult {
        ReplaceAddressResult(String oldAddrs[], String newAddrs[]) {
            mOldAddrs = oldAddrs;
            mNewAddrs = newAddrs;
        }
        private String mOldAddrs[];
        private String mNewAddrs[];

        public String[] oldAddrs() { return mOldAddrs; }
        public String[] newAddrs() { return mNewAddrs; }
    }

    private static final Random sPoolRandom = new Random();

    private static Pattern sNamePattern = Pattern.compile("([/+])");

    public static interface ProvisioningValidator {
        public void validate(LdapProvisioning prov, String action, Object... args) throws ServiceException;
        public void refresh();
    }

    private static List<ProvisioningValidator> sValidators;

    static {
        sValidators = new ArrayList<ProvisioningValidator>();
        Validators.init();
    }

    public static void register(ProvisioningValidator validator) {
        synchronized (sValidators) {
            sValidators.add(validator);
        }
    }

    private void validate(String action, Object... args) throws ServiceException {
        for (ProvisioningValidator v : sValidators) {
            v.validate(this, action, args);
        }
    }

    public static void refreshValidators() {
        for (ProvisioningValidator v : sValidators) {
            v.refresh();
        }
    }

    public void modifyAttrs(Entry e, Map<String, ? extends Object> attrs, boolean checkImmutable)
            throws ServiceException {
        modifyAttrs(e, attrs, checkImmutable, true);
    }


    /**
     * Modifies this entry.  <code>attrs</code> is a <code>Map</code> consisting of
     * keys that are <code>String</code>s, and values that are either
     * <ul>
     *   <li><code>null</code>, in which case the attr is removed</li>
     *   <li>a single <code>Object</code>, in which case the attr is modified
     *     based on the object's <code>toString()</code> value</li>
     *   <li>an <code>Object</code> array or <code>Collection</code>,
     *     in which case a multi-valued attr is updated</li>
     * </ul>
     */
    public void modifyAttrs(Entry e, Map<String, ? extends Object> attrs, boolean checkImmutable, boolean allowCallback)
            throws ServiceException {
        HashMap context = new HashMap();
        AttributeManager.getInstance().preModify(attrs, e, context, false, checkImmutable, allowCallback);
        modifyAttrsInternal(e, null, attrs);
        AttributeManager.getInstance().postModify(attrs, e, context, false, allowCallback);
    }

    /**
     * should only be called internally.
     *
     * @param initCtxt
     * @param attrs
     * @throws ServiceException
     */
    protected void modifyAttrsInternal(Entry entry, ZimbraLdapContext initZlc, Map attrs)
            throws ServiceException {
        ZimbraLdapContext zlc = initZlc;
        try {
            if (entry instanceof Account && !(entry instanceof CalendarResource)) {
                Account acct = (Account) entry;
                validate("modifyAccountCheckDomainCosAndFeature",
                        acct.getAttr(A_zimbraMailDeliveryAddress), attrs, acct);
            }
            if (zlc == null)
                zlc = new ZimbraLdapContext(true);
            LdapUtil.modifyAttrs(zlc, ((LdapEntry)entry).getDN(), attrs, entry);
            refreshEntry(entry, zlc, this);
        } catch (InvalidAttributeIdentifierException e) {
            throw AccountServiceException.INVALID_ATTR_NAME(
                    "invalid attr name: " + e.getMessage(), e);
        } catch (InvalidAttributeValueException e) {
            throw AccountServiceException.INVALID_ATTR_VALUE(
                    "invalid attr value: " + e.getMessage(), e);
        } catch (InvalidAttributesException e) {
            throw ServiceException.INVALID_REQUEST(
                    "invalid set of attributes: " + e.getMessage(), e);
        } catch (SchemaViolationException e) {
            throw ServiceException.INVALID_REQUEST("LDAP schema violation: "
                    + e.getMessage(), e);
        } catch (NamingException e) {
            throw ServiceException.FAILURE("unable to modify attrs: "
                    + e.getMessage(), e);
        } finally {
            if (initZlc == null)
                ZimbraLdapContext.closeContext(zlc);
        }
    }

    /**
     * reload/refresh the entry from the ***master***.
     */
    public void reload(Entry e) throws ServiceException
    {
        reload(e, true);
    }

    @Override
    public void reload(Entry e, boolean master) throws ServiceException {

        ZimbraLdapContext zlc = null;
        try {
            zlc = new ZimbraLdapContext(master);
            refreshEntry(e, zlc, this);
        } finally {
            ZimbraLdapContext.closeContext(zlc);
        }
    }

    void refreshEntry(Entry entry, ZimbraLdapContext initZlc, LdapProvisioning prov) throws ServiceException {

        ZimbraLdapContext zlc = initZlc;
        try {
            if (zlc == null)
                zlc = new ZimbraLdapContext();
            String dn = ((LdapEntry)entry).getDN();
            Attributes attributes = zlc.getAttributes(dn);
            Map<String, Object> attrs = LdapUtil.getAttrs(attributes);

            Map<String,Object> defaults = null;
            Map<String,Object> secondaryDefaults = null;

            if (entry instanceof Account) {
                //
                // We can get here from either modifyAttrsInternal or reload path.
                //
                // If we got here from modifyAttrsInternal, zimbraCOSId on account
                // might have been changed, added, removed, but entry now still contains
                // the old attrs.  Create a temp Account object from the new attrs, and then
                // use the same cos of the temp Account object for our entry object.
                //
                // If we got here from reload, attrs are likely not changed, the callsites
                // just want a refreshed object.  For this case it's best if we still
                // always resolve the COS correctly.  makeAccount is a cheap call and won't
                // add any overhead like loading cos/domain from LDAP: even if cos/domain
                // has to be loaded (because not in cache) in the getCOS(temp) call, it's
                // just the same as calling (buggy) getCOS(entry) before.
                //
                // We only need the temp object for the getCOS call, don't need to setup
                // primary/secondary defaults on the temp object because:
                //     zimbraCOSId is only on account(of course), and that's all needed
                //     for determining the COS for the account in the getCOS call: if
                //     zimbraCOSId is not set on account, it will fallback to the domain
                //     default COS, then fallback to the system default COS.
                //
                Account temp = makeAccountNoDefaults(dn, attributes, prov);
                Cos cos = prov.getCOS(temp);
                if (cos != null)
                    defaults = cos.getAccountDefaults();
                Domain domain = prov.getDomain((Account)entry);
                if (domain != null)
                    secondaryDefaults = domain.getAccountDefaults();
            } else if (entry instanceof Domain) {
                defaults = prov.getConfig().getDomainDefaults();
            } else if (entry instanceof Server) {
                defaults = prov.getConfig().getServerDefaults();
            }

            if (defaults == null && secondaryDefaults == null)
                entry.setAttrs(attrs);
            else
                entry.setAttrs(attrs, defaults, secondaryDefaults);

        } catch (NamingException e) {
            throw ServiceException.FAILURE("unable to refresh entry", e);
        } finally {
            if (initZlc == null)
                ZimbraLdapContext.closeContext(zlc);
        }

    }

    // TODO: not in use, delete after the new code is settled for a while
    void refreshEntry_old(Entry entry, ZimbraLdapContext initZlc, LdapProvisioning prov)
    throws ServiceException {
        ZimbraLdapContext zlc = initZlc;
        try {
            Map<String,Object> defaults = null;
            Map<String,Object> secondaryDefaults = null;

            if (entry instanceof Account) {
                Cos cos = prov.getCOS((Account)entry);
                if (cos != null)
                    defaults = cos.getAccountDefaults();
                Domain domain = prov.getDomain((Account)entry);
                if (domain != null)
                    secondaryDefaults = domain.getAccountDefaults();
            } else if (entry instanceof Domain) {
                defaults = prov.getConfig().getDomainDefaults();
            } else if (entry instanceof Server) {
                defaults = prov.getConfig().getServerDefaults();
            }

            if (zlc == null)
                zlc = new ZimbraLdapContext();
            String dn = ((LdapEntry)entry).getDN();
            if (defaults == null && secondaryDefaults == null)
                entry.setAttrs(LdapUtil.getAttrs(zlc.getAttributes(dn)));
            else
                entry.setAttrs(LdapUtil.getAttrs(zlc.getAttributes(dn)), defaults, secondaryDefaults);
        } catch (NamingException e) {
            throw ServiceException.FAILURE("unable to refresh entry", e);
        } finally {
            if (initZlc == null)
                ZimbraLdapContext.closeContext(zlc);
        }
    }


    /**
     * Status check on LDAP connection.  Search for global config entry.
     */
    public boolean healthCheck() throws ServiceException {
        boolean result = false;
        ZimbraLdapContext zlc = null;
        try {
            zlc = new ZimbraLdapContext();
            Attributes attrs = zlc.getAttributes(mDIT.configDN());
            result = attrs != null;
        } catch (NamingException e) {
            mLog.warn("LDAP health check error", e);
        } catch (ServiceException e) {
            mLog.warn("LDAP health check error", e);
        } finally {
            ZimbraLdapContext.closeContext(zlc);
        }
        return result;
    }

    @Override
    public Config getConfig() throws ServiceException
    {
        // TODO: failure scenarios? fallback to static config file or hard-coded defaults?
        // double-checked-locking is broken
        if (sConfig == null) {
            synchronized(LdapProvisioning.class) {
                if (sConfig == null) {
                    ZimbraLdapContext zlc = null;
                    try {
                        String configDn = mDIT.configDN();
                        zlc = new ZimbraLdapContext();
                        Attributes attrs = zlc.getAttributes(configDn);
                        sConfig = new LdapConfig(configDn, attrs, this);
                    } catch (NamingException e) {
                        throw ServiceException.FAILURE("unable to get config", e);
                    } finally {
                        ZimbraLdapContext.closeContext(zlc);
                    }
                }
            }
        }
        return sConfig;
    }

    @Override
    public GlobalGrant getGlobalGrant() throws ServiceException
    {
        // TODO: failure scenarios? fallback to static config file or hard-coded defaults?
        if (sGlobalGrant == null) {
            synchronized(LdapProvisioning.class) {
                if (sGlobalGrant == null) {
                    ZimbraLdapContext zlc = null;
                    try {
                        String globalGrantDn = mDIT.globalGrantDN();
                        zlc = new ZimbraLdapContext();
                        Attributes attrs = zlc.getAttributes(globalGrantDn);
                        sGlobalGrant = new LdapGlobalGrant(globalGrantDn, attrs, this);
                    } catch (NamingException e) {
                        throw ServiceException.FAILURE("unable to get globalgrant", e);
                    } finally {
                        ZimbraLdapContext.closeContext(zlc);
                    }
                }
            }
        }
        return sGlobalGrant;
    }

    @Override
    public List<MimeTypeInfo> getMimeTypes(String mimeType) throws ServiceException {
        ZimbraLdapContext zlc = null;
        try {
            zlc = new ZimbraLdapContext();
            mimeType = LdapUtil.escapeSearchFilterArg(mimeType);
            NamingEnumeration ne = zlc.searchDir(mDIT.mimeBaseDN(), LdapFilter.mimeEntryByMimeType(mimeType), sSubtreeSC);
            List<MimeTypeInfo> mimeTypes = new ArrayList<MimeTypeInfo>();
            while (ne.hasMore()) {
                SearchResult sr = (SearchResult) ne.next();
                mimeTypes.add(new LdapMimeType(sr.getNameInNamespace(), sr.getAttributes(), this));
            }
            ne.close();
            return mimeTypes;
        } catch (NameNotFoundException e) {
            return Collections.emptyList();
        } catch (InvalidNameException e) {
            return Collections.emptyList();
        } catch (NamingException e) {
            throw ServiceException.FAILURE("unable to get mime types for " + mimeType, e);
        } finally {
            ZimbraLdapContext.closeContext(zlc);
        }
    }

    @Override
    public List<MimeTypeInfo> getAllMimeTypes() throws ServiceException {
        ZimbraLdapContext zlc = null;
        try {
            zlc = new ZimbraLdapContext();
            List<MimeTypeInfo> mimeTypes = new ArrayList<MimeTypeInfo>();
            NamingEnumeration ne = zlc.searchDir(mDIT.mimeBaseDN(), LdapFilter.allMimeEntries(), sSubtreeSC);
            while (ne.hasMore()) {
                SearchResult sr = (SearchResult) ne.next();
                mimeTypes.add(new LdapMimeType(sr.getNameInNamespace(), sr.getAttributes(), this));
            }
            ne.close();
            return mimeTypes;
        } catch (NameNotFoundException e) {
            return Collections.emptyList();
        } catch (InvalidNameException e) {
            return Collections.emptyList();
        } catch (NamingException e) {
            throw ServiceException.FAILURE("unable to get mime types", e);
        } finally {
            ZimbraLdapContext.closeContext(zlc);
        }

    }

    public List<Zimlet> getObjectTypes() throws ServiceException {
        return listAllZimlets();
    }

    private Account getAccountByQuery(String base, String query, ZimbraLdapContext initZlc, boolean loadFromMaster) throws ServiceException {
        ZimbraLdapContext zlc = initZlc;
        try {
            if (zlc == null)
                zlc = new ZimbraLdapContext(loadFromMaster);
            NamingEnumeration ne = zlc.searchDir(base, query, sSubtreeSC);
            if (ne.hasMore()) {
                SearchResult sr = (SearchResult) ne.next();
                if (ne.hasMore()) {
                    String dups = LdapUtil.formatMultipleMatchedEntries(sr, ne);
                    throw AccountServiceException.MULTIPLE_ACCOUNTS_MATCHED("getAccountByQuery: "+query+" returned multiple entries at "+dups);
                }
                ne.close();
                return makeAccount(sr.getNameInNamespace(), sr.getAttributes(), this);
            }
        } catch (NameNotFoundException e) {
            return null;
        } catch (InvalidNameException e) {
            return null;
        } catch (NamingException e) {
            throw ServiceException.FAILURE("unable to lookup account via query: "+query+" message: "+e.getMessage(), e);
        } finally {
            if (initZlc == null)
                ZimbraLdapContext.closeContext(zlc);
        }
        return null;
    }

    private Account getAccountById(String zimbraId, ZimbraLdapContext zlc, boolean loadFromMaster) throws ServiceException {
        if (zimbraId == null)
            return null;
        Account a = sAccountCache.getById(zimbraId);
        if (a == null) {
            zimbraId = LdapUtil.escapeSearchFilterArg(zimbraId);
            String query = LdapFilter.accountById(zimbraId);

            a = getAccountByQuery(mDIT.mailBranchBaseDN(), query, zlc, loadFromMaster);

            // search again under the admin base if not found and admin base is not under mail base
            if (a == null && !mDIT.isUnder(mDIT.mailBranchBaseDN(), mDIT.adminBaseDN()))
                a = getAccountByQuery(mDIT.adminBaseDN(), query, zlc, loadFromMaster);

            sAccountCache.put(a);
        }
        return a;
    }

    @Override
    public Account get(AccountBy keyType, String key) throws ServiceException {
        return get(keyType, key, false);
    }

    @Override
    public Account get(AccountBy keyType, String key, boolean loadFromMaster) throws ServiceException {
        switch(keyType) {
        case adminName:
            return getAdminAccountByName(key, loadFromMaster);
        case appAdminName:
            return getAppAdminAccountByName(key, loadFromMaster);
        case id:
            return getAccountById(key, null, loadFromMaster);
        case foreignPrincipal:
            return getAccountByForeignPrincipal(key, loadFromMaster);
        case name:
            return getAccountByName(key, loadFromMaster);
        case krb5Principal:
            return Krb5Principal.getAccountFromKrb5Principal(key, loadFromMaster);
        default:
            return null;
        }
    }

    public Account getFromCache(AccountBy keyType, String key) throws ServiceException {
        switch(keyType) {
        case adminName:
            return sAccountCache.getByName(key);
        case id:
            return sAccountCache.getById(key);
        case foreignPrincipal:
            return sAccountCache.getByForeignPrincipal(key);
        case name:
            return sAccountCache.getByName(key);
        case krb5Principal:
            throw ServiceException.FAILURE("key type krb5Principal is not supported by getFromCache", null);
        default:
            return null;
        }
    }

    private Account getAccountByForeignPrincipal(String foreignPrincipal, boolean loadFromMaster) throws ServiceException {
        Account a = sAccountCache.getByForeignPrincipal(foreignPrincipal);

        // bug 27966, always do a search so dup entries can be thrown
        foreignPrincipal = LdapUtil.escapeSearchFilterArg(foreignPrincipal);
        Account acct = getAccountByQuery(
                mDIT.mailBranchBaseDN(),
                LdapFilter.accountByForeignPrincipal(foreignPrincipal),
                null, loadFromMaster);

        // all is well, put the account in cache if it was not in cache
        // this is so we don't change our caching behavior - the above search was just to check for dup - we did that anyway
        // before bug 23372 was fixed.
        if (a == null) {
            a = acct;
            sAccountCache.put(a);
        }
        return a;
    }

    private Account getAdminAccountByName(String name, boolean loadFromMaster) throws ServiceException {
        Account a = sAccountCache.getByName(name);
        if (a == null) {
            name = LdapUtil.escapeSearchFilterArg(name);
            a = getAccountByQuery(
                    mDIT.adminBaseDN(),
                    LdapFilter.adminAccountByRDN(mDIT.accountNamingRdnAttr(), name),
                    null, loadFromMaster);
            sAccountCache.put(a);
        }
        return a;
    }

    private Account getAppAdminAccountByName(String name, boolean loadFromMaster) throws ServiceException {
        Account a = sAccountCache.getByName(name);
        if (a == null) {
            name = LdapUtil.escapeSearchFilterArg(name);
            a = getAccountByQuery(
                    mDIT.appAdminBaseDN(),
                    LdapFilter.adminAccountByRDN(mDIT.accountNamingRdnAttr(), name),
                    null, loadFromMaster);
            sAccountCache.put(a);
        }
        return a;
    }

    private String fixupAccountName(String emailAddress) throws ServiceException {
        int index = emailAddress.indexOf('@');
        String domain = null;
        if (index == -1) {
            // domain is already in ASCII name
            domain = getConfig().getAttr(Provisioning.A_zimbraDefaultDomainName, null);
            if (domain == null)
                throw ServiceException.INVALID_REQUEST("must be valid email address: "+emailAddress, null);
            else
                emailAddress = emailAddress + "@" + domain;
        } else
            emailAddress = IDNUtil.toAsciiEmail(emailAddress);

        return emailAddress;
    }

    private Account getAccountByName(String emailAddress, boolean loadFromMaster) throws ServiceException {

        Account account = getAccountByNameInternal(emailAddress, loadFromMaster);

        // if not found, see if the domain is an alias domain and if so try to get account by the alias domain target
        if (account == null) {
            String addrByDomainAlias = getEmailAddrByDomainAlias(emailAddress);
            if (addrByDomainAlias != null)
                account = getAccountByNameInternal(addrByDomainAlias, loadFromMaster);
        }

        return account;
    }

    private Account getAccountByNameInternal(String emailAddress, boolean loadFromMaster) throws ServiceException {

        emailAddress = fixupAccountName(emailAddress);

        Account account = sAccountCache.getByName(emailAddress);
        if (account == null) {
            emailAddress = LdapUtil.escapeSearchFilterArg(emailAddress);
            account = getAccountByQuery(
                    mDIT.mailBranchBaseDN(),
                    LdapFilter.accountByName(emailAddress),
                    null, loadFromMaster);
            sAccountCache.put(account);
        }
        return account;
    }

<<<<<<< HEAD

=======
    @Override
    public Account getAccountByForeignName(String foreignName, String application, Domain domain) throws ServiceException {
        // first try direct match 
        Account acct = getAccountByForeignPrincipal(application + ":" + foreignName); 
        
        if (acct != null)
            return acct;
        
        if (domain == null) {
            String parts[] = foreignName.split("@");
            if (parts.length != 2)
                return null;
            
            String domainName = parts[1];
            domain = getDomain(DomainBy.foreignName, application + ":" + domainName, true);
        }
        
        if (domain == null)
            return null;
        
        // see if there is a custom hander on the domain
        DomainNameMappingHandler.HandlerConfig handlerConfig = DomainNameMappingHandler.getHandlerConfig(domain, application);
        
        String acctName;
        if (handlerConfig != null) {
            // invoke the custom handler 
            acctName = DomainNameMappingHandler.mapName(handlerConfig, foreignName);
        } else {
            // do our builtin mapping of {localpart}@{zimbra domain name}
            acctName = foreignName.split("@")[0] + "@" + domain.getName();
        }
            
        return get(AccountBy.name, acctName);
    }
    
>>>>>>> 62968f2b
    private Cos lookupCos(String key, ZimbraLdapContext zlc) throws ServiceException {
        Cos c = null;
        c = getCosById(key, zlc);
        if (c == null)
            c = getCosByName(key, zlc);
        if (c == null)
            throw AccountServiceException.NO_SUCH_COS(key);
        else
            return c;
    }

    @Override
    public Account createAccount(String emailAddress, String password, Map<String, Object> attrs) throws ServiceException {
        return createAccount(emailAddress, password, attrs, mDIT.handleSpecialAttrs(attrs), null, false, null);
    }

    @Override
    public Account restoreAccount(String emailAddress, String password,
            Map<String, Object> attrs, Map<String, Object> origAttrs) throws ServiceException {
        return createAccount(emailAddress, password, attrs, mDIT.handleSpecialAttrs(attrs), null, true, origAttrs);
    }

    private Account createAccount(String emailAddress,
                                  String password,
                                  Map<String, Object> acctAttrs,
                                  SpecialAttrs specialAttrs,
                                  String[] additionalObjectClasses,
                                  boolean restoring,
                                  Map<String, Object> origAttrs) throws ServiceException {

        String uuid = specialAttrs.getZimbraId();
        String baseDn = specialAttrs.getLdapBaseDn();

        emailAddress = emailAddress.toLowerCase().trim();
        String parts[] = emailAddress.split("@");
        if (parts.length != 2)
            throw ServiceException.INVALID_REQUEST("must be valid email address: "+emailAddress, null);

        String localPart = parts[0];
        String domain = parts[1];
        domain = IDNUtil.toAsciiDomainName(domain);
        emailAddress = localPart + "@" + domain;

        validEmailAddress(emailAddress);

        if (restoring) {
            validate("createAccount", emailAddress, additionalObjectClasses, origAttrs);
            validate("createAccountCheckDomainCosAndFeature", emailAddress, origAttrs);
        } else {
            validate("createAccount", emailAddress, additionalObjectClasses, acctAttrs);
            validate("createAccountCheckDomainCosAndFeature", emailAddress, acctAttrs);
        }

        HashMap attrManagerContext = new HashMap();
        if (acctAttrs == null) {
            acctAttrs = new HashMap<String, Object>();
        }
        AttributeManager.getInstance().preModify(acctAttrs, null, attrManagerContext, true, true);

        String dn = null;
        ZimbraLdapContext zlc = null;
        try {
            zlc = new ZimbraLdapContext(true);

            Domain d = getDomainByAsciiName(domain, zlc);
            if (d == null)
                throw AccountServiceException.NO_SUCH_DOMAIN(domain);
            String domainType = d.getAttr(Provisioning.A_zimbraDomainType, Provisioning.DOMAIN_TYPE_LOCAL);
            if (!domainType.equals(Provisioning.DOMAIN_TYPE_LOCAL))
                throw ServiceException.INVALID_REQUEST("domain type must be local", null);

            Attributes attrs = new BasicAttributes(true);
            LdapUtil.mapToAttrs(acctAttrs, attrs);

            for (int i=0; i < sInvalidAccountCreateModifyAttrs.length; i++) {
                String a = sInvalidAccountCreateModifyAttrs[i];
                if (attrs.get(a) != null)
                    throw ServiceException.INVALID_REQUEST("invalid attribute for CreateAccount: "+a, null);
            }

            Set<String> ocs;
            if (additionalObjectClasses == null) {
                // We are creating a pure account object, get all object classes for account.
                //
                // If restoring, only add zimbra default object classes, do not add extra
                // ones configured.  After createAccount, the restore code will issue a
                // modifyAttrs call and all object classes in the backed up account will be
                // in the attr map passed to modifyAttrs.
                //
                ocs = LdapObjectClass.getAccountObjectClasses(this, restoring);
            } else {
                // We are creating a "subclass" of account (e.g. calendar resource), get just the
                // zimbra default object classes for account, then add extra object classes needed
                // by the subclass.  All object classes needed by the subclass (calendar resource)
                // were figured out in the createCalendarResource method: including the zimbra
                // default (zimbracalendarResource) and any extra ones configured via
                // globalconfig.zimbraCalendarResourceExtraObjectClass.
                //
                // It doesn't matter if the additionalObjectClasses already contains object classes
                // added by the getAccountObjectClasses(this, true).  When additional object classes
                // are added to the set, duplicated once will only appear once.
                //
                //
                // The "restoring" flag is ignored in this path.
                // When restoring a calendar a resource, the restoring code:
                //     - always calls createAccount, not createCalendarResource
                //     - always pass null for additionalObjectClasses
                //     - like restoring an account, it will call modifyAttrs after the
                //       entry is created, any object classes in the backed up data
                //       will be in the attr map passed to modifyAttrs.
                ocs = LdapObjectClass.getAccountObjectClasses(this, true);
                for (int i = 0; i < additionalObjectClasses.length; i++)
                    ocs.add(additionalObjectClasses[i]);
            }
            
            /* bug 48226
             * 
             * Check if any of the OCs in the backup is a structural OC that subclasses
             * our default OC: organizationalPerson.  If so, add that OC now while creating
             * the account, because it cannot be modified later.
             */
            if (restoring && origAttrs != null) {
                Object ocsInBackupObj = origAttrs.get(A_objectClass);
                String[] ocsInBackup;
                if (ocsInBackupObj instanceof String) {
                    ocsInBackup = new String[1];
                    ocsInBackup[0] = (String)ocsInBackupObj;
                } else if (ocsInBackupObj instanceof String[]) {
                    ocsInBackup = (String[])ocsInBackupObj;
                } else {
                    throw ServiceException.FAILURE("internal error", null);
                }
                
                Set<String> updatedOCs = new HashSet<String>();
                
                String mostSpecificOC = LdapObjectClassHierarchy.getMostSpecificOC(ocsInBackup, LdapObjectClass.ZIMBRA_DEFAULT_PERSON_OC);
                
                if (!LdapObjectClass.ZIMBRA_DEFAULT_PERSON_OC.equalsIgnoreCase(mostSpecificOC))
                    ocs.add(mostSpecificOC);
            }
            
            Attribute oc = LdapUtil.addAttr(attrs, A_objectClass, ocs);


            String zimbraIdStr;
            if (uuid == null)
                zimbraIdStr = LdapUtil.generateUUID();
            else
                zimbraIdStr = uuid;
            attrs.put(A_zimbraId, zimbraIdStr);
            attrs.put(A_zimbraCreateTimestamp, DateUtil.toGeneralizedTime(new Date()));

            // default account status is active
            if (attrs.get(Provisioning.A_zimbraAccountStatus) == null)
                attrs.put(A_zimbraAccountStatus, Provisioning.ACCOUNT_STATUS_ACTIVE);

            Cos cos = null;
            Attribute cosIdAttr = attrs.get(Provisioning.A_zimbraCOSId);
            String cosId = null;

            if (cosIdAttr != null) {
                cosId = (String) cosIdAttr.get();
                cos = lookupCos(cosId, zlc);
                if (!cos.getId().equals(cosId)) {
                    cosId = cos.getId();
                }
                attrs.put(Provisioning.A_zimbraCOSId, cosId);
            } else {
                String domainCosId = domain != null ? d.getAttr(Provisioning.A_zimbraDomainDefaultCOSId, null) : null;
                if (domainCosId != null) cos = get(CosBy.id, domainCosId);
                if (cos == null) cos = getCosByName(Provisioning.DEFAULT_COS_NAME, zlc);
            }

            boolean hasMailTransport = (attrs.get(Provisioning.A_zimbraMailTransport) == null)?false:true;

            // if zimbraMailTransport is NOT provided, pick a server and add zimbraMailHost(and zimbraMailTransport) if it is not specified
            if (!hasMailTransport) {
                // if zimbraMailHost is not specified, and we have a COS, see if there is a pool to pick from.
                if (cos != null && attrs.get(Provisioning.A_zimbraMailHost) == null) {
                    String mailHostPool[] = cos.getMultiAttr(Provisioning.A_zimbraMailHostPool);
                    addMailHost(attrs, mailHostPool, cos.getName());
                }

                // if zimbraMailHost still not specified, default to local server's zimbraServiceHostname if it has
                // the mailbox service enabled, otherwise look through all servers and pick first with the service enabled.
                // this means every account will always have a mailbox
                if (attrs.get(Provisioning.A_zimbraMailHost) == null) {
                    addDefaultMailHost(attrs);
                }
            }

            // set all the mail-related attrs if zimbraMailHost or zimbraMailTransport was specified
            if (attrs.get(Provisioning.A_zimbraMailHost) != null || attrs.get(Provisioning.A_zimbraMailTransport) != null) {
                // default mail status is enabled
                if (attrs.get(Provisioning.A_zimbraMailStatus) == null)
                    attrs.put(A_zimbraMailStatus, MAIL_STATUS_ENABLED);

                // default account mail delivery address is email address
                if (attrs.get(Provisioning.A_zimbraMailDeliveryAddress) == null) {
                    attrs.put(A_zimbraMailDeliveryAddress, emailAddress);
                }
            } else
                throw ServiceException.INVALID_REQUEST("missing " + Provisioning.A_zimbraMailHost + " or " + Provisioning.A_zimbraMailTransport +  " for CreateAccount: " + emailAddress, null);

            // amivisAccount requires the mail attr, so we always add it
            attrs.put(A_mail, emailAddress);

            // required for organizationalPerson class
            if (attrs.get(Provisioning.A_cn) == null) {
                Attribute a = attrs.get(Provisioning.A_displayName);
                if (a != null) {
                    attrs.put(A_cn, a.get());
                } else {
                    attrs.put(A_cn, localPart);
                }
            }

            // required for organizationalPerson class
            if (attrs.get(Provisioning.A_sn) == null)
                attrs.put(A_sn, localPart);

            attrs.put(A_uid, localPart);

            setInitialPassword(cos, attrs, password);

            dn = mDIT.accountDNCreate(baseDn, attrs, localPart, domain);

            zlc.createEntry(dn, attrs, "createAccount");
            Account acct = getAccountById(zimbraIdStr, zlc, true);
            if (acct == null)
                throw ServiceException.FAILURE("unable to get account after creating LDAP account entry: "+emailAddress+", check ldap log for possible BDB deadlock", null);
            AttributeManager.getInstance().postModify(acctAttrs, acct, attrManagerContext, true);

            validate("createAccountSucceeded", emailAddress, acct);
            return acct;
        } catch (NameAlreadyBoundException nabe) {
            throw AccountServiceException.ACCOUNT_EXISTS(emailAddress, dn, nabe);
        } catch (NamingException e) {
           throw ServiceException.FAILURE("unable to create account: "+emailAddress, e);
        } finally {
            ZimbraLdapContext.closeContext(zlc);
        }
    }

    private boolean addDefaultMailHost(Attributes attrs, Server server)  throws ServiceException {
        String localMailHost = server.getAttr(Provisioning.A_zimbraServiceHostname);
        boolean hasMailboxService = server.getMultiAttrSet(Provisioning.A_zimbraServiceEnabled).contains(Provisioning.SERVICE_MAILBOX);
        if (hasMailboxService && localMailHost != null) {
            attrs.put(Provisioning.A_zimbraMailHost, localMailHost);
            int lmtpPort = getLocalServer().getIntAttr(Provisioning.A_zimbraLmtpBindPort, com.zimbra.cs.util.Config.D_LMTP_BIND_PORT);
            String transport = "lmtp:" + localMailHost + ":" + lmtpPort;
            attrs.put(Provisioning.A_zimbraMailTransport, transport);
            return true;
        }
        return false;
    }

    private void addDefaultMailHost(Attributes attrs)  throws ServiceException {
        if (!addDefaultMailHost(attrs, getLocalServer())) {
            for (Server server: getAllServers()) {
                if (addDefaultMailHost(attrs, server)) {
                    return;
                }
            }
        }
    }

    private String addMailHost(Attributes attrs, String[] mailHostPool, String cosName) throws ServiceException {
        if (mailHostPool.length == 0) {
            return null;
        } else if (mailHostPool.length > 1) {
            // copy it, since we are dealing with a cached String[]
            String pool[] = new String[mailHostPool.length];
            System.arraycopy(mailHostPool, 0, pool, 0, mailHostPool.length);
            mailHostPool = pool;
        }

        // shuffule up and deal
        int max = mailHostPool.length;
        while (max > 0) {
            int i = sPoolRandom.nextInt(max);
            String mailHostId = mailHostPool[i];
            Server s = (mailHostId == null) ? null : getServerByIdInternal(mailHostId);
            if (s != null) {
                String mailHost = s.getAttr(Provisioning.A_zimbraServiceHostname);
                if (mailHost != null) {
                    boolean hasMailboxService = s.getMultiAttrSet(Provisioning.A_zimbraServiceEnabled).contains(Provisioning.SERVICE_MAILBOX);
                    if (hasMailboxService) {
                        attrs.put(Provisioning.A_zimbraMailHost, mailHost);
                        int lmtpPort = s.getIntAttr(Provisioning.A_zimbraLmtpBindPort, com.zimbra.cs.util.Config.D_LMTP_BIND_PORT);
                        String transport = "lmtp:" + mailHost + ":" + lmtpPort;
                        attrs.put(Provisioning.A_zimbraMailTransport, transport);
                        return mailHost;
                    } else
                        ZimbraLog.account.warn("cos("+cosName+") mailHostPool server("+s.getName()+") is not enabled for mailbox service");
                } else {
                    ZimbraLog.account.warn("cos("+cosName+") mailHostPool server("+s.getName()+") has no service hostname");
                }
            } else {
                ZimbraLog.account.warn("cos("+cosName+") has invalid server in pool: "+mailHostId);
            }
            if (i != max-1) {
                mailHostPool[i] = mailHostPool[max-1];
            }
            max--;
        }
        return null;
    }

    /* (non-Javadoc)
     * @see com.zimbra.cs.account.Provisioning#getAllDomains()
     */
    @SuppressWarnings("unchecked")
    public List<Account> getAllAdminAccounts() throws ServiceException {
        return (List<Account>)searchAccountsInternal(LdapFilter.adminAccountByAdminFlag(), null, null, true, Provisioning.SA_ACCOUNT_FLAG);
    }

    @SuppressWarnings("unchecked")
    public List<NamedEntry> searchAccounts(String query, String returnAttrs[], final String sortAttr, final boolean sortAscending, int flags) throws ServiceException {
        return (List<NamedEntry>) searchAccountsInternal(query, returnAttrs, sortAttr, sortAscending, flags);
    }

    @Override
    public void searchAccountsOnServer(Server server, SearchOptions opts, NamedEntry.Visitor visitor) throws ServiceException {
        String base = getDIT().mailBranchBaseDN();

        // searchObjects put the caller's query before objectClass.
        // objectClass is indexed but zimbraMailHost is not.
        // put together the query here
        String query = "(&(objectclass=zimbraAccount)(" + Provisioning.A_zimbraMailHost + "=" + server.getName() + "))";

        int flags = opts.getFlags() | Provisioning.SO_NO_FIXUP_OBJECTCLASS;
        searchObjects(query, opts.getReturnAttrs(), base, flags, visitor, opts.getMaxResults(), true, opts.getOnMaster());
    }

    /* (non-Javadoc)
     * @see com.zimbra.cs.account.Provisioning#searchAccounts(java.lang.String)
     */
    private List<?> searchAccountsInternal(String query, String returnAttrs[], final String sortAttr, final boolean sortAscending, int flags)
        throws ServiceException
    {
        //flags &= ~Provisioning.SA_DOMAIN_FLAG; // leaving on for now
        return searchObjects(query, returnAttrs, sortAttr, sortAscending, mDIT.mailBranchBaseDN(), flags, 0);
    }

    private static String getObjectClassQuery(int flags) {
        boolean accounts = (flags & Provisioning.SA_ACCOUNT_FLAG) != 0;
        boolean aliases = (flags & Provisioning.SA_ALIAS_FLAG) != 0;
        boolean lists = (flags & Provisioning.SA_DISTRIBUTION_LIST_FLAG) != 0;
        boolean calendarResources = (flags & Provisioning.SA_CALENDAR_RESOURCE_FLAG) != 0;
        boolean domains = (flags & Provisioning.SA_DOMAIN_FLAG) != 0;
        boolean coses = (flags & Provisioning.SD_COS_FLAG) != 0;

        int num = (accounts ? 1 : 0) +
                  (aliases ? 1 : 0) +
                  (lists ? 1 : 0) +
                  (domains ? 1 : 0) +
                  (coses ? 1 : 0) +
                  (calendarResources ? 1 : 0);
        if (num == 0)
            accounts = true;

        // If searching for user accounts/aliases/lists, filter looks like:
        //
        //   (&(objectclass=zimbraAccount)!(objectclass=zimbraCalendarResource))
        //
        // If searching for calendar resources, filter looks like:
        //
        //   (objectclass=zimbraCalendarResource)
        //
        // The !resource condition is there in first case because a calendar
        // resource is also a zimbraAccount.
        //
        StringBuffer oc = new StringBuffer();

        if (accounts && !calendarResources) oc.append("(&");

        if (num > 1) oc.append("(|");

        if (accounts) oc.append("(objectclass=zimbraAccount)");
        if (aliases) oc.append("(objectclass=zimbraAlias)");
        if (lists) oc.append("(objectclass=zimbraDistributionList)");
        if (domains) oc.append("(objectclass=zimbraDomain)");
        if (coses) oc.append("(objectclass=zimbraCos)");
        if (calendarResources) oc.append("(objectclass=zimbraCalendarResource)");

        if (num > 1) oc.append(")");

        if (accounts && !calendarResources)
            oc.append("(!(objectclass=zimbraCalendarResource)))");

        return oc.toString();
    }

    List<NamedEntry> searchObjects(String query,
            String returnAttrs[],
            final String sortAttr,
            final boolean sortAscending,
            String base,
            int flags,
            int maxResults)
        throws ServiceException {
        return searchObjects(query,
                returnAttrs,
                sortAttr,
                sortAscending,
                new String[] {base},
                flags,
                maxResults,
                true,
                false);
    }

    private static class NamedEntryComparator implements Comparator<NamedEntry> {
        final Provisioning mProv;
        final String mSortAttr;
        final boolean mSortAscending;
        final boolean mByName;

        NamedEntryComparator(Provisioning prov, String sortAttr, boolean sortAscending) {
            mProv = prov;
            mSortAttr = sortAttr;
            mSortAscending = sortAscending;
            mByName = sortAttr == null || sortAttr.equals("name");
        }

        public int compare(NamedEntry oa, NamedEntry ob) {
            NamedEntry a = (NamedEntry) oa;
            NamedEntry b = (NamedEntry) ob;
            int comp = 0;

            if (mByName)
                comp = a.getName().compareToIgnoreCase(b.getName());
            else {
                String sa = null;
                String sb = null;
                if (SearchOptions.SORT_BY_TARGET_NAME.equals(mSortAttr) && (a instanceof Alias) && (b instanceof Alias)) {
                    try {
                        sa = ((Alias)a).getTargetUnicodeName(mProv);
                    } catch (ServiceException e) {
                        ZimbraLog.account.error("unable to get target name: "+a.getName(), e);
                    }
                    try {
                        sb = ((Alias)b).getTargetUnicodeName(mProv);
                    } catch (ServiceException e) {
                        ZimbraLog.account.error("unable to get target name: "+b.getName(), e);
                    }

                } else {
                    sa = a.getAttr(mSortAttr);
                    sb = b.getAttr(mSortAttr);
                }
                if (sa == null) sa = "";
                if (sb == null) sb = "";
                comp = sa.compareToIgnoreCase(sb);
            }
            return mSortAscending ? comp : -comp;
        }
    };

    /* (non-Javadoc)
     * @see com.zimbra.cs.account.Provisioning#searchAccounts(java.lang.String)
     */
    List<NamedEntry> searchObjects(String query,
                                   String returnAttrs[],
                                   final String sortAttr,
                                   final boolean sortAscending,
                                   String[] bases,
                                   int flags,
                                   int maxResults,
                                   boolean useConnPool,
                                   boolean useMaster)
    throws ServiceException {
        final List<NamedEntry> result = new ArrayList<NamedEntry>();

        NamedEntry.Visitor visitor = new NamedEntry.Visitor() {
            public void visit(NamedEntry entry) {
                result.add(entry);
            }
        };

        if (bases == null || bases.length == 0)
            searchObjects(query, returnAttrs, "", flags, visitor, maxResults, useConnPool, useMaster);
        else {
            for (String base : bases)
                searchObjects(query, returnAttrs, base, flags, visitor, maxResults, useConnPool, useMaster);
        }

        NamedEntryComparator comparator = new NamedEntryComparator(Provisioning.getInstance(), sortAttr, sortAscending);
        Collections.sort(result, comparator);
        return result;
    }

    void searchObjects(String query, String returnAttrs[], String base, int flags, NamedEntry.Visitor visitor, int maxResults)
        throws ServiceException {
        searchObjects(query, returnAttrs, base, flags, visitor, maxResults, true, false);
    }

    public void searchObjects(String query, String returnAttrs[], String base, int flags,
            NamedEntry.Visitor visitor, int maxResults,
            boolean useConnPool, boolean useMaster) throws ServiceException {

        ZimbraLdapContext zlc = null;
        try {
            zlc = new ZimbraLdapContext(useMaster, useConnPool);

            if ((flags & Provisioning.SO_NO_FIXUP_OBJECTCLASS) == 0) {
                String objectClass = getObjectClassQuery(flags);

                if (query == null || query.equals("")) {
                    query = objectClass;
                } else {
                    if (query.startsWith("(") && query.endsWith(")")) {
                        query = "(&"+query+objectClass+")";
                    } else {
                        query = "(&("+query+")"+objectClass+")";
                    }
                }
            }

            if ((flags & Provisioning.SO_NO_FIXUP_RETURNATTRS) == 0)
                returnAttrs = fixReturnAttrs(returnAttrs, flags);

            SearchControls searchControls =
                new SearchControls(SearchControls.SUBTREE_SCOPE, maxResults, 0, returnAttrs, false, false);

            //Set the page size and initialize the cookie that we pass back in subsequent pages
            int pageSize = LdapUtil.adjustPageSize(maxResults, 1000);
            byte[] cookie = null;

            // we don't want to ever cache any of these, since they might not have all their attributes

            NamingEnumeration ne = null;

            int total = 0;
            String configBranchBaseDn = mDIT.configBranchBaseDN();
            try {
                do {
                    zlc.setPagedControl(pageSize, cookie, true);

                    ne = zlc.searchDir(base, query, searchControls);
                    while (ne != null && ne.hasMore()) {
                        if (maxResults > 0 && total++ > maxResults)
                        throw new SizeLimitExceededException("exceeded limit of "+maxResults);
                        SearchResult sr = (SearchResult) ne.nextElement();
                        String dn = sr.getNameInNamespace();

                        Attributes attrs = sr.getAttributes();
                        Attribute objectclass = attrs.get("objectclass");

                        // skip admin accounts
                        // if we are looking for domains or coses, they can be under config branch in non default DIT impl.
                        if (dn.endsWith(configBranchBaseDn) && !objectclass.contains(C_zimbraDomain) && !objectclass.contains(C_zimbraCOS))
                            continue;

                        if (objectclass == null || objectclass.contains(C_zimbraAccount))
                            visitor.visit(makeAccount(dn, attrs, flags, this));
                        else if (objectclass.contains(C_zimbraAlias))
                            visitor.visit(makeAlias(dn, attrs, this));
                        else if (objectclass.contains(C_zimbraMailList))
                            visitor.visit(makeDistributionList(dn, attrs, this));
                        else if (objectclass.contains(C_zimbraDomain))
                            visitor.visit(new LdapDomain(dn, attrs, getConfig().getDomainDefaults(), this));
                        else if (objectclass.contains(C_zimbraCOS))
                            visitor.visit(new LdapCos(dn, attrs, this));
                    }
                    cookie = zlc.getCookie();
                } while (cookie != null);
            } finally {
                if (ne != null) ne.close();
            }
        } catch (InvalidSearchFilterException e) {
            throw ServiceException.INVALID_REQUEST("invalid search filter "+e.getMessage(), e);
        } catch (NameNotFoundException e) {
            // happens when base doesn't exist
            ZimbraLog.account.warn("unable to list all objects", e);
        } catch (SizeLimitExceededException e) {
            throw AccountServiceException.TOO_MANY_SEARCH_RESULTS("too many search results returned", e);
        } catch (NamingException e) {
            throw ServiceException.FAILURE("unable to list all objects", e);
        } catch (IOException e) {
            throw ServiceException.FAILURE("unable to list all objects", e);
        } finally {
            ZimbraLdapContext.closeContext(zlc);
        }
    }

    /**
     * add "uid" to list of return attrs if not specified, since we need it to construct an Account
     * @param returnAttrs
     * @return
     */
    private String[] fixReturnAttrs(String[] returnAttrs, int flags) {
        if (returnAttrs == null || returnAttrs.length == 0)
            return null;

        boolean needUID = true;
        boolean needID = true;
        boolean needCOSId = true;
        boolean needObjectClass = true;
        boolean needAliasTargetId = (flags & Provisioning.SA_ALIAS_FLAG) != 0;
        boolean needCalendarUserType = (flags & Provisioning.SA_CALENDAR_RESOURCE_FLAG) != 0;
        boolean needDomainName = true;
        boolean needZimbraACE = true;
        boolean needCn = (flags & Provisioning.SD_COS_FLAG) != 0;


        for (int i=0; i < returnAttrs.length; i++) {
            if (Provisioning.A_uid.equalsIgnoreCase(returnAttrs[i]))
                needUID = false;
            else if (Provisioning.A_zimbraId.equalsIgnoreCase(returnAttrs[i]))
                needID = false;
            else if (Provisioning.A_zimbraCOSId.equalsIgnoreCase(returnAttrs[i]))
                needCOSId = false;
            else if (Provisioning.A_zimbraAliasTargetId.equalsIgnoreCase(returnAttrs[i]))
                needAliasTargetId = false;
            else if (Provisioning.A_objectClass.equalsIgnoreCase(returnAttrs[i]))
                needObjectClass = false;
            else if (Provisioning.A_zimbraAccountCalendarUserType.equalsIgnoreCase(returnAttrs[i]))
                needCalendarUserType = false;
            else if (Provisioning.A_zimbraDomainName.equalsIgnoreCase(returnAttrs[i]))
                needDomainName = false;
            else if (Provisioning.A_zimbraACE.equalsIgnoreCase(returnAttrs[i]))
                needZimbraACE = false;
            else if (Provisioning.A_cn.equalsIgnoreCase(returnAttrs[i]))
                needCn = false;
        }

        int num = (needUID ? 1 : 0) +
                  (needID ? 1 : 0) +
                  (needCOSId ? 1 : 0) +
                  (needAliasTargetId ? 1 : 0) +
                  (needObjectClass ? 1 :0) +
                  (needCalendarUserType ? 1 : 0) +
                  (needDomainName ? 1 : 0) +
                  (needZimbraACE ? 1 : 0) +
                  (needCn ? 1 : 0);

        if (num == 0) return returnAttrs;

        String[] result = new String[returnAttrs.length+num];
        int i = 0;
        if (needUID) result[i++] = Provisioning.A_uid;
        if (needID) result[i++] = Provisioning.A_zimbraId;
        if (needCOSId) result[i++] = Provisioning.A_zimbraCOSId;
        if (needAliasTargetId) result[i++] = Provisioning.A_zimbraAliasTargetId;
        if (needObjectClass) result[i++] = Provisioning.A_objectClass;
        if (needCalendarUserType) result[i++] = Provisioning.A_zimbraAccountCalendarUserType;
        if (needDomainName) result[i++] = Provisioning.A_zimbraDomainName;
        if (needZimbraACE) result[i++] = Provisioning.A_zimbraACE;
        if (needCn) result[i++] = Provisioning.A_cn;
        System.arraycopy(returnAttrs, 0, result, i, returnAttrs.length);
        return result;
    }

    public void setCOS(Account acct, Cos cos) throws ServiceException {
        HashMap<String, String> attrs = new HashMap<String, String>();
        attrs.put(Provisioning.A_zimbraCOSId, cos.getId());
        modifyAttrs(acct, attrs);
    }

    /* (non-Javadoc)
     * @see com.zimbra.cs.account.Account#modifyAccountStatus(java.lang.String)
     */
    public void modifyAccountStatus(Account acct, String newStatus) throws ServiceException {
        HashMap<String, String> attrs = new HashMap<String, String>();
        attrs.put(Provisioning.A_zimbraAccountStatus, newStatus);
        modifyAttrs(acct, attrs);
    }


    static String[] addMultiValue(String values[], String value) {
        List<String> list = new ArrayList<String>(Arrays.asList(values));
        list.add(value);
        return list.toArray(new String[list.size()]);
    }

    String[] addMultiValue(NamedEntry acct, String attr, String value) {
        return addMultiValue(acct.getMultiAttr(attr), value);
    }

    String[] removeMultiValue(NamedEntry acct, String attr, String value) {
        return LdapUtil.removeMultiValue(acct.getMultiAttr(attr), value);
    }

    public void addAlias(Account acct, String alias) throws ServiceException {
        addAliasInternal(acct, alias);
    }

    public void removeAlias(Account acct, String alias) throws ServiceException {
        removeAliasInternal(acct, alias);
    }

    public void addAlias(DistributionList dl, String alias) throws ServiceException {
        addAliasInternal(dl, alias);
    }

    public void removeAlias(DistributionList dl, String alias) throws ServiceException {
        removeAliasInternal(dl, alias);
    }

    private boolean isEntryAlias(Attributes attrs) throws NamingException {

        Map<String, Object> entryAttrs = LdapUtil.getAttrs(attrs);
        Object ocs = entryAttrs.get(Provisioning.A_objectClass);
        if (ocs instanceof String)
            return ((String)ocs).equalsIgnoreCase(C_zimbraAlias);
        else if (ocs instanceof String[]) {
            for (String oc : (String[])ocs) {
                if (oc.equalsIgnoreCase(C_zimbraAlias))
                    return true;
            }
        }
        return false;
    }

    private void addAliasInternal(NamedEntry entry, String alias) throws ServiceException {

        String targetDomainName = null;
        if (entry instanceof Account)
            targetDomainName = ((Account)entry).getDomainName();
        else if (entry instanceof DistributionList)
            targetDomainName = ((DistributionList)entry).getDomainName();
        else
            assert(false);

        alias = alias.toLowerCase().trim();
        alias = IDNUtil.toAsciiEmail(alias);

        validEmailAddress(alias);

        String parts[] = alias.split("@");
        String aliasName = parts[0];
        String aliasDomain = parts[1];

        ZimbraLdapContext zlc = null;
        String aliasDn = null;
        try {
            zlc = new ZimbraLdapContext(true);

            Domain domain = getDomainByAsciiName(aliasDomain, zlc);
            if (domain == null)
                throw AccountServiceException.NO_SUCH_DOMAIN(aliasDomain);

            aliasDn = mDIT.aliasDN(((LdapEntry)entry).getDN(), targetDomainName, aliasName, aliasDomain);
            // the create and addAttr ideally would be in the same transaction

            String aliasUuid = LdapUtil.generateUUID();
            String targetEntryId = entry.getId();
            try {
                zlc.simpleCreate(aliasDn, "zimbraAlias",
                    new String[] { Provisioning.A_uid, aliasName,
                                   Provisioning.A_zimbraId, aliasUuid,
                                   Provisioning.A_zimbraCreateTimestamp, DateUtil.toGeneralizedTime(new Date()),
                                   Provisioning.A_zimbraAliasTargetId, targetEntryId} );
            } catch (NameAlreadyBoundException e) {
                /*
                 * check if the alias is a dangling alias.  If so remove the dangling alias
                 * and create a new one.
                 */
                Attributes attrs = zlc.getAttributes(aliasDn);

                // see if the entry is an alias
                if (!isEntryAlias(attrs))
                    throw e;

                Alias aliasEntry = makeAlias(aliasDn, attrs, this);
                NamedEntry targetEntry = searchAliasTarget(aliasEntry, false);
                if (targetEntry == null) {
                    // remove the dangling alias
                    try {
                        removeAliasInternal(null, alias);
                    } catch (ServiceException se) {
                        // ignore
                    }

                    // try creating the alias again
                    zlc.simpleCreate(aliasDn, "zimbraAlias",
                            new String[] { Provisioning.A_uid, aliasName,
                                           Provisioning.A_zimbraId, aliasUuid,
                                           Provisioning.A_zimbraCreateTimestamp, DateUtil.toGeneralizedTime(new Date()),
                                           Provisioning.A_zimbraAliasTargetId, targetEntryId} );
                } else if (targetEntryId.equals(targetEntry.getId())) {
                    // the alias target points this account/DL
                    Set<String> mailAliases = entry.getMultiAttrSet(Provisioning.A_zimbraMailAlias);
                    Set<String> mails = entry.getMultiAttrSet(Provisioning.A_mail);
                    if (mailAliases != null && mailAliases.contains(alias) &&
                        mails != null && mails.contains(alias))
                        throw e;
                    else
                        ZimbraLog.account.warn("alias entry exists at " + aliasDn +
                                               ", but either mail or zimbraMailAlias of the target does not contain " + alias +
                                               ", adding " + alias + " to entry " + entry.getName());
                } else {
                    // not dangling, neither is the target the same entry as the account/DL
                    // for which the alias is being added for, rethrow the naming exception
                    throw e;
                }
            }

            HashMap<String, String> attrs = new HashMap<String, String>();
            attrs.put("+" + Provisioning.A_zimbraMailAlias, alias);
            attrs.put("+" + Provisioning.A_mail, alias);

            // UGH
            modifyAttrsInternal(((NamedEntry) entry), zlc, attrs);
        } catch (NameAlreadyBoundException nabe) {
            throw AccountServiceException.ACCOUNT_EXISTS(alias, aliasDn, nabe);
        } catch (InvalidNameException e) {
            throw ServiceException.INVALID_REQUEST("invalid alias name: "+e.getMessage(), e);
        } catch (NamingException e) {
            throw ServiceException.FAILURE("unable to create alias: "+e.getMessage(), e);
        } finally {
            ZimbraLdapContext.closeContext(zlc);
        }
    }


    /*
     * 1. remove alias from mail and zimbraMailAlias attributes of the entry
     * 2. remove alias from all distribution lists
     * 3. delete the alias entry
     *
     * A. entry exists, alias exists
     *    - if alias points to the entry:            do 1, 2, 3
     *    - if alias points to other existing entry: do 1, and then throw NO_SUCH_ALIAS
     *    - if alias points to a non-existing entry: do 1, 2, 3, and then throw NO_SUCH_ALIAS
     *
     * B. entry exists, alias does not exist:  do 1, 2, and then throw NO_SUCH_ALIAS
     *
     * C. entry does not exist, alias exists:
     *    - if alias points to other existing entry: do nothing (and then throw NO_SUCH_ACCOUNT/NO_SUCH_DISTRIBUTION_LIST in ProvUtil)
     *    - if alias points to a non-existing entry: do 2, 3 (and then throw NO_SUCH_ACCOUNT/NO_SUCH_DISTRIBUTION_LIST in ProvUtil)
     *
     * D. entry does not exist, alias does not exist:  do 2 (and then throw NO_SUCH_ACCOUNT/NO_SUCH_DISTRIBUTION_LIST in ProvUtil)
     *
     *
     */
    private void removeAliasInternal(NamedEntry entry, String alias) throws ServiceException {

        ZimbraLdapContext zlc = null;
        try {
            zlc = new ZimbraLdapContext(true);

            alias = alias.toLowerCase();
            alias = IDNUtil.toAsciiEmail(alias);

            String parts[] = alias.split("@");
            String aliasName = parts[0];
            String aliasDomain = parts[1];

            Domain domain = getDomainByAsciiName(aliasDomain, zlc);
            if (domain == null)
                throw AccountServiceException.NO_SUCH_DOMAIN(aliasDomain);

            String targetDn = (entry == null)?null:((LdapEntry)entry).getDN();
            String targetDomainName = null;
            if (entry != null) {
                if (entry instanceof Account)
                    targetDomainName = ((Account)entry).getDomainName();
                else if (entry instanceof DistributionList)
                    targetDomainName = ((DistributionList)entry).getDomainName();
                else
                    throw ServiceException.INVALID_REQUEST("invalid entry type for alias", null);
            }
            String aliasDn = mDIT.aliasDN(targetDn, targetDomainName, aliasName, aliasDomain);

            Attributes aliasAttrs = null;
            Alias aliasEntry = null;
            try {
                aliasAttrs = zlc.getAttributes(aliasDn);

                // see if the entry is an alias
                if (!isEntryAlias(aliasAttrs))
                    throw AccountServiceException.NO_SUCH_ALIAS(alias);

                aliasEntry = makeAlias(aliasDn, aliasAttrs, this);
            } catch (NamingException e) {
                ZimbraLog.account.warn("alias " + alias + " does not exist");
            }

            NamedEntry targetEntry = null;
            if (aliasEntry != null)
                targetEntry = searchAliasTarget(aliasEntry, false);

            boolean aliasPointsToEntry = ((entry != null) && (aliasEntry != null) &&
                                          entry.getId().equals(aliasEntry.getAttr(Provisioning.A_zimbraAliasTargetId)));

            boolean aliasPointsToOtherExistingEntry = ((aliasEntry != null) && (targetEntry != null) &&
                                                        ((entry == null) || (!entry.getId().equals(targetEntry.getId()))));

            boolean aliasPointsToNonExistingEntry = ((aliasEntry != null) && (targetEntry == null));

            // 1. remove alias from mail/zimbraMailAlias attrs
            if (entry != null) {
                try {
                    HashMap<String, String> attrs = new HashMap<String, String>();
                    attrs.put("-" + Provisioning.A_mail, alias);
                    attrs.put("-" + Provisioning.A_zimbraMailAlias, alias);
                    modifyAttrsInternal(((NamedEntry)entry), zlc, attrs);
                } catch (ServiceException e) {
                    ZimbraLog.account.warn("unable to remove zimbraMailAlias/mail attrs: "+alias);
                }
            }

            // 2. remove address from all DLs
            if (!aliasPointsToOtherExistingEntry)
                removeAddressFromAllDistributionLists(alias);

            // 3. remove the alias entry
            if (aliasPointsToEntry || aliasPointsToNonExistingEntry) {
                try {
                    zlc.unbindEntry(aliasDn);
                } catch (NamingException e) {
                    // should not happen, log it
                    ZimbraLog.account.warn("unable to remove alias entry at : " + aliasDn);
                }
            }

            // throw NO_SUCH_ALIAS if necessary
            if (((entry != null) && (aliasEntry == null)) ||
                ((entry != null) && (aliasEntry != null) && !aliasPointsToEntry))
                throw AccountServiceException.NO_SUCH_ALIAS(alias);

        } finally {
            ZimbraLdapContext.closeContext(zlc);
        }


    }

    /**
     * search alias target - implementation can return cached entry
     *
     * @param alias
     * @param mustFind
     * @return
     * @throws ServiceException
     */
    @Override
    public NamedEntry getAliasTarget(Alias alias, boolean mustFind) throws ServiceException {

        String targetId = alias.getAttr(Provisioning.A_zimbraAliasTargetId);
        NamedEntry target;

        // maybe it's an account/cr
        target = get(AccountBy.id, targetId);
        if (target != null)
            return target;


        // maybe it's a group
        // (note, entries in this DL cache contains only minimal attrs)
        target = getGroup(DistributionListBy.id, targetId);

        return target;
    }

    /*
     * (non-Javadoc)
     *
     * @see com.zimbra.cs.account.Provisioning#createDomain(java.lang.String,
     *      java.util.Map)
     */
    public Domain createDomain(String name, Map<String, Object> domainAttrs) throws ServiceException {
        name = name.toLowerCase().trim();
        name = IDNUtil.toAsciiDomainName(name);

        NameUtil.validNewDomainName(name);

        ZimbraLdapContext zlc = null;
        try {
            zlc = new ZimbraLdapContext(true);

            LdapDomain d = (LdapDomain) getDomainByAsciiName(name, zlc);
            if (d != null)
                throw AccountServiceException.DOMAIN_EXISTS(name);

            HashMap attrManagerContext = new HashMap();

            // Attribute checking can not express "allow setting on
            // creation, but do not allow modifies afterwards"
            String domainType = (String) domainAttrs.get(A_zimbraDomainType);
            if (domainType == null) {
                domainType = DOMAIN_TYPE_LOCAL;
            } else {
                domainAttrs.remove(A_zimbraDomainType); // add back later
            }

            String domainStatus = (String) domainAttrs.get(A_zimbraDomainStatus);
            if (domainStatus == null) {
                domainStatus = DOMAIN_STATUS_ACTIVE;
            } else {
                domainAttrs.remove(A_zimbraDomainStatus); // add back later
            }

            AttributeManager.getInstance().preModify(domainAttrs, null, attrManagerContext, true, true);

            // Add back attrs we circumvented from attribute checking
            domainAttrs.put(A_zimbraDomainType, domainType);
            domainAttrs.put(A_zimbraDomainStatus, domainStatus);

            String parts[] = name.split("\\.");
            String dns[] = mDIT.domainToDNs(parts);
            createParentDomains(zlc, parts, dns);

            Attributes attrs = new BasicAttributes(true);
            LdapUtil.mapToAttrs(domainAttrs, attrs);

            Set<String> ocs = LdapObjectClass.getDomainObjectClasses(this);
            Attribute oc = LdapUtil.addAttr(attrs, A_objectClass, ocs);

            String zimbraIdStr = LdapUtil.generateUUID();
            attrs.put(A_zimbraId, zimbraIdStr);
            attrs.put(A_zimbraCreateTimestamp, DateUtil.toGeneralizedTime(new Date()));
            attrs.put(A_zimbraDomainName, name);

            String mailStatus = (String) domainAttrs.get(A_zimbraMailStatus);
            if (mailStatus == null)
                attrs.put(A_zimbraMailStatus, MAIL_STATUS_ENABLED);

            if (domainType.equalsIgnoreCase(DOMAIN_TYPE_ALIAS)) {
                attrs.put(A_zimbraMailCatchAllAddress, "@" + name);
            }

            attrs.put(A_o, name+" domain");
            attrs.put(A_dc, parts[0]);

            String dn = dns[0];
            //NOTE: all four of these should be in a transaction...
            try {
                zlc.createEntry(dn, attrs, "createDomain");
            } catch (NameAlreadyBoundException e) {
                zlc.replaceAttributes(dn, attrs);
            }

            String acctBaseDn = mDIT.domainDNToAccountBaseDN(dn);
            if (!acctBaseDn.equals(dn)) {
                /*
                 * create the account base dn entry only if if is not the same as the domain dn
                 *
                 * TODO, the objectclass(organizationalRole) and attrs(ou and cn) for the account
                 * base dn entry is still hardcoded,  it should be parameterized in LdapDIT
                 * according the BASE_RDN_ACCOUNT.  This is actually a design decision depending
                 * on how far we want to allow the DIT to be customized.
                 */
                zlc.simpleCreate(mDIT.domainDNToAccountBaseDN(dn),
                                 "organizationalRole",
                                 new String[] { A_ou, "people", A_cn, "people"});
            }

            Domain domain = getDomainById(zimbraIdStr, zlc);

            AttributeManager.getInstance().postModify(domainAttrs, domain, attrManagerContext, true);
            return domain;

        } catch (NameAlreadyBoundException nabe) {
            throw AccountServiceException.DOMAIN_EXISTS(name);
        } catch (NamingException e) {
            //if (e instanceof )
            throw ServiceException.FAILURE("unable to create domain: "+name, e);
        } finally {
            ZimbraLdapContext.closeContext(zlc);
        }
    }

    private LdapDomain getDomainByQuery(String query, ZimbraLdapContext initZlc) throws ServiceException {
        ZimbraLdapContext zlc = initZlc;
        try {
            if (zlc == null)
                zlc = new ZimbraLdapContext();
            NamingEnumeration ne = zlc.searchDir(mDIT.domainBaseDN(), query, sSubtreeSC);
            if (ne.hasMore()) {
                SearchResult sr = (SearchResult) ne.next();
                if (ne.hasMore()) {
                    String dups = LdapUtil.formatMultipleMatchedEntries(sr, ne);
                    throw AccountServiceException.MULTIPLE_DOMAINS_MATCHED("getDomainByQuery: "+query+" returned multiple entries at "+dups);
                }
                ne.close();
                return new LdapDomain(sr.getNameInNamespace(), sr.getAttributes(), getConfig().getDomainDefaults(), this);
            }
        } catch (NameNotFoundException e) {
            return null;
        } catch (InvalidNameException e) {
            return null;
        } catch (NamingException e) {
            throw ServiceException.FAILURE("unable to lookup domain via query: "+query+" message:"+e.getMessage(), e);
        } finally {
            if (initZlc == null)
                ZimbraLdapContext.closeContext(zlc);
        }
        return null;
    }

    @Override
    public Domain get(DomainBy keyType, String key) throws ServiceException {
        return getDomain(keyType, key, false);
    }

    @Override
    public Domain getDomain(DomainBy keyType, String key, boolean checkNegativeCache) throws ServiceException {

        // note: *always* use negative cache for keys from external source
        //       - virtualHostname, foreignName, krb5Realm
         
        GetFromDomainCacheOption option = checkNegativeCache ? GetFromDomainCacheOption.BOTH : GetFromDomainCacheOption.POSITIVE;

        switch(keyType) {
            case name:
                return getDomainByNameInternal(key, option);
            case id:
                return getDomainByIdInternal(key, null, option);
            case virtualHostname:
<<<<<<< HEAD
                return getDomainByVirtualHostnameInternal(key, option);
=======
                return getDomainByVirtualHostnameInternal(key, GetFromDomainCacheOption.BOTH);
            case foreignName:
                return getDomainByForeignNameInternal(key, GetFromDomainCacheOption.BOTH);    
>>>>>>> 62968f2b
            case krb5Realm:
                return getDomainByKrb5RealmInternal(key, GetFromDomainCacheOption.BOTH);
            default:
                return null;
        }
    }

    private Domain getFromCache(DomainBy keyType, String key, GetFromDomainCacheOption option) throws ServiceException {
        switch(keyType) {
            case name:
                String asciiName = IDNUtil.toAsciiDomainName(key);
                return sDomainCache.getByName(asciiName, option);
            case id:
                return sDomainCache.getById(key, option);
            case virtualHostname:
                return sDomainCache.getByVirtualHostname(key, option);
            case krb5Realm:
                return sDomainCache.getByKrb5Realm(key, option);
            default:
                return null;
        }
    }

    private Domain getDomainById(String zimbraId, ZimbraLdapContext zlc) throws ServiceException {
        return getDomainByIdInternal(zimbraId, zlc, GetFromDomainCacheOption.POSITIVE);
    }

    private Domain getDomainByIdInternal(String zimbraId, ZimbraLdapContext zlc, GetFromDomainCacheOption option) throws ServiceException {
        if (zimbraId == null)
            return null;

        Domain d = sDomainCache.getById(zimbraId, option);
        if (d instanceof DomainCache.NonExistingDomain)
            return null;

        LdapDomain domain = (LdapDomain)d;
        if (domain == null) {
            zimbraId = LdapUtil.escapeSearchFilterArg(zimbraId);
            domain = getDomainByQuery(LdapFilter.domainById(zimbraId), zlc);
            sDomainCache.put(DomainBy.id, zimbraId, domain);
        }
        return domain;
    }

    private Domain getDomainByNameInternal(String name, GetFromDomainCacheOption option) throws ServiceException {
        String asciiName = IDNUtil.toAsciiDomainName(name);
        return getDomainByAsciiNameInternal(asciiName, null, option);
    }

    private Domain getDomainByAsciiName(String name, ZimbraLdapContext zlc) throws ServiceException {
        return getDomainByAsciiNameInternal(name, zlc, GetFromDomainCacheOption.POSITIVE);
    }

    private Domain getDomainByAsciiNameInternal(String name, ZimbraLdapContext zlc, GetFromDomainCacheOption option) throws ServiceException {
        Domain d = sDomainCache.getByName(name, option);
        if (d instanceof DomainCache.NonExistingDomain)
            return null;

        LdapDomain domain = (LdapDomain)d;
        if (domain == null) {
            name = LdapUtil.escapeSearchFilterArg(name);
            domain = getDomainByQuery(LdapFilter.domainByName(name), zlc);
            sDomainCache.put(DomainBy.name, name, domain);
        }
        return domain;
    }

    private Domain getDomainByVirtualHostnameInternal(String virtualHostname, GetFromDomainCacheOption option) throws ServiceException {
        Domain d = sDomainCache.getByVirtualHostname(virtualHostname, option);
        if (d instanceof DomainCache.NonExistingDomain)
            return null;

        LdapDomain domain = (LdapDomain)d;
        if (domain == null) {
            virtualHostname = LdapUtil.escapeSearchFilterArg(virtualHostname);
            domain = getDomainByQuery(LdapFilter.domainByVirtualHostame(virtualHostname), null);
            sDomainCache.put(DomainBy.virtualHostname, virtualHostname, domain);
        }
        return domain;
    }

    private Domain getDomainByKrb5RealmInternal(String krb5Realm, GetFromDomainCacheOption option) throws ServiceException {
        Domain d = sDomainCache.getByKrb5Realm(krb5Realm, option);
        if (d instanceof DomainCache.NonExistingDomain)
            return null;

        LdapDomain domain = (LdapDomain)d;
        if (domain == null) {
            krb5Realm = LdapUtil.escapeSearchFilterArg(krb5Realm);
            domain = getDomainByQuery(LdapFilter.domainByKrb5Realm(krb5Realm), null);
            sDomainCache.put(DomainBy.krb5Realm, krb5Realm, domain);
        }
        return domain;
    }


    /* (non-Javadoc)
     * @see com.zimbra.cs.account.Provisioning#getAllDomains()
     */
    @Override
    public List<Domain> getAllDomains() throws ServiceException {
        final List<Domain> result = new ArrayList<Domain>();

        NamedEntry.Visitor visitor = new NamedEntry.Visitor() {
            public void visit(NamedEntry entry) {
                result.add((LdapDomain)entry);
            }
        };

        getAllDomains(visitor, null);
        Collections.sort(result);
        return result;
    }

    @Override
    public void getAllDomains(NamedEntry.Visitor visitor, String[] retAttrs) throws ServiceException {

        int flags = Provisioning.SA_DOMAIN_FLAG;

        // if asking for specific attrs only, make sure we have the minimum attrs required
        // for the search and to construct a LdapDomain object
        if (retAttrs != null) {
            Set<String> attrs = new HashSet<String>(Arrays.asList(retAttrs));
            attrs.add(Provisioning.A_objectClass);
            attrs.add(Provisioning.A_zimbraId);
            attrs.add(Provisioning.A_zimbraDomainName);
            retAttrs = attrs.toArray(new String[attrs.size()]);

            flags |= Provisioning.SO_NO_FIXUP_RETURNATTRS;
        }

        searchObjects(null,
                      retAttrs,
                      mDIT.domainBaseDN(),
                      flags,
                      visitor,
                      0);
    }

    private static boolean domainDnExists(ZimbraLdapContext zlc, String dn) throws NamingException {
        try {
            NamingEnumeration ne = zlc.searchDir(dn, LdapFilter.domainLabel(), sObjectSC);
            boolean result = ne.hasMore();
            ne.close();
            return result;
        } catch (InvalidNameException e) {
            return false;
        } catch (NameNotFoundException nnfe) {
            return false;
        }
    }

    private static void createParentDomains(ZimbraLdapContext zlc, String parts[], String dns[]) throws NamingException {
        for (int i=dns.length-1; i > 0; i--) {
            if (!domainDnExists(zlc, dns[i])) {
                String dn = dns[i];
                String domain = parts[i];
                // don't create ZimbraDomain objects, since we don't want them to show up in list domains
                zlc.simpleCreate(dn, new String[] {"dcObject", "organization"},
                        new String[] { A_o, domain+" domain", A_dc, domain });
            }
        }
    }

    /* (non-Javadoc)
     * @see com.zimbra.cs.account.Provisioning#createCos(java.lang.String, java.util.Map)
     */
    public Cos createCos(String name, Map<String, Object> cosAttrs) throws ServiceException {
        String defaultCosId =  getCosByName(DEFAULT_COS_NAME, null).getId();
        return copyCos(defaultCosId, name, cosAttrs);
    }

    /* (non-Javadoc)
     * @see com.zimbra.cs.account.Provisioning#copyCos(java.lang.String, java.lang.String)
     */
    public Cos copyCos(String srcCosId, String destCosName) throws ServiceException {
        return copyCos(srcCosId, destCosName, null);
    }

    private Cos copyCos(String srcCosId, String destCosName, Map<String, Object> cosAttrs) throws ServiceException {
        destCosName = destCosName.toLowerCase().trim();

        Map<String, Object> allAttrs = new HashMap<String, Object>();
        Cos srcCos = getCosById(srcCosId, null);
        if (srcCos == null)
            throw AccountServiceException.NO_SUCH_COS(srcCosId);

        for (Map.Entry<String, Object> e : srcCos.getAttrs().entrySet()) {
            allAttrs.put(e.getKey(), e.getValue());
        }
        allAttrs.remove(Provisioning.A_objectClass);
        allAttrs.remove(Provisioning.A_zimbraId);
        allAttrs.remove(Provisioning.A_zimbraCreateTimestamp);
        allAttrs.remove(Provisioning.A_zimbraACE);
        allAttrs.remove(Provisioning.A_cn);
        allAttrs.remove(Provisioning.A_description);
        if (cosAttrs != null) {
            for (Map.Entry<String, Object> e : cosAttrs.entrySet()) {
                allAttrs.put(e.getKey(), e.getValue());
            }
        }

        HashMap attrManagerContext = new HashMap();
        AttributeManager.getInstance().preModify(allAttrs, null, attrManagerContext, true, true);

        ZimbraLdapContext zlc = null;
        try {
            zlc = new ZimbraLdapContext(true);

            Attributes attrs = new BasicAttributes(true);
            LdapUtil.mapToAttrs(allAttrs, attrs);

            Set<String> ocs = LdapObjectClass.getCosObjectClasses(this);
            Attribute oc = LdapUtil.addAttr(attrs, A_objectClass, ocs);

            String zimbraIdStr = LdapUtil.generateUUID();
            attrs.put(A_zimbraId, zimbraIdStr);
            attrs.put(A_zimbraCreateTimestamp, DateUtil.toGeneralizedTime(new Date()));
            attrs.put(A_cn, destCosName);
            String dn = mDIT.cosNametoDN(destCosName);
            zlc.createEntry(dn, attrs, "createCos");

            Cos cos = getCosById(zimbraIdStr, zlc);
            AttributeManager.getInstance().postModify(allAttrs, cos, attrManagerContext, true);
            return cos;
        } catch (NameAlreadyBoundException nabe) {
            throw AccountServiceException.COS_EXISTS(destCosName);
        } finally {
            ZimbraLdapContext.closeContext(zlc);
        }
    }

    public void renameCos(String zimbraId, String newName) throws ServiceException {
        LdapCos cos = (LdapCos) get(CosBy.id, zimbraId);
        if (cos == null)
            throw AccountServiceException.NO_SUCH_COS(zimbraId);

        if (cos.isDefaultCos())
            throw ServiceException.INVALID_REQUEST("unable to rename default cos", null);

        newName = newName.toLowerCase().trim();
        ZimbraLdapContext zlc = null;
        try {
            zlc = new ZimbraLdapContext(true);
            String newDn = mDIT.cosNametoDN(newName);
            zlc.renameEntry(cos.getDN(), newDn);
            // remove old cos from cache
            sCosCache.remove(cos);
        } catch (NameAlreadyBoundException nabe) {
            throw AccountServiceException.COS_EXISTS(newName);
        } catch (NamingException e) {
            throw ServiceException.FAILURE("unable to rename cos: "+zimbraId, e);
        } finally {
            ZimbraLdapContext.closeContext(zlc);
        }
    }

    private LdapCos getCOSByQuery(String query, ZimbraLdapContext initZlc) throws ServiceException {
        ZimbraLdapContext zlc = initZlc;
        try {
            if (zlc == null)
                zlc = new ZimbraLdapContext();
            NamingEnumeration ne = zlc.searchDir(mDIT.cosBaseDN(), query, sSubtreeSC);
            if (ne.hasMore()) {
                SearchResult sr = (SearchResult) ne.next();
                ne.close();
                return new LdapCos(sr.getNameInNamespace(), sr.getAttributes(), this);
            }
        } catch (NameNotFoundException e) {
            return null;
        } catch (InvalidNameException e) {
            return null;
        } catch (NamingException e) {
            throw ServiceException.FAILURE("unable to lookup cos via query: "+query+ " message: "+e.getMessage(), e);
        } finally {
            if (initZlc == null)
                ZimbraLdapContext.closeContext(zlc);
        }
        return null;
    }

    /* (non-Javadoc)
     * @see com.zimbra.cs.account.Provisioning#getCOSById(java.lang.String)
     */
    private Cos getCosById(String zimbraId, ZimbraLdapContext zlc) throws ServiceException {
        if (zimbraId == null)
            return null;

        LdapCos cos = sCosCache.getById(zimbraId);
        if (cos == null) {
            zimbraId = LdapUtil.escapeSearchFilterArg(zimbraId);
            cos = getCOSByQuery(LdapFilter.cosById(zimbraId), zlc);
            sCosCache.put(cos);
        }
        return cos;
    }

    @Override
    public Cos get(CosBy keyType, String key) throws ServiceException {
        switch(keyType) {
            case name:
                return getCosByName(key, null);
            case id:
                return getCosById(key, null);
            default:
                    return null;
        }
    }

    private Cos getFromCache(CosBy keyType, String key) throws ServiceException {
        switch(keyType) {
            case name:
                return sCosCache.getByName(key);
            case id:
                return sCosCache.getById(key);
            default:
                return null;
        }
    }

    /* (non-Javadoc)
     * @see com.zimbra.cs.account.Provisioning#getCOSByName(java.lang.String)
     */
    private Cos getCosByName(String name, ZimbraLdapContext initZlc) throws ServiceException {
        ZimbraLdapContext zlc = initZlc;
        LdapCos cos = sCosCache.getByName(name);
        if (cos != null)
            return cos;

        try {
            if (zlc == null)
                zlc = new ZimbraLdapContext();
            String dn = mDIT.cosNametoDN(name);
            Attributes attrs = zlc.getAttributes(dn);
            cos  = new LdapCos(dn, attrs, this);
            sCosCache.put(cos);
            return cos;
        } catch (NameNotFoundException e) {
            return null;
        } catch (InvalidNameException e) {
            return null;
        } catch (NamingException e) {
            throw ServiceException.FAILURE("unable to lookup COS by name: "+name+" message: "+e.getMessage(), e);
        } finally {
            if (initZlc == null)
                ZimbraLdapContext.closeContext(zlc);
        }
    }

    /* (non-Javadoc)
     * @see com.zimbra.cs.account.Provisioning#getAllCOS()
     */
    public List<Cos> getAllCos() throws ServiceException {
        List<Cos> result = new ArrayList<Cos>();
        ZimbraLdapContext zlc = null;
        try {
            zlc = new ZimbraLdapContext();
            NamingEnumeration ne = zlc.searchDir(mDIT.cosBaseDN(), LdapFilter.allCoses(), sSubtreeSC);
            while (ne.hasMore()) {
                SearchResult sr = (SearchResult) ne.next();
                result.add(new LdapCos(sr.getNameInNamespace(), sr.getAttributes(), this));
            }
            ne.close();
        } catch (NamingException e) {
            throw ServiceException.FAILURE("unable to list all COS", e);
        } finally {
            ZimbraLdapContext.closeContext(zlc);
        }

        Collections.sort(result);
        return result;
    }

    /* (non-Javadoc)
     * @see com.zimbra.cs.account.Provisioning#deleteAccountById(java.lang.String)
     */
    public void deleteAccount(String zimbraId) throws ServiceException {
        Account acc = getAccountById(zimbraId);
        LdapEntry entry = (LdapEntry) getAccountById(zimbraId);
        if (acc == null)
            throw AccountServiceException.NO_SUCH_ACCOUNT(zimbraId);

        // remove the account from all DLs
        removeAddressFromAllDistributionLists(acc.getName()); // this doesn't throw any exceptions

        // delete all aliases of the account
        String aliases[] = acc.getMailAlias();
        if (aliases != null)
            for (int i=0; i < aliases.length; i++)
                removeAlias(acc, aliases[i]); // this also removes each alias from any DLs

        // delete all grants granted to the account
        try {
            RightCommand.revokeAllRights(this, GranteeType.GT_USER, zimbraId);
        } catch (ServiceException e) {
            // eat the exception and continue
            ZimbraLog.account.warn("cannot revoke grants", e);
        }

        ZimbraLdapContext zlc = null;
        try {
            zlc = new ZimbraLdapContext(true);

            zlc.deleteChildren(entry.getDN());
            zlc.unbindEntry(entry.getDN());
            sAccountCache.remove(acc);
        } catch (NamingException e) {
            throw ServiceException.FAILURE("unable to purge account: "+zimbraId, e);
        } finally {
            ZimbraLdapContext.closeContext(zlc);
        }

    }

    /* (non-Javadoc)
     * @see com.zimbra.cs.account.Provisioning#deleteAccountById(java.lang.String)
     */
    public void renameAccount(String zimbraId, String newName) throws ServiceException {
        newName = IDNUtil.toAsciiEmail(newName);
        validEmailAddress(newName);

        ZimbraLdapContext zlc = null;
        Account acct = getAccountById(zimbraId, zlc, true);
        LdapEntry entry = (LdapEntry) acct;
        if (acct == null)
            throw AccountServiceException.NO_SUCH_ACCOUNT(zimbraId);
        String oldEmail = acct.getName();

        try {
            zlc = new ZimbraLdapContext(true);

            String oldDn = entry.getDN();
            String oldDomain = EmailUtil.getValidDomainPart(oldEmail);

            newName = newName.toLowerCase().trim();
            String[] parts = EmailUtil.getLocalPartAndDomain(newName);
            if (parts == null)
                throw ServiceException.INVALID_REQUEST("bad value for newName", null);
            String newLocal = parts[0];
            String newDomain = parts[1];

            Domain domain = getDomainByAsciiName(newDomain, zlc);
            if (domain == null)
                throw AccountServiceException.NO_SUCH_DOMAIN(newDomain);

            String newDn = mDIT.accountDNRename(oldDn, newLocal, domain.getName());
            boolean dnChanged = (!newDn.equals(oldDn));

            Map<String,Object> newAttrs = acct.getAttrs(false);

            newAttrs.put(Provisioning.A_uid, newLocal);
            newAttrs.put(Provisioning.A_zimbraMailDeliveryAddress, newName);
            if (oldEmail.equals(newAttrs.get(
                    Provisioning.A_zimbraPrefFromAddress))) {
                newAttrs.put(Provisioning.A_zimbraPrefFromAddress, newName);
            }

            ReplaceAddressResult replacedMails = replaceMailAddresses(acct, Provisioning.A_mail, oldEmail, newName);
            if (replacedMails.newAddrs().length == 0) {
                // Set mail to newName if the account currently does not have a mail
                newAttrs.put(Provisioning.A_mail, newName);
            } else {
                newAttrs.put(Provisioning.A_mail, replacedMails.newAddrs());
            }

            boolean domainChanged = !oldDomain.equals(newDomain);
            ReplaceAddressResult replacedAliases = replaceMailAddresses(acct, Provisioning.A_zimbraMailAlias, oldEmail, newName);
            if (replacedAliases.newAddrs().length > 0) {
                newAttrs.put(Provisioning.A_zimbraMailAlias, replacedAliases.newAddrs());

                String newDomainDN = mDIT.domainToAccountSearchDN(newDomain);

                String[] aliasNewAddrs = replacedAliases.newAddrs();
                // check up front if any of renamed aliases already exists in the new domain (if domain also got changed)
                if (domainChanged && addressExists(zlc, newDomainDN, aliasNewAddrs))
                    throw AccountServiceException.ACCOUNT_EXISTS(newName);

                // if any of the renamed aliases clashes with the account's new name, it won't be caught by the
                // above check, do a separate check.
                for (int i=0; i < aliasNewAddrs.length; i++) {
                    if (newName.equalsIgnoreCase(aliasNewAddrs[i]))
                        throw AccountServiceException.ACCOUNT_EXISTS(newName);
                }
            }

            Attributes attributes = new BasicAttributes(true);
            LdapUtil.mapToAttrs(newAttrs, attributes);

            if (dnChanged) {
                zlc.createEntry(newDn, attributes, "createAccount");
            }

            try {
                if (dnChanged)
                    zlc.moveChildren(oldDn, newDn);

                // rename the account and all it's renamed aliases to the new name in all distribution lists
                // doesn't throw exceptions, just logs
                renameAddressesInAllDistributionLists(oldEmail, newName, replacedAliases);

                // MOVE OVER ALL aliases
                // doesn't throw exceptions, just logs
                if (domainChanged)
                    moveAliases(zlc, replacedAliases, newDomain, null, oldDn, newDn, oldDomain, newDomain);

                if (!dnChanged)
                    modifyAttrs(acct, newAttrs, false, false);
            } catch (ServiceException e) {
                throw e;
            } finally {
                if (dnChanged)
                    zlc.unbindEntry(oldDn);  // unbind old dn
            }

        } catch (NameAlreadyBoundException nabe) {
            throw AccountServiceException.ACCOUNT_EXISTS(newName);
        } catch (NamingException e) {
            throw ServiceException.FAILURE("unable to rename account: "+zimbraId, e);
        } finally {
            // prune cache
            sAccountCache.remove(acct);
            ZimbraLdapContext.closeContext(zlc);
        }

        // reload it to cache using the master, bug 45736
        getAccountById(zimbraId, null, true);

    }

    public void deleteDomain(String zimbraId) throws ServiceException {
        // TODO: should only allow a domain delete to succeed if there are no people
        // if there aren't, we need to delete the people trees first, then delete the domain.
        ZimbraLdapContext zlc = null;
        LdapDomain d = null;
        String acctBaseDn = null;
        try {
            zlc = new ZimbraLdapContext(true);

            d = (LdapDomain) getDomainById(zimbraId, zlc);
            if (d == null)
                throw AccountServiceException.NO_SUCH_DOMAIN(zimbraId);

            String name = d.getName();

            acctBaseDn = mDIT.domainDNToAccountBaseDN(d.getDN());
            if (!acctBaseDn.equals(d.getDN()))
                zlc.unbindEntry(acctBaseDn);

            try {
                zlc.unbindEntry(d.getDN());
                sDomainCache.remove(d);
            } catch (ContextNotEmptyException e) {
                // remove from cache before nuking all attrs
                sDomainCache.remove(d);
                // assume subdomains exist and turn into plain dc object
                Map<String, String> attrs = new HashMap<String, String>();
                attrs.put("-"+A_objectClass, "zimbraDomain");
                // remove all zimbra attrs
                for (String key : d.getAttrs(false).keySet()) {
                    if (key.startsWith("zimbra"))
                        attrs.put(key, "");
                }
                // cannot invoke callback here.  If another domain attr is added in a callback,
                // e.g. zimbraDomainStatus would add zimbraMailStatus, then we will get a LDAP
                // schema violation naming error(zimbraDomain is removed, thus there cannot be
                // any zimbraAttrs left) and the modify will fail.
                modifyAttrs(d, attrs, false, false);
            }

            String defaultDomain = getConfig().getAttr(A_zimbraDefaultDomainName, null);
            if (name.equalsIgnoreCase(defaultDomain)) {
                try {
                    Map<String, String> attrs = new HashMap<String, String>();
                    attrs.put(A_zimbraDefaultDomainName, "");
                    modifyAttrs(getConfig(), attrs);
                } catch (Exception e) {
                    ZimbraLog.account.warn("unable to remove config attr:"+A_zimbraDefaultDomainName, e);
                }
            }
        } catch (ContextNotEmptyException e) {
            // get a few entries to include in the error message
            StringBuilder sb = new StringBuilder();
            sb.append(" (remaining entries: ");
            try {
                int maxEntriesToGet = 5;
                SearchControls searchControls =
                    new SearchControls(SearchControls.SUBTREE_SCOPE, maxEntriesToGet, 0, null, false, false);
                NamingEnumeration ne = zlc.searchDir(acctBaseDn, "(objectClass=*)", searchControls);
                while (ne.hasMore()) {
                    SearchResult sr = (SearchResult) ne.next();
                    // don't show the dn itself
                    if (!sr.getNameInNamespace().equals(acctBaseDn))
                        sb.append("[" + sr.getNameInNamespace() + "] ");
                }
                ne.close();
            } catch (SizeLimitExceededException sle) {
                // this is fine
            } catch (NamingException ne) {
                ZimbraLog.account.warn("unable to get sample entries in non-empty domain " + d.getName() + " for reporting", ne);
            }
            sb.append("...)");
            throw AccountServiceException.DOMAIN_NOT_EMPTY(d.getName() + sb.toString(), e);
        } catch (NamingException e) {
            throw ServiceException.FAILURE("unable to purge domain: "+zimbraId, e);
        } finally {
            ZimbraLdapContext.closeContext(zlc);
        }
    }



    public void renameDomain(String zimbraId, String newDomainName) throws ServiceException {
        newDomainName = newDomainName.toLowerCase().trim();
        newDomainName = IDNUtil.toAsciiDomainName(newDomainName);
        NameUtil.validNewDomainName(newDomainName);

        ZimbraLdapContext zlc = null;

        try {
            zlc = new ZimbraLdapContext(true);

            Domain oldDomain = getDomainById(zimbraId, zlc);
            if (oldDomain == null)
               throw AccountServiceException.NO_SUCH_DOMAIN(zimbraId);

            String oldDomainName = oldDomain.getName();

            RenameDomain rd = new RenameDomain(zlc, this, oldDomain, newDomainName);
            rd.execute();
        } finally {
            ZimbraLdapContext.closeContext(zlc);
        }
    }


    public void deleteCos(String zimbraId) throws ServiceException {
        LdapCos c = (LdapCos) get(CosBy.id, zimbraId);
        if (c == null)
            throw AccountServiceException.NO_SUCH_COS(zimbraId);

        if (c.isDefaultCos())
            throw ServiceException.INVALID_REQUEST("unable to delete default cos", null);

        // TODO: should we go through all accounts with this cos and remove the zimbraCOSId attr?
        ZimbraLdapContext zlc = null;
        try {
            zlc = new ZimbraLdapContext(true);
            zlc.unbindEntry(c.getDN());
            sCosCache.remove(c);
        } catch (NamingException e) {
            throw ServiceException.FAILURE("unable to purge cos: "+zimbraId, e);
        } finally {
            ZimbraLdapContext.closeContext(zlc);
        }
    }

    /* (non-Javadoc)
     * @see com.zimbra.cs.account.Provisioning#createServer(java.lang.String, java.util.Map)
     */
    public Server createServer(String name, Map<String, Object> serverAttrs) throws ServiceException {
        name = name.toLowerCase().trim();

        HashMap attrManagerContext = new HashMap();
        AttributeManager.getInstance().preModify(serverAttrs, null, attrManagerContext, true, true);

        String authHost = (String)serverAttrs.get(A_zimbraMtaAuthHost);
        if (authHost != null) {
            serverAttrs.put(A_zimbraMtaAuthURL, URLUtil.getMtaAuthURL(authHost));
        }

        ZimbraLdapContext zlc = null;
        try {
            zlc = new ZimbraLdapContext(true);

            Attributes attrs = new BasicAttributes(true);
            LdapUtil.mapToAttrs(serverAttrs, attrs);

            Set<String> ocs = LdapObjectClass.getServerObjectClasses(this);
            Attribute oc = LdapUtil.addAttr(attrs, A_objectClass, ocs);

            String zimbraIdStr = LdapUtil.generateUUID();
            attrs.put(A_zimbraId, zimbraIdStr);
            attrs.put(A_zimbraCreateTimestamp, DateUtil.toGeneralizedTime(new Date()));
            attrs.put(A_cn, name);
            String dn = mDIT.serverNametoDN(name);

            String zimbraServerHostname = null;

            Attribute zimbraServiceHostnameAttr = attrs.get(Provisioning.A_zimbraServiceHostname);
            if (zimbraServiceHostnameAttr == null) {
                zimbraServerHostname = name;
                attrs.put(Provisioning.A_zimbraServiceHostname, name);
            } else {
                zimbraServerHostname = (String) zimbraServiceHostnameAttr.get();
            }

            zlc.createEntry(dn, attrs, "createServer");

            Server server = getServerById(zimbraIdStr, zlc, true);
            AttributeManager.getInstance().postModify(serverAttrs, server, attrManagerContext, true);
            return server;

        } catch (NameAlreadyBoundException nabe) {
            throw AccountServiceException.SERVER_EXISTS(name);
        } catch (NamingException e) {
            //if (e instanceof )
            throw ServiceException.FAILURE("unable to create server: "+name+" message: "+e.getMessage(), e);
        } finally {
            ZimbraLdapContext.closeContext(zlc);
        }
    }

    private Server getServerByQuery(String query, ZimbraLdapContext initZlc) throws ServiceException {
        ZimbraLdapContext zlc = initZlc;
        try {
            if (zlc == null)
                zlc = new ZimbraLdapContext();
            NamingEnumeration ne = zlc.searchDir(mDIT.serverBaseDN(), query, sSubtreeSC);
            if (ne.hasMore()) {
                SearchResult sr = (SearchResult) ne.next();
                ne.close();
                return new LdapServer(sr.getNameInNamespace(), sr.getAttributes(), getConfig().getServerDefaults(), this);
            }
        } catch (NameNotFoundException e) {
            return null;
        } catch (InvalidNameException e) {
            return null;
        } catch (NamingException e) {
            throw ServiceException.FAILURE("unable to lookup server via query: "+query+" message: "+e.getMessage(), e);
        } finally {
            if (initZlc == null)
                ZimbraLdapContext.closeContext(zlc);
        }
        return null;
    }

    private Server getServerById(String zimbraId, ZimbraLdapContext zlc, boolean nocache) throws ServiceException {
        if (zimbraId == null)
            return null;
        Server s = null;
        if (!nocache)
            s = sServerCache.getById(zimbraId);
        if (s == null) {
            zimbraId = LdapUtil.escapeSearchFilterArg(zimbraId);
            s = (Server)getServerByQuery(LdapFilter.serverById(zimbraId), zlc);
            sServerCache.put(s);
        }
        return s;
    }

    @Override
    public Server get(ServerBy keyType, String key) throws ServiceException {
        switch(keyType) {
            case name:
                return getServerByNameInternal(key);
            case id:
                return getServerByIdInternal(key);
            case serviceHostname:
                List servers = getAllServers();
                for (Iterator it = servers.iterator(); it.hasNext(); ) {
                    Server s = (Server) it.next();
                    // when replication is enabled, should return server representing current master
                    if (key.equalsIgnoreCase(s.getAttr(Provisioning.A_zimbraServiceHostname, ""))) {
                        return s;
                    }
                }
                return null;
            default:
                    return null;
        }
    }

    private Server getFromCache(ServerBy keyType, String key) throws ServiceException {
        switch(keyType) {
            case name:
                return sServerCache.getByName(key);
            case id:
                return sServerCache.getById(key);
            default:
                return null;
        }
    }

    private Server getServerByIdInternal(String zimbraId) throws ServiceException {
        return getServerById(zimbraId, null, false);
    }

    private Server getServerByNameInternal(String name) throws ServiceException {
        return getServerByName(name, false);
    }

    private Server getServerByName(String name, boolean nocache) throws ServiceException {
        if (!nocache) {
            Server s = sServerCache.getByName(name);
            if (s != null)
                return s;
        }
        ZimbraLdapContext zlc = null;
        try {
            zlc = new ZimbraLdapContext();
            String dn = mDIT.serverNametoDN(name);
            Attributes attrs = zlc.getAttributes(dn);
            LdapServer s = new LdapServer(dn, attrs, getConfig().getServerDefaults(), this);
            sServerCache.put(s);
            return s;
        } catch (NameNotFoundException e) {
            return null;
        } catch (InvalidNameException e) {
            return null;
        } catch (NamingException e) {
            throw ServiceException.FAILURE("unable to lookup server by name: "+name+" message: "+e.getMessage(), e);
        } finally {
            ZimbraLdapContext.closeContext(zlc);
        }
    }

    public List<Server> getAllServers() throws ServiceException {
        return getAllServers(null);
    }

    public List<Server> getAllServers(String service) throws ServiceException {
        List<Server> result = new ArrayList<Server>();
        ZimbraLdapContext zlc = null;
        try {
            zlc = new ZimbraLdapContext();
            String filter;
            if (service != null) {
                filter = LdapFilter.serverByService(LdapUtil.escapeSearchFilterArg(service));
            } else {
                filter = LdapFilter.allServers();
            }
            NamingEnumeration ne = zlc.searchDir(mDIT.serverBaseDN(), filter, sSubtreeSC);
            while (ne.hasMore()) {
                SearchResult sr = (SearchResult) ne.next();
                LdapServer s = new LdapServer(sr.getNameInNamespace(), sr.getAttributes(), getConfig().getServerDefaults(), this);
                result.add(s);
            }
            ne.close();
        } catch (NamingException e) {
            throw ServiceException.FAILURE("unable to list all servers", e);
        } finally {
            ZimbraLdapContext.closeContext(zlc);
        }
        if (result.size() > 0)
            sServerCache.put(result, true);
        Collections.sort(result);
        return result;
    }

    private List<Cos> searchCOS(String query, ZimbraLdapContext initZlc) throws ServiceException {
        List<Cos> result = new ArrayList<Cos>();
        ZimbraLdapContext zlc = initZlc;
        try {
            if (zlc == null)
                zlc = new ZimbraLdapContext();
            NamingEnumeration ne = zlc.searchDir(mDIT.cosBaseDN(), query, sSubtreeSC);
            while (ne.hasMore()) {
                SearchResult sr = (SearchResult) ne.next();
                result.add(new LdapCos(sr.getNameInNamespace(), sr.getAttributes(), this));
            }
            ne.close();
        } catch (NameNotFoundException e) {
            return null;
        } catch (InvalidNameException e) {
            return null;
        } catch (NamingException e) {
            throw ServiceException.FAILURE("unable to lookup cos via query: "+query+ " message: "+e.getMessage(), e);
        } finally {
            if (initZlc == null)
                ZimbraLdapContext.closeContext(zlc);
        }
        return result;
    }

    private void removeServerFromAllCOSes(String server, ZimbraLdapContext initZlc) {
        List<Cos> coses = null;
        try {
            coses = searchCOS(LdapFilter.cosesByMailHostPool(server), initZlc);
            for (Cos cos: coses) {
                Map<String, String> attrs = new HashMap<String, String>();
                attrs.put("-"+Provisioning.A_zimbraMailHostPool, server);
                modifyAttrs(cos, attrs);
                // invalidate cached cos
                sCosCache.remove((LdapCos)cos);
            }
        } catch (ServiceException se) {
            ZimbraLog.account.warn("unable to remove "+server+" from all COSes ", se);
            return;
        }

     }

    /* (non-Javadoc)
     * @see com.zimbra.cs.account.Provisioning#purgeServer(java.lang.String)
     */
    public void deleteServer(String zimbraId) throws ServiceException {
        LdapServer s = (LdapServer) getServerByIdInternal(zimbraId);
        if (s == null)
            throw AccountServiceException.NO_SUCH_SERVER(zimbraId);

        // TODO: what if accounts still have this server as a mailbox?
        ZimbraLdapContext zlc = null;
        try {
            zlc = new ZimbraLdapContext(true);
            removeServerFromAllCOSes(zimbraId, zlc);
            zlc.unbindEntry(s.getDN());
            sServerCache.remove(s);
        } catch (NamingException e) {
            throw ServiceException.FAILURE("unable to purge server: "+zimbraId, e);
        } finally {
            ZimbraLdapContext.closeContext(zlc);
        }
    }

    /*
     *  Distribution lists.
     */

    public DistributionList createDistributionList(String listAddress, Map<String, Object> listAttrs) throws ServiceException {

        SpecialAttrs specialAttrs = mDIT.handleSpecialAttrs(listAttrs);
        String baseDn = specialAttrs.getLdapBaseDn();

        listAddress = listAddress.toLowerCase().trim();

        String parts[] = listAddress.split("@");
        if (parts.length != 2)
            throw ServiceException.INVALID_REQUEST("must be valid list address: " + listAddress, null);

        String localPart = parts[0];
        String domain = parts[1];
        domain = IDNUtil.toAsciiDomainName(domain);
        listAddress = localPart + "@" + domain;

        validEmailAddress(listAddress);

        HashMap attrManagerContext = new HashMap();
        AttributeManager.getInstance().preModify(listAttrs, null, attrManagerContext, true, true);

        ZimbraLdapContext zlc = null;
        try {
            zlc = new ZimbraLdapContext(true);

            Domain d = getDomainByAsciiName(domain, zlc);
            if (d == null)
                throw AccountServiceException.NO_SUCH_DOMAIN(domain);
            String domainType = d.getAttr(Provisioning.A_zimbraDomainType, Provisioning.DOMAIN_TYPE_LOCAL);
            if (!domainType.equals(Provisioning.DOMAIN_TYPE_LOCAL))
                throw ServiceException.INVALID_REQUEST("domain type must be local", null);

            Attributes attrs = new BasicAttributes(true);
            LdapUtil.mapToAttrs(listAttrs, attrs);
            Attribute oc = LdapUtil.addAttr(attrs, A_objectClass, "zimbraDistributionList");
            oc.add("zimbraMailRecipient");

            String zimbraIdStr = LdapUtil.generateUUID();
            attrs.put(A_zimbraId, zimbraIdStr);
            attrs.put(A_zimbraCreateTimestamp, DateUtil.toGeneralizedTime(new Date()));
            attrs.put(A_zimbraMailAlias, listAddress);
            attrs.put(A_mail, listAddress);

            // by default a distribution list is always created enabled
            if (attrs.get(Provisioning.A_zimbraMailStatus) == null) {
                attrs.put(A_zimbraMailStatus, MAIL_STATUS_ENABLED);
            }

            Attribute a = attrs.get(Provisioning.A_displayName);
            if (a != null) {
                attrs.put(A_cn, a.get());
            }

            attrs.put(A_uid, localPart);

            String dn = mDIT.distributionListDNCreate(baseDn, attrs, localPart, domain);

            zlc.createEntry(dn, attrs, "createDistributionList");

            DistributionList dlist = getDistributionListById(zimbraIdStr, zlc);
            AttributeManager.getInstance().postModify(listAttrs, dlist, attrManagerContext, true);
            return dlist;

        } catch (NameAlreadyBoundException nabe) {
            throw AccountServiceException.DISTRIBUTION_LIST_EXISTS(listAddress);
        } catch (NamingException e) {
            throw ServiceException.FAILURE("unable to create distribution listt: "+listAddress, e);
        } finally {
            ZimbraLdapContext.closeContext(zlc);
        }
    }

    public List<DistributionList> getDistributionLists(DistributionList list, boolean directOnly, Map<String, String> via) throws ServiceException {
        return getDistributionLists(list, directOnly, via, false);
    }

    public List<DistributionList> getDistributionLists(DistributionList list, boolean directOnly, Map<String, String> via, boolean minimalData) throws ServiceException {
        // GROUP-TODO: retire minimal data, it has never been honored anyway in this path.
        return LdapProvisioning.getGroups(list, directOnly, via);
    }

    private DistributionList getDistributionListByQuery(String base, String query, ZimbraLdapContext initZlc, String[] returnAttrs) throws ServiceException {
        ZimbraLdapContext zlc = initZlc;
        try {
            if (zlc == null)
                zlc = new ZimbraLdapContext();

            SearchControls searchControls =
                new SearchControls(SearchControls.SUBTREE_SCOPE, 0, 0, returnAttrs, false, false);

            NamingEnumeration ne = zlc.searchDir(base, query, searchControls);
            if (ne.hasMore()) {
                SearchResult sr = (SearchResult) ne.next();
                ne.close();
                return makeDistributionList(sr.getNameInNamespace(), sr.getAttributes(), this);
            }
        } catch (NameNotFoundException e) {
            return null;
        } catch (InvalidNameException e) {
            return null;
        } catch (NamingException e) {
            throw ServiceException.FAILURE("unable to lookup distribution list via query: "+query+ " message: "+e.getMessage(), e);
        } finally {
            if (initZlc == null)
                ZimbraLdapContext.closeContext(zlc);
        }
        return null;
    }

    public void renameDistributionList(String zimbraId, String newEmail) throws ServiceException {
        newEmail = IDNUtil.toAsciiEmail(newEmail);
        validEmailAddress(newEmail);

        ZimbraLdapContext zlc = null;
        try {
            zlc = new ZimbraLdapContext(true);

            LdapDistributionList dl = (LdapDistributionList) getDistributionListById(zimbraId, zlc);
            if (dl == null)
                throw AccountServiceException.NO_SUCH_DISTRIBUTION_LIST(zimbraId);

            String oldEmail = dl.getName();
            String oldDomain = EmailUtil.getValidDomainPart(oldEmail);

            newEmail = newEmail.toLowerCase().trim();
            String[] parts = EmailUtil.getLocalPartAndDomain(newEmail);
            if (parts == null)
                throw ServiceException.INVALID_REQUEST("bad value for newName", null);
            String newLocal = parts[0];
            String newDomain = parts[1];

            boolean domainChanged = !oldDomain.equals(newDomain);

            Domain domain = getDomainByAsciiName(newDomain, zlc);
            if (domain == null)
                throw AccountServiceException.NO_SUCH_DOMAIN(newDomain);

            Map<String, Object> attrs = new HashMap<String, Object>();

            ReplaceAddressResult replacedMails = replaceMailAddresses(dl, Provisioning.A_mail, oldEmail, newEmail);
            if (replacedMails.newAddrs().length == 0) {
                // Set mail to newName if the account currently does not have a mail
                attrs.put(Provisioning.A_mail, newEmail);
            } else {
                attrs.put(Provisioning.A_mail, replacedMails.newAddrs());
            }

            ReplaceAddressResult replacedAliases = replaceMailAddresses(dl, Provisioning.A_zimbraMailAlias, oldEmail, newEmail);
            if (replacedAliases.newAddrs().length > 0) {
                attrs.put(Provisioning.A_zimbraMailAlias, replacedAliases.newAddrs());

                String newDomainDN = mDIT.domainToAccountSearchDN(newDomain);

                // check up front if any of renamed aliases already exists in the new domain (if domain also got changed)
                if (domainChanged && addressExists(zlc, newDomainDN, replacedAliases.newAddrs()))
                    throw AccountServiceException.DISTRIBUTION_LIST_EXISTS(newEmail);
            }

            /*
             * always reset uid to the local part, because in non default DIT the naming RDN might not
             * be uid, and ctxt.rename won't change the uid to the new localpart in that case.
             */
            attrs.put(A_uid, newLocal);

            // move over the distribution list entry
            String oldDn = dl.getDN();
            String newDn = mDIT.distributionListDNRename(oldDn, newLocal, domain.getName());
            boolean dnChanged = (!oldDn.equals(newDn));

            if (dnChanged)
                zlc.renameEntry(oldDn, newDn);

            dl = (LdapDistributionList) getDistributionListById(zimbraId, zlc);

            // rename the distribution list and all it's renamed aliases to the new name in all distribution lists
            // doesn't throw exceptions, just logs
            renameAddressesInAllDistributionLists(oldEmail, newEmail, replacedAliases); // doesn't throw exceptions, just logs

            // MOVE OVER ALL aliases
            // doesn't throw exceptions, just logs
            if (domainChanged) {
                String newUid = dl.getAttr(Provisioning.A_uid);
                moveAliases(zlc, replacedAliases, newDomain, newUid, oldDn, newDn, oldDomain, newDomain);
            }

            // this is non-atomic. i.e., rename could succeed and updating A_mail
            // could fail. So catch service exception here and log error
            try {
                modifyAttrsInternal(dl, zlc, attrs);
            } catch (ServiceException e) {
                ZimbraLog.account.error("distribution list renamed to " + newLocal +
                        " but failed to move old name's LDAP attributes", e);
                throw ServiceException.FAILURE("unable to rename distribution list: "+zimbraId, e);
            }
        } catch (NameAlreadyBoundException nabe) {
            throw AccountServiceException.DISTRIBUTION_LIST_EXISTS(newEmail);
        } catch (NamingException e) {
            throw ServiceException.FAILURE("unable to rename distribution list: " + zimbraId, e);
        } finally {
            ZimbraLdapContext.closeContext(zlc);
        }
    }

    @Override
    public DistributionList get(DistributionListBy keyType, String key) throws ServiceException {
        switch(keyType) {
            case id:
                return getDistributionListByIdInternal(key);
            case name:
                return getDistributionListByNameInternal(key);
            default:
                return null;
        }
    }

    private DistributionList getDistributionListById(String zimbraId, ZimbraLdapContext zlc) throws ServiceException {
        //zimbraId = LdapUtil.escapeSearchFilterArg(zimbraId);
        return getDistributionListByQuery(mDIT.mailBranchBaseDN(),
                                          LdapFilter.distributionListById(zimbraId),
                                          zlc, null);
    }

    private DistributionList getDistributionListByIdInternal(String zimbraId) throws ServiceException {
        return getDistributionListById(zimbraId, null);
    }

    public void deleteDistributionList(String zimbraId) throws ServiceException {
        LdapDistributionList dl = (LdapDistributionList) getDistributionListByIdInternal(zimbraId);
        if (dl == null)
            throw AccountServiceException.NO_SUCH_DISTRIBUTION_LIST(zimbraId);

        // remove the DL from all DLs
        removeAddressFromAllDistributionLists(dl.getName()); // this doesn't throw any exceptions

        // delete all aliases of the DL
        String aliases[] = dl.getAliases();
        if (aliases != null) {
            String dlName = dl.getName();
            for (int i=0; i < aliases.length; i++) {
                // the DL name shows up in zimbraMailAlias on the DL entry, don't bother to remove
                // this "alias" if it is the DL name, the entire DL entry will be deleted anyway.
                if (!dlName.equalsIgnoreCase(aliases[i]))
                removeAlias(dl, aliases[i]); // this also removes each alias from any DLs
            }
        }

        // delete all grants granted to the DL
        try {
             RightCommand.revokeAllRights(this, GranteeType.GT_GROUP, zimbraId);
        } catch (ServiceException e) {
            // eat the exception and continue
            ZimbraLog.account.warn("cannot revoke grants", e);
        }

        ZimbraLdapContext zlc = null;
        try {
            zlc = new ZimbraLdapContext(true);
            zlc.unbindEntry(dl.getDN());
        } catch (NamingException e) {
            throw ServiceException.FAILURE("unable to purge distribution list: "+zimbraId, e);
        } finally {
            ZimbraLdapContext.closeContext(zlc);
        }
    }

    private DistributionList getDistributionListByNameInternal(String listAddress) throws ServiceException {
        listAddress = IDNUtil.toAsciiEmail(listAddress);

        listAddress = LdapUtil.escapeSearchFilterArg(listAddress);
        return getDistributionListByQuery(mDIT.mailBranchBaseDN(),
                                          LdapFilter.distributionListByName(listAddress),
                                          null, null);
    }

    //
    // ACL group
    //
    static final String DATA_ACLGROUP_LIST = "AG_LIST";
    static final String DATA_ACLGROUP_LIST_ADMINS_ONLY = "AG_LIST_ADMINS_ONLY";


    @Override
    /*
     * - cached in LdapProvisioning
     * - returned entry contains only attrs in sMinimalDlAttrs minus zimbraMailAlias
     * - returned entry is not a "general purpose" DistributionList, it should only be used for ACL purposes
     *   to check upward membership.
     *
     */
    public DistributionList getAclGroup(DistributionListBy keyType, String key) throws ServiceException {
        switch(keyType) {
            case id:
                return getAclGroupById(key);
            case name:
                return getAclGroupByName(key);
            default:
                return null;
        }
    }

    private DistributionList getAclGroupFromCache(DistributionListBy keyType, String key) throws ServiceException {
        switch(keyType) {
        case id:
            return sAclGroupCache.getById(key);
        case name:
            return sAclGroupCache.getByName(key);
        default:
            return null;
        }
    }

    // GROUP-TODO: consolidate with sAclGroupCache
    private DistributionList getDLFromCache(DistributionListBy keyType, String key) throws ServiceException {
        switch(keyType) {
        case id:
            return sDLCache.getById(key);
        case name:
            return sDLCache.getByName(key);
        default:
            return null;
        }
    }

    void removeGroupFromCache(DistributionListBy keyType, String key) throws ServiceException {
        DistributionList group = getAclGroupFromCache(keyType, key);
        if (group != null)
            removeFromCache(group);

        group = getDLFromCache(keyType, key);
        if (group != null)
            removeFromCache(group);
    }

    private DistributionList getAclGroupById(String groupId) throws ServiceException {

        DistributionList dl = sAclGroupCache.getById(groupId);
        if (dl == null) {
            dl = getDistributionListByQuery(mDIT.mailBranchBaseDN(),
                                            LdapFilter.distributionListById(groupId),
                                            null, sMinimalDlAttrs);
            if (dl != null) {
                // while we have the members, compute upward membership and cache it
                AclGroups groups = computeUpwardMembership(dl);
                dl.setCachedData(DATA_ACLGROUP_LIST, groups);

                // done computing upward membership, trim off big attrs that contain all members
                dl.turnToAclGroup();

                // cache it
                sAclGroupCache.put(dl);
            }
        }
        return dl;
    }

    private DistributionList getAclGroupByName(String groupName) throws ServiceException {

        DistributionList dl = sAclGroupCache.getByName(groupName);
        if (dl == null) {
            dl = getDistributionListByQuery(mDIT.mailBranchBaseDN(),
                                            LdapFilter.distributionListByName(groupName),
                                            null, sMinimalDlAttrs);
            if (dl != null) {
                // while we have the members, compute upward membership and cache it
                AclGroups groups = computeUpwardMembership(dl);
                dl.setCachedData(DATA_ACLGROUP_LIST, groups);

                // done computing upward membership, trim off big attrs that contain all members
                dl.turnToAclGroup();

                // cache it
                sAclGroupCache.put(dl);
            }
        }
        return dl;
    }

    private AclGroups computeUpwardMembership(DistributionList list) throws ServiceException {
        Map<String, String> via = new HashMap<String, String>();
        List<DistributionList> lists = getDistributionLists(list, false, via, true);
        return computeUpwardMembership(lists, via);
    }

    private AclGroups computeUpwardMembership(List<DistributionList> lists, Map<String, String> via) {
        List<MemberOf> groups = new ArrayList<MemberOf>();
        List<String> groupIds = new ArrayList<String>();

        for (DistributionList dl : lists) {
            boolean isAdminGroup = dl.getBooleanAttr(Provisioning.A_zimbraIsAdminGroup, false);

            groups.add(new MemberOf(dl.getId(), isAdminGroup));
            groupIds.add(dl.getId());
        }

        groups = Collections.unmodifiableList(groups);
        groupIds = Collections.unmodifiableList(groupIds);

        return new AclGroups(groups, groupIds);
    }

    // filter out non-admin groups from an AclGroups instance
    private AclGroups getAdminAclGroups(AclGroups aclGroups) {
        List<MemberOf> groups = new ArrayList<MemberOf>();
        List<String> groupIds = new ArrayList<String>();

        List<MemberOf> memberOf = aclGroups.memberOf();
        for (MemberOf mo : memberOf) {
            if (mo.isAdminGroup()) {
                groups.add(mo);
                groupIds.add(mo.getId());
            }
        }

        groups = Collections.unmodifiableList(groups);
        groupIds = Collections.unmodifiableList(groupIds);

        return new AclGroups(groups, groupIds);
    }

    @Override
    public AclGroups getAclGroups(Account acct, boolean adminGroupsOnly) throws ServiceException {
        String cacheKey = adminGroupsOnly?DATA_ACLGROUP_LIST_ADMINS_ONLY:DATA_ACLGROUP_LIST;

        AclGroups dls = (AclGroups)acct.getCachedData(cacheKey);
        if (dls != null)
            return dls;

        Map<String, String> via = new HashMap<String, String>();
        List<DistributionList> lists = getDistributionLists(acct, false, via, true);

        dls = computeUpwardMembership(lists, via);

        if (adminGroupsOnly)
            dls = getAdminAclGroups(dls); // filter out non-admin groups

        acct.setCachedData(cacheKey, dls);
        return dls;
    }

    @Override
    /*
     * Should only be called if list was obtained from getAclGroup.
     *
     * DistributionList returned by getAclGroup always have the upward membership cached in its data cache.
     * But the data cache can be cleared by a prov.modifyAttrs call on the object. We recompute the
     * upward membership if it is not in cache.
     *
     */
    public AclGroups getAclGroups(DistributionList list, boolean adminGroupsOnly) throws ServiceException {

        // sanity check
        if (!list.isAclGroup())
            throw ServiceException.FAILURE("internal error", null);

        String cacheKey = adminGroupsOnly?DATA_ACLGROUP_LIST_ADMINS_ONLY:DATA_ACLGROUP_LIST;

        AclGroups dls = (AclGroups)list.getCachedData(cacheKey);
        if (dls != null)
            return dls;

        // reload the entry from ldap because its zimbraMailAlias was trimmed off.
        DistributionList dl = get(DistributionListBy.id, list.getId());
        if (dl == null)
            throw AccountServiceException.NO_SUCH_DISTRIBUTION_LIST(list.getName());

        dls = computeUpwardMembership(dl);

        if (adminGroupsOnly)
            dls = getAdminAclGroups(dls); // filter out non-admin groups

        dl.setCachedData(cacheKey, dls);

        return dls;
    }


    public Server getLocalServer() throws ServiceException {
        String hostname = LC.zimbra_server_hostname.value();
        if (hostname == null) {
            Zimbra.halt("zimbra_server_hostname not specified in localconfig.xml");
        }
        Server local = getServerByNameInternal(hostname);
        if (local == null) {
            Zimbra.halt("Could not find an LDAP entry for server '" + hostname + "'");
        }
        return local;
    }

    public static final long TIMESTAMP_WINDOW = Constants.MILLIS_PER_MINUTE * 5;

    private void checkAccountStatus(Account acct, Map<String, Object> authCtxt) throws ServiceException {
        /*
         * We no longer do this reload(see bug 18981):
         *     Stale data can be read back if there are replication delays and the account is
         *     refreshed from a not-caught-up replica.
         *
         * We put this reload back for bug 46767.
         *     SetPassword is always proxied to the home server,
         *     but not the AuthRequest.  Not reloading here creates the problem that after a
         *     SetPassword, if an AuthRequest (or auth from other protocols: imap/pop3) comes
         *     in on a non-home server, the new password won't get hornored; even worse, the old
         *     password will!  This hole will last until the account is aged out of cache.
         *
         *     We have to put back this reload.
         *         - if we relaod from the master, bug 18981 and bug 46767 will be taken care of,
         *           but will regress bug 20634 - master down should not block login.
         *
         *         - if we reload from the replica,
         *           1. if the replica is always caught up, everything is fine.
         *
         *           2. if the replica is slow, bug 18981 and bug 46767 can still happen.
         *              To minimize impact to bug 18981, we do this reload only when the server
         *              is not the home server of the account.
         *              For bug 46767, customer will have to fix their replica, period!
         *
         *              Note, if nginx is fronting, auth is always redirected to the home
         *              server, so bug 46767 should not happen and the reload should never
         *              be triggered(good for bug 18981).
         */
        if (!onLocalServer(acct))
            reload(acct, false);  // reload from the replica

        String accountStatus = acct.getAccountStatus(Provisioning.getInstance());
        if (accountStatus == null)
            throw AuthFailedServiceException.AUTH_FAILED(acct.getName(), AuthMechanism.namePassedIn(authCtxt), "missing account status");
        if (accountStatus.equals(Provisioning.ACCOUNT_STATUS_MAINTENANCE))
            throw AccountServiceException.MAINTENANCE_MODE();

        if (!(accountStatus.equals(Provisioning.ACCOUNT_STATUS_ACTIVE) ||
              accountStatus.equals(Provisioning.ACCOUNT_STATUS_LOCKOUT)))
            throw AuthFailedServiceException.AUTH_FAILED(acct.getName(), AuthMechanism.namePassedIn(authCtxt), "account(or domain) status is "+accountStatus);
    }

    @Override
    public void preAuthAccount(Account acct, String acctValue, String acctBy, long timestamp, long expires, String preAuth, Map<String, Object> authCtxt) throws ServiceException {
        preAuthAccount(acct, acctValue, acctBy, timestamp, expires, preAuth, false, authCtxt);
    }

    @Override
    public void preAuthAccount(Account acct, String acctValue, String acctBy, long timestamp, long expires, String preAuth, boolean admin, Map<String, Object> authCtxt) throws ServiceException {
        try {
            preAuth(acct, acctValue, acctBy, timestamp, expires, preAuth, admin, authCtxt);
            ZimbraLog.security.info(ZimbraLog.encodeAttrs(
                    new String[] {"cmd", "PreAuth","account", acct.getName(), "admin", admin+""}));
        } catch (AuthFailedServiceException e) {
            ZimbraLog.security.warn(ZimbraLog.encodeAttrs(
                    new String[] {"cmd", "PreAuth","account", acct.getName(), "admin", admin+"", "error", e.getMessage()+e.getReason(", %s")}));
            throw e;
        } catch (ServiceException e) {
            ZimbraLog.security.warn(ZimbraLog.encodeAttrs(
                    new String[] {"cmd", "PreAuth","account", acct.getName(), "admin", admin+"", "error", e.getMessage()}));
            throw e;
        }
    }


    private void verifyPreAuth(Account acct, String acctValue, String acctBy, long timestamp, long expires,
            String preAuth, boolean admin, Map<String, Object> authCtxt) throws ServiceException {

        checkAccountStatus(acct, authCtxt);
        if (preAuth == null || preAuth.length() == 0)
            throw ServiceException.INVALID_REQUEST("preAuth must not be empty", null);

        // see if domain is configured for preauth
        Provisioning prov = Provisioning.getInstance();
        String domainPreAuthKey = prov.getDomain(acct).getAttr(Provisioning.A_zimbraPreAuthKey, null);
        if (domainPreAuthKey == null)
            throw ServiceException.INVALID_REQUEST("domain is not configured for preauth", null);

        // see if request is recent
        long now = System.currentTimeMillis();
        long diff = Math.abs(now-timestamp);
        if (diff > TIMESTAMP_WINDOW) {
            Date nowDate = new Date(now);
            Date preauthDate = new Date(timestamp);
            throw AuthFailedServiceException.AUTH_FAILED(acct.getName(), AuthMechanism.namePassedIn(authCtxt),
                "preauth timestamp is too old, server time: " + nowDate.toString() + ", preauth timestamp: " + preauthDate.toString());
        }

        // compute expected preAuth
        HashMap<String,String> params = new HashMap<String,String>();
        params.put("account", acctValue);
        if (admin) params.put("admin", "1");
        params.put("by", acctBy);
        params.put("timestamp", timestamp+"");
        params.put("expires", expires+"");
        String computedPreAuth = PreAuthKey.computePreAuth(params, domainPreAuthKey);
        if (!computedPreAuth.equalsIgnoreCase(preAuth))
            throw AuthFailedServiceException.AUTH_FAILED(acct.getName(), AuthMechanism.namePassedIn(authCtxt), "preauth mismatch");

    }

    private void preAuth(Account acct, String acctValue, String acctBy, long timestamp, long expires,
            String preAuth, boolean admin, Map<String, Object> authCtxt) throws ServiceException {

        LdapLockoutPolicy lockoutPolicy = new LdapLockoutPolicy(this, acct);
        try {
            if (lockoutPolicy.isLockedOut())
                throw AuthFailedServiceException.AUTH_FAILED(acct.getName(), AuthMechanism.namePassedIn(authCtxt), "account lockout");

            // attempt to verify the preauth
            verifyPreAuth(acct, acctValue, acctBy, timestamp, expires, preAuth, admin, authCtxt);

            lockoutPolicy.successfulLogin();
        } catch (AccountServiceException e) {
            lockoutPolicy.failedLogin();
            // re-throw original exception
            throw e;
        }

        // update/check last logon
        updateLastLogon(acct);
    }

    @Override
    public void authAccount(Account acct, String password, AuthContext.Protocol proto) throws ServiceException {
        authAccount(acct, password, proto, null);
    }

    @Override
    public void authAccount(Account acct, String password, AuthContext.Protocol proto, Map<String, Object> authCtxt) throws ServiceException {
        try {
            if (password == null || password.equals(""))
                throw AuthFailedServiceException.AUTH_FAILED(acct.getName(), AuthMechanism.namePassedIn(authCtxt), "empty password");

            if (authCtxt == null)
                authCtxt = new HashMap<String, Object>();

            // add proto to the auth context
            authCtxt.put(AuthContext.AC_PROTOCOL, proto);

            authAccount(acct, password, true, authCtxt);
            ZimbraLog.security.info(ZimbraLog.encodeAttrs(
                    new String[] {"cmd", "Auth","account", acct.getName(), "protocol", proto.toString()}));
        } catch (AuthFailedServiceException e) {
            ZimbraLog.security.warn(ZimbraLog.encodeAttrs(
                    new String[] {"cmd", "Auth","account", acct.getName(), "protocol", proto.toString(), "error", e.getMessage() + e.getReason(", %s")}));
            throw e;
        } catch (ServiceException e) {
            ZimbraLog.security.warn(ZimbraLog.encodeAttrs(
                    new String[] {"cmd", "Auth","account", acct.getName(), "protocol", proto.toString(), "error", e.getMessage()}));
            throw e;
        }
    }

    /* (non-Javadoc)
     * @see com.zimbra.cs.account.Account#authAccount(java.lang.String)
     */
    private void authAccount(Account acct, String password, boolean checkPasswordPolicy, Map<String, Object> authCtxt) throws ServiceException {
        checkAccountStatus(acct, authCtxt);

        AuthMechanism authMech = AuthMechanism.makeInstance(acct);
        verifyPassword(acct, password, authMech, authCtxt);

        // true:  authenticating
        // false: changing password (we do *not* want to update last login in this case)
        if (!checkPasswordPolicy)
            return;

        if (authMech.checkPasswordAging()) {
            // below this point, the only fault that may be thrown is CHANGE_PASSWORD
            int maxAge = acct.getIntAttr(Provisioning.A_zimbraPasswordMaxAge, 0);
            if (maxAge > 0) {
                Date lastChange = acct.getGeneralizedTimeAttr(Provisioning.A_zimbraPasswordModifiedTime, null);
                if (lastChange != null) {
                    long last = lastChange.getTime();
                    long curr = System.currentTimeMillis();
                    if ((last+(ONE_DAY_IN_MILLIS * maxAge)) < curr)
                        throw AccountServiceException.CHANGE_PASSWORD();
                }
            }

            boolean mustChange = acct.getBooleanAttr(Provisioning.A_zimbraPasswordMustChange, false);
            if (mustChange)
                throw AccountServiceException.CHANGE_PASSWORD();
        }

        // update/check last logon
        updateLastLogon(acct);

    }

    @Override
    public void accountAuthed(Account acct) throws ServiceException {
        updateLastLogon(acct);
    }

    private void updateLastLogon(Account acct) throws ServiceException {
        Config config = Provisioning.getInstance().getConfig();
        long freq = config.getTimeInterval(
                    Provisioning.A_zimbraLastLogonTimestampFrequency,
                    com.zimbra.cs.util.Config.D_ZIMBRA_LAST_LOGON_TIMESTAMP_FREQUENCY);

        // never update timestamp if frequency is 0
        if (freq == 0)
            return;

        Date lastLogon = acct.getGeneralizedTimeAttr(Provisioning.A_zimbraLastLogonTimestamp, null);
        if (lastLogon == null) {
            Map<String, String> attrs = new HashMap<String, String>();
            attrs.put(Provisioning.A_zimbraLastLogonTimestamp, DateUtil.toGeneralizedTime(new Date()));
            try {
                modifyAttrs(acct, attrs);
            } catch (ServiceException e) {
                ZimbraLog.account.warn("updating zimbraLastLogonTimestamp", e);
            }
        } else {
            long current = System.currentTimeMillis();
            if (current - freq >= lastLogon.getTime()) {
                Map<String, String> attrs = new HashMap<String , String>();
                attrs.put(Provisioning.A_zimbraLastLogonTimestamp, DateUtil.toGeneralizedTime(new Date()));
                try {
                    modifyAttrs(acct, attrs);
                } catch (ServiceException e) {
                    ZimbraLog.account.warn("updating zimbraLastLogonTimestamp", e);
                }
            }
        }

    }

    public void externalLdapAuth(Domain d, String authMech, Account acct, String password, Map<String, Object> authCtxt) throws ServiceException {
        String url[] = d.getMultiAttr(Provisioning.A_zimbraAuthLdapURL);

        if (url == null || url.length == 0) {
            String msg = "attr not set "+Provisioning.A_zimbraAuthLdapURL;
            ZimbraLog.account.fatal(msg);
            throw ServiceException.FAILURE(msg, null);
        }

        boolean requireStartTLS = d.getBooleanAttr(Provisioning.A_zimbraAuthLdapStartTlsEnabled, false);

        try {
            // try explicit externalDn first
            String externalDn = acct.getAttr(Provisioning.A_zimbraAuthLdapExternalDn);

            if (externalDn != null) {
                if (ZimbraLog.account.isDebugEnabled()) ZimbraLog.account.debug("auth with explicit dn of "+externalDn);
                LdapUtil.ldapAuthenticate(url, requireStartTLS, externalDn, password);
                return;
            }

            String searchFilter = d.getAttr(Provisioning.A_zimbraAuthLdapSearchFilter);
            if (searchFilter != null && !AM_AD.equals(authMech)) {
                String searchPassword = d.getAttr(Provisioning.A_zimbraAuthLdapSearchBindPassword);
                String searchDn = d.getAttr(Provisioning.A_zimbraAuthLdapSearchBindDn);
                String searchBase = d.getAttr(Provisioning.A_zimbraAuthLdapSearchBase);
                if (searchBase == null) searchBase = "";
                searchFilter = LdapUtil.computeAuthDn(acct.getName(), searchFilter);
                if (ZimbraLog.account.isDebugEnabled()) ZimbraLog.account.debug("auth with search filter of "+searchFilter);
                LdapUtil.ldapAuthenticate(url, requireStartTLS, password, searchBase, searchFilter, searchDn, searchPassword);
                return;
            }

            String bindDn = d.getAttr(Provisioning.A_zimbraAuthLdapBindDn);
            if (bindDn != null) {
                String dn = LdapUtil.computeAuthDn(acct.getName(), bindDn);
                if (ZimbraLog.account.isDebugEnabled()) ZimbraLog.account.debug("auth with bind dn template of "+dn);
                LdapUtil.ldapAuthenticate(url, requireStartTLS, dn, password);
                return;
            }

        } catch (AuthenticationException e) {
            throw AuthFailedServiceException.AUTH_FAILED(acct.getName(), AuthMechanism.namePassedIn(authCtxt), "external LDAP auth failed, "+e.getMessage(), e);
        } catch (AuthenticationNotSupportedException e) {
            throw AuthFailedServiceException.AUTH_FAILED(acct.getName(), AuthMechanism.namePassedIn(authCtxt), "external LDAP auth failed, "+e.getMessage(), e);
        } catch (NamingException e) {
            throw ServiceException.FAILURE(e.getMessage(), e);
        } catch (IOException e) {
            throw ServiceException.FAILURE(e.getMessage(), e);
        }

        String msg = "one of the following attrs must be set "+
                Provisioning.A_zimbraAuthLdapBindDn+", "+Provisioning.A_zimbraAuthLdapSearchFilter;
        ZimbraLog.account.fatal(msg);
        throw ServiceException.FAILURE(msg, null);
    }

    private void verifyPassword(Account acct, String password, AuthMechanism authMech, Map<String, Object> authCtxt) throws ServiceException {

        LdapLockoutPolicy lockoutPolicy = new LdapLockoutPolicy(this, acct);
        try {
            if (lockoutPolicy.isLockedOut())
                throw AuthFailedServiceException.AUTH_FAILED(acct.getName(), AuthMechanism.namePassedIn(authCtxt), "account lockout");

            // attempt to verify the password
            verifyPasswordInternal(acct, password, authMech, authCtxt);

            lockoutPolicy.successfulLogin();
        } catch (AccountServiceException e) {
            // TODO: only consider it failed if exception was due to password-mismatch
            lockoutPolicy.failedLogin();
            // re-throw original exception
            throw e;
        }
    }

    /*
     * authAccount does all the status/mustChange checks, this just takes the
     * password and auths the user
     */
    private void verifyPasswordInternal(Account acct, String password, AuthMechanism authMech, Map<String, Object> context) throws ServiceException {

        Domain domain = Provisioning.getInstance().getDomain(acct);

        boolean allowFallback = true;
        if (!authMech.isZimbraAuth())
            allowFallback =
                domain.getBooleanAttr(Provisioning.A_zimbraAuthFallbackToLocal, false) ||
                acct.getBooleanAttr(Provisioning.A_zimbraIsAdminAccount, false) ||
                acct.getBooleanAttr(Provisioning.A_zimbraIsDomainAdminAccount, false);

        try {
            authMech.doAuth(this, domain, acct, password, context);
            return;
        } catch (ServiceException e) {
            if (!allowFallback || authMech.isZimbraAuth())
                throw e;
            ZimbraLog.account.warn(authMech.getMechanism() + " auth for domain " +
                domain.getName() + " failed, fall back to zimbra default auth mechanism", e);
        }

        // fall back to zimbra default auth
        AuthMechanism.doZimbraAuth(this, domain, acct, password, context);
    }

     /**
       * Takes the specified format string, and replaces any % followed by a single character
       * with the value in the specified vars hash. If the value isn't found in the hash, uses
       * a default value of "".
       * @param fmt the format string
       * @param vars should have a key which is a String, and a value which is also a String.
       * @return the formatted string
       */
      public static String expandStr(String fmt, Map vars) {
         if (fmt == null || fmt.equals(""))
             return fmt;

         if (fmt.indexOf('%') == -1)
             return fmt;

         StringBuffer sb = new StringBuffer(fmt.length()+32);
         for (int i=0; i < fmt.length(); i++) {
             char ch = fmt.charAt(i);
             if (ch == '%') {
                 i++;
                 if (i > fmt.length())
                     return sb.toString();
                 ch = fmt.charAt(i);
                 if (ch != '%') {
                     String val = (String) vars.get(Character.toString(ch));
                     if (val != null)
                         sb.append(val);
                     else
                         sb.append(ch);
                 } else {
                     sb.append(ch);
                 }
             } else {
                 sb.append(ch);
             }
         }
         return sb.toString();
     }

    /* (non-Javadoc)
     * @see com.zimbra.cs.account.Account#changePassword(java.lang.String, java.lang.String)
     */
    public void changePassword(Account acct, String currentPassword, String newPassword) throws ServiceException {
        authAccount(acct, currentPassword, false, null);
        boolean locked = acct.getBooleanAttr(Provisioning.A_zimbraPasswordLocked, false);
        if (locked)
            throw AccountServiceException.PASSWORD_LOCKED();
        setPassword(acct, newPassword, true);
    }

    /**
     * @param newPassword
     * @throws AccountServiceException
     */
    private void checkHistory(String newPassword, String[] history) throws AccountServiceException {
        if (history == null)
            return;
        for (int i=0; i < history.length; i++) {
            int sepIndex = history[i].indexOf(':');
            if (sepIndex != -1)  {
                String encoded = history[i].substring(sepIndex+1);
                if (PasswordUtil.SSHA.verifySSHA(encoded, newPassword))
                    throw AccountServiceException.PASSWORD_RECENTLY_USED();
            }
        }
    }



    /**
     * update password history
     * @param history current history
     * @param currentPassword the current encoded-password
     * @param maxHistory number of prev passwords to keep
     * @return new hsitory
     */
    private String[] updateHistory(String history[], String currentPassword, int maxHistory) {
        String[] newHistory = history;
        if (currentPassword == null)
            return null;

        String currentHistory = System.currentTimeMillis() + ":"+currentPassword;

        // just add if empty or room
        if (history == null || history.length < maxHistory) {

            if (history == null) {
                newHistory = new String[1];
            } else {
                newHistory = new String[history.length+1];
                System.arraycopy(history, 0, newHistory, 0, history.length);
            }
            newHistory[newHistory.length-1] = currentHistory;
            return newHistory;
        }

        // remove oldest, add current
        long min = Long.MAX_VALUE;
        int minIndex = -1;
        for (int i = 0; i < history.length; i++) {
            int sepIndex = history[i].indexOf(':');
            if (sepIndex == -1) {
                // nuke it if no separator
                minIndex = i;
                break;
            }
            long val = Long.parseLong(history[i].substring(0, sepIndex));
            if (val < min) {
                min = val;
                minIndex = i;
            }
        }
        if (minIndex == -1)
            minIndex = 0;
        history[minIndex] = currentHistory;
        return history;
    }

    /* (non-Javadoc)
     * @see com.zimbra.cs.account.Account#setPassword(java.lang.String)
     */
    public void setPassword(Account acct, String newPassword) throws ServiceException {
        setPassword(acct, newPassword, false);
    }

    /* (non-Javadoc)
     * @see com.zimbra.cs.account.Account#checkPasswordStrength(java.lang.String)
     */
    public void checkPasswordStrength(Account acct, String password) throws ServiceException {
        checkPasswordStrength(password, acct, null, null);
    }

    private int getInt(Account acct, Cos cos, Attributes attrs, String name, int defaultValue) throws NamingException {
        if (acct != null)
            return acct.getIntAttr(name, defaultValue);

        String v = LdapUtil.getAttrString(attrs, name);
        if (v == null)
            return cos.getIntAttr(name, defaultValue);
        else {
            try {
                return Integer.parseInt(v);
            } catch (NumberFormatException e) {
                return defaultValue;
            }
        }
    }


    /**
     * called to check password strength. Should pass in either an Account, or Cos/Attributes (during creation).
     *
     * @param password
     * @param acct
     * @param cos
     * @param attrs
     * @throws ServiceException
     */
    private void checkPasswordStrength(String password, Account acct, Cos cos, Attributes attrs) throws ServiceException {
        try {
            int minLength = getInt(acct, cos, attrs, Provisioning.A_zimbraPasswordMinLength, 0);
            if (minLength > 0 && password.length() < minLength)
                throw AccountServiceException.INVALID_PASSWORD("too short", new Argument(Provisioning.A_zimbraPasswordMinLength, minLength, Argument.Type.NUM));

            int maxLength = getInt(acct, cos, attrs, Provisioning.A_zimbraPasswordMaxLength, 0);
            if (maxLength > 0 && password.length() > maxLength)
                throw AccountServiceException.INVALID_PASSWORD("too long", new Argument(Provisioning.A_zimbraPasswordMaxLength, maxLength, Argument.Type.NUM));

            int minUpperCase = getInt(acct, cos, attrs, Provisioning.A_zimbraPasswordMinUpperCaseChars, 0);
            int minLowerCase = getInt(acct, cos, attrs, Provisioning.A_zimbraPasswordMinLowerCaseChars, 0);
            int minNumeric = getInt(acct, cos, attrs, Provisioning.A_zimbraPasswordMinNumericChars, 0);
            int minPunctuation = getInt(acct, cos, attrs, Provisioning.A_zimbraPasswordMinPunctuationChars, 0);

            if (minUpperCase > 0 || minLowerCase > 0 || minPunctuation > 0 || minNumeric > 0) {
                int upper=0, lower=0, punctuation = 0, numeric = 0;
                for (int i=0; i < password.length(); i++) {
                    int ch = password.charAt(i);
                    if (Character.isUpperCase(ch)) upper++;
                    else if (Character.isLowerCase(ch)) lower++;
                    else if (Character.isDigit(ch)) numeric++;
                    else if (isAsciiPunc(ch)) punctuation++;
                }

                if (upper < minUpperCase) throw AccountServiceException.INVALID_PASSWORD("not enough upper case characters",
                                                                                         new Argument(Provisioning.A_zimbraPasswordMinUpperCaseChars, minUpperCase, Argument.Type.NUM));
                if (lower < minLowerCase) throw AccountServiceException.INVALID_PASSWORD("not enough lower case characters",
                                                                                         new Argument(Provisioning.A_zimbraPasswordMinLowerCaseChars, minLowerCase, Argument.Type.NUM));
                if (numeric < minNumeric) throw AccountServiceException.INVALID_PASSWORD("not enough numeric characters",
                                                                                         new Argument(Provisioning.A_zimbraPasswordMinNumericChars, minNumeric, Argument.Type.NUM));
                if (punctuation < minPunctuation) throw AccountServiceException.INVALID_PASSWORD("not enough punctuation characters",
                                                                                         new Argument(Provisioning.A_zimbraPasswordMinPunctuationChars, minPunctuation, Argument.Type.NUM));
            }

        } catch (NamingException ne) {
            throw ServiceException.FAILURE(ne.getMessage(), ne);
        }
    }

    private boolean isAsciiPunc(int ch) {
        return
            (ch >= 33 && ch <= 47) || // ! " # $ % & ' ( ) * + , - . /
            (ch >= 58 && ch <= 64) || // : ; < = > ? @
            (ch >= 91 && ch <= 96) || // [ \ ] ^ _ `
            (ch >=123 && ch <= 126);  // { | } ~
    }

    // called by create account
    private void setInitialPassword(Cos cos, Attributes attrs, String newPassword) throws ServiceException, NamingException {
        String userPassword = LdapUtil.getAttrString(attrs, Provisioning.A_userPassword);
        if (userPassword == null && (newPassword == null || "".equals(newPassword))) return;

        if (userPassword == null) {
            checkPasswordStrength(newPassword, null, cos, attrs);
            userPassword = PasswordUtil.SSHA.generateSSHA(newPassword, null);
        }
        attrs.put(Provisioning.A_userPassword, userPassword);
        attrs.put(Provisioning.A_zimbraPasswordModifiedTime, DateUtil.toGeneralizedTime(new Date()));
    }

    /* (non-Javadoc)
     * @see com.zimbra.cs.account.Account#setPassword(java.lang.String)
     */
    void setPassword(Account acct, String newPassword, boolean enforcePolicy) throws ServiceException {

        boolean mustChange = acct.getBooleanAttr(Provisioning.A_zimbraPasswordMustChange, false);

        if (enforcePolicy) {
            checkPasswordStrength(newPassword, acct, null, null);

            // skip min age checking if mustChange is set
            if (!mustChange) {
                int minAge = acct.getIntAttr(Provisioning.A_zimbraPasswordMinAge, 0);
                if (minAge > 0) {
                    Date lastChange = acct.getGeneralizedTimeAttr(Provisioning.A_zimbraPasswordModifiedTime, null);
                    if (lastChange != null) {
                        long last = lastChange.getTime();
                        long curr = System.currentTimeMillis();
                        if ((last+(ONE_DAY_IN_MILLIS * minAge)) > curr)
                            throw AccountServiceException.PASSWORD_CHANGE_TOO_SOON();
                    }
                }
            }
        }

        Map<String, Object> attrs = new HashMap<String, Object>();

        int enforceHistory = acct.getIntAttr(Provisioning.A_zimbraPasswordEnforceHistory, 0);
        if (enforceHistory > 0) {
            String[] newHistory = updateHistory(
                    acct.getMultiAttr(Provisioning.A_zimbraPasswordHistory),
                    acct.getAttr(Provisioning.A_userPassword),
                    enforceHistory);
            attrs.put(Provisioning.A_zimbraPasswordHistory, newHistory);
            checkHistory(newPassword, newHistory);
        }

        String encodedPassword = PasswordUtil.SSHA.generateSSHA(newPassword, null);

        // unset it so it doesn't take up space...
        if (mustChange)
            attrs.put(Provisioning.A_zimbraPasswordMustChange, "");

        attrs.put(Provisioning.A_userPassword, encodedPassword);
        attrs.put(Provisioning.A_zimbraPasswordModifiedTime, DateUtil.toGeneralizedTime(new Date()));

        // update the validity value to invalidate auto-standing auth tokens
        acct.setAuthTokenValidityValue(acct.getAuthTokenValidityValue()+1, attrs);

        ChangePasswordListener cpListener = ChangePasswordListener.getHandler(acct);
        HashMap context = null;
        if (cpListener != null) {
            context = new HashMap();
            cpListener.preModify(acct, newPassword, context, attrs);
        }

        modifyAttrs(acct, attrs);

        if (cpListener != null)
            cpListener.postModify(acct, newPassword, context);
    }

    public Zimlet getZimlet(String name) throws ServiceException {
        return getZimlet(name, null, true);
    }

    private Zimlet getFromCache(ZimletBy keyType, String key) throws ServiceException {
        switch(keyType) {
        case name:
            return sZimletCache.getByName(key);
        case id:
            return sZimletCache.getById(key);
        default:
            return null;
        }
    }

    Zimlet lookupZimlet(String name, ZimbraLdapContext zlc) throws ServiceException {
        return getZimlet(name, zlc, false);
    }

    private Zimlet getZimlet(String name, ZimbraLdapContext initZlc, boolean useCache) throws ServiceException {
        LdapZimlet zimlet = sZimletCache.getByName(name);
        if (!useCache || zimlet == null) {
            ZimbraLdapContext zlc = initZlc;
            try {
                if (zlc == null) {
                    zlc = new ZimbraLdapContext();
                }
                String dn = mDIT.zimletNameToDN(name);
                Attributes attrs = zlc.getAttributes(dn);
                zimlet = new LdapZimlet(dn, attrs, this);
                if (useCache) {
                    ZimletUtil.reloadZimlet(name);
                    sZimletCache.put(zimlet);  // put LdapZimlet into the cache after successful ZimletUtil.reloadZimlet()
                }
            } catch (NameNotFoundException nnfe) {
                return null;
            } catch (NamingException ne) {
                throw ServiceException.FAILURE("unable to get zimlet: "+name, ne);
            } catch (ZimletException ze) {
                throw ServiceException.FAILURE("unable to load zimlet: "+name, ze);
            } finally {
                if (initZlc == null) {
                    ZimbraLdapContext.closeContext(zlc);
                }
            }
        }
        return zimlet;
    }

    public List<Zimlet> listAllZimlets() throws ServiceException {
        List<Zimlet> result = new ArrayList<Zimlet>();
        ZimbraLdapContext zlc = null;
        try {
            zlc = new ZimbraLdapContext();
            NamingEnumeration ne = zlc.searchDir(mDIT.zimletBaseDN(), LdapFilter.allZimlets(), sSubtreeSC);
            while (ne.hasMore()) {
                SearchResult sr = (SearchResult) ne.next();
             result.add(new LdapZimlet(sr.getNameInNamespace(), sr.getAttributes(), this));
            }
            ne.close();
        } catch (NamingException e) {
            throw ServiceException.FAILURE("unable to list all zimlets", e);
        } finally {
            ZimbraLdapContext.closeContext(zlc);
        }
        Collections.sort(result);
        return result;
    }

    public Zimlet createZimlet(String name, Map<String, Object> zimletAttrs) throws ServiceException {
        name = name.toLowerCase().trim();

        HashMap attrManagerContext = new HashMap();
        AttributeManager.getInstance().preModify(zimletAttrs, null, attrManagerContext, true, true);

        ZimbraLdapContext zlc = null;
        try {
            zlc = new ZimbraLdapContext();

            Attributes attrs = new BasicAttributes(true);
            String hasKeyword = LdapUtil.LDAP_FALSE;
            if (zimletAttrs.containsKey(A_zimbraZimletKeyword)) {
                hasKeyword = Provisioning.TRUE;
            }
            LdapUtil.mapToAttrs(zimletAttrs, attrs);
            LdapUtil.addAttr(attrs, A_objectClass, "zimbraZimletEntry");
            LdapUtil.addAttr(attrs, A_zimbraZimletEnabled, Provisioning.FALSE);
            LdapUtil.addAttr(attrs, A_zimbraZimletIndexingEnabled, hasKeyword);
            LdapUtil.addAttr(attrs, A_zimbraCreateTimestamp, DateUtil.toGeneralizedTime(new Date()));

            String dn = mDIT.zimletNameToDN(name);
            zlc.createEntry(dn, attrs, "createZimlet");

            Zimlet zimlet = lookupZimlet(name, zlc);
            AttributeManager.getInstance().postModify(zimletAttrs, zimlet, attrManagerContext, true);
            return zimlet;
        } catch (NameAlreadyBoundException nabe) {
            throw ServiceException.FAILURE("zimlet already exists: "+name, nabe);
        } catch (ServiceException se) {
            throw se;
        } finally {
            ZimbraLdapContext.closeContext(zlc);
        }
    }

    public void deleteZimlet(String name) throws ServiceException {
        ZimbraLdapContext zlc = null;
        try {
            zlc = new ZimbraLdapContext();
            LdapZimlet zimlet = (LdapZimlet)getZimlet(name, zlc, true);
            if (zimlet != null) {
                sZimletCache.remove(zimlet);
                zlc.unbindEntry(zimlet.getDN());
            }
        } catch (NamingException e) {
            throw ServiceException.FAILURE("unable to delete zimlet: "+name, e);
        } finally {
            ZimbraLdapContext.closeContext(zlc);
        }
    }

    public CalendarResource createCalendarResource(String emailAddress,String password,
                                                   Map<String, Object> calResAttrs)
    throws ServiceException {
        emailAddress = emailAddress.toLowerCase().trim();

        calResAttrs.put(Provisioning.A_zimbraAccountCalendarUserType,
                        AccountCalendarUserType.RESOURCE.toString());

        SpecialAttrs specialAttrs = mDIT.handleSpecialAttrs(calResAttrs);

        HashMap attrManagerContext = new HashMap();

        Set<String> ocs = LdapObjectClass.getCalendarResourceObjectClasses(this);
        Account acct = createAccount(emailAddress, password, calResAttrs, specialAttrs, ocs.toArray(new String[0]), false, null);

        LdapCalendarResource resource =
            (LdapCalendarResource) getCalendarResourceById(acct.getId(), true);
        AttributeManager.getInstance().
            postModify(calResAttrs, resource, attrManagerContext, true);
        return resource;
    }

    public void deleteCalendarResource(String zimbraId)
    throws ServiceException {
        deleteAccount(zimbraId);
    }

    public void renameCalendarResource(String zimbraId, String newName)
    throws ServiceException {
        renameAccount(zimbraId, newName);
    }

    @Override
    public CalendarResource get(CalendarResourceBy keyType, String key) throws ServiceException {
        return get(keyType, key, false);
    }

    @Override
    public CalendarResource get(CalendarResourceBy keyType, String key, boolean loadFromMaster) throws ServiceException {
        switch(keyType) {
            case id:
                return getCalendarResourceById(key, loadFromMaster);
            case foreignPrincipal:
                return getCalendarResourceByForeignPrincipal(key, loadFromMaster);
            case name:
                return getCalendarResourceByName(key, loadFromMaster);
            default:
                    return null;
        }
    }

    private CalendarResource getCalendarResourceById(String zimbraId, boolean loadFromMaster)
    throws ServiceException {
        if (zimbraId == null)
            return null;
        LdapCalendarResource resource =
            (LdapCalendarResource) sAccountCache.getById(zimbraId);
        if (resource == null) {
            zimbraId = LdapUtil.escapeSearchFilterArg(zimbraId);
            resource = (LdapCalendarResource) getAccountByQuery(
                mDIT.mailBranchBaseDN(),
                LdapFilter.calendarResourceById(zimbraId),
                null, loadFromMaster);
            sAccountCache.put(resource);
        }
        return resource;
    }

    private CalendarResource getCalendarResourceByName(String emailAddress, boolean loadFromMaster)
    throws ServiceException {

        emailAddress = fixupAccountName(emailAddress);

        LdapCalendarResource resource =
            (LdapCalendarResource) sAccountCache.getByName(emailAddress);
        if (resource == null) {
            emailAddress = LdapUtil.escapeSearchFilterArg(emailAddress);
            resource = (LdapCalendarResource) getAccountByQuery(
                mDIT.mailBranchBaseDN(),
                LdapFilter.calendarResourceByName(emailAddress),
                null, loadFromMaster);
            sAccountCache.put(resource);
        }
        return resource;
    }

    private CalendarResource getCalendarResourceByForeignPrincipal(String foreignPrincipal, boolean loadFromMaster)
    throws ServiceException {
//        LdapCalendarResource res = null;
        foreignPrincipal = LdapUtil.escapeSearchFilterArg(foreignPrincipal);
        LdapCalendarResource resource =
            (LdapCalendarResource) getAccountByQuery(
                mDIT.mailBranchBaseDN(),
                LdapFilter.calendarResourceByForeignPrincipal(foreignPrincipal),
                null, loadFromMaster);
        sAccountCache.put(resource);
        return resource;
    }

    public List<NamedEntry> searchCalendarResources(
        EntrySearchFilter filter,
        String returnAttrs[],
        String sortAttr,
        boolean sortAscending)
    throws ServiceException {
        return searchCalendarResources(filter, returnAttrs,
                                       sortAttr, sortAscending,
                                       mDIT.mailBranchBaseDN());
    }

    List<NamedEntry> searchCalendarResources(
        EntrySearchFilter filter,
        String returnAttrs[],
        String sortAttr,
        boolean sortAscending,
        String base)
    throws ServiceException {
        String query = LdapEntrySearchFilter.toLdapCalendarResourcesFilter(filter);
        return searchObjects(query, returnAttrs,
                              sortAttr, sortAscending,
                              base,
                              Provisioning.SA_CALENDAR_RESOURCE_FLAG, 0);
    }

    private Account makeAccount(String dn, Attributes attrs, LdapProvisioning prov) throws NamingException, ServiceException {
        return makeAccount(dn, attrs, 0, prov);
    }

    private Account makeAccountNoDefaults(String dn, Attributes attrs, LdapProvisioning prov) throws NamingException, ServiceException {
        return makeAccount(dn, attrs, Provisioning.SO_NO_ACCOUNT_DEFAULTS | Provisioning.SO_NO_ACCOUNT_SECONDARY_DEFAULTS, prov);
    }

    private Account makeAccount(String dn, Attributes attrs, int flags, LdapProvisioning prov) throws NamingException, ServiceException {
        Attribute a = attrs.get(Provisioning.A_zimbraAccountCalendarUserType);
        boolean isAccount = (a == null) || a.contains(AccountCalendarUserType.USER.toString());

        String emailAddress = LdapUtil.getAttrString(attrs, Provisioning.A_zimbraMailDeliveryAddress);
        if (emailAddress == null)
            emailAddress = mDIT.dnToEmail(dn, attrs);

        Account acct = (isAccount) ? new LdapAccount(dn, emailAddress, attrs, null, this) : new LdapCalendarResource(dn, emailAddress, attrs, null, this);

        setAccountDefaults(acct, flags);

        return acct;
    }

    public void setAccountDefaults(Account acct, int flags) throws ServiceException {
        boolean dontSetDefaults = (flags & Provisioning.SO_NO_ACCOUNT_DEFAULTS) == Provisioning.SO_NO_ACCOUNT_DEFAULTS;
        if (dontSetDefaults)
            return;

        boolean dontSetSecondaryDefaults = (flags & Provisioning.SO_NO_ACCOUNT_SECONDARY_DEFAULTS) == Provisioning.SO_NO_ACCOUNT_SECONDARY_DEFAULTS;

        Cos cos = getCOS(acct); // will set cos if not set yet

        Map<String, Object> defaults = null;
        if (cos != null)
            defaults = cos.getAccountDefaults();

        if (dontSetSecondaryDefaults) {
            // set only primary defaults
            acct.setDefaults(defaults);
        } else {
            // set primary and secondary defaults
            Map<String, Object> secondaryDefaults = null;
            Domain domain = getDomain(acct);
            if (domain != null)
                secondaryDefaults = domain.getAccountDefaults();
            acct.setDefaults(defaults, secondaryDefaults);
        }
    }

    private Alias makeAlias(String dn, Attributes attrs, LdapProvisioning prov) throws NamingException, ServiceException {
        String emailAddress = mDIT.dnToEmail(dn, attrs);
        Alias alias = new LdapAlias(dn, emailAddress, attrs, prov);
        return alias;
    }

    private DistributionList makeDistributionList(String dn, Attributes attrs, LdapProvisioning prov) throws NamingException, ServiceException {
        String emailAddress = mDIT.dnToEmail(dn, attrs);
        DistributionList dl = new LdapDistributionList(dn, emailAddress, attrs, this);
        return dl;
    }


    /**
     *  called when an account/dl is renamed
     *
     */
    protected void renameAddressesInAllDistributionLists(String oldName, String newName, ReplaceAddressResult replacedAliasPairs) {
        Map<String, String> changedPairs = new HashMap<String, String>();

        changedPairs.put(oldName, newName);
        for (int i=0 ; i < replacedAliasPairs.oldAddrs().length; i++) {
            String oldAddr = replacedAliasPairs.oldAddrs()[i];
            String newAddr = replacedAliasPairs.newAddrs()[i];
            if (!oldAddr.equals(newAddr))
                changedPairs.put(oldAddr, newAddr);
        }

        renameAddressesInAllDistributionLists(changedPairs);
    }

    protected void renameAddressesInAllDistributionLists(Map<String, String> changedPairs) {

        String oldAddrs[] = changedPairs.keySet().toArray(new String[0]);
        String newAddrs[] = changedPairs.values().toArray(new String[0]);

        List<DistributionList> lists = null;
        Map<String, String[]> attrs = null;

        try {
            lists = getAllDistributionListsForAddresses(oldAddrs, false);
        } catch (ServiceException se) {
            ZimbraLog.account.warn("unable to rename addr "+oldAddrs.toString()+" in all DLs ", se);
            return;
        }

        for (DistributionList list: lists) {
            // should we just call removeMember/addMember? This might be quicker, because calling
            // removeMember/addMember might have to update an entry's zimbraMemberId twice
            if (attrs == null) {
                attrs = new HashMap<String, String[]>();
                attrs.put("-" + Provisioning.A_zimbraMailForwardingAddress, oldAddrs);
                attrs.put("+" + Provisioning.A_zimbraMailForwardingAddress, newAddrs);
            }
            try {
                modifyAttrs(list, attrs);
                //list.removeMember(oldName)
                //list.addMember(newName);
            } catch (ServiceException se) {
                // log warning an continue
                ZimbraLog.account.warn("unable to rename "+oldAddrs.toString()+" to "+newAddrs.toString()+" in DL "+list.getName(), se);
            }
        }
    }

    /**
     *  called when an account is being deleted. swallows all exceptions (logs warnings).
     */
    void removeAddressFromAllDistributionLists(String address) {
        String addrs[] = new String[] { address } ;
        removeAddressesFromAllDistributionLists(addrs);
    }

    /**
     *  called when an account is being deleted or status being set to closed. swallows all exceptions (logs warnings).
     */
    public void removeAddressesFromAllDistributionLists(String[] addrs) {
        List<DistributionList> lists = null;
        try {
            lists = getAllDistributionListsForAddresses(addrs, false);
        } catch (ServiceException se) {
            StringBuilder sb = new StringBuilder();
            for (String addr : addrs)
                sb.append(addr + ", ");
            ZimbraLog.account.warn("unable to get all DLs for addrs " + sb.toString());
            return;
        }

        for (DistributionList list: lists) {
            try {
                removeMembers(list, addrs);
            } catch (ServiceException se) {
                // log warning and continue
                StringBuilder sb = new StringBuilder();
                for (String addr : addrs)
                    sb.append(addr + ", ");
                ZimbraLog.account.warn("unable to remove "+sb.toString()+" from DL "+list.getName(), se);
            }
        }
    }

    private List<DistributionList> getAllDistributionListsForAddresses(String addrs[], boolean minimalData) throws ServiceException {
        if (addrs == null || addrs.length == 0)
            return new ArrayList<DistributionList>();
        StringBuilder sb = new StringBuilder();
        if (addrs.length > 1)
            sb.append("(|");
        for (int i=0; i < addrs.length; i++) {
            sb.append(String.format("(%s=%s)", Provisioning.A_zimbraMailForwardingAddress, addrs[i]));
        }
        if (addrs.length > 1)
            sb.append(")");
        String [] attrs = minimalData ? sMinimalDlAttrs : null;

        return (List<DistributionList>) searchAccountsInternal(sb.toString(), attrs, null, true, Provisioning.SA_DISTRIBUTION_LIST_FLAG);

    }

    // GROUP-TODO: retire after getGroupsInternal is stable and have callsites call it directly
    private static List<DistributionList> getGroups(Entry entry, boolean directOnly, Map<String, String> via) throws ServiceException {
        if (DebugConfig.disableComputeGroupMembershipOptimization) {
            // old way
            String[] addr = ((GroupedEntry)entry).getAllAddrsAsGroupMember();
            return getDistributionLists(addr, directOnly, via);
        } else {
            // new way
            return getGroupsInternal(entry, directOnly, via);
        }
    }

    // GROUP-TODO: deprecate after getGroupsInternal is stable
    private static List<DistributionList> getDistributionLists(String addrs[], boolean directOnly, Map<String, String> via)
        throws ServiceException
    {
        LdapProvisioning prov = (LdapProvisioning) Provisioning.getInstance(); // GROSS
        List<DistributionList> directDLs = prov.getAllDistributionListsForAddresses(addrs, true);
        HashSet<String> directDLSet = new HashSet<String>();
        HashSet<String> checked = new HashSet<String>();
        List<DistributionList> result = new ArrayList<DistributionList>();

        Stack<DistributionList> dlsToCheck = new Stack<DistributionList>();

        for (DistributionList dl : directDLs) {
            dlsToCheck.push(dl);
            directDLSet.add(dl.getName());
        }

        while (!dlsToCheck.isEmpty()) {
            DistributionList dl = dlsToCheck.pop();
            if (checked.contains(dl.getId())) continue;
            result.add(dl);
            checked.add(dl.getId());
            if (directOnly) continue;

            String[] dlAddrs = dl.getAllAddrsAsGroupMember();
            List<DistributionList> newLists = prov.getAllDistributionListsForAddresses(dlAddrs, true);

            for (DistributionList newDl: newLists) {
                if (!directDLSet.contains(newDl.getName())) {
                    if (via != null) via.put(newDl.getName(), dl.getName());
                    dlsToCheck.push(newDl);
                }
            }
        }
        Collections.sort(result);
        return result;
    }

    private static List<DistributionList> getAllDirectGroups(LdapProvisioning prov, Entry entry) throws ServiceException {
        if (!(entry instanceof GroupedEntry))
            throw ServiceException.FAILURE("internal error", null);

        String cacheKey = EntryCacheDataKey.GROUPEDENTRY_DIRECT_GROUPIDS.getKeyName();
        List<String> directGroupIds = (List<String>)entry.getCachedData(cacheKey);

        List<DistributionList> directGroups = null;

        if (directGroupIds == null) {
            String[] addrs = ((GroupedEntry)entry).getAllAddrsAsGroupMember();

            // fetch from LDAP
            directGroups = prov.getAllDistributionListsForAddresses(addrs, true);

            // - build the group id list and cache it on the entry
            // - add each group in cache only if it is not already in.
            //   we do not want to overwrite the entry in cache, because it
            //   might have its direct group ids cached on it.
            // - if the group is already in cache, return the cached instance
            //   instead of the instance we ject fetched, because the cached
            //   instance might have its direct group ids cached on it.
            directGroupIds = new ArrayList<String>(directGroups.size());
            List<DistributionList> directGroupsToReturn = new ArrayList<DistributionList>(directGroups.size());
            for (DistributionList group : directGroups) {
                String groupId = group.getId();
                directGroupIds.add(groupId);
                DistributionList cached = sDLCache.getById(groupId);
                if (cached == null) {
                    sDLCache.put(group);
                    directGroupsToReturn.add(group);
                } else {
                    directGroupsToReturn.add(cached);
                }
            }
            entry.setCachedData(cacheKey, directGroupIds);
            return directGroupsToReturn;

        } else {
            directGroups = new ArrayList<DistributionList>();
            Set<String> idsToRemove = null;
            for (String groupId : directGroupIds) {
                DistributionList group = prov.getGroup(DistributionListBy.id, groupId);
                if (group == null) {
                    // the group could have been deleted
                    // remove it from our direct group id cache on the entry
                    if (idsToRemove == null)
                        idsToRemove = new HashSet<String>();
                    idsToRemove.add(groupId);
                } else
                    directGroups.add(group);
            }

            // update our direct group id cache if needed
            if (idsToRemove != null) {
                // create a new object, do *not* update directly on the cached copy
                List<String> updatedDirectGroupIds = new ArrayList<String>();
                for (String id : directGroupIds) {
                    if (!idsToRemove.contains(id))
                        updatedDirectGroupIds.add(id);
                }

                // swap the new data in
                entry.setCachedData(cacheKey, updatedDirectGroupIds);
            }
        }

        return directGroups;
    }

    // like get(DistributionListBy keyType, String key)
    // the difference are:
    //     - cached
    //     - entry returned only contains minimal DL attrs
    //
    // TODO: generalize it to be a Provisioning method
    private DistributionList getGroup(DistributionListBy keyType, String key) throws ServiceException {
        switch(keyType) {
        case id:
            return getGroupById(key);
        case name:
            return getGroupByName(key);
        default:
           return null;
        }
    }

    private DistributionList getGroupById(String groupId) throws ServiceException {
        DistributionList group = sDLCache.getById(groupId);
        if (group == null) {
            // fetch from LDAP
            group = getDistributionListByQuery(mDIT.mailBranchBaseDN(),
                        LdapFilter.distributionListById(groupId),
                        null, sMinimalDlAttrs);
            if (group != null)
                sDLCache.put(group);
        }

        return group;
    }

    private DistributionList getGroupByName(String groupName) throws ServiceException {
        DistributionList group = sDLCache.getByName(groupName);
        if (group == null) {
            // fetch from LDAP
            group = getDistributionListByQuery(mDIT.mailBranchBaseDN(),
                        LdapFilter.distributionListByName(groupName),
                        null, sMinimalDlAttrs);
            if (group != null)
                sDLCache.put(group);
        }

        return group;
    }

    private static List<DistributionList> getGroupsInternal(Entry entry, boolean directOnly, Map<String, String> via)
        throws ServiceException
    {
        LdapProvisioning prov = (LdapProvisioning) Provisioning.getInstance(); // GROSS
        List<DistributionList> directDLs = getAllDirectGroups(prov, entry);
        HashSet<String> directDLSet = new HashSet<String>();
        HashSet<String> checked = new HashSet<String>();
        List<DistributionList> result = new ArrayList<DistributionList>();

        Stack<DistributionList> dlsToCheck = new Stack<DistributionList>();

        for (DistributionList dl : directDLs) {
            dlsToCheck.push(dl);
            directDLSet.add(dl.getName());
        }

        while (!dlsToCheck.isEmpty()) {
            DistributionList dl = dlsToCheck.pop();
            if (checked.contains(dl.getId())) continue;
            result.add(dl);
            checked.add(dl.getId());
            if (directOnly) continue;

            List<DistributionList> newLists = getAllDirectGroups(prov, dl);

            for (DistributionList newDl: newLists) {
                if (!directDLSet.contains(newDl.getName())) {
                    if (via != null) via.put(newDl.getName(), dl.getName());
                    dlsToCheck.push(newDl);
                }
            }
        }
        Collections.sort(result);
        return result;
    }

    static final String DATA_DL_SET = "DL_SET";

    @Override
    public Set<String> getDistributionLists(Account acct) throws ServiceException {
        Set<String> dls = (Set<String>) acct.getCachedData(DATA_DL_SET);
        if (dls != null) return dls;

        dls = new HashSet<String>();

        List<DistributionList> lists = getDistributionLists(acct, false, null, true);

        for (DistributionList dl : lists) {
            dls.add(dl.getId());
        }
        dls = Collections.unmodifiableSet(dls);
        acct.setCachedData(DATA_DL_SET, dls);
        return dls;

    }

    @Override
    public boolean inDistributionList(Account acct, String zimbraId) throws ServiceException {
        return getDistributionLists(acct).contains(zimbraId);
    }


    @Override
    public boolean inDistributionList(DistributionList list, String zimbraId) throws ServiceException {
        DistributionList group = list;

        // if the dl is not an AclGroup, get one because AclGroup are cached in LdapProvisioning and
        // upward membership are for the group is cached on the AclGroup object
        if (!list.isAclGroup())
            group = getAclGroup(DistributionListBy.id, list.getId());

        AclGroups aclGroups = getAclGroups(group, false);
        return aclGroups.groupIds().contains(zimbraId);
    }

    public List<DistributionList> getDistributionLists(Account acct, boolean directOnly, Map<String, String> via) throws ServiceException {
        return getDistributionLists(acct, directOnly, via, false);
    }

    private List<DistributionList> getDistributionLists(Account acct, boolean directOnly, Map<String, String> via, boolean minimal) throws ServiceException {
        // GROUP-TODO: retire minimal data, it has never been honored anyway in this path.
        return LdapProvisioning.getGroups(acct, directOnly, via);
    }

    private static final int DEFAULT_GAL_MAX_RESULTS = 100;

    private static final String DATA_GAL_ATTR_MAP = "GAL_ATTRS_MAP";
    private static final String DATA_GAL_ATTR_LIST = "GAL_ATTR_LIST";
    private static final String DATA_GAL_RULES = "GAL_RULES";



    @Override
    public List getAllAccounts(Domain d) throws ServiceException {
        return searchAccounts(d, mDIT.filterAccountsByDomain(d, false), null, null, true, Provisioning.SA_ACCOUNT_FLAG);
    }

    @Override
    public void getAllAccounts(Domain d, NamedEntry.Visitor visitor) throws ServiceException {
        LdapDomain ld = (LdapDomain) d;
        searchObjects(mDIT.filterAccountsByDomain(d, false), null, mDIT.domainDNToAccountSearchDN(ld.getDN()), Provisioning.SA_ACCOUNT_FLAG, visitor, 0);
    }

    @Override
    public void getAllAccounts(Domain d, Server s, NamedEntry.Visitor visitor) throws ServiceException {
        getAllAccountsInternal(d, s, visitor, false);
    }


    public void getAllAccountsNoDefaults(Domain d, Server s, NamedEntry.Visitor visitor) throws ServiceException {
        getAllAccountsInternal(d, s, visitor, true);
    }

    private void getAllAccountsInternal(Domain d, Server s, NamedEntry.Visitor visitor, boolean noDefaults) throws ServiceException {
        LdapDomain ld = (LdapDomain) d;
        String filter = mDIT.filterAccountsByDomain(d, false);
        if (s != null) {
            String serverFilter = "(" + Provisioning.A_zimbraMailHost + "=" + s.getAttr(Provisioning.A_zimbraServiceHostname) + ")";
            if (StringUtil.isNullOrEmpty(filter))
                filter = serverFilter;
            else
                filter = "(&" + serverFilter + filter + ")";
        }

        int flags = Provisioning.SA_ACCOUNT_FLAG;
        if (noDefaults)
            flags |= SO_NO_ACCOUNT_DEFAULTS;
        searchObjects(filter, null, mDIT.domainDNToAccountSearchDN(ld.getDN()), flags, visitor, 0);
    }

    @Override
    public List getAllCalendarResources(Domain d) throws ServiceException {
        return searchAccounts(d, mDIT.filterCalendarResourcesByDomain(d, false),
                              null, null, true, Provisioning.SA_CALENDAR_RESOURCE_FLAG);
        /*
        return searchCalendarResources(d,
                LdapEntrySearchFilter.sCalendarResourcesFilter,
                null, null, true);
        */
    }

    @Override
    public void getAllCalendarResources(Domain d, NamedEntry.Visitor visitor)
    throws ServiceException {
        LdapDomain ld = (LdapDomain) d;
        searchObjects(mDIT.filterCalendarResourcesByDomain(d, false),
                      null, mDIT.domainDNToAccountSearchDN(ld.getDN()),
                      Provisioning.SA_CALENDAR_RESOURCE_FLAG,
                      visitor, 0);
    }

    @Override
    public void getAllCalendarResources(Domain d, Server s, NamedEntry.Visitor visitor)
    throws ServiceException {
        LdapDomain ld = (LdapDomain) d;
        String filter = mDIT.filterCalendarResourcesByDomain(d, false);
        if (s != null) {
            String serverFilter = "(" + Provisioning.A_zimbraMailHost + "=" + s.getAttr(Provisioning.A_zimbraServiceHostname) + ")";
            if (StringUtil.isNullOrEmpty(filter))
                filter = serverFilter;
            else
                filter = "(&" + serverFilter + filter + ")";
        }
        searchObjects(filter, null, mDIT.domainDNToAccountSearchDN(ld.getDN()),
                      Provisioning.SA_CALENDAR_RESOURCE_FLAG, visitor, 0);
    }

    @Override
    public List getAllDistributionLists(Domain d) throws ServiceException {
        return searchAccounts(d, mDIT.filterDistributionListsByDomain(d, false),
                              null, null, true, Provisioning.SA_DISTRIBUTION_LIST_FLAG);
    }

    @Override
    public List searchAccounts(Domain d, String query, String returnAttrs[], String sortAttr, boolean sortAscending, int flags) throws ServiceException
    {
        LdapDomain ld = (LdapDomain) d;
        return searchObjects(query, returnAttrs, sortAttr, sortAscending,
                             mDIT.domainDNToAccountSearchDN(ld.getDN()), flags, 0);
    }

    public List<NamedEntry> searchDirectory(SearchOptions options) throws ServiceException {
        return searchDirectory(options, true);
    }

    private void addBase(Set<String> bases, String base) {
        boolean add = true;
        for (String b : bases) {
            if (mDIT.isUnder(b, base)) {
                add = false;
                break;
            }
        }
        if (add)
            bases.add(base);
    }

    public String[] getSearchBases(int flags) {
        Set<String> bases = new HashSet<String>();

        boolean accounts = (flags & Provisioning.SA_ACCOUNT_FLAG) != 0;
        boolean aliases = (flags & Provisioning.SA_ALIAS_FLAG) != 0;
        boolean lists = (flags & Provisioning.SA_DISTRIBUTION_LIST_FLAG) != 0;
        boolean calendarResources = (flags & Provisioning.SA_CALENDAR_RESOURCE_FLAG) != 0;
        boolean domains = (flags & Provisioning.SA_DOMAIN_FLAG) != 0;
        boolean coses = (flags & Provisioning.SD_COS_FLAG) != 0;

        if (accounts || aliases || lists || calendarResources)
            addBase(bases, mDIT.mailBranchBaseDN());

        if (accounts)
            addBase(bases, mDIT.adminBaseDN());

        if (domains)
            addBase(bases, mDIT.domainBaseDN());

        if (coses)
            addBase(bases, mDIT.cosBaseDN());

        return bases.toArray(new String[bases.size()]);
    }

    private List<NamedEntry> searchDirectory(SearchOptions options, boolean useConnPool) throws ServiceException {
        String base = null;

        LdapDomain ld = (LdapDomain) options.getDomain();
        if (ld != null)
            base = mDIT.domainDNToAccountSearchDN(ld.getDN());
        else {
            String bs = options.getBase();
            if (bs != null)
                base = bs;
        }

        String bases[];
        if (base == null)
            bases = getSearchBases(options.getFlags());
        else
            bases = new String[] {base};

        String query = options.getQuery();

        if (options.getConvertIDNToAscii() && query != null && query.length()>0)
            query = LdapEntrySearchFilter.toLdapIDNFilter(query);

        return searchObjects(query,
                             options.getReturnAttrs(),
                             options.getSortAttr(),
                             options.isSortAscending(),
                             bases,
                             options.getFlags(),
                             options.getMaxResults(),
                             useConnPool,
                             options.getOnMaster());
    }

    @Override
    public List<NamedEntry> searchCalendarResources(
        Domain d,
        EntrySearchFilter filter,
        String returnAttrs[],
        String sortAttr,
        boolean sortAscending)
    throws ServiceException {
        return searchCalendarResources(filter, returnAttrs,
                                       sortAttr, sortAscending,
                                       LdapUtil.getZimbraSearchBase(d, GalOp.search));
    }

    @Override
    public SearchGalResult searchGal(Domain d,
                                     String n,
                                     Provisioning.GAL_SEARCH_TYPE type,
                                     String token)
    throws ServiceException {
        return searchGal(d, n, type, null, token, null);
    }

    @Override
    public SearchGalResult searchGal(Domain d,
                                     String n,
                                     GAL_SEARCH_TYPE type,
                                     String token,
                                     GalContact.Visitor visitor) throws ServiceException {
        return searchGal(d, n, type, null, token, visitor);
    }

    @Override
    public SearchGalResult searchGal(Domain d,
                                     String n,
                                     Provisioning.GAL_SEARCH_TYPE type,
                                     GalMode galMode,
                                     String token) throws ServiceException {
        return searchGal(d, n, type, galMode, token, null);
    }

    private SearchGalResult searchGal(Domain d,
                                      String n,
                                      Provisioning.GAL_SEARCH_TYPE type,
                                      GalMode galMode,
                                      String token,
                                      GalContact.Visitor visitor)
    throws ServiceException {
        GalOp galOp = token != null ? GalOp.sync : GalOp.search;
        // escape user-supplied string
        n = LdapUtil.escapeSearchFilterArg(n);

        int maxResults = token != null ? 0 : d.getIntAttr(Provisioning.A_zimbraGalMaxResults, DEFAULT_GAL_MAX_RESULTS);
        if (type == Provisioning.GAL_SEARCH_TYPE.CALENDAR_RESOURCE)
            return searchResourcesGal(d, n, maxResults, token, galOp, visitor);

        GalMode mode = galMode != null ? galMode : GalMode.fromString(d.getAttr(Provisioning.A_zimbraGalMode));
        SearchGalResult results = null;
        if (mode == null || mode == GalMode.zimbra) {
            results = searchZimbraGal(d, n, maxResults, token, galOp, visitor);
        } else if (mode == GalMode.ldap) {
            results = searchLdapGal(d, n, maxResults, token, galOp, visitor);
        } else if (mode == GalMode.both) {
            results = searchZimbraGal(d, n, maxResults/2, token, galOp, visitor);
            SearchGalResult ldapResults = searchLdapGal(d, n, maxResults/2, token, galOp, visitor);
            if (ldapResults != null) {
                results.addMatches(ldapResults);
                results.setToken(LdapUtil.getLaterTimestamp(results.getToken(), ldapResults.getToken()));
            }
        } else {
            results = searchZimbraGal(d, n, maxResults, token, galOp, visitor);
        }
        if (results == null) results = SearchGalResult.newSearchGalResult(visitor);  // should really not be null by now

        if (type == Provisioning.GAL_SEARCH_TYPE.ALL) {
            SearchGalResult resourceResults = null;
            if (maxResults == 0)
                resourceResults = searchResourcesGal(d, n, 0, token, galOp, visitor);
            else {
                int room = maxResults - results.getNumMatches();
                if (room > 0)
                    resourceResults = searchResourcesGal(d, n, room, token, galOp, visitor);
            }
            if (resourceResults != null) {
                results.addMatches(resourceResults);
                results.setToken(LdapUtil.getLaterTimestamp(results.getToken(), resourceResults.getToken()));
            }
        }

        return results;
    }

    @Override
    public SearchGalResult autoCompleteGal(Domain d, String n, Provisioning.GAL_SEARCH_TYPE type, int max) throws ServiceException
    {
        GalOp galOp = GalOp.autocomplete;
        // escape user-supplied string
        n = LdapUtil.escapeSearchFilterArg(n);

        int maxResults = Math.min(max, d.getIntAttr(Provisioning.A_zimbraGalMaxResults, DEFAULT_GAL_MAX_RESULTS));
        if (type == Provisioning.GAL_SEARCH_TYPE.CALENDAR_RESOURCE)
            return searchResourcesGal(d, n, maxResults, null, galOp, null);

        GalMode mode = GalMode.fromString(d.getAttr(Provisioning.A_zimbraGalMode));
        SearchGalResult results = null;
        if (mode == null || mode == GalMode.zimbra) {
            results = searchZimbraGal(d, n, maxResults, null, galOp, null);
        } else if (mode == GalMode.ldap) {
            results = searchLdapGal(d, n, maxResults, null, galOp, null);
        } else if (mode == GalMode.both) {
            results = searchZimbraGal(d, n, maxResults/2, null, galOp, null);
            SearchGalResult ldapResults = searchLdapGal(d, n, maxResults/2, null, galOp, null);
            if (ldapResults != null) {
                results.addMatches(ldapResults);
                results.setToken(LdapUtil.getLaterTimestamp(results.getToken(), ldapResults.getToken()));
                results.setHadMore(results.getHadMore() || ldapResults.getHadMore());
            }
        } else {
            results = searchZimbraGal(d, n, maxResults, null, galOp, null);
        }
        if (results == null) results = SearchGalResult.newSearchGalResult(null);  // should really not be null by now

        if (type == Provisioning.GAL_SEARCH_TYPE.ALL) {
            SearchGalResult resourceResults = null;
            if (maxResults == 0)
                resourceResults = searchResourcesGal(d, n, 0, null, galOp, null);
            else {
                int room = maxResults - results.getNumMatches();
                if (room > 0)
                    resourceResults = searchResourcesGal(d, n, room, null, galOp, null);
            }
            if (resourceResults != null) {
                results.addMatches(resourceResults);
                results.setToken(LdapUtil.getLaterTimestamp(results.getToken(), resourceResults.getToken()));
                results.setHadMore(results.getHadMore() || resourceResults.getHadMore());
            }
        }
        Collections.sort(results.getMatches());
        return results;
    }

    public static String getFilterDef(String name) throws ServiceException {
        String queryExprs[] = Provisioning.getInstance().getConfig().getMultiAttr(Provisioning.A_zimbraGalLdapFilterDef);
        String fname = name+":";
        String queryExpr = null;
        for (int i=0; i < queryExprs.length; i++) {
            if (queryExprs[i].startsWith(fname)) {
                queryExpr = queryExprs[i].substring(fname.length());
            }
        }

        if (queryExpr == null)
            ZimbraLog.gal.warn("missing filter def " + name + " in " + Provisioning.A_zimbraGalLdapFilterDef);

        return queryExpr;
    }

    private synchronized LdapGalMapRules getGalRules(Domain d) {
        LdapGalMapRules rules = (LdapGalMapRules) d.getCachedData(DATA_GAL_RULES);
        if (rules == null) {
            String[] attrs = d.getMultiAttr(Provisioning.A_zimbraGalLdapAttrMap);
            rules = new LdapGalMapRules(attrs);
            d.setCachedData(DATA_GAL_RULES, rules);
        }
        return rules;
    }

    private SearchGalResult searchResourcesGal(Domain d, String n, int maxResults, String token, GalOp galOp, GalContact.Visitor visitor)
    throws ServiceException {
        return searchZimbraWithNamedFilter(d, galOp, GalNamedFilter.getZimbraCalendarResourceFilter(galOp), n, maxResults, token, visitor);
    }

    private SearchGalResult searchZimbraGal(Domain d, String n, int maxResults, String token, GalOp galOp, GalContact.Visitor visitor)
    throws ServiceException {
        return searchZimbraWithNamedFilter(d, galOp, GalNamedFilter.getZimbraAcountFilter(galOp), n, maxResults, token, visitor);
    }

    private SearchGalResult searchZimbraWithNamedFilter(
        Domain domain,
        GalOp galOp,
        String filterName,
        String n,
        int maxResults,
        String token,
        GalContact.Visitor visitor)
    throws ServiceException {
        GalParams.ZimbraGalParams galParams = new GalParams.ZimbraGalParams(domain, galOp);

        String queryExpr = getFilterDef(filterName);
        String query = null;
        if (queryExpr != null) {
            if (token != null)
                n = "";

            query = GalUtil.expandFilter(null, queryExpr, n, token, true);
        }

        SearchGalResult result = SearchGalResult.newSearchGalResult(visitor);
        result.setTokenizeKey(GalUtil.tokenizeKey(galParams, galOp));
        if (query == null) {
            ZimbraLog.gal.warn("searchZimbraWithNamedFilter query is null");
            return result;
        }

        // filter out hidden entries
        query = "(&("+query+")(!(zimbraHideInGal=TRUE)))";

        ZimbraLdapContext zlc = null;
        try {
            zlc = new ZimbraLdapContext(false);
            LdapUtil.searchGal(zlc,
                               galParams.pageSize(),
                               galParams.searchBase(),
                               query,
                               maxResults,
                               getGalRules(domain),
                               token,
                               result);
        } finally {
            ZimbraLdapContext.closeContext(zlc);
        }

        //Collections.sort(result);
        return result;
    }

    private SearchGalResult searchLdapGal(Domain domain,
                                          String n,
                                          int maxResults,
                                          String token,
                                          GalOp galOp,
                                          GalContact.Visitor visitor)
    throws ServiceException {

        GalParams.ExternalGalParams galParams = new GalParams.ExternalGalParams(domain, galOp);

        LdapGalMapRules rules = getGalRules(domain);
        String[] galAttrList = rules.getLdapAttrs();
        try {
            return LdapUtil.searchLdapGal(galParams,
                                          galOp,
                                          n,
                                          maxResults,
                                          rules,
                                          token,
                                          visitor);
        } catch (NamingException e) {
            throw ServiceException.FAILURE("unable to search GAL", e);
        } catch (IOException e) {
            throw ServiceException.FAILURE("unable to search GAL", e);
        }
    }

    @Override
    public void addMembers(DistributionList list, String[] members) throws ServiceException {
        LdapDistributionList ldl = (LdapDistributionList) list;
        ldl.addMembers(members, this);
    }

    @Override
    public void removeMembers(DistributionList list, String[] members) throws ServiceException {
        LdapDistributionList ldl = (LdapDistributionList) list;
        ldl.removeMembers(members, this);
    }

    private List<Identity> getIdentitiesByQuery(LdapEntry entry, String query, ZimbraLdapContext initZlc) throws ServiceException {
        ZimbraLdapContext zlc = initZlc;
        List<Identity> result = new ArrayList<Identity>();
        try {
            if (zlc == null)
                zlc = new ZimbraLdapContext();
            String base = entry.getDN();
            NamingEnumeration ne = zlc.searchDir(base, query, sSubtreeSC);
            while(ne.hasMore()) {
                SearchResult sr = (SearchResult) ne.next();
                result.add(new LdapIdentity((Account)entry, sr.getNameInNamespace(), sr.getAttributes(), this));
            }
            ne.close();
        } catch (NameNotFoundException e) {
            ZimbraLog.account.warn("caught NameNotFoundException", e);
            return result;
        } catch (InvalidNameException e) {
            ZimbraLog.account.warn("caught InvalidNameException", e);
            return result;
        } catch (NamingException e) {
            throw ServiceException.FAILURE("unable to lookup identity via query: "+query+ " message: "+e.getMessage(), e);
        } finally {
            if (initZlc == null)
                ZimbraLdapContext.closeContext(zlc);
        }
        return result;
    }

    private Identity getIdentityByName(LdapEntry entry, String name,  ZimbraLdapContext zlc) throws ServiceException {
        name = LdapUtil.escapeSearchFilterArg(name);
        List<Identity> result = getIdentitiesByQuery(entry, LdapFilter.identityByName(name), zlc);
        return result.isEmpty() ? null : result.get(0);
    }

    private String getIdentityDn(LdapEntry entry, String name) {
        return A_zimbraPrefIdentityName + "=" + LdapUtil.escapeRDNValue(name) + "," + entry.getDN();
    }

    private void validateIdentityAttrs(Map<String, Object> attrs) throws ServiceException {
        Set<String> validAttrs = AttributeManager.getInstance().getLowerCaseAttrsInClass(AttributeClass.identity);
        for (String key : attrs.keySet()) {
            if (!validAttrs.contains(key.toLowerCase())) {
                throw ServiceException.INVALID_REQUEST("unable to modify attr: "+key, null);
            }
        }
    }

    private static final String IDENTITY_LIST_CACHE_KEY = "LdapProvisioning.IDENTITY_CACHE";

    @Override
    public Identity createIdentity(Account account, String identityName, Map<String, Object> identityAttrs) throws ServiceException {
        return createIdentity(account, identityName, identityAttrs, false);
    }

    @Override
    public Identity restoreIdentity(Account account, String identityName, Map<String, Object> identityAttrs) throws ServiceException {
        return createIdentity(account, identityName, identityAttrs, true);
    }

    private Identity createIdentity(Account account, String identityName, Map<String, Object> identityAttrs,
            boolean restoring) throws ServiceException {
        removeAttrIgnoreCase("objectclass", identityAttrs);
        validateIdentityAttrs(identityAttrs);

        LdapEntry ldapEntry = (LdapEntry) (account instanceof LdapEntry ? account : getAccountById(account.getId()));

        if (ldapEntry == null)
            throw AccountServiceException.NO_SUCH_ACCOUNT(account.getName());

        if (identityName.equalsIgnoreCase(DEFAULT_IDENTITY_NAME))
                throw AccountServiceException.IDENTITY_EXISTS(identityName);

        List<Identity> existing = getAllIdentities(account);
        if (existing.size() >= account.getLongAttr(A_zimbraIdentityMaxNumEntries, 20))
            throw AccountServiceException.TOO_MANY_IDENTITIES();

        account.setCachedData(IDENTITY_LIST_CACHE_KEY, null);

        HashMap attrManagerContext = new HashMap();
        boolean checkImmutable = !restoring;
        AttributeManager.getInstance().preModify(identityAttrs, null, attrManagerContext, true, checkImmutable);

        ZimbraLdapContext zlc = null;
        try {
            zlc = new ZimbraLdapContext(true);

            String dn = getIdentityDn(ldapEntry, identityName);

            Attributes attrs = new BasicAttributes(true);
            LdapUtil.mapToAttrs(identityAttrs, attrs);
            Attribute oc = LdapUtil.addAttr(attrs, A_objectClass, "zimbraIdentity");

            String identityId = LdapUtil.getAttrString(attrs, A_zimbraPrefIdentityId);
            if (identityId == null) {
                identityId = LdapUtil.generateUUID();
                attrs.put(A_zimbraPrefIdentityId, identityId);
            }
            attrs.put(Provisioning.A_zimbraCreateTimestamp, DateUtil.toGeneralizedTime(new Date()));

            zlc.createEntry(dn, attrs, "createIdentity");

            Identity identity = getIdentityByName(ldapEntry, identityName, zlc);
            AttributeManager.getInstance().postModify(identityAttrs, identity, attrManagerContext, true);

            return identity;
        } catch (NameAlreadyBoundException nabe) {
            throw AccountServiceException.IDENTITY_EXISTS(identityName);
        } catch (NamingException e) {
            throw ServiceException.FAILURE("unable to create identity", e);
        } finally {
            ZimbraLdapContext.closeContext(zlc);
        }
    }

    @Override
    public void modifyIdentity(Account account, String identityName, Map<String, Object> identityAttrs) throws ServiceException {
        removeAttrIgnoreCase("objectclass", identityAttrs);

        validateIdentityAttrs(identityAttrs);

        LdapEntry ldapEntry = (LdapEntry) (account instanceof LdapEntry ? account : getAccountById(account.getId()));

        if (ldapEntry == null)
            throw AccountServiceException.NO_SUCH_ACCOUNT(account.getName());

        // clear cache
        account.setCachedData(IDENTITY_LIST_CACHE_KEY, null);

        if (identityName.equalsIgnoreCase(DEFAULT_IDENTITY_NAME)) {
            modifyAttrs(account, identityAttrs);
        } else {

            LdapIdentity identity = (LdapIdentity) getIdentityByName(ldapEntry, identityName, null);
            if (identity == null)
                    throw AccountServiceException.NO_SUCH_IDENTITY(identityName);

            String name = (String) identityAttrs.get(A_zimbraPrefIdentityName);
            boolean newName = (name != null && !name.equals(identityName));
            if (newName) identityAttrs.remove(A_zimbraPrefIdentityName);

            modifyAttrs(identity, identityAttrs, true);
            if (newName) {
                // the identity cache could've been loaded again if getAllIdentities were called in pre/poseModify callback, so we clear it again
                account.setCachedData(IDENTITY_LIST_CACHE_KEY, null);
                renameIdentity(ldapEntry, identity, name);
            }

        }
    }

    private void renameIdentity(LdapEntry entry, LdapIdentity identity, String newIdentityName) throws ServiceException {

        if (identity.getName().equalsIgnoreCase(DEFAULT_IDENTITY_NAME))
            throw ServiceException.INVALID_REQUEST("can't rename default identity", null);

        ZimbraLdapContext zlc = null;
        try {
            zlc = new ZimbraLdapContext(true);
            String newDn = getIdentityDn(entry, newIdentityName);
            zlc.renameEntry(identity.getDN(), newDn);
        } catch (InvalidNameException e) {
            throw ServiceException.INVALID_REQUEST("invalid identity name: "+newIdentityName, e);
        } catch (NamingException e) {
            throw ServiceException.FAILURE("unable to rename identity: "+newIdentityName, e);
        } finally {
            ZimbraLdapContext.closeContext(zlc);
        }
    }

    @Override
    public void deleteIdentity(Account account, String identityName) throws ServiceException {
        LdapEntry ldapEntry = (LdapEntry) (account instanceof LdapEntry ? account : getAccountById(account.getId()));
        if (ldapEntry == null)
            throw AccountServiceException.NO_SUCH_ACCOUNT(account.getName());

        if (identityName.equalsIgnoreCase(DEFAULT_IDENTITY_NAME))
            throw ServiceException.INVALID_REQUEST("can't delete default identity", null);

        account.setCachedData(IDENTITY_LIST_CACHE_KEY, null);

        ZimbraLdapContext zlc = null;
        try {
            zlc = new ZimbraLdapContext(true);
            Identity identity = getIdentityByName(ldapEntry, identityName, zlc);
            if (identity == null)
                throw AccountServiceException.NO_SUCH_IDENTITY(identityName);
            String dn = getIdentityDn(ldapEntry, identityName);
            zlc.unbindEntry(dn);
        } catch (NamingException e) {
            throw ServiceException.FAILURE("unable to delete identity: "+identityName, e);
        } finally {
            ZimbraLdapContext.closeContext(zlc);
        }
    }

    @Override
    public List<Identity> getAllIdentities(Account account) throws ServiceException {
        LdapEntry ldapEntry = (LdapEntry) (account instanceof LdapEntry ? account : getAccountById(account.getId()));
        if (ldapEntry == null)
            throw AccountServiceException.NO_SUCH_ACCOUNT(account.getName());

        @SuppressWarnings("unchecked")
        List<Identity> result = (List<Identity>) account.getCachedData(IDENTITY_LIST_CACHE_KEY);

        if (result != null) {
            return result;
        }

        result = getIdentitiesByQuery(ldapEntry, LdapFilter.allIdentities(), null);
        for (Identity identity: result) {
            // gross hack for 4.5beta. should be able to remove post 4.5
            if (identity.getId() == null) {
                String id = LdapUtil.generateUUID();
                identity.setId(id);
                Map<String, Object> newAttrs = new HashMap<String, Object>();
                newAttrs.put(Provisioning.A_zimbraPrefIdentityId, id);
                try {
                    modifyIdentity(account, identity.getName(), newAttrs);
                } catch (ServiceException se) {
                    ZimbraLog.account.warn("error updating identity: "+account.getName()+" "+identity.getName()+" "+se.getMessage(), se);
                }
            }
        }
        result.add(getDefaultIdentity(account));
        result = Collections.unmodifiableList(result);
        account.setCachedData(IDENTITY_LIST_CACHE_KEY, result);
        return result;
    }

    @Override
    public Identity get(Account account, IdentityBy keyType, String key) throws ServiceException {
        LdapEntry ldapEntry = (LdapEntry) (account instanceof LdapEntry ? account : getAccountById(account.getId()));
        if (ldapEntry == null)
            throw AccountServiceException.NO_SUCH_ACCOUNT(account.getName());

        // this assumes getAllIdentities is cached and number of identities is reasaonble.
        // might want a per-identity cache (i.e., use "IDENTITY_BY_ID_"+id as a key, etc)
        switch(keyType) {
            case id:
                for (Identity identity : getAllIdentities(account))
                    if (identity.getId().equals(key)) return identity;
                return null;
            case name:
                for (Identity identity : getAllIdentities(account))
                    if (identity.getName().equalsIgnoreCase(key)) return identity;
                return null;
            default:
                return null;
        }
    }

    private List<Signature> getSignaturesByQuery(Account acct, LdapEntry entry, String query, ZimbraLdapContext initZlc, List<Signature> result) throws ServiceException {
        ZimbraLdapContext zlc = initZlc;
        if (result == null)
            result = new ArrayList<Signature>();
        try {
            if (zlc == null)
                zlc = new ZimbraLdapContext();
            String base = entry.getDN();
            NamingEnumeration ne = zlc.searchDir(base, query, sSubtreeSC);
            while(ne.hasMore()) {
                SearchResult sr = (SearchResult) ne.next();
                result.add(new LdapSignature(acct, sr.getNameInNamespace(), sr.getAttributes(), this));
            }
            ne.close();
        } catch (NameNotFoundException e) {
            ZimbraLog.account.warn("caught NameNotFoundException", e);
            return result;
        } catch (InvalidNameException e) {
            ZimbraLog.account.warn("caught InvalidNameException", e);
            return result;
        } catch (NamingException e) {
            throw ServiceException.FAILURE("unable to lookup signature via query: "+query+ " message: "+e.getMessage(), e);
        } finally {
            if (initZlc == null)
                ZimbraLdapContext.closeContext(zlc);
        }
        return result;
    }

    private Signature getSignatureById(Account acct, LdapEntry entry, String id,  ZimbraLdapContext zlc) throws ServiceException {
        id = LdapUtil.escapeSearchFilterArg(id);
        List<Signature> result = getSignaturesByQuery(acct, entry, LdapFilter.signatureById(id), zlc, null);
        return result.isEmpty() ? null : result.get(0);
    }

    private String getSignatureDn(LdapEntry entry, String name) {
        return A_zimbraSignatureName + "=" + LdapUtil.escapeRDNValue(name) + "," + entry.getDN();
    }

    private void validateSignatureAttrs(Map<String, Object> attrs) throws ServiceException {
        Set<String> validAttrs = AttributeManager.getInstance().getLowerCaseAttrsInClass(AttributeClass.signature);
        for (String key : attrs.keySet()) {
            if (!validAttrs.contains(key.toLowerCase())) {
                throw ServiceException.INVALID_REQUEST("unable to modify attr: "+key, null);
            }
        }
    }

    private void setDefaultSignature(Account acct, String signatureId) throws ServiceException {
        Map<String, Object> attrs = new HashMap<String, Object>();
        attrs.put(Provisioning.A_zimbraPrefDefaultSignatureId, signatureId);
        modifyAttrs(acct, attrs);
    }


    private static final String SIGNATURE_LIST_CACHE_KEY = "LdapProvisioning.SIGNATURE_CACHE";

    @Override
    public Signature createSignature(Account account, String signatureName, Map<String, Object> signatureAttrs) throws ServiceException {
        return createSignature(account,  signatureName, signatureAttrs, false);
    }

    @Override
    public Signature restoreSignature(Account account, String signatureName, Map<String, Object> signatureAttrs) throws ServiceException {
        return createSignature(account,  signatureName, signatureAttrs, true);
    }

    private Signature createSignature(Account account, String signatureName, Map<String, Object> signatureAttrs,
            boolean restoring) throws ServiceException {
        signatureName = signatureName.trim();
        removeAttrIgnoreCase("objectclass", signatureAttrs);
        validateSignatureAttrs(signatureAttrs);

        LdapEntry ldapEntry = (LdapEntry) (account instanceof LdapEntry ? account : getAccountById(account.getId()));

        if (ldapEntry == null)
            throw AccountServiceException.NO_SUCH_ACCOUNT(account.getName());

        /*
         * check if the signature name already exists
         *
         * We check if the signatureName is the same as the signature on the account.
         * For signatures that are in the signature LDAP entries, JNDI will throw
         * NameAlreadyBoundException for duplicate names.
         *
         */
        Signature acctSig = LdapSignature.getAccountSignature(this, account);
        if (acctSig != null && signatureName.equalsIgnoreCase(acctSig.getName()))
            throw AccountServiceException.SIGNATURE_EXISTS(signatureName);

        boolean setAsDefault = false;
        List<Signature> existing = getAllSignatures(account);
        int numSigs = existing.size();
        if (numSigs >= account.getLongAttr(A_zimbraSignatureMaxNumEntries, 20))
            throw AccountServiceException.TOO_MANY_SIGNATURES();
        else if (numSigs == 0)
            setAsDefault = true;

        account.setCachedData(SIGNATURE_LIST_CACHE_KEY, null);

        HashMap attrManagerContext = new HashMap();
        attrManagerContext.put(MailSignature.CALLBACK_KEY_MAX_SIGNATURE_LEN, account.getAttr(Provisioning.A_zimbraMailSignatureMaxLength, "1024"));
        boolean checkImmutable = !restoring;
        AttributeManager.getInstance().preModify(signatureAttrs, null, attrManagerContext, true, checkImmutable);

        String signatureId = (String)signatureAttrs.get(Provisioning.A_zimbraSignatureId);
        if (signatureId == null) {
            signatureId = LdapUtil.generateUUID();
            signatureAttrs.put(Provisioning.A_zimbraSignatureId, signatureId);
        }

        if (acctSig == null) {
            // the slot on the account is not occupied, use it
            signatureAttrs.put(Provisioning.A_zimbraSignatureName, signatureName);
            // pass in setAsDefault as an optimization, since we are updating the account
            // entry, we can update the default attr in one LDAP write
            LdapSignature.createAccountSignature(this, account, signatureAttrs, setAsDefault);
            return LdapSignature.getAccountSignature(this, account);
        }

        ZimbraLdapContext zlc = null;
        try {
            zlc = new ZimbraLdapContext(true);

            String dn = getSignatureDn(ldapEntry, signatureName);

            Attributes attrs = new BasicAttributes(true);
            LdapUtil.mapToAttrs(signatureAttrs, attrs);
            Attribute oc = LdapUtil.addAttr(attrs, A_objectClass, "zimbraSignature");
            attrs.put(Provisioning.A_zimbraCreateTimestamp, DateUtil.toGeneralizedTime(new Date()));

            zlc.createEntry(dn, attrs, "createSignature");

            Signature signature = getSignatureById(account, ldapEntry, signatureId, zlc);
            AttributeManager.getInstance().postModify(signatureAttrs, signature, attrManagerContext, true);

            if (setAsDefault)
                setDefaultSignature(account, signatureId);

            return signature;
        } catch (NameAlreadyBoundException nabe) {
            throw AccountServiceException.SIGNATURE_EXISTS(signatureName);
        } catch (NamingException e) {
            throw ServiceException.FAILURE("unable to create signature", e);
        } finally {
            ZimbraLdapContext.closeContext(zlc);
        }
    }

    @Override
    public void modifySignature(Account account, String signatureId, Map<String, Object> signatureAttrs) throws ServiceException {
        removeAttrIgnoreCase("objectclass", signatureAttrs);

        validateSignatureAttrs(signatureAttrs);

        LdapEntry ldapEntry = (LdapEntry) (account instanceof LdapEntry ? account : getAccountById(account.getId()));

        if (ldapEntry == null)
            throw AccountServiceException.NO_SUCH_ACCOUNT(account.getName());

        String newName = (String) signatureAttrs.get(A_zimbraSignatureName);

        if (newName != null) {
            newName = newName.trim();

            // do not allow name to be wiped
            if (newName.length()==0)
                throw ServiceException.INVALID_REQUEST("empty signature name is not allowed", null);

            // check for duplicate names
            List<Signature> sigs = getAllSignatures(account);
            for (Signature sig : sigs) {
                if (sig.getName().equalsIgnoreCase(newName) && !sig.getId().equals(signatureId))
                    throw AccountServiceException.SIGNATURE_EXISTS(newName);
            }
        }

        // clear cache
        account.setCachedData(SIGNATURE_LIST_CACHE_KEY, null);

        if (LdapSignature.isAccountSignature(account, signatureId)) {
            LdapSignature.modifyAccountSignature(this, account, signatureAttrs);
        } else {

            LdapSignature signature = (LdapSignature) getSignatureById(account, ldapEntry, signatureId, null);
            if (signature == null)
                throw AccountServiceException.NO_SUCH_SIGNATURE(signatureId);

            boolean nameChanged = (newName != null && !newName.equals(signature.getName()));

            if (nameChanged)
                signatureAttrs.remove(A_zimbraSignatureName);

            modifyAttrs(signature, signatureAttrs, true);
            if (nameChanged) {
                // the signature cache could've been loaded again if getAllSignatures were called in pre/poseModify callback, so we clear it again
                account.setCachedData(SIGNATURE_LIST_CACHE_KEY, null);
                renameSignature(ldapEntry, signature, newName);
            }

        }
    }

    private void renameSignature(LdapEntry entry, LdapSignature signature, String newSignatureName) throws ServiceException {
        ZimbraLdapContext zlc = null;
        try {
            zlc = new ZimbraLdapContext(true);
            String newDn = getSignatureDn(entry, newSignatureName);
            zlc.renameEntry(signature.getDN(), newDn);
        } catch (InvalidNameException e) {
            throw ServiceException.INVALID_REQUEST("invalid signature name: "+newSignatureName, e);
        } catch (NamingException e) {
            throw ServiceException.FAILURE("unable to rename signature: "+newSignatureName, e);
        } finally {
            ZimbraLdapContext.closeContext(zlc);
        }
    }

    @Override
    public void deleteSignature(Account account, String signatureId) throws ServiceException {
        LdapEntry ldapEntry = (LdapEntry) (account instanceof LdapEntry ? account : getAccountById(account.getId()));
        if (ldapEntry == null)
            throw AccountServiceException.NO_SUCH_ACCOUNT(account.getName());

        account.setCachedData(SIGNATURE_LIST_CACHE_KEY, null);

        if (LdapSignature.isAccountSignature(account, signatureId)) {
            LdapSignature.deleteAccountSignature(this, account);
            return;
        }

        ZimbraLdapContext zlc = null;
        try {
            zlc = new ZimbraLdapContext(true);
            Signature signature = getSignatureById(account, ldapEntry, signatureId, zlc);
            if (signature == null)
                throw AccountServiceException.NO_SUCH_SIGNATURE(signatureId);
            String dn = getSignatureDn(ldapEntry, signature.getName());
            zlc.unbindEntry(dn);
        } catch (NamingException e) {
            throw ServiceException.FAILURE("unable to delete signarure: "+signatureId, e);
        } finally {
            ZimbraLdapContext.closeContext(zlc);
        }
    }

    @Override
    public List<Signature> getAllSignatures(Account account) throws ServiceException {
        LdapEntry ldapEntry = (LdapEntry) (account instanceof LdapEntry ? account : getAccountById(account.getId()));
        if (ldapEntry == null)
            throw AccountServiceException.NO_SUCH_ACCOUNT(account.getName());

        @SuppressWarnings("unchecked")
        List<Signature> result = (List<Signature>) account.getCachedData(SIGNATURE_LIST_CACHE_KEY);

        if (result != null) {
            return result;
        }

        result = new ArrayList<Signature>();
        Signature acctSig = LdapSignature.getAccountSignature(this, account);
        if (acctSig != null)
            result.add(acctSig);

        result = getSignaturesByQuery(account, ldapEntry, LdapFilter.allSignatures(), null, result);

        result = Collections.unmodifiableList(result);
        account.setCachedData(SIGNATURE_LIST_CACHE_KEY, result);
        return result;
    }

    @Override
    public Signature get(Account account, SignatureBy keyType, String key) throws ServiceException {
        LdapEntry ldapEntry = (LdapEntry) (account instanceof LdapEntry ? account : getAccountById(account.getId()));
        if (ldapEntry == null)
            throw AccountServiceException.NO_SUCH_ACCOUNT(account.getName());

        // this assumes getAllSignatures is cached and number of signatures is reasaonble.
        // might want a per-signature cache (i.e., use "SIGNATURE_BY_ID_"+id as a key, etc)
        switch(keyType) {
            case id:
                for (Signature signature : getAllSignatures(account))
                    if (signature.getId().equals(key)) return signature;
                return null;
            case name:
                for (Signature signature : getAllSignatures(account))
                    if (signature.getName().equalsIgnoreCase(key)) return signature;
                return null;
            default:
                return null;
        }
    }

    private static final String DATA_SOURCE_LIST_CACHE_KEY = "LdapProvisioning.DATA_SOURCE_CACHE";

    private List<DataSource> getDataSourcesByQuery(LdapEntry entry, String query, ZimbraLdapContext initZlc) throws ServiceException {
        ZimbraLdapContext zlc = initZlc;
        List<DataSource> result = new ArrayList<DataSource>();
        try {
            if (zlc == null)
                zlc = new ZimbraLdapContext();
            String base = entry.getDN();
            NamingEnumeration ne = zlc.searchDir(base, query, sSubtreeSC);
            while(ne.hasMore()) {
                SearchResult sr = (SearchResult) ne.next();
                result.add(new LdapDataSource((Account)entry, sr.getNameInNamespace(), sr.getAttributes(), this));
            }
            ne.close();
        } catch (NameNotFoundException e) {
            ZimbraLog.account.warn("caught NameNotFoundException", e);
            return result;
        } catch (InvalidNameException e) {
            ZimbraLog.account.warn("caught InvalidNameException", e);
            return result;
        } catch (NamingException e) {
            throw ServiceException.FAILURE("unable to lookup data source via query: "+query+ " message: "+e.getMessage(), e);
        } finally {
            if (initZlc == null)
                ZimbraLdapContext.closeContext(zlc);
        }
        return result;
    }

    private DataSource getDataSourceById(LdapEntry entry, String id,  ZimbraLdapContext zlc) throws ServiceException {
        id= LdapUtil.escapeSearchFilterArg(id);
        List<DataSource> result = getDataSourcesByQuery(entry, LdapFilter.dataSourceById(id), zlc);
        return result.isEmpty() ? null : result.get(0);
    }

    private DataSource getDataSourceByName(LdapEntry entry, String name, ZimbraLdapContext zlc) throws ServiceException {
        name = LdapUtil.escapeSearchFilterArg(name);
        List<DataSource> result = getDataSourcesByQuery(entry, LdapFilter.dataSourceByName(name), zlc);
        return result.isEmpty() ? null : result.get(0);
    }

    private String getDataSourceDn(LdapEntry entry, String name) {
        return A_zimbraDataSourceName + "=" + LdapUtil.escapeRDNValue(name) + "," + entry.getDN();
    }

    protected ReplaceAddressResult replaceMailAddresses(Entry entry, String attrName, String oldAddr, String newAddr) throws ServiceException {
        String oldDomain = EmailUtil.getValidDomainPart(oldAddr);
        String newDomain = EmailUtil.getValidDomainPart(newAddr);

        String oldAddrs[] = entry.getMultiAttr(attrName);
        String newAddrs[] = new String[0];

        for (int i = 0; i < oldAddrs.length; i++) {
            String oldMail = oldAddrs[i];
            if (oldMail.equals(oldAddr)) {
                // exact match, replace the entire old addr with new addr
                newAddrs = addMultiValue(newAddrs, newAddr);
            } else {
                String[] oldParts = EmailUtil.getLocalPartAndDomain(oldMail);

                // sanity check, or should we ignore and continue?
                if (oldParts == null)
                    throw ServiceException.FAILURE("bad value for " + attrName + " " + oldMail, null);
                String oldL = oldParts[0];
                String oldD = oldParts[1];

                if (oldD.equals(oldDomain)) {
                    // old domain is the same as the domain being renamed,
                    //   - keep the local part
                    //   - replace the domain with new domain
                    String newMail = oldL + "@" + newDomain;
                    newAddrs = addMultiValue(newAddrs, newMail);
                } else {
                    // address is not in the domain being renamed, keep as is
                    newAddrs = addMultiValue(newAddrs, oldMail);
                }
            }
        }

        // returns a pair of parallel arrays of old and new addrs
        return new ReplaceAddressResult(oldAddrs, newAddrs);
     }

    protected boolean addressExists(ZimbraLdapContext zlc, String baseDN, String[] addrs) throws ServiceException {
        StringBuilder query = new StringBuilder();
        query.append("(|");
        for (int i=0; i < addrs.length; i++) {
            query.append(String.format("(%s=%s)", Provisioning.A_zimbraMailDeliveryAddress, addrs[i]));
            query.append(String.format("(%s=%s)", Provisioning.A_zimbraMailAlias, addrs[i]));
        }
        query.append(")");

        try {
            NamingEnumeration ne = zlc.searchDir(baseDN, query.toString(), sSubtreeSC);
            if (ne.hasMore())
                return true;
            else
                return false;
        } catch (NameNotFoundException e) {
            return false;
        } catch (InvalidNameException e) {
            throw ServiceException.FAILURE("unable to lookup account via query: "+query.toString()+" message: "+e.getMessage(), e);
        } catch (NamingException e) {
            throw ServiceException.FAILURE("unable to lookup account via query: "+query.toString()+" message: "+e.getMessage(), e);
        } finally {
        }
    }

    // MOVE OVER ALL aliases. doesn't throw an exception, just logs
    // There could be a race condition that the alias might get taken
    // in the new domain post the check.  Anyone who calls this API must
    // pay attention to the warning message
    private void moveAliases(ZimbraLdapContext zlc, ReplaceAddressResult addrs, String newDomain, String primaryUid,
                             String targetOldDn, String targetNewDn,
                             String targetOldDomain, String targetNewDomain)  throws ServiceException {

        for (int i=0; i < addrs.newAddrs().length; i++) {
            String oldAddr = addrs.oldAddrs()[i];
            String newAddr = addrs.newAddrs()[i];

            String aliasNewDomain = EmailUtil.getValidDomainPart(newAddr);

            if (aliasNewDomain.equals(newDomain)) {
                String[] oldParts = EmailUtil.getLocalPartAndDomain(oldAddr);
                String oldAliasDN = mDIT.aliasDN(targetOldDn, targetOldDomain, oldParts[0], oldParts[1]);
                String newAliasDN = mDIT.aliasDNRename(targetNewDn, targetNewDomain, newAddr);

                if (oldAliasDN.equals(newAliasDN))
                    continue;

                // skip the extra alias that is the same as the primary
                String newAliasParts[] = EmailUtil.getLocalPartAndDomain(newAddr);
                String newAliasLocal = newAliasParts[0];
                if (!(primaryUid != null && newAliasLocal.equals(primaryUid))) {
                    try {
                        zlc.renameEntry(oldAliasDN, newAliasDN);
                    } catch (NameAlreadyBoundException nabe) {
                        ZimbraLog.account.warn("unable to move alias from " + oldAliasDN + " to " + newAliasDN, nabe);
                    } catch (NamingException ne) {
                        throw ServiceException.FAILURE("unable to move aliases", null);
                    } finally {
                    }
                }
             }
        }
    }


    @Override
    public DataSource createDataSource(Account account, DataSource.Type dsType, String dsName, Map<String, Object> dataSourceAttrs) throws ServiceException {
        return createDataSource(account, dsType, dsName, dataSourceAttrs, false);
    }

    @Override
    public DataSource createDataSource(Account account, DataSource.Type type, String dataSourceName, Map<String, Object> attrs,
            boolean passwdAlreadyEncrypted) throws ServiceException {
        return createDataSource(account, type, dataSourceName, attrs, passwdAlreadyEncrypted, false);
    }

    @Override
    public DataSource restoreDataSource(Account account, DataSource.Type dsType, String dsName, Map<String, Object> dataSourceAttrs) throws ServiceException {
        return createDataSource(account, dsType, dsName, dataSourceAttrs, true, true);
    }

    private DataSource createDataSource(Account account, DataSource.Type dsType, String dsName, Map<String, Object> dataSourceAttrs,
            boolean passwdAlreadyEncrypted, boolean restoring) throws ServiceException {
        removeAttrIgnoreCase("objectclass", dataSourceAttrs);
        LdapEntry ldapEntry = (LdapEntry) (account instanceof LdapEntry ? account : getAccountById(account.getId()));

        if (ldapEntry == null)
            throw AccountServiceException.NO_SUCH_ACCOUNT(account.getName());

        List<DataSource> existing = getAllDataSources(account);
        if (existing.size() >= account.getLongAttr(A_zimbraDataSourceMaxNumEntries, 20))
            throw AccountServiceException.TOO_MANY_DATA_SOURCES();

        dataSourceAttrs.put(A_zimbraDataSourceName, dsName); // must be the same
        dataSourceAttrs.put(Provisioning.A_zimbraDataSourceType, dsType.toString());

        account.setCachedData(DATA_SOURCE_LIST_CACHE_KEY, null);

        HashMap attrManagerContext = new HashMap();
        boolean checkImmutable = !restoring;
        AttributeManager.getInstance().preModify(dataSourceAttrs, null, attrManagerContext, true, checkImmutable);

        ZimbraLdapContext zlc = null;
        try {
            zlc = new ZimbraLdapContext(true);

            String dn = getDataSourceDn(ldapEntry, dsName);

            Attributes attrs = new BasicAttributes(true);
            LdapUtil.mapToAttrs(dataSourceAttrs, attrs);
            Attribute oc = LdapUtil.addAttr(attrs, A_objectClass, "zimbraDataSource");
            String extraOc = LdapDataSource.getObjectClass(dsType);
            if (extraOc != null)
                oc.add(extraOc);

            String dsId = LdapUtil.getAttrString(attrs, A_zimbraDataSourceId);
            if (dsId == null) {
                dsId = LdapUtil.generateUUID();
                attrs.put(A_zimbraDataSourceId, dsId);
            }

            String password = LdapUtil.getAttrString(attrs, A_zimbraDataSourcePassword);
            if (password != null) {
                String encrypted = passwdAlreadyEncrypted ? password : DataSource.encryptData(dsId, password);
                attrs.put(A_zimbraDataSourcePassword, encrypted);
            }
            attrs.put(Provisioning.A_zimbraCreateTimestamp, DateUtil.toGeneralizedTime(new Date()));

            zlc.createEntry(dn, attrs, "createDataSource");

            DataSource ds = getDataSourceById(ldapEntry, dsId, zlc);
            AttributeManager.getInstance().postModify(dataSourceAttrs, ds, attrManagerContext, true);
            return ds;
        } catch (NameAlreadyBoundException nabe) {
            throw AccountServiceException.DATA_SOURCE_EXISTS(dsName);
        } catch (NamingException e) {
            throw ServiceException.FAILURE("unable to create data source", e);
        } finally {
            ZimbraLdapContext.closeContext(zlc);
        }
    }

    @Override
    public void deleteDataSource(Account account, String dataSourceId) throws ServiceException {
        LdapEntry ldapEntry = (LdapEntry) (account instanceof LdapEntry ? account : getAccountById(account.getId()));
        if (ldapEntry == null)
            throw AccountServiceException.NO_SUCH_ACCOUNT(account.getName());

        account.setCachedData(DATA_SOURCE_LIST_CACHE_KEY, null);

        ZimbraLdapContext zlc = null;
        try {
            zlc = new ZimbraLdapContext(true);
            DataSource dataSource = getDataSourceById(ldapEntry, dataSourceId, zlc);
            if (dataSource == null)
                throw AccountServiceException.NO_SUCH_DATA_SOURCE(dataSourceId);
            String dn = getDataSourceDn(ldapEntry, dataSource.getName());
            zlc.unbindEntry(dn);
        } catch (NamingException e) {
            throw ServiceException.FAILURE("unable to delete data source: "+dataSourceId, e);
        } finally {
            ZimbraLdapContext.closeContext(zlc);
        }
    }


    @Override
    public List<DataSource> getAllDataSources(Account account) throws ServiceException {

        @SuppressWarnings("unchecked")
        List<DataSource> result = (List<DataSource>) account.getCachedData(DATA_SOURCE_LIST_CACHE_KEY);

        if (result != null) {
            return result;
        }

        LdapEntry ldapEntry = (LdapEntry) (account instanceof LdapEntry ? account : getAccountById(account.getId()));
        if (ldapEntry == null)
            throw AccountServiceException.NO_SUCH_ACCOUNT(account.getName());
        result = getDataSourcesByQuery(ldapEntry, LdapFilter.allDataSources(), null);
        result = Collections.unmodifiableList(result);
        account.setCachedData(DATA_SOURCE_LIST_CACHE_KEY, result);
        return result;
    }

    public void removeAttrIgnoreCase(String attr, Map<String, Object> attrs) {
        for (String key : attrs.keySet()) {
            if (key.equalsIgnoreCase(attr)) {
                attrs.remove(key);
                return;
            }
        }
    }

    @Override
    public void modifyDataSource(Account account, String dataSourceId, Map<String, Object> attrs) throws ServiceException {
        removeAttrIgnoreCase("objectclass", attrs);
        LdapEntry ldapEntry = (LdapEntry) (account instanceof LdapEntry ? account : getAccountById(account.getId()));
        if (ldapEntry == null)
            throw AccountServiceException.NO_SUCH_ACCOUNT(account.getName());

        LdapDataSource ds = (LdapDataSource) getDataSourceById(ldapEntry, dataSourceId, null);
        if (ds == null)
            throw AccountServiceException.NO_SUCH_DATA_SOURCE(dataSourceId);

        account.setCachedData(DATA_SOURCE_LIST_CACHE_KEY, null);

        attrs.remove(A_zimbraDataSourceId);

        String name = (String) attrs.get(A_zimbraDataSourceName);
        boolean newName = (name != null && !name.equals(ds.getName()));
        if (newName) attrs.remove(A_zimbraDataSourceName);

        String password = (String) attrs.get(A_zimbraDataSourcePassword);
        if (password != null) {
            attrs.put(A_zimbraDataSourcePassword, DataSource.encryptData(ds.getId(), password));
        }

        modifyAttrs(ds, attrs, true);
        if (newName) {
            // the datasoruce cache could've been loaded again if getAllDataSources were called in pre/poseModify callback, so we clear it again
            account.setCachedData(DATA_SOURCE_LIST_CACHE_KEY, null);
            ZimbraLdapContext zlc = null;
            try {
                zlc = new ZimbraLdapContext(true);
                String newDn = getDataSourceDn(ldapEntry, name);
                zlc.renameEntry(ds.getDN(), newDn);
            } catch (NamingException e) {
                throw ServiceException.FAILURE("unable to rename datasource: "+name, e);
            } finally {
                ZimbraLdapContext.closeContext(zlc);
            }
        }
    }

    @Override
    public DataSource get(Account account, DataSourceBy keyType, String key) throws ServiceException {
        LdapEntry ldapEntry = (LdapEntry) (account instanceof LdapEntry ? account : getAccountById(account.getId()));
        if (ldapEntry == null)
            throw AccountServiceException.NO_SUCH_ACCOUNT(account.getName());

        // this assumes getAllDataSources is cached and number of data sources is reasaonble.
        // might want a per-data-source cache (i.e., use "DATA_SOURCE_BY_ID_"+id as a key, etc)

        switch(keyType) {
            case id:
                for (DataSource source : getAllDataSources(account))
                    if (source.getId().equals(key))
                        return source;
                return null;
                //return getDataSourceById(ldapEntry, key, null);
            case name:
                for (DataSource source : getAllDataSources(account))
                    if (source.getName().equalsIgnoreCase(key))
                        return source;
                return null;
                //return getDataSourceByName(ldapEntry, key, null);
            default:
                return null;
        }
    }

    private String getXMPPComponentDn(LdapEntry entry, String name) {
        return A_zimbraXMPPComponentName + "=" + LdapUtil.escapeRDNValue(name) + "," + entry.getDN();
    }

    private XMPPComponent getXMPPComponentByQuery(String query, ZimbraLdapContext initZlc) throws ServiceException {
        ZimbraLdapContext zlc = initZlc;
        try {
            if (zlc == null)
                zlc = new ZimbraLdapContext();
            NamingEnumeration ne = zlc.searchDir(mDIT.xmppcomponentBaseDN(), query, sSubtreeSC);
            if (ne.hasMore()) {
                SearchResult sr = (SearchResult) ne.next();
                ne.close();
                return new LdapXMPPComponent(sr.getNameInNamespace(), sr.getAttributes(), this);
            }
        } catch (NameNotFoundException e) {
            return null;
        } catch (InvalidNameException e) {
            return null;
        } catch (NamingException e) {
            throw ServiceException.FAILURE("unable to lookup XMPPComponent via query: "+query+" message: "+e.getMessage(), e);
        } finally {
            if (initZlc == null)
                ZimbraLdapContext.closeContext(zlc);
        }
        return null;
    }

    private XMPPComponent getXMPPComponentByName(String name, boolean nocache) throws ServiceException {
        if (!nocache) {
            XMPPComponent x = sXMPPComponentCache.getByName(name);
            if (x != null)
                return x;
        }
        ZimbraLdapContext zlc = null;
        try {
            zlc = new ZimbraLdapContext();
            String dn = mDIT.xmppcomponentNameToDN(name);
            Attributes attrs = zlc.getAttributes(dn);
            XMPPComponent x = new LdapXMPPComponent(dn, attrs, this);
            sXMPPComponentCache.put(x);
            return x;
        } catch (NameNotFoundException e) {
            return null;
        } catch (InvalidNameException e) {
            return null;
        } catch (NamingException e) {
            throw ServiceException.FAILURE("unable to lookup xmpp component by name: "+name+" message: "+e.getMessage(), e);
        } finally {
            ZimbraLdapContext.closeContext(zlc);
        }
    }

    private XMPPComponent getXMPPComponentById(String zimbraId, ZimbraLdapContext zlc, boolean nocache) throws ServiceException {
        if (zimbraId == null)
            return null;
        XMPPComponent x = null;
        if (!nocache)
            x = sXMPPComponentCache.getById(zimbraId);
        if (x == null) {
            zimbraId = LdapUtil.escapeSearchFilterArg(zimbraId);
            x = (XMPPComponent)getXMPPComponentByQuery(LdapFilter.xmppComponentById(zimbraId), zlc);
            sXMPPComponentCache.put(x);
        }
        return x;
    }

    @Override
    public List<XMPPComponent> getAllXMPPComponents() throws ServiceException {
        List<XMPPComponent> result = new ArrayList<XMPPComponent>();
        ZimbraLdapContext zlc = null;
        try {
            zlc = new ZimbraLdapContext();
            String filter;
            filter = LdapFilter.allXMPPComponents();

            NamingEnumeration ne = zlc.searchDir(mDIT.xmppcomponentBaseDN(), filter, sSubtreeSC);
            while (ne.hasMore()) {
                SearchResult sr = (SearchResult) ne.next();
                LdapXMPPComponent x = new LdapXMPPComponent(sr.getNameInNamespace(), sr.getAttributes(), this);
                result.add(x);
            }
            ne.close();
        } catch (NamingException e) {
            throw ServiceException.FAILURE("unable to list all servers", e);
        } finally {
            ZimbraLdapContext.closeContext(zlc);
        }
        if (result.size() > 0)
            sXMPPComponentCache.put(result, true);
        Collections.sort(result);
        return result;
    }


    public XMPPComponent createXMPPComponent(String name, Domain domain, Server server, Map<String, Object> inAttrs) throws ServiceException {
        name = name.toLowerCase().trim();

        // sanity checking
        removeAttrIgnoreCase("objectclass", inAttrs);
        removeAttrIgnoreCase(A_zimbraDomainId, inAttrs);
        removeAttrIgnoreCase(A_zimbraServerId, inAttrs);

        HashMap attrManagerContext = new HashMap();
        AttributeManager.getInstance().preModify(inAttrs, null, attrManagerContext, true, true);

        ZimbraLdapContext zlc = null;
        try {
            zlc = new ZimbraLdapContext(true);

            Attributes attrs = new BasicAttributes(true);
            LdapUtil.mapToAttrs(inAttrs, attrs);
            LdapUtil.addAttr(attrs, A_objectClass, "zimbraXMPPComponent");

            String compId = LdapUtil.generateUUID();
            attrs.put(A_zimbraId, compId);
            attrs.put(A_zimbraCreateTimestamp, DateUtil.toGeneralizedTime(new Date()));
            attrs.put(A_cn, name);
            String dn = mDIT.xmppcomponentNameToDN(name);

            attrs.put(A_zimbraDomainId, domain.getId());
            attrs.put(A_zimbraServerId, server.getId());

            zlc.createEntry(dn, attrs, "createXMPPComponent");

            XMPPComponent comp = getXMPPComponentById(compId, zlc, true);
            AttributeManager.getInstance().postModify(inAttrs, comp, attrManagerContext, true);
            return comp;
        } catch (NameAlreadyBoundException nabe) {
            throw AccountServiceException.IM_COMPONENT_EXISTS(name);
        } catch (NamingException e) {
            throw ServiceException.FAILURE("unable to create XMPPComponent", e);
        } finally {
            ZimbraLdapContext.closeContext(zlc);
        }
    }

    public XMPPComponent get(XMPPComponentBy keyType, String key) throws ServiceException {
        switch(keyType) {
            case name:
                return getXMPPComponentByName(key, false);
            case id:
                return getXMPPComponentById(key, null, false);
            case serviceHostname:
                throw new UnsupportedOperationException("Writeme!");
            default:
        }
        return null;
    }

    @Override
    public void deleteXMPPComponent(XMPPComponent comp) throws ServiceException {
        String zimbraId = comp.getId();
        ZimbraLdapContext zlc = null;
        LdapXMPPComponent l = (LdapXMPPComponent)get(XMPPComponentBy.id, zimbraId);
        try {
            zlc = new ZimbraLdapContext(true);
            zlc.unbindEntry(l.getDN());
            sXMPPComponentCache.remove(l);
        } catch (NamingException e) {
            throw ServiceException.FAILURE("unable to purge XMPPComponent : "+zimbraId, e);
        } finally {
            ZimbraLdapContext.closeContext(zlc);
        }
    }

    // Only called from renameDomain for now
    void renameXMPPComponent(String zimbraId, String newName) throws ServiceException {
        LdapXMPPComponent comp = (LdapXMPPComponent)get(XMPPComponentBy.id, zimbraId);
        if (comp == null)
            throw AccountServiceException.NO_SUCH_XMPP_COMPONENT(zimbraId);

        newName = newName.toLowerCase().trim();
        ZimbraLdapContext zlc = null;
        try {
            zlc = new ZimbraLdapContext(true);
            String newDn = mDIT.xmppcomponentNameToDN(newName);
            zlc.renameEntry(comp.getDN(), newDn);
            // remove old comp from cache
            sXMPPComponentCache.remove(comp);
        } catch (NameAlreadyBoundException nabe) {
            throw AccountServiceException.IM_COMPONENT_EXISTS(newName);
        } catch (NamingException e) {
            throw ServiceException.FAILURE("unable to rename XMPPComponent: "+zimbraId, e);
        } finally {
            ZimbraLdapContext.closeContext(zlc);
        }
    }


    //
    // rights
    //

    @Override
    /*
     * from zmprov -l, we don't expand all attrs, expandAllAttrs is ignored
     */
    public Right getRight(String rightName, boolean expandAllAttrs) throws ServiceException {
        if (expandAllAttrs)
            throw ServiceException.FAILURE("expandAllAttrs == TRUE is not supported", null);
        return RightCommand.getRight(rightName);
    }

    @Override
    /*
     * from zmprov -l, we don't expand all attrs, expandAllAttrs is ignored
     */
    public List<Right> getAllRights(String targetType, boolean expandAllAttrs) throws ServiceException {
        if (expandAllAttrs)
            throw ServiceException.FAILURE("expandAllAttrs == TRUE is not supported", null);
        return RightCommand.getAllRights(targetType);
    }

    @Override
    public boolean checkRight(String targetType, TargetBy targetBy, String target,
                              GranteeBy granteeBy, String grantee,
                              String right, Map<String, Object> attrs,
                              AccessManager.ViaGrant via) throws ServiceException {
        return RightCommand.checkRight(this,
                                       targetType, targetBy, target,
                                       granteeBy, grantee,
                                       right, attrs, via);
    }

    @Override
    public RightCommand.AllEffectiveRights getAllEffectiveRights(
            String granteeType, GranteeBy granteeBy, String grantee,
            boolean expandSetAttrs, boolean expandGetAttrs) throws ServiceException {
        return RightCommand.getAllEffectiveRights(this,
                                                  granteeType, granteeBy, grantee,
                                                  expandSetAttrs, expandGetAttrs);
    }

    @Override
    public RightCommand.EffectiveRights getEffectiveRights(
            String targetType, TargetBy targetBy, String target,
            GranteeBy granteeBy, String grantee,
            boolean expandSetAttrs, boolean expandGetAttrs) throws ServiceException {
        return RightCommand.getEffectiveRights(this,
                                               targetType, targetBy, target,
                                               granteeBy, grantee,
                                               expandSetAttrs, expandGetAttrs);
    }

    @Override
    public EffectiveRights getCreateObjectAttrs(String targetType,
                                                DomainBy domainBy, String domainStr,
                                                CosBy cosBy, String cosStr,
                                                GranteeBy granteeBy, String grantee) throws ServiceException {
        return RightCommand.getCreateObjectAttrs(this,
                                                 targetType,
                                                 domainBy, domainStr,
                                                 cosBy, cosStr,
                                                 granteeBy, grantee);
    }

    @Override
    public RightCommand.Grants getGrants(String targetType, TargetBy targetBy, String target,
            String granteeType, GranteeBy granteeBy, String grantee,
            boolean granteeIncludeGroupsGranteeBelongs) throws ServiceException {
        return RightCommand.getGrants(this, targetType, targetBy, target,
                granteeType, granteeBy, grantee, granteeIncludeGroupsGranteeBelongs);
    }

    @Override
    public void grantRight(String targetType, TargetBy targetBy, String target,
                           String granteeType, GranteeBy granteeBy, String grantee, String secret,
                           String right, RightModifier rightModifier) throws ServiceException {
        RightCommand.grantRight(this,
                                null,
                                targetType, targetBy, target,
                                granteeType, granteeBy, grantee, secret,
                                right, rightModifier);
    }

    @Override
    public void revokeRight(String targetType, TargetBy targetBy, String target,
                            String granteeType, GranteeBy granteeBy, String grantee,
                            String right, RightModifier rightModifier) throws ServiceException {
         RightCommand.revokeRight(this,
                                  null,
                                  targetType, targetBy, target,
                                  granteeType, granteeBy, grantee,
                                  right, rightModifier);
    }

    public String getNamingRdnAttr(Entry entry) throws ServiceException {
        return mDIT.getNamingRdnAttr(entry);
    }

    /*
     * only called from TestProvisioning for unittest
     */
    public String getDN(Entry entry) throws ServiceException {
        if (entry instanceof LdapMimeType)
            return ((LdapMimeType)entry).getDN();
        else if (entry instanceof LdapCalendarResource)
            return ((LdapCalendarResource)entry).getDN();
        else if (entry instanceof LdapAccount)
            return ((LdapAccount)entry).getDN();
        else if (entry instanceof LdapAlias)
            return ((LdapAlias)entry).getDN();
        else if (entry instanceof LdapCos)
            return ((LdapCos)entry).getDN();
        else if (entry instanceof LdapDataSource)
            return ((LdapDataSource)entry).getDN();
        else if (entry instanceof LdapDistributionList)
            return ((LdapDistributionList)entry).getDN();
        else if (entry instanceof LdapDomain)
            return ((LdapDomain)entry).getDN();
        else if (entry instanceof LdapIdentity)
            return ((LdapIdentity)entry).getDN();
        else if (entry instanceof LdapSignature)
            return ((LdapSignature)entry).getDN();
        else if (entry instanceof LdapServer)
            return ((LdapServer)entry).getDN();
        else if (entry instanceof LdapZimlet)
            return ((LdapZimlet)entry).getDN();
        else
            throw ServiceException.FAILURE("not a ldap entry", null);
    }

    @Override
    public void flushCache(CacheEntryType type, CacheEntry[] entries) throws ServiceException {

        switch (type) {
        case account:
            if (entries != null) {
                for (CacheEntry entry : entries) {
                    AccountBy accountBy = (entry.mEntryBy==CacheEntryBy.id)? AccountBy.id : AccountBy.name;
                    Account account = getFromCache(accountBy, entry.mEntryIdentity);
                    /*
                     * We now call removeFromCache instead of reload for flushing an account
                     * from cache.   This change was originally for bug 25028, but that would still
                     * need an extrat step to flush cache after the account's zimbraCOSId changed.
                     * (if we call reload insteasd of removeFromCache, flush cache of the account would
                     * not clear the mDefaults for inherited attrs, that was the bug.)
                     * Bug 25028 is now taken care of by the callback.  We still call removeFromCache
                     * for flushing account cache, because that does a cleaner flush.
                     *
                     * Note, we only call removeFromCache for account.
                     * We should *NOT* do removeFromCache when flushing global config and cos caches.
                     *
                     * Because the "mDefaults" Map(contains a ref to the old instance of COS.mAccountDefaults for
                     * all the accountInherited COS attrs) stored in all the cached accounts.   Same for the
                     * inherited attrs of server/domain from global config.  If we do removeFromCache for flushing
                     * cos/global config, then after FlushCache(cos) if you do a ga on a cached account, it still
                     * shows the old COS value for values that are inherited from COS.   Although, for newly loaded
                     * accounts or when a cached account is going thru auth(that'll trigger a reload) they will get
                     * the new COS values(refreshed as a result of FlushCache(cos)).
                     */
                    if (account != null)
                        removeFromCache(account);
                }
            } else
                sAccountCache.clear();
            return;
        case group:
            if (entries != null) {
                for (CacheEntry entry : entries) {
                    DistributionListBy dlBy = (entry.mEntryBy==CacheEntryBy.id)? DistributionListBy.id : DistributionListBy.name;
                    removeGroupFromCache(dlBy, entry.mEntryIdentity);
                }
            } else {
                sAclGroupCache.clear();
                sDLCache.clear();
            }
            return;
        case config:
            if (entries != null)
                throw ServiceException.INVALID_REQUEST("cannot specify entry for flushing global config", null);
            Config config = getConfig();
            reload(config, false);
            return;
        case cos:
            if (entries != null) {
                for (CacheEntry entry : entries) {
                    CosBy cosBy = (entry.mEntryBy==CacheEntryBy.id)? CosBy.id : CosBy.name;
                    Cos cos = getFromCache(cosBy, entry.mEntryIdentity);
                    if (cos != null)
                        reload(cos, false);
                }
            } else
                sCosCache.clear();
            return;
        case domain:
            if (entries != null) {
                for (CacheEntry entry : entries) {
                    DomainBy domainBy = (entry.mEntryBy==CacheEntryBy.id)? DomainBy.id : DomainBy.name;
                    Domain domain = getFromCache(domainBy, entry.mEntryIdentity, GetFromDomainCacheOption.BOTH);
                    if (domain != null) {
                        if (domain instanceof DomainCache.NonExistingDomain)
                            sDomainCache.removeFromNegativeCache(domainBy, entry.mEntryIdentity);
                        else
                            reload(domain, false);
                    }
                }
            } else
                sDomainCache.clear();
            return;
        case server:
            if (entries != null) {
                for (CacheEntry entry : entries) {
                    ServerBy serverBy = (entry.mEntryBy==CacheEntryBy.id)? ServerBy.id : ServerBy.name;
                    Server server = get(serverBy, entry.mEntryIdentity);
                    if (server != null)
                        reload(server, false);
                }
            } else
                sServerCache.clear();
            return;
        case zimlet:
            if (entries != null) {
                for (CacheEntry entry : entries) {
                    ZimletBy zimletBy = (entry.mEntryBy==CacheEntryBy.id)? ZimletBy.id : ZimletBy.name;
                    Zimlet zimlet = getFromCache(zimletBy, entry.mEntryIdentity);
                    if (zimlet != null)
                        reload(zimlet, false);
                }
            } else
                sZimletCache.clear();
            return;
        default:
            throw ServiceException.INVALID_REQUEST("invalid cache type "+type, null);
        }

    }

    public void removeFromCache(Entry entry) {
        if (entry instanceof Account)
            sAccountCache.remove((Account)entry);
        else if (entry instanceof DistributionList) {
            sAclGroupCache.remove((DistributionList)entry);
            sDLCache.remove((DistributionList)entry);
        } else
            throw new UnsupportedOperationException();
    }

    private static class CountAccountVisitor implements NamedEntry.Visitor {

        private static class Result {
            Result(String name) {
                mName = name;
                mCount= 0;
            }
            String mName;
            long mCount;
        }

        Provisioning mProv;
        Map<String, Result> mResult = new HashMap<String, Result>();

        CountAccountVisitor(Provisioning prov) {
            mProv = prov;
        }

        public void visit(NamedEntry entry) throws ServiceException {
            if (!(entry instanceof Account))
                return;

            if (entry instanceof CalendarResource)
                return;

            Account acct = (Account)entry;
            if (acct.getBooleanAttr(Provisioning.A_zimbraIsSystemResource, false))
                return;

            Cos cos = mProv.getCOS(acct);
            Result r = mResult.get(cos.getId());
            if (r == null) {
                r = new Result(cos.getName());
                mResult.put(cos.getId(), r);
            }
            r.mCount++;
        }

        CountAccountResult getResult() {
            CountAccountResult result = new CountAccountResult();
            for (Map.Entry<String, Result> r : mResult.entrySet()) {
                result.addCountAccountByCosResult(r.getKey(), r.getValue().mName, r.getValue().mCount);
            }
            return result;
        }
    }

    @Override
    public CountAccountResult countAccount(Domain domain) throws ServiceException {
        CountAccountVisitor visitor = new CountAccountVisitor(this);
        // getAllAccounts(domain, visitor);
        searchObjects(mDIT.filterAccountsByDomain(domain, false),
                      new String[]{Provisioning.A_zimbraCOSId, Provisioning.A_zimbraIsSystemResource},
                      mDIT.domainDNToAccountSearchDN(((LdapDomain)domain).getDN()),
                      Provisioning.SA_ACCOUNT_FLAG,
                      visitor,
                      0);

        return visitor.getResult();
    }



    @Override
    public long countObjects(CountObjectsType type, Domain domain) throws ServiceException {

        String[] bases = null;
        String query = null;
        String[] attrs = null;

        // figure out bases, query, and attrs for each supported counting type
        switch (type) {
        case userAccounts:

            if (domain instanceof LdapDomain) {
                String b = mDIT.domainDNToAccountSearchDN(((LdapDomain)domain).getDN());
                bases = new String[]{b};
            } else
                bases = getSearchBases(Provisioning.SA_ACCOUNT_FLAG);

            query = LdapFilter.allNonSystemAccounts();
            attrs = new String[] {"zimbraId"};
            break;
        default:
            throw ServiceException.INVALID_REQUEST("unsupported counting type:" + type.toString(), null);
        }

        long num = 0;
        for (String base : bases) {
            num += countObjects(base, query, attrs);
        }

        return num;
    }

    private long countObjects(String base, String query, String[] attrs) throws ServiceException {
        long num = 0;

        ZimbraLdapContext zlc = null;
        try {
            zlc = new ZimbraLdapContext();

            SearchControls searchControls =
                new SearchControls(SearchControls.SUBTREE_SCOPE, 0, 0, attrs, false, false);

            NamingEnumeration<SearchResult> ne = null;

            //Set the page size and initialize the cookie that we pass back in subsequent pages
            int maxResults = 0; // no limit
            int pageSize = LdapUtil.adjustPageSize(maxResults, 1000);
            byte[] cookie = null;

            try {
                do {
                    zlc.setPagedControl(pageSize, cookie, true);
                    ne = zlc.searchDir(base, query, searchControls);

                    while (ne != null && ne.hasMore()) {
                        SearchResult sr = ne.nextElement();
                        num++;
                    }
                    cookie = zlc.getCookie();
                } while (cookie != null);

            } finally {
                if (ne != null) ne.close();
            }
        } catch (NamingException e) {
            throw ServiceException.FAILURE("unable to count users", e);
        } catch (IOException e) {
            throw ServiceException.FAILURE("unable to count users", e);
        } finally {
            ZimbraLdapContext.closeContext(zlc);
        }

        return num;
    }

    @Override
    public Map<String, String> getNamesForIds(Set<String> ids, EntryType type) throws ServiceException {
        final Map<String, String> result = new HashMap<String, String>();
        Set<String> unresolvedIds;

        NamedEntry entry;
        final String nameAttr;
        final EntryType entryType = type;
        String base;
        String objectClass;

        switch (entryType) {
        case account:
            unresolvedIds = new HashSet<String>();
            for (String id : ids) {
                entry = sAccountCache.getById(id);
                if (entry != null)
                    result.put(id, entry.getName());
                else
                    unresolvedIds.add(id);
            }
            nameAttr = Provisioning.A_zimbraMailDeliveryAddress;
            base = mDIT.mailBranchBaseDN();
            objectClass = C_zimbraAccount;
            break;
        case group:
            unresolvedIds = ids;
            nameAttr = Provisioning.A_uid; // see dnToEmail
            base = mDIT.mailBranchBaseDN();
            objectClass = C_zimbraMailList;
            break;
        case cos:
            unresolvedIds = new HashSet<String>();
            for (String id : ids) {
                entry = sCosCache.getById(id);
                if (entry != null)
                    result.put(id, entry.getName());
                else
                    unresolvedIds.add(id);
            }
            nameAttr = Provisioning.A_cn;
            base = mDIT.cosBaseDN();
            objectClass = C_zimbraCOS;
            break;
        case domain:
            unresolvedIds = new HashSet<String>();
            for (String id : ids) {
                entry = getFromCache(DomainBy.id, id, GetFromDomainCacheOption.POSITIVE);
                if (entry != null)
                    result.put(id, entry.getName());
                else
                    unresolvedIds.add(id);
            }
            nameAttr = Provisioning.A_zimbraDomainName;
            base = mDIT.domainBaseDN();
            objectClass = C_zimbraDomain;
            break;
        default:
            throw ServiceException.FAILURE("unsupported entry type for getNamesForIds" + type.name(), null);
        }

        // we are done if all ids can be resolved in our cache
        if (unresolvedIds.size() == 0)
            return result;

        LdapUtil.SearchLdapVisitor visitor = new LdapUtil.SearchLdapVisitor() {
            public void visit(String dn, Map<String, Object> attrs, Attributes ldapAttrs) {
                String id = (String)attrs.get(Provisioning.A_zimbraId);

                String name = null;
                try {
                    switch (entryType) {
                    case account:
                        name = LdapUtil.getAttrString(ldapAttrs, Provisioning.A_zimbraMailDeliveryAddress);
                        if (name == null)
                            name = mDIT.dnToEmail(dn, ldapAttrs);
                        break;
                    case group:
                        name = mDIT.dnToEmail(dn, ldapAttrs);
                        break;
                    case cos:
                        name = LdapUtil.getAttrString(ldapAttrs, Provisioning.A_cn);
                        break;
                    case domain:
                        name = LdapUtil.getAttrString(ldapAttrs, Provisioning.A_zimbraDomainName);
                        break;
                    }
                } catch (ServiceException e) {
                    name = null;
                } catch (NamingException e) {
                    name = null;
                }

                if (name != null)
                    result.put(id, name);
            }
        };

        String returnAttrs[] = new String[] {Provisioning.A_zimbraId, nameAttr};
        searchNamesForIds(unresolvedIds, base, objectClass, returnAttrs, visitor);

        return result;
    }

    public void searchNamesForIds(Set<String> unresolvedIds, String base, String objectClass, String returnAttrs[],
            LdapUtil.SearchLdapVisitor visitor) throws ServiceException {

        final int batchSize = 10;  // num ids per search
        final String queryStart = "(&(objectClass=" + objectClass + ")(";
        final String queryEnd = "))";

        StringBuilder query = new StringBuilder();
        query.append(queryStart);

        int i = 0;
        for (String id : unresolvedIds) {
            query.append("|(" + Provisioning.A_zimbraId + "=" + id + ")");
            if ((++i) % batchSize == 0) {
                query.append(queryEnd);
                LdapUtil.searchLdapOnReplica(base, query.toString(), returnAttrs, visitor);
                query.setLength(0);
                query.append(queryStart);
            }
        }

        // one more search if there are remainding
        if (query.length() != queryStart.length()) {
            query.append(queryEnd);
            LdapUtil.searchLdapOnReplica(base, query.toString(), returnAttrs, visitor);
        }
    }

    public static void testAuthDN(String args[]) {
        System.out.println(LdapUtil.computeAuthDn("schemers@example.zimbra.com", null));
        System.out.println(LdapUtil.computeAuthDn("schemers@example.zimbra.com", ""));
        System.out.println(LdapUtil.computeAuthDn("schemers@example.zimbra.com", "WTF"));
        System.out.println(LdapUtil.computeAuthDn("schemers@example.zimbra.com", "%n"));
        System.out.println(LdapUtil.computeAuthDn("schemers@example.zimbra.com", "%u"));
        System.out.println(LdapUtil.computeAuthDn("schemers@example.zimbra.com", "%d"));
        System.out.println(LdapUtil.computeAuthDn("schemers@example.zimbra.com", "%D"));
        System.out.println(LdapUtil.computeAuthDn("schemers@example.zimbra.com", "uid=%u,ou=people,%D"));
        System.out.println(LdapUtil.computeAuthDn("schemers@example.zimbra.com", "n(%n)u(%u)d(%d)D(%D)(%%)"));
    }


    /**
     * @param args
     */
    public static void main(String[] args) throws Exception {
        LdapProvisioning prov = (LdapProvisioning)Provisioning.getInstance();

        /*
        Map<String, Object> acctAttrs = new HashMap<String, Object>();
        acctAttrs.put("zimbraYahooId", null);
        //  prov.createAccount("u1@phoebe.mac", "test123", acctAttrs);
        Account acct = prov.get(AccountBy.name, "u1@phoebe.mac");
        prov.modifyAttrs(acct, acctAttrs);
        */
    }

}<|MERGE_RESOLUTION|>--- conflicted
+++ resolved
@@ -781,45 +781,7 @@
         return account;
     }
 
-<<<<<<< HEAD
-
-=======
-    @Override
-    public Account getAccountByForeignName(String foreignName, String application, Domain domain) throws ServiceException {
-        // first try direct match 
-        Account acct = getAccountByForeignPrincipal(application + ":" + foreignName); 
-        
-        if (acct != null)
-            return acct;
-        
-        if (domain == null) {
-            String parts[] = foreignName.split("@");
-            if (parts.length != 2)
-                return null;
-            
-            String domainName = parts[1];
-            domain = getDomain(DomainBy.foreignName, application + ":" + domainName, true);
-        }
-        
-        if (domain == null)
-            return null;
-        
-        // see if there is a custom hander on the domain
-        DomainNameMappingHandler.HandlerConfig handlerConfig = DomainNameMappingHandler.getHandlerConfig(domain, application);
-        
-        String acctName;
-        if (handlerConfig != null) {
-            // invoke the custom handler 
-            acctName = DomainNameMappingHandler.mapName(handlerConfig, foreignName);
-        } else {
-            // do our builtin mapping of {localpart}@{zimbra domain name}
-            acctName = foreignName.split("@")[0] + "@" + domain.getName();
-        }
-            
-        return get(AccountBy.name, acctName);
-    }
-    
->>>>>>> 62968f2b
+
     private Cos lookupCos(String key, ZimbraLdapContext zlc) throws ServiceException {
         Cos c = null;
         c = getCosById(key, zlc);
@@ -1924,7 +1886,7 @@
 
         // note: *always* use negative cache for keys from external source
         //       - virtualHostname, foreignName, krb5Realm
-         
+
         GetFromDomainCacheOption option = checkNegativeCache ? GetFromDomainCacheOption.BOTH : GetFromDomainCacheOption.POSITIVE;
 
         switch(keyType) {
@@ -1933,13 +1895,7 @@
             case id:
                 return getDomainByIdInternal(key, null, option);
             case virtualHostname:
-<<<<<<< HEAD
-                return getDomainByVirtualHostnameInternal(key, option);
-=======
                 return getDomainByVirtualHostnameInternal(key, GetFromDomainCacheOption.BOTH);
-            case foreignName:
-                return getDomainByForeignNameInternal(key, GetFromDomainCacheOption.BOTH);    
->>>>>>> 62968f2b
             case krb5Realm:
                 return getDomainByKrb5RealmInternal(key, GetFromDomainCacheOption.BOTH);
             default:
