--- conflicted
+++ resolved
@@ -201,17 +201,12 @@
         return "cn=" + LdapUtil.escapeRDNValue(name) + ","+COS_BASE;
     }
     
-<<<<<<< HEAD
     private static String serverNametoDN(String name) {
         return "cn=" + LdapUtil.escapeRDNValue(name) + ","+SERVER_BASE;
     }
 
     static String adminNameToDN(String name) {
         return "uid=" + LdapUtil.escapeRDNValue(name) + ","+ADMIN_BASE;
-=======
-    protected void setDIT() {
-        mDIT = new LdapDIT(this);
->>>>>>> 41845c35
     }
     
     static String emailToDN(String localPart, String domain) {
@@ -619,7 +614,7 @@
             if (parts.length != 2)
                 throw ServiceException.INVALID_REQUEST("must be valid email address: "+emailAddress, null);
             
-            String localPart = parts[0];
+            String uid = parts[0];
             String domain = parts[1];
 
             Domain d = getDomainByName(domain, ctxt);
@@ -714,24 +709,19 @@
                 if (a != null) {
                     attrs.put(A_cn, a.get());
                 } else {
-                    attrs.put(A_cn, localPart);
+                    attrs.put(A_cn, uid);
                 }
             }
 
             // required for organizationalPerson class
             if (attrs.get(Provisioning.A_sn) == null)
-                attrs.put(A_sn, localPart);
-            
-            attrs.put(A_uid, localPart);
+                attrs.put(A_sn, uid);
+            
+            attrs.put(A_uid, uid);
 
             setInitialPassword(cos, attrs, password);
             
-<<<<<<< HEAD
             String dn = emailToDN(uid, domain);
-=======
-            dn = mDIT.accountDNCreate(baseDn, attrs, localPart, domain);
-            
->>>>>>> 41845c35
             LdapUtil.createEntry(ctxt, dn, attrs, "createAccount");
             Account acct = getAccountById(zimbraIdStr, ctxt);
             AttributeManager.getInstance().postModify(acctAttrs, acct, attrManagerContext, true);
@@ -1098,14 +1088,7 @@
     	
         validEmailAddress(alias);
         
-        String targetDomainName = null;
-        if (entry instanceof Account)
-            targetDomainName = ((Account)entry).getDomainName();
-        else if (entry instanceof DistributionList)
-            targetDomainName = ((DistributionList)entry).getDomainName();
-        else
-            assert(false);
-        
+        assert(entry instanceof Account || entry instanceof DistributionList);
         alias = alias.toLowerCase().trim();
         int loc = alias.indexOf("@"); 
         if (loc == -1)
@@ -1122,11 +1105,7 @@
             if (domain == null)
                 throw AccountServiceException.NO_SUCH_DOMAIN(aliasDomain);
             
-<<<<<<< HEAD
             String aliasDn = LdapProvisioning.emailToDN(aliasName, aliasDomain);
-=======
-            String aliasDn = mDIT.aliasDN(((LdapEntry)entry).getDN(), targetDomainName, aliasName, aliasDomain);
->>>>>>> 41845c35
             // the create and addAttr ideally would be in the same transaction
             LdapUtil.simpleCreate(ctxt, aliasDn, "zimbraAlias",
                     new String[] { Provisioning.A_uid, aliasName, 
@@ -1150,12 +1129,6 @@
     
     private void removeAliasInternal(NamedEntry entry, String alias, String[] aliases) throws ServiceException {
         
-<<<<<<< HEAD
-=======
-        if (entry == null)
-            ZimbraLog.account.warn("target for alias "+alias+" does not exist, removing dangling alias");
-        
->>>>>>> 41845c35
         DirContext ctxt = null;
         try {
             ctxt = LdapUtil.getDirContext(true);
@@ -1181,21 +1154,7 @@
             if (domain == null)
                 throw AccountServiceException.NO_SUCH_DOMAIN(aliasDomain);
             
-<<<<<<< HEAD
             String aliasDn = LdapProvisioning.emailToDN(aliasName, aliasDomain);            
-=======
-            String targetDn = (entry == null)?null:((LdapEntry)entry).getDN();
-            String targetDomainName = null;
-            if (entry != null) {
-                if (entry instanceof Account)
-                    targetDomainName = ((Account)entry).getDomainName();
-                else if (entry instanceof DistributionList)
-                    targetDomainName = ((DistributionList)entry).getDomainName();
-                else
-                    assert(false);
-            }
-            String aliasDn = mDIT.aliasDN(targetDn, targetDomainName, aliasName, aliasDomain);
->>>>>>> 41845c35
             
             // remove zimbraMailAlias attr first, then alias
             try {
@@ -1298,25 +1257,8 @@
                 LdapUtil.modifyAttributes(ctxt, dn, DirContext.REPLACE_ATTRIBUTE, attrs);
             }
             
-<<<<<<< HEAD
             LdapUtil.simpleCreate(ctxt, "ou=people,"+dn, "organizationalRole",
                     new String[] { A_ou, "people", A_cn, "people"});
-=======
-            String acctBaseDn = mDIT.domainDNToAccountBaseDN(dn);
-            if (!acctBaseDn.equals(dn)) {
-                /*
-                 * create the account base dn entry only if if is not the same as the domain dn
-                 *
-                 * TODO, the objectclass(organizationalRole) and attrs(ou and cn) for the account 
-                 * base dn entry is still hardcoded,  it should be parameterized in LdapDIT 
-                 * according the BASE_RDN_ACCOUNT.  This is actually a design decision depending 
-                 * on how far we want to allow the DIT to be customized.
-                 */
-                LdapUtil.simpleCreate(ctxt, mDIT.domainDNToAccountBaseDN(dn),
-                                      "organizationalRole",
-                                      new String[] { A_ou, "people", A_cn, "people"});
-            }
->>>>>>> 41845c35
             
             Domain domain = getDomainById(zimbraIdStr, ctxt);
             
@@ -1677,14 +1619,8 @@
         validEmailAddress(newName);
         
         DirContext ctxt = null;
-        Account acct = getAccountById(zimbraId, ctxt);
-        LdapEntry entry = (LdapEntry) acct;
-        if (acct == null)
-            throw AccountServiceException.NO_SUCH_ACCOUNT(zimbraId);
-        String oldEmail = acct.getName();
         try {
             ctxt = LdapUtil.getDirContext(true);
-<<<<<<< HEAD
             
             Account acc = getAccountById(zimbraId, ctxt);
             LdapEntry entry = (LdapEntry) acc;
@@ -1693,11 +1629,6 @@
 
             String oldDn = entry.getDN();
             String oldEmail = acc.getName();
-=======
-
-            String oldDn = entry.getDN();
-            String oldDomain = EmailUtil.getValidDomainPart(oldEmail);
->>>>>>> 41845c35
             
             newName = newName.toLowerCase().trim();
             String[] parts = EmailUtil.getLocalPartAndDomain(newName);
@@ -1710,12 +1641,7 @@
             if (domain == null)
                 throw AccountServiceException.NO_SUCH_DOMAIN(newDomain);
             
-<<<<<<< HEAD
             String newDn = emailToDN(newLocal,domain.getName());
-=======
-            String newDn = mDIT.accountDNRename(oldDn, newLocal, domain.getName());
-            boolean dnChanged = (!newDn.equals(oldDn));
->>>>>>> 41845c35
 
             Map<String,Object> newAttrs = acc.getAttrs(false);
             
@@ -1731,28 +1657,11 @@
                 newAttrs.put(Provisioning.A_mail, mail);
             }
             
-<<<<<<< HEAD
-=======
-            boolean domainChanged = !oldDomain.equals(newDomain);
-            ReplaceAddressResult replacedAliases = replaceMailAddresses(acct, Provisioning.A_zimbraMailAlias, oldEmail, newName);
-            if (replacedAliases.newAddrs().length > 0) {
-                newAttrs.put(Provisioning.A_zimbraMailAlias, replacedAliases.newAddrs());
-                
-                String newDomainDN = mDIT.domainToAccountSearchDN(newDomain);
-                
-                // check up front if any of renamed aliases already exists in the new domain (if domain also got changed)
-                if (domainChanged && addressExists(ctxt, newDomainDN, replacedAliases.newAddrs()))
-                    throw AccountServiceException.ACCOUNT_EXISTS(newName);    
-            }
- 
->>>>>>> 41845c35
             Attributes attributes = new BasicAttributes(true);
             LdapUtil.mapToAttrs(newAttrs, attributes);
 
-            if (dnChanged) {
-                LdapUtil.createEntry(ctxt, newDn, attributes, "createAccount");         
-
-<<<<<<< HEAD
+            LdapUtil.createEntry(ctxt, newDn, attributes, "createAccount");         
+
             // MOVE OVER ALL identities/sources/etc. doesn't throw an exception, just logs
             LdapUtil.moveChildren(ctxt, oldDn, newDn);
             
@@ -1763,36 +1672,12 @@
 
             // prune cache
             sAccountCache.remove(oldEmail, acc.getId());
-=======
-                // MOVE OVER the account and all identities/sources/etc. doesn't throw an exception, just logs
-                LdapUtil.moveChildren(ctxt, oldDn, newDn);
-            }
-            
-            // rename the account and all it's renamed aliases to the new name in all distribution lists
-            // doesn't throw exceptions, just logs
-            renameAddressesInAllDistributionLists(oldEmail, newName, replacedAliases);
-            
-            // MOVE OVER ALL aliases
-            // doesn't throw exceptions, just logs
-            if (domainChanged)
-                moveAliases(ctxt, replacedAliases, newDomain, null, oldDn, newDn, oldDomain, newDomain);
-            
-            // unbind old dn
-            if (dnChanged)
-                LdapUtil.unbindEntry(ctxt, oldDn);
-            else
-                modifyAttrs(acct, newAttrs);
->>>>>>> 41845c35
             
         } catch (NameAlreadyBoundException nabe) {
             throw AccountServiceException.ACCOUNT_EXISTS(newName);            
         } catch (NamingException e) {
             throw ServiceException.FAILURE("unable to rename account: "+zimbraId, e);
         } finally {
-            // prune cache, prune in finally instead of end of the try block because
-            // in case exceptions were thrown, the cache might have been updated to the 
-            // new values which are not actually committed to the LDAP store.
-            sAccountCache.remove(oldEmail, acct.getId());
             LdapUtil.closeContext(ctxt);
         }
     }
@@ -1811,13 +1696,7 @@
 
             String name = d.getName();
 
-<<<<<<< HEAD
             LdapUtil.unbindEntry(ctxt, "ou=people,"+d.getDN());
-=======
-            String acctBaseDn = mDIT.domainDNToAccountBaseDN(d.getDN());
-            if (!acctBaseDn.equals(d.getDN()))
-                LdapUtil.unbindEntry(ctxt, acctBaseDn);
->>>>>>> 41845c35
             
             try {
             	LdapUtil.unbindEntry(ctxt, d.getDN());
@@ -2084,9 +1963,6 @@
 
         validEmailAddress(listAddress);
         
-        SpecialAttrs specialAttrs = mDIT.handleSpecialAttrs(listAttrs);
-        String baseDn = specialAttrs.getLdapBaseDn();
-        
         listAddress = listAddress.toLowerCase().trim();
 
         HashMap attrManagerContext = new HashMap();
@@ -2100,7 +1976,7 @@
             if (parts.length != 2)
                 throw ServiceException.INVALID_REQUEST("must be valid list address: " + listAddress, null);
 
-            String localPart = parts[0];
+            String list = parts[0];
             String domain = parts[1];
 
             Domain d = getDomainByName(domain, ctxt);
@@ -2130,14 +2006,7 @@
                 attrs.put(A_cn, a.get());
             }
             
-<<<<<<< HEAD
             String dn = emailToDN(list, domain);
-=======
-            attrs.put(A_uid, localPart);
-            
-            String dn = mDIT.distributionListDNCreate(baseDn, attrs, localPart, domain);
-            
->>>>>>> 41845c35
             LdapUtil.createEntry(ctxt, dn, attrs, "createDistributionList");
 
             DistributionList dlist = getDistributionListById(zimbraIdStr, ctxt);
@@ -2223,7 +2092,6 @@
                 mail = addMultiValue(mail, newEmail);
                 attrs.put(Provisioning.A_mail, mail);
             }
-<<<<<<< HEAD
 
             String aliases[] = dl.getMultiAttr(Provisioning.A_zimbraMailAlias);
             if (aliases.length == 0) {
@@ -2235,41 +2103,6 @@
                 attrs.put(Provisioning.A_zimbraMailAlias, aliases);
             }
             
-=======
-            
-            ReplaceAddressResult replacedAliases = replaceMailAddresses(dl, Provisioning.A_zimbraMailAlias, oldEmail, newEmail);
-            if (replacedAliases.newAddrs().length > 0) {
-            	attrs.put(Provisioning.A_zimbraMailAlias, replacedAliases.newAddrs());
-                
-                String newDomainDN = mDIT.domainToAccountSearchDN(newDomain);
-                
-                // check up front if any of renamed aliases already exists in the new domain (if domain also got changed)
-                if (domainChanged && addressExists(ctxt, newDomainDN, replacedAliases.newAddrs()))
-                    throw AccountServiceException.DISTRIBUTION_LIST_EXISTS(newEmail);    
-            }
- 
-            // move over the distribution list entry
-            String oldDn = dl.getDN();
-            String newDn = mDIT.distributionListDNRename(oldDn, newLocal, domain.getName());
-            boolean dnChanged = (!oldDn.equals(newDn));
-            
-            if (dnChanged)
-                LdapUtil.renameEntry(ctxt, oldDn, newDn);
-            
-            dl = (LdapDistributionList) getDistributionListById(zimbraId,ctxt);
-            
-            // rename the distribution list and all it's renamed aliases to the new name in all distribution lists
-            // doesn't throw exceptions, just logs
-            renameAddressesInAllDistributionLists(oldEmail, newEmail, replacedAliases); // doesn't throw exceptions, just logs
-
-            // MOVE OVER ALL aliases
-            // doesn't throw exceptions, just logs
-            if (domainChanged) {
-            	String newUid = dl.getAttr(Provisioning.A_uid);
-                moveAliases(ctxt, replacedAliases, newDomain, newUid, oldDn, newDn, oldDomain, newDomain);
-            }
- 
->>>>>>> 41845c35
             // this is non-atomic. i.e., rename could succeed and updating A_mail
             // could fail. So catch service exception here and log error            
             try {
@@ -2340,16 +2173,8 @@
 
         String uid = LdapUtil.escapeSearchFilterArg(parts[0]);
         String domain = parts[1];
-<<<<<<< HEAD
         String dn = "ou=people,"+LdapUtil.domainToDN(domain);
         return getDistributionListByQuery(dn, "(&(uid="+uid+")(objectclass=zimbraDistributionList))", null);
-=======
-        String dn = mDIT.domainToAccountSearchDN(domain);
-        return getDistributionListByQuery(dn, 
-                                          "(&(zimbraMailAlias="+listAddress+")" +
-                                          FILTER_DISTRIBUTION_LIST_OBJECTCLASS+ ")",
-                                          null);
->>>>>>> 41845c35
     }
 
     public Server getLocalServer() throws ServiceException {
@@ -3136,36 +2961,11 @@
     private Account makeAccount(String dn, Attributes attrs, LdapProvisioning prov) throws NamingException, ServiceException {
         Attribute a = attrs.get(Provisioning.A_zimbraAccountCalendarUserType);
         boolean isAccount = (a == null) || a.contains(CalendarUserType.USER.toString());
-<<<<<<< HEAD
         Account acct = (isAccount) ? new LdapAccount(dn, attrs, null) : new LdapCalendarResource(dn, attrs, null);
-=======
-        
-        String emailAddress = LdapUtil.getAttrString(attrs, Provisioning.A_zimbraMailDeliveryAddress);
-        if (emailAddress == null)
-            emailAddress = mDIT.dnToEmail(dn, attrs);
-        
-        Account acct = (isAccount) ? new LdapAccount(dn, emailAddress, attrs, null) : new LdapCalendarResource(dn, emailAddress, attrs, null);
->>>>>>> 41845c35
         Cos cos = getCOS(acct);
         acct.setDefaults(cos.getAccountDefaults());
         return acct;
     }
-<<<<<<< HEAD
-=======
-    
-    private Alias makeAlias(String dn, Attributes attrs, LdapProvisioning prov) throws NamingException, ServiceException {
-        String emailAddress = mDIT.dnToEmail(dn, attrs);
-        Alias alias = new LdapAlias(dn, emailAddress, attrs);
-        return alias;
-    }
-    
-    private DistributionList makeDistributionList(String dn, Attributes attrs, LdapProvisioning prov) throws NamingException, ServiceException {
-        String emailAddress = mDIT.dnToEmail(dn, attrs);
-        DistributionList dl = new LdapDistributionList(dn, emailAddress, attrs);
-        return dl;
-    }
-
->>>>>>> 41845c35
 
     /**
      *  called when an account/dl is renamed
@@ -3366,17 +3166,12 @@
     @Override
     public List getAllAccounts(Domain d) throws ServiceException {
         return searchAccounts(d, "(objectclass=zimbraAccount)", null, null, true, Provisioning.SA_ACCOUNT_FLAG);
-        // return searchAccounts(d, "(&(objectclass=zimbraAccount)(zimbraMailDeliveryAddress=*@" + d.getName() + "))", null, null, true, Provisioning.SA_ACCOUNT_FLAG);
     }
     
     @Override
     public void getAllAccounts(Domain d, NamedEntry.Visitor visitor) throws ServiceException {
         LdapDomain ld = (LdapDomain) d;
-<<<<<<< HEAD
         searchObjects("(objectclass=zimbraAccount)", null, "ou=people,"+ld.getDN(), Provisioning.SA_ACCOUNT_FLAG, visitor, 0);
-=======
-        searchObjects("(objectclass=zimbraAccount)", null, mDIT.domainDNToAccountSearchDN(ld.getDN()), Provisioning.SA_ACCOUNT_FLAG, visitor, 0);
->>>>>>> 41845c35
     }
 
     @Override
@@ -3391,11 +3186,7 @@
     throws ServiceException {
         LdapDomain ld = (LdapDomain) d;        
         searchObjects("(objectclass=zimbraCalendarResource)",
-<<<<<<< HEAD
                              null, "ou=people," + ld.getDN(),
-=======
-                             null, mDIT.domainDNToAccountSearchDN(ld.getDN()),
->>>>>>> 41845c35
                              Provisioning.SA_CALENDAR_RESOURCE_FLAG,
                              visitor, 0);
     }
@@ -3409,30 +3200,12 @@
     public List searchAccounts(Domain d, String query, String returnAttrs[], String sortAttr, boolean sortAscending, int flags) throws ServiceException
     {
         LdapDomain ld = (LdapDomain) d;
-<<<<<<< HEAD
         return searchObjects(query, returnAttrs, sortAttr, sortAscending, "ou=people,"+ld.getDN(), flags, 0);
-=======
-        return searchObjects(query, returnAttrs, sortAttr, sortAscending, 
-                             mDIT.domainDNToAccountSearchDN(ld.getDN()), flags, 0);
->>>>>>> 41845c35
     }
 
     public List<NamedEntry> searchDirectory(SearchOptions options) throws ServiceException {
-        String base = "";
-        
         LdapDomain ld = (LdapDomain) options.getDomain();
-<<<<<<< HEAD
         String base = ld == null ? "" : "ou=people,"+ld.getDN();
-=======
-        if (ld != null) 
-            base = mDIT.domainDNToAccountSearchDN(ld.getDN());
-        else {
-            String bs = options.getBase();
-            if (bs != null)
-                base = bs;
-        }
-        
->>>>>>> 41845c35
         return searchObjects(options.getQuery(), options.getReturnAttrs(), options.getSortAttr(), options.isSortAscending(), base, options.getFlags(), options.getMaxResults());
     }
 
@@ -3446,13 +3219,8 @@
     throws ServiceException {
         LdapDomain ld = (LdapDomain) d;
         return searchCalendarResources(filter, returnAttrs,
-<<<<<<< HEAD
                                              sortAttr, sortAscending,
                                              "ou=people," + ld.getDN());
-=======
-                                       sortAttr, sortAscending,
-                                       mDIT.domainDNToAccountSearchDN(ld.getDN()));
->>>>>>> 41845c35
     }
 
     @Override
@@ -3637,11 +3405,7 @@
             ctxt = LdapUtil.getDirContext(false);
             String searchBase = d.getAttr(Provisioning.A_zimbraGalInternalSearchBase, "DOMAIN");
             if (searchBase.equalsIgnoreCase("DOMAIN"))
-<<<<<<< HEAD
                 searchBase = "ou=people,"+ld.getDN();
-=======
-                searchBase = mDIT.domainDNToAccountSearchDN(ld.getDN());
->>>>>>> 41845c35
             else if (searchBase.equalsIgnoreCase("SUBDOMAINS"))
                 searchBase = ld.getDN();
             else if (searchBase.equalsIgnoreCase("ROOT"))
@@ -3979,114 +3743,7 @@
     private String getDataSourceDn(LdapEntry entry, String name) {
         return A_zimbraDataSourceName + "=" + LdapUtil.escapeRDNValue(name) + "," + entry.getDN();    
     }
-<<<<<<< HEAD
-
-=======
-    
-    protected ReplaceAddressResult replaceMailAddresses(Entry entry, String attrName, String oldAddr, String newAddr) throws ServiceException {
-        String oldDomain = EmailUtil.getValidDomainPart(oldAddr);
-        String newDomain = EmailUtil.getValidDomainPart(newAddr);    
-        
-        String oldMails[] = entry.getMultiAttr(attrName);
-        String newMails[] = new String[0];      
-         
-        for (int i = 0; i < oldMails.length; i++) {
-            String oldMail = oldMails[i];
-            if (oldMail.equals(oldAddr)) {
-                // exact match, replace the entire old addr with new addr
-                newMails = addMultiValue(newMails, newAddr);
-            } else {
-                String[] oldParts = EmailUtil.getLocalPartAndDomain(oldMail);
-                
-                // sanity check, or should we ignore and continue?
-                if (oldParts == null)
-                    throw ServiceException.FAILURE("bad value for " + attrName + " " + oldMail, null);
-                String oldL = oldParts[0];
-                String oldD = oldParts[1];
-                
-                if (oldD.equals(oldDomain)) {
-                    // old domain is the same as the domain being renamed, 
-                    //   - keep the local part 
-                    //   - repalce the domain with new domain 
-                    String newMail = oldL + "@" + newDomain;
-                    newMails = addMultiValue(newMails, newMail);
-                } else {
-                    // address is not in the domain being renamed, keep as is
-                    newMails = addMultiValue(newMails, oldMail);
-                }
-            }
-        }
-        
-        // returns a pair of parallel arrays of old and new addrs
-        return new ReplaceAddressResult(oldMails, newMails);
-     }
-    
-    protected boolean addressExists(DirContext ctxt, String baseDN, String[] addrs) throws ServiceException {
-        StringBuilder query = new StringBuilder();
-        query.append("(|");
-        for (int i=0; i < addrs.length; i++) {
-            query.append(String.format("(%s=%s)", Provisioning.A_zimbraMailDeliveryAddress, addrs[i]));
-            query.append(String.format("(%s=%s)", Provisioning.A_zimbraMailAlias, addrs[i]));
-        }
-        query.append(")");
-        
-        try {
-            NamingEnumeration ne = LdapUtil.searchDir(ctxt, baseDN, query.toString(), sSubtreeSC);
-            if (ne.hasMore()) 
-                return true;
-            else
-                return false;
-        } catch (NameNotFoundException e) {
-            return false;
-        } catch (InvalidNameException e) {
-            throw ServiceException.FAILURE("unable to lookup account via query: "+query.toString()+" message: "+e.getMessage(), e);       
-        } catch (NamingException e) {
-            throw ServiceException.FAILURE("unable to lookup account via query: "+query.toString()+" message: "+e.getMessage(), e);
-        } finally {
-        }
-    }
-    
-    // MOVE OVER ALL aliases. doesn't throw an exception, just logs
-    // There could be a race condition that the alias might get taken 
-    // in the new domain post the check.  Anyone who calls this API must 
-    // pay attention to the warning message
-    private void moveAliases(DirContext ctxt, ReplaceAddressResult addrs, String newDomain, String primaryUid, 
-                             String targetOldDn, String targetNewDn,
-                             String targetOldDomain, String targetNewDomain)  throws ServiceException {
-    	
-        for (int i=0; i < addrs.newAddrs().length; i++) {
-            String oldAddr = addrs.oldAddrs()[i];
-            String newAddr = addrs.newAddrs()[i];
-            	
-            String aliasNewDomain = EmailUtil.getValidDomainPart(newAddr); 
-            
-            if (aliasNewDomain.equals(newDomain)) {
-                String[] oldParts = EmailUtil.getLocalPartAndDomain(oldAddr);
-                String oldAliasDN = mDIT.aliasDN(targetOldDn, targetOldDomain, oldParts[0], oldParts[1]);
-                String newAliasDN = mDIT.aliasDNRename(targetNewDn, targetNewDomain, newAddr);
-                
-                if (oldAliasDN.equals(newAliasDN))
-                    continue;
-                    
-                // skip the extra alias that is the same as the primary
-                String newAliasParts[] = EmailUtil.getLocalPartAndDomain(newAddr);
-                String newAliasLocal = newAliasParts[0];
-                if (!(primaryUid != null && newAliasLocal.equals(primaryUid))) {
-                	try {
-                		LdapUtil.renameEntry(ctxt, oldAliasDN, newAliasDN);
-                	} catch (NameAlreadyBoundException nabe) {
-                		ZimbraLog.account.warn("unable to move alias from " + oldAliasDN + " to " + newAliasDN, nabe);
-                	} catch (NamingException ne) {
-                		throw ServiceException.FAILURE("unable to move aliases", null);
-                	} finally {
-                	}
-                }
-             } 
-        }
-    }
-    
-    
->>>>>>> 41845c35
+
     @Override
     public DataSource createDataSource(Account account, DataSource.Type dsType, String dsName, Map<String, Object> dataSourceAttrs) throws ServiceException {
         return createDataSource(account, dsType, dsName, dataSourceAttrs, false);
@@ -4265,85 +3922,5 @@
                 return null;
         }
     }
-<<<<<<< HEAD
-=======
-    
-    public long countAccounts(String domain) throws ServiceException {
-        StringBuilder buf = new StringBuilder();
-        buf.append("(&");
-        buf.append("(!(zimbraIsSystemResource=TRUE))");
-        buf.append("(objectclass=zimbraAccount)(!(objectclass=zimbraCalendarResource))");
-        buf.append(")");
-
-        String query = buf.toString();
-        int numAccounts = 0;
-        
-        DirContext ctxt = null;
-        try {
-            ctxt = LdapUtil.getDirContext();
-            
-            SearchControls searchControls = 
-                new SearchControls(SearchControls.SUBTREE_SCOPE, 0, 0, new String[] {"zimbraId", "objectclass"}, false, false);
-
-            NamingEnumeration<SearchResult> ne = null;
-
-            try {
-                String dn = mDIT.domainToAccountSearchDN(domain);
-                ne = ctxt.search(dn, query, searchControls);
-                while (ne != null && ne.hasMore()) {
-                    SearchResult sr = ne.nextElement();
-                    dn = sr.getNameInNamespace();
-                    // skip admin accounts
-                    if (dn.endsWith("cn=zimbra")) continue;
-                    Attributes attrs = sr.getAttributes();
-                    Attribute objectclass = attrs.get("objectclass");
-                    if (objectclass.contains("zimbraAccount")) 
-                        numAccounts++;
-                }
-            } finally {
-                if (ne != null) ne.close();
-            }
-        } catch (NamingException e) {
-            throw ServiceException.FAILURE("unable to count the users", e);
-        } finally {
-            LdapUtil.closeContext(ctxt);
-        }
-        return numAccounts;
-    }
-    
-    public String getNamingRdnAttr(Entry entry) throws ServiceException {
-        return mDIT.getNamingRdnAttr(entry);
-    }
-    
-    /*
-     * only called from TestProvisioning for unittest
-     */
-    public String getDN(Entry entry) throws ServiceException {
-        if (entry instanceof LdapMimeType)
-            return ((LdapMimeType)entry).getDN();
-        else if (entry instanceof LdapCalendarResource)
-            return ((LdapCalendarResource)entry).getDN();
-        else if (entry instanceof LdapAccount)
-            return ((LdapAccount)entry).getDN();
-        else if (entry instanceof LdapAlias)
-            return ((LdapAlias)entry).getDN();
-        else if (entry instanceof LdapCos)
-            return ((LdapCos)entry).getDN();
-        else if (entry instanceof LdapDataSource)
-            return ((LdapDataSource)entry).getDN();
-        else if (entry instanceof LdapDistributionList)
-            return ((LdapDistributionList)entry).getDN();
-        else if (entry instanceof LdapDomain)
-            return ((LdapDomain)entry).getDN();
-        else if (entry instanceof LdapIdentity)
-            return ((LdapIdentity)entry).getDN();
-        else if (entry instanceof LdapServer)
-            return ((LdapServer)entry).getDN();
-        else if (entry instanceof LdapZimlet)
-            return ((LdapZimlet)entry).getDN();
-        else
-            throw ServiceException.FAILURE("not a ldap entry", null);
-    }
->>>>>>> 41845c35
 
 }