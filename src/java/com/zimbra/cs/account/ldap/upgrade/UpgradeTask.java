--- conflicted
+++ resolved
@@ -33,26 +33,9 @@
     BUG_43147(GalSyncAccountContactLimit.class),
     BUG_46297(ZimbraContactHiddenAttributes.class),
     BUG_46883(ZimbraContactRankingTableSize.class),
-<<<<<<< HEAD
     BUG_46961(zimbraGalLdapAttrMap_fullName.class),
-    BUG_50458(Bug50458.class);
-=======
-    BUG_46961(ZimbraGalLdapAttrMap_fullName.class),
-    BUG_42828(ZimbraGalLdapAttrMap_ZimbraContactHiddenAttributes_externalCRandGroup.class),
-    BUG_43779(ZimbraGalLdapFilterDef_zimbraGroup.class),
-    BUG_47934(Bug47934.class),
-    BUG_50258(ZimbraMtaSaslAuthEnable.class),
-    BUG_50465(DisableBriefcase.class),
     BUG_50458(Bug50458.class),
-    BUG_53745(Bug53745.class),
-    BUG_55649(Bug55649.class),
-    BUG_57039(Bug57039.class),
-    BUG_57425(Bug57425.class),
-    BUG_57855(Bug57855.class),
-    BUG_58084(Bug58084.class),
-    BUG_58481(Bug58481.class),
-    BUG_58514(Bug58514.class);
->>>>>>> 8d39f76b
+    BUG_58084(Bug58084.class);
     
     
     private Class mUpgradeClass;
