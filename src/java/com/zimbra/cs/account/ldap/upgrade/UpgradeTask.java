/*
 * ***** BEGIN LICENSE BLOCK *****
 * Zimbra Collaboration Suite Server
 * Copyright (C) 2009, 2010 Zimbra, Inc.
 * 
 * The contents of this file are subject to the Zimbra Public License
 * Version 1.3 ("License"); you may not use this file except in
 * compliance with the License.  You may obtain a copy of the License at
 * http://www.zimbra.com/license.
 * 
 * Software distributed under the License is distributed on an "AS IS"
 * basis, WITHOUT WARRANTY OF ANY KIND, either express or implied.
 * ***** END LICENSE BLOCK *****
 */
package com.zimbra.cs.account.ldap.upgrade;

import com.zimbra.common.service.ServiceException;

public enum UpgradeTask {
    BUG_14531(ZimbraGalLdapFilterDef_zimbraSync.class),
    BUG_18277(AdminRights.class),
    BUG_22033(ZimbraCreateTimestamp.class),
    BUG_27075(CosAndGlobalConfigDefault.class),   // e.g. -b 27075 5.0.12
    BUG_29978(DomainPublicServiceProtocolAndPort.class),
    // BUG_31284(ZimbraPrefFromDisplay.class),
    BUG_31694(ZimbraMessageCacheSize.class),
    BUG_32557(DomainObjectClassAmavisAccount.class),
    BUG_32719(ZimbraHsmPolicy.class),
    BUG_33814(ZimbraMtaAuthEnabled.class),
    BUG_41000(ZimbraGalLdapFilterDef_zimbraAutoComplete_zimbraSearch.class),
    BUG_42877(zimbraGalLdapAttrMap.class),
    BUG_42896(ZimbraMailQuota_constraint.class),
    BUG_43147(GalSyncAccountContactLimit.class),
    BUG_46297(ZimbraContactHiddenAttributes.class),
    BUG_46883(ZimbraContactRankingTableSize.class),
<<<<<<< HEAD
    BUG_46961(zimbraGalLdapAttrMap_fullName.class);
=======
    BUG_46961(ZimbraGalLdapAttrMap_fullName.class),
    BUG_42828(ZimbraGalLdapAttrMap_ZimbraContactHiddenAttributes_externalCRandGroup.class),
    BUG_43779(ZimbraGalLdapFilterDef_zimbraGroup.class),
    BUG_50258(ZimbraMtaSaslAuthEnable.class),
    BUG_50465(DisableBriefcase.class),
    BUG_50458(Bug50458.class);
>>>>>>> 9f0a7bf8
    
    
    private Class mUpgradeClass;
    
    UpgradeTask(Class klass) {
        mUpgradeClass = klass;
    }

    static UpgradeTask fromString(String bugNumber) throws ServiceException {
        String bug = "BUG_" + bugNumber;
        
        try {
            return UpgradeTask.valueOf(bug);
        } catch (IllegalArgumentException e) {
            return null;
        }
    }
    
    String getBugNumber() {
        String bug = this.name();
        return bug.substring(4);
    }
    
    LdapUpgrade getUpgrader() throws ServiceException {
        try {
            Object obj = mUpgradeClass.newInstance();
            if (obj instanceof LdapUpgrade) {
                LdapUpgrade ldapUpgrade = (LdapUpgrade)obj;
                ldapUpgrade.setBug(getBugNumber());
                return ldapUpgrade;
            }
        } catch (IllegalAccessException e) {
            throw ServiceException.FAILURE("IllegalAccessException", e);
        } catch (InstantiationException e) {
            throw ServiceException.FAILURE("InstantiationException", e);
        }
        throw ServiceException.FAILURE("unable to instantiate upgrade object", null);
    }

    public static void main(String[] args) throws ServiceException {
        // sanity test
        for (UpgradeTask upgradeTask : UpgradeTask.values()) {
            LdapUpgrade upgrade = upgradeTask.getUpgrader();
            
            System.out.println("====================================");
            System.out.println("Testing " + upgrade.getBug() + " ");
            
            upgrade.setVerbose(true);
            upgrade.doUpgrade();
        }
    }
    
}
<|MERGE_RESOLUTION|>--- conflicted
+++ resolved
@@ -33,16 +33,8 @@
     BUG_43147(GalSyncAccountContactLimit.class),
     BUG_46297(ZimbraContactHiddenAttributes.class),
     BUG_46883(ZimbraContactRankingTableSize.class),
-<<<<<<< HEAD
-    BUG_46961(zimbraGalLdapAttrMap_fullName.class);
-=======
-    BUG_46961(ZimbraGalLdapAttrMap_fullName.class),
-    BUG_42828(ZimbraGalLdapAttrMap_ZimbraContactHiddenAttributes_externalCRandGroup.class),
-    BUG_43779(ZimbraGalLdapFilterDef_zimbraGroup.class),
-    BUG_50258(ZimbraMtaSaslAuthEnable.class),
-    BUG_50465(DisableBriefcase.class),
+    BUG_46961(zimbraGalLdapAttrMap_fullName.class),
     BUG_50458(Bug50458.class);
->>>>>>> 9f0a7bf8
     
     
     private Class mUpgradeClass;
