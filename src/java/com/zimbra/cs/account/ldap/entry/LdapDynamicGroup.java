--- conflicted
+++ resolved
@@ -31,30 +31,17 @@
 import com.zimbra.cs.account.Provisioning.GroupMembership;
 import com.zimbra.cs.account.Provisioning.MemberOf;
 import com.zimbra.cs.account.SearchDirectoryOptions.ObjectType;
-<<<<<<< HEAD
-=======
 import com.zimbra.cs.account.ldap.BySearchResultEntrySearcher;
->>>>>>> b78e14f5
 import com.zimbra.cs.account.ldap.LdapProvisioning;
 import com.zimbra.cs.ldap.LdapClient;
 import com.zimbra.cs.ldap.LdapException;
 import com.zimbra.cs.ldap.LdapServerType;
-<<<<<<< HEAD
-import com.zimbra.cs.ldap.ZAttributes;
-import com.zimbra.cs.ldap.ZLdapFilter;
-import com.zimbra.cs.ldap.ZLdapFilterFactory;
-import com.zimbra.cs.ldap.ZSearchControls;
-import com.zimbra.cs.ldap.ZSearchResultEntry;
-import com.zimbra.cs.ldap.ZSearchResultEnumeration;
-import com.zimbra.cs.ldap.ZSearchScope;
-=======
 import com.zimbra.cs.ldap.LdapUsage;
 import com.zimbra.cs.ldap.ZAttributes;
 import com.zimbra.cs.ldap.ZLdapContext;
 import com.zimbra.cs.ldap.ZLdapFilter;
 import com.zimbra.cs.ldap.ZLdapFilterFactory;
 import com.zimbra.cs.ldap.ZSearchResultEntry;
->>>>>>> b78e14f5
 
 /**
  * @author pshao
@@ -193,80 +180,18 @@
         }
     }
 
-<<<<<<< HEAD
-    public static final class Searcher {
-        public interface SearchEntryProcessor {
-            public void processSearchEntry(ZSearchResultEntry sr);
-        }
-
-        private final LdapProvisioning prov;
-        private final Domain domain;
-        private final SearchEntryProcessor visitor;
-        private final String[] returnAttrs;
-        public Searcher(LdapProvisioning prov, Domain domain, SearchEntryProcessor visitor,
-                String [] retAttrs) {
-            this.prov = prov;
-            this.domain = domain;
-            this.visitor = visitor;
-            this.returnAttrs = retAttrs;
-        }
-
-        public void doSearch(ZLdapFilter filter) throws ServiceException {
-            Set<ObjectType> types = Sets.newHashSet();
-            types.add(ObjectType.dynamicgroups);
-            String[] bases = prov.getSearchBases(domain, types);
-            for (String base : bases) {
-                try {
-                    ZSearchControls ctrl = ZSearchControls.createSearchControls(ZSearchScope.SEARCH_SCOPE_SUBTREE,
-                            ZSearchControls.SIZE_UNLIMITED, returnAttrs);
-                    ZSearchResultEnumeration results =
-                            prov.getHelper().searchDir(base, filter, ctrl, null, LdapServerType.REPLICA);
-                    while(results.hasMore()) {
-                        ZSearchResultEntry sr = results.next();
-                        visitor.processSearchEntry(sr);
-                    }
-                    results.close();
-                } catch (ServiceException e) {
-                    ZimbraLog.search.debug("Unexpected exception searching dynamic groups", e);
-                }
-            }
-        }
-    }
-
-=======
     private static final Set<ObjectType> DYNAMIC_GROUPS_TYPE = Sets.newHashSet(ObjectType.dynamicgroups);
->>>>>>> b78e14f5
     private static final String [] BASIC_ATTRS = { Provisioning.A_zimbraId, Provisioning.A_zimbraIsAdminGroup,
         Provisioning.A_memberURL };
 
     public static GroupMembership updateGroupMembershipForCustomDynamicGroups(LdapProvisioning prov,
             GroupMembership membership, Account acct, Domain domain, boolean adminGroupsOnly)
     throws ServiceException {
-<<<<<<< HEAD
-        String acctDN = prov.getDNforAccountById(acct.getId(), null, false);
-=======
         String acctDN = prov.getDNforAccount(acct, null, false);
->>>>>>> b78e14f5
         if (acctDN == null) {
             return membership;
         }
         ZLdapFilter filter = ZLdapFilterFactory.getInstance().allDynamicGroups();
-<<<<<<< HEAD
-        Searcher searcher = new Searcher(prov, domain,
-                new GroupMembershipUpdator(prov, acctDN, membership, adminGroupsOnly, true, false), BASIC_ATTRS);
-        searcher.doSearch(filter);
-        return membership;
-    }
-
-    public static GroupMembership updateGroupMembershipForCustomDynamicGroups(LdapProvisioning prov,
-            GroupMembership membership, Account acct, Collection<String> ids, boolean adminGroupsOnly)
-    throws ServiceException {
-        return updateGroupMembershipForDynamicGroups(prov,
-            membership, acct, ids,
-            adminGroupsOnly, true /* customGroupsOnly */, false /* nonCustomGroupsOnly */);
-    }
-
-=======
         ZLdapContext zlcCompare = null;
         try {
             zlcCompare = LdapClient.getContext(LdapServerType.get(false /* useMaster */), LdapUsage.COMPARE);
@@ -280,7 +205,6 @@
         return membership;
     }
 
->>>>>>> b78e14f5
     public static GroupMembership updateGroupMembershipForDynamicGroups(LdapProvisioning prov,
             GroupMembership membership, Account acct, Collection<String> ids,
             boolean adminGroupsOnly, boolean customGroupsOnly, boolean nonCustomGroupsOnly)
@@ -288,27 +212,11 @@
         if (ids.size() == 0) {
             return membership;
         }
-<<<<<<< HEAD
-        String acctDN = prov.getDNforAccountById(acct.getId(), null, false);
-=======
         String acctDN = prov.getDNforAccount(acct, null, false);
->>>>>>> b78e14f5
         if (acctDN == null) {
             return membership;
         }
         ZLdapFilter filter = ZLdapFilterFactory.getInstance().dynamicGroupByIds(ids.toArray(new String[0]));
-<<<<<<< HEAD
-        Searcher searcher = new Searcher(prov, (Domain) null,
-                new GroupMembershipUpdator(prov, acctDN, membership, adminGroupsOnly,
-                        customGroupsOnly, nonCustomGroupsOnly),
-                BASIC_ATTRS);
-        searcher.doSearch(filter);
-        return membership;
-    }
-
-    public static class GroupMembershipUpdator implements Searcher.SearchEntryProcessor {
-        private final LdapProvisioning prov;
-=======
         ZLdapContext zlcCompare = null;
         try {
             zlcCompare = LdapClient.getContext(LdapServerType.get(false /* useMaster */), LdapUsage.COMPARE);
@@ -325,24 +233,17 @@
     public static class GroupMembershipUpdator implements BySearchResultEntrySearcher.SearchEntryProcessor {
         private final LdapProvisioning prov;
         private final ZLdapContext zlcCompare;
->>>>>>> b78e14f5
         private final GroupMembership membership;
         private final boolean adminGroupsOnly;
         private final boolean customGroupsOnly;
         private final boolean nonCustomGroupsOnly;
         private final String acctDN;
 
-<<<<<<< HEAD
-        public GroupMembershipUpdator(LdapProvisioning prov, String acctDN, GroupMembership membership,
-                boolean adminGroupsOnly, boolean customGroupsOnly, boolean nonCustomGroupsOnly) {
-            this.prov = prov;
-=======
         public GroupMembershipUpdator(LdapProvisioning prov, ZLdapContext zlcCompare, String acctDN,
                 GroupMembership membership,
                 boolean adminGroupsOnly, boolean customGroupsOnly, boolean nonCustomGroupsOnly) {
             this.prov = prov;
             this.zlcCompare = zlcCompare;
->>>>>>> b78e14f5
             this.acctDN = acctDN;
             this.membership = membership;
             this.adminGroupsOnly = adminGroupsOnly;
@@ -376,13 +277,8 @@
                 return;
             }
             try {
-<<<<<<< HEAD
-                if (prov.getHelper().compare(sr.getDN(), Provisioning.A_member, acctDN, null, false)) {
-                    membership.append(new MemberOf(id, isAdmin, true), id);
-=======
                 if (prov.getHelper().compare(sr.getDN(), Provisioning.A_member, acctDN, zlcCompare, false)) {
                     membership.append(new MemberOf(id, isAdmin, true));
->>>>>>> b78e14f5
                 }
             } catch (ServiceException e) {
                 ZimbraLog.search.debug("Problem doing compare on group %s for member %s - ignoring",
