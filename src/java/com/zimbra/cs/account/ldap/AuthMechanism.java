--- conflicted
+++ resolved
@@ -91,13 +91,8 @@
         return mAuthMech;
     }
     
-<<<<<<< HEAD
-    public static String namePassedIn(Map<String, Object> context) {
-        String npi = (String)context.get(AuthContext.AC_ACCOUNT_NAME_PASSEDIN);
-=======
     public static String namePassedIn(Map<String, Object> authCtxt) {
         String npi = (String)authCtxt.get(AuthContext.AC_ACCOUNT_NAME_PASSEDIN);
->>>>>>> d3bbe207
         if (npi==null)
             npi = "";
         return npi;    
@@ -157,13 +152,8 @@
             super(authMech);
         }
         
-<<<<<<< HEAD
-        void doAuth(LdapProvisioning prov, Domain domain, Account acct, String password, Map<String, Object> context) throws ServiceException {
-            prov.externalLdapAuth(domain, mAuthMech, acct, password, context);
-=======
         void doAuth(LdapProvisioning prov, Domain domain, Account acct, String password, Map<String, Object> authCtxt) throws ServiceException {
             prov.externalLdapAuth(domain, mAuthMech, acct, password, authCtxt);
->>>>>>> d3bbe207
         }
         
         boolean checkPasswordAging() throws ServiceException {
