--- conflicted
+++ resolved
@@ -22,15 +22,12 @@
 import com.zimbra.common.localconfig.LC;
 import com.zimbra.common.service.ServiceException;
 import com.zimbra.common.util.Constants;
-<<<<<<< HEAD
-import com.zimbra.cs.account.ldap.LdapProv;
-=======
 import com.zimbra.cs.account.Provisioning;
 import com.zimbra.cs.account.cache.IMimeTypeCache;
->>>>>>> d9132b08
+import com.zimbra.cs.account.ldap.LdapProv;
 import com.zimbra.cs.mime.MimeTypeInfo;
 
-class LdapMimeTypeCache implements IMimeTypeCache {
+public class LdapMimeTypeCache implements IMimeTypeCache {
 	
 	private List<MimeTypeInfo> mAllMimeTypes;
 	private Map<String, List<MimeTypeInfo>> mMapByMimeType;
@@ -41,39 +38,24 @@
 		mRefreshTTL = LC.ldap_cache_mime_maxage.intValue() * Constants.MILLIS_PER_MINUTE;
 	}
 	
-<<<<<<< HEAD
-	public synchronized void flushCache(LdapProv prov) throws ServiceException {
-		refresh(prov);
-	}
-	
-	public synchronized List<MimeTypeInfo> getAllMimeTypes(LdapProv prov) throws ServiceException {
-		refreshIfNecessary(prov);
-		return mAllMimeTypes;
-	}
-	
-	public synchronized List<MimeTypeInfo> getMimeTypes(LdapProv prov, String mimeType) throws ServiceException {
-		refreshIfNecessary(prov);
-=======
 	@Override
 	public synchronized void flushCache(Provisioning prov) throws ServiceException {
-		refresh((LdapProvisioning)prov);
+		refresh((LdapProv)prov);
 	}
 	
 	@Override
-	public synchronized List<MimeTypeInfo> getAllMimeTypes(Provisioning prov) 
-	throws ServiceException {
-		refreshIfNecessary((LdapProvisioning)prov);
+	public synchronized List<MimeTypeInfo> getAllMimeTypes(Provisioning prov) throws ServiceException {
+		refreshIfNecessary((LdapProv)prov);
 		return mAllMimeTypes;
 	}
 	
 	@Override
-	public synchronized List<MimeTypeInfo> getMimeTypes(Provisioning prov, String mimeType)
+	public synchronized List<MimeTypeInfo> getMimeTypes(Provisioning prov, String mimeType) 
 	throws ServiceException {
 	    
 	    LdapProvisioning ldapProv = (LdapProvisioning) prov;
 	    
 		refreshIfNecessary(ldapProv);
->>>>>>> d9132b08
 		List<MimeTypeInfo> mimeTypes = mMapByMimeType.get(mimeType);
 		if (mimeTypes == null) {
 			mimeTypes = Collections.unmodifiableList(ldapProv.getMimeTypesByQuery(mimeType));
@@ -82,9 +64,10 @@
 		return mimeTypes;
 	}
 	
-	private void refreshIfNecessary(LdapProv prov) throws ServiceException {
-		if (isStale())
-			refresh(prov);
+	private void refreshIfNecessary(LdapProv ldapProv) throws ServiceException {
+		if (isStale()) {
+			refresh(ldapProv);
+		}
 	}
 	
 	private boolean isStale() {
@@ -94,8 +77,8 @@
         return mRefreshTTL != 0 && mLifetime < System.currentTimeMillis();
     }
 	
-	private void refresh(LdapProv prov) throws ServiceException {
-		mAllMimeTypes = Collections.unmodifiableList(prov.getAllMimeTypesByQuery());
+	private void refresh(LdapProv ldapProv) throws ServiceException {
+		mAllMimeTypes = Collections.unmodifiableList(ldapProv.getAllMimeTypesByQuery());
 		mMapByMimeType = new HashMap<String, List<MimeTypeInfo>>();
 		mLifetime = System.currentTimeMillis() + mRefreshTTL;
 	}
