--- conflicted
+++ resolved
@@ -36,11 +36,7 @@
 
     ///// BEGIN-AUTO-GEN-REPLACE
 
-<<<<<<< HEAD
-    /* build: unknown unknown unknown unknown */
-=======
     /* build: 9.0.0_BETA1_1111 rgadipuuri 20121128-1557 */
->>>>>>> 9a7052d6
 
     /**
      * RFC2256: descriptive information
