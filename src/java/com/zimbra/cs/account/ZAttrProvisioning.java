--- conflicted
+++ resolved
@@ -1,7 +1,7 @@
 /*
  * ***** BEGIN LICENSE BLOCK *****
  * Zimbra Collaboration Suite Server
- * Copyright (C) 2008, 2009, 2010 Zimbra, Inc.
+ * Copyright (C) 2008, 2009, 2010, 2011 Zimbra, Inc.
  * 
  * The contents of this file are subject to the Zimbra Public License
  * Version 1.3 ("License"); you may not use this file except in
@@ -28,11 +28,7 @@
 
     ///// BEGIN-AUTO-GEN-REPLACE
 
-<<<<<<< HEAD
-    /* build: 6.0.2_BETA1_1111 jylee 20110211-1747 */
-=======
-    /* build: 7.0.0_BETA1_1111 pshao 20110427-1233 */
->>>>>>> 7fd1e7ff
+    /* build: 6.0.2_BETA1_1111 pshao 20110427-1322 */
 
     public static enum AccountCalendarUserType {
         RESOURCE("RESOURCE"),
@@ -438,47 +434,6 @@
         public boolean isDisabled() { return this == disabled;}
     }
 
-<<<<<<< HEAD
-=======
-    public static enum MailThreadingAlgorithm {
-        references("references"),
-        subject("subject"),
-        none("none"),
-        strict("strict"),
-        subjrefs("subjrefs");
-        private String mValue;
-        private MailThreadingAlgorithm(String value) { mValue = value; }
-        public String toString() { return mValue; }
-        public static MailThreadingAlgorithm fromString(String s) throws ServiceException {
-            for (MailThreadingAlgorithm value : values()) {
-                if (value.mValue.equals(s)) return value;
-             }
-             throw ServiceException.INVALID_REQUEST("invalid value: "+s+", valid values: "+ Arrays.asList(values()), null);
-        }
-        public boolean isReferences() { return this == references;}
-        public boolean isSubject() { return this == subject;}
-        public boolean isNone() { return this == none;}
-        public boolean isStrict() { return this == strict;}
-        public boolean isSubjrefs() { return this == subjrefs;}
-    }
-
-    public static enum MtaSaslAuthEnable {
-        yes("yes"),
-        no("no");
-        private String mValue;
-        private MtaSaslAuthEnable(String value) { mValue = value; }
-        public String toString() { return mValue; }
-        public static MtaSaslAuthEnable fromString(String s) throws ServiceException {
-            for (MtaSaslAuthEnable value : values()) {
-                if (value.mValue.equals(s)) return value;
-             }
-             throw ServiceException.INVALID_REQUEST("invalid value: "+s+", valid values: "+ Arrays.asList(values()), null);
-        }
-        public boolean isYes() { return this == yes;}
-        public boolean isNo() { return this == no;}
-    }
-
->>>>>>> 7fd1e7ff
     public static enum MtaTlsSecurityLevel {
         may("may"),
         none("none");
@@ -635,22 +590,6 @@
         public boolean isDedupeAll() { return this == dedupeAll;}
     }
 
-    public static enum PrefFileSharingApplication {
-        briefcase("briefcase"),
-        octopus("octopus");
-        private String mValue;
-        private PrefFileSharingApplication(String value) { mValue = value; }
-        public String toString() { return mValue; }
-        public static PrefFileSharingApplication fromString(String s) throws ServiceException {
-            for (PrefFileSharingApplication value : values()) {
-                if (value.mValue.equals(s)) return value;
-             }
-             throw ServiceException.INVALID_REQUEST("invalid value: "+s+", valid values: "+ Arrays.asList(values()), null);
-        }
-        public boolean isBriefcase() { return this == briefcase;}
-        public boolean isOctopus() { return this == octopus;}
-    }
-
     public static enum PrefForwardIncludeOriginalText {
         includeBodyWithPrefix("includeBodyWithPrefix"),
         includeBodyOnly("includeBodyOnly"),
@@ -795,26 +734,6 @@
         }
         public boolean isOutlook() { return this == outlook;}
         public boolean isInternet() { return this == internet;}
-    }
-
-    public static enum PrefPop3DeleteOption {
-        delete("delete"),
-        trash("trash"),
-        read("read"),
-        keep("keep");
-        private String mValue;
-        private PrefPop3DeleteOption(String value) { mValue = value; }
-        public String toString() { return mValue; }
-        public static PrefPop3DeleteOption fromString(String s) throws ServiceException {
-            for (PrefPop3DeleteOption value : values()) {
-                if (value.mValue.equals(s)) return value;
-             }
-             throw ServiceException.INVALID_REQUEST("invalid value: "+s+", valid values: "+ Arrays.asList(values()), null);
-        }
-        public boolean isDelete() { return this == delete;}
-        public boolean isTrash() { return this == trash;}
-        public boolean isRead() { return this == read;}
-        public boolean isKeep() { return this == keep;}
     }
 
     public static enum PrefReadingPaneLocation {
@@ -1478,14 +1397,6 @@
     public static final String A_zimbraArchiveAccountNameTemplate = "zimbraArchiveAccountNameTemplate";
 
     /**
-     * whether account archiving is enabled
-     *
-     * @since ZCS 8.0.0
-     */
-    @ZAttr(id=1206)
-    public static final String A_zimbraArchiveEnabled = "zimbraArchiveEnabled";
-
-    /**
      * Address to which archive message bounces should be sent. Typically
      * could be an admin account. This is global across all domains.
      */
@@ -1833,17 +1744,6 @@
      */
     @ZAttr(id=243)
     public static final String A_zimbraCalendarCompatibilityMode = "zimbraCalendarCompatibilityMode";
-
-    /**
-     * default appointment duration. Must be in valid duration format:
-     * {digits}{time-unit}. digits: 0-9, time-unit: [hmsd]|ms. h - hours, m -
-     * minutes, s - seconds, d - days, ms - milliseconds. If time unit is not
-     * specified, the default is s(seconds).
-     *
-     * @since ZCS 8.0.0
-     */
-    @ZAttr(id=1187)
-    public static final String A_zimbraCalendarDefaultApptDuration = "zimbraCalendarDefaultApptDuration";
 
     /**
      * maximum number of revisions to keep for calendar items (appointments
@@ -3794,15 +3694,6 @@
     public static final String A_zimbraImapExposeVersionOnBanner = "zimbraImapExposeVersionOnBanner";
 
     /**
-     * Maximum number of concurrent IMAP connections allowed. New connections
-     * exceeding this limit are rejected.
-     *
-     * @since ZCS 8.0.0
-     */
-    @ZAttr(id=1156)
-    public static final String A_zimbraImapMaxConnections = "zimbraImapMaxConnections";
-
-    /**
      * maximum size of IMAP request in bytes excluding literal data
      *
      * @since ZCS 6.0.7
@@ -4256,10 +4147,7 @@
 
     /**
      * Sleep time between batches of deletes when emptying a large folder.
-     * See zimbraMailEmptyFolderBatchSize. . Must be in valid duration
-     * format: {digits}{time-unit}. digits: 0-9, time-unit: [hmsd]|ms. h -
-     * hours, m - minutes, s - seconds, d - days, ms - milliseconds. If time
-     * unit is not specified, the default is s(seconds).
+     * See zimbraMailEmptyFolderBatchSize.
      *
      * @since ZCS 6.0.13
      */
@@ -4466,27 +4354,6 @@
      */
     @ZAttr(id=15)
     public static final String A_zimbraMailStatus = "zimbraMailStatus";
-
-    /**
-     * The algorithm to use when aggregating new messages into conversations.
-     * Possible values are: - &quot;none&quot;: no conversation threading is
-     * performed. - &quot;subject&quot;: the message will be threaded based
-     * solely on its normalized subject. - &quot;strict&quot;: only the
-     * threading message headers (References, In-Reply-To, Message-ID, and
-     * Resent-Message-ID) are used to correlate messages. No checking of
-     * normalized subjects is performed. - &quot;references&quot;: the same
-     * logic as &quot;strict&quot; with the constraints slightly altered so
-     * that the non-standard Thread-Index header is considered when threading
-     * messages and that a reply message lacking References and In-Reply-To
-     * headers will fall back to using subject-based threading. -
-     * &quot;subjrefs&quot;: the same logic as &quot;references&quot; with
-     * the further caveat that changes in the normalized subject will break a
-     * thread in two.
-     *
-     * @since ZCS 8.0.0
-     */
-    @ZAttr(id=1160)
-    public static final String A_zimbraMailThreadingAlgorithm = "zimbraMailThreadingAlgorithm";
 
     /**
      * where to deliver parameter for use in postfix transport_maps
@@ -4670,58 +4537,14 @@
     public static final String A_zimbraMessageCacheSize = "zimbraMessageCacheSize";
 
     /**
-     * Size of cache for delivery time dedupe based on Message-Id header. Set
-     * to 0 to disable this type of deduping.
+     * Number of Message-Id header values to keep in the LMTP dedupe cache.
+     * Subsequent attempts to deliver a message with a matching Message-Id to
+     * the same mailbox will be ignored. A value of 0 disables deduping.
      */
     @ZAttr(id=334)
     public static final String A_zimbraMessageIdDedupeCacheSize = "zimbraMessageIdDedupeCacheSize";
 
     /**
-<<<<<<< HEAD
-=======
-     * interface address(es) on which milter server should listen; if not
-     * specified, binds to 127.0.0.1
-     *
-     * @since ZCS 7.0.0
-     */
-    @ZAttr(id=1115)
-    public static final String A_zimbraMilterBindAddress = "zimbraMilterBindAddress";
-
-    /**
-     * port number on which milter server should listen
-     *
-     * @since ZCS 7.0.0
-     */
-    @ZAttr(id=1114)
-    public static final String A_zimbraMilterBindPort = "zimbraMilterBindPort";
-
-    /**
-     * Maximum number of concurrent MILTER connections allowed. New
-     * connections exceeding this limit are rejected.
-     *
-     * @since ZCS 8.0.0
-     */
-    @ZAttr(id=1157)
-    public static final String A_zimbraMilterMaxConnections = "zimbraMilterMaxConnections";
-
-    /**
-     * number of milter handler threads
-     *
-     * @since ZCS 7.0.0
-     */
-    @ZAttr(id=1144)
-    public static final String A_zimbraMilterNumThreads = "zimbraMilterNumThreads";
-
-    /**
-     * whether milter server is enabled for a given server
-     *
-     * @since ZCS 7.0.0
-     */
-    @ZAttr(id=1116)
-    public static final String A_zimbraMilterServerEnabled = "zimbraMilterServerEnabled";
-
-    /**
->>>>>>> 7fd1e7ff
      * the file extension (without the .)
      */
     @ZAttr(id=160)
@@ -4896,16 +4719,6 @@
     public static final String A_zimbraMobilePolicyRefreshInterval = "zimbraMobilePolicyRefreshInterval";
 
     /**
-     * indicates whether the application can forward original email as RFC
-     * 822 .eml attachment. Note: this setiing is applicable only to the
-     * devices using activesync smart forward for forwarding email messages.
-     *
-     * @since ZCS 8.0.0
-     */
-    @ZAttr(id=1205)
-    public static final String A_zimbraMobileSmartForwardRFC822Enabled = "zimbraMobileSmartForwardRFC822Enabled";
-
-    /**
      * mta anti spam lock method.
      *
      * @since ZCS 5.0.3
@@ -5396,15 +5209,6 @@
     public static final String A_zimbraPop3ExposeVersionOnBanner = "zimbraPop3ExposeVersionOnBanner";
 
     /**
-     * Maximum number of concurrent POP3 connections allowed. New connections
-     * exceeding this limit are rejected.
-     *
-     * @since ZCS 8.0.0
-     */
-    @ZAttr(id=1155)
-    public static final String A_zimbraPop3MaxConnections = "zimbraPop3MaxConnections";
-
-    /**
      * number of handler threads
      */
     @ZAttr(id=96)
@@ -5549,25 +5353,6 @@
     public static final String A_zimbraPrefBccAddress = "zimbraPrefBccAddress";
 
     /**
-<<<<<<< HEAD
-=======
-     * where the reading pane is displayed for briefcase
-     *
-     * @since ZCS 7.0.0
-     */
-    @ZAttr(id=1152)
-    public static final String A_zimbraPrefBriefcaseReadingPaneLocation = "zimbraPrefBriefcaseReadingPaneLocation";
-
-    /**
-     * calendar manual accept reply signature for account/identity/dataSource
-     *
-     * @since ZCS 8.0.0
-     */
-    @ZAttr(id=1202)
-    public static final String A_zimbraPrefCalendarAcceptSignatureId = "zimbraPrefCalendarAcceptSignatureId";
-
-    /**
->>>>>>> 7fd1e7ff
      * whether to allow a cancel email sent to organizer of appointment
      *
      * @since ZCS 5.0.9
@@ -5625,14 +5410,6 @@
     public static final String A_zimbraPrefCalendarApptVisibility = "zimbraPrefCalendarApptVisibility";
 
     /**
-     * calendar auto accept reply signature for account/identity/dataSource
-     *
-     * @since ZCS 8.0.0
-     */
-    @ZAttr(id=1192)
-    public static final String A_zimbraPrefCalendarAutoAcceptSignatureId = "zimbraPrefCalendarAutoAcceptSignatureId";
-
-    /**
      * automatically add appointments when invited
      *
      * @since ZCS 6.0.0_BETA1
@@ -5641,23 +5418,6 @@
     public static final String A_zimbraPrefCalendarAutoAddInvites = "zimbraPrefCalendarAutoAddInvites";
 
     /**
-     * calendar auto decline reply signature id for
-     * account/identity/dataSource
-     *
-     * @since ZCS 8.0.0
-     */
-    @ZAttr(id=1193)
-    public static final String A_zimbraPrefCalendarAutoDeclineSignatureId = "zimbraPrefCalendarAutoDeclineSignatureId";
-
-    /**
-     * calendar auto deny reply signature id for account/identity/dataSource
-     *
-     * @since ZCS 8.0.0
-     */
-    @ZAttr(id=1194)
-    public static final String A_zimbraPrefCalendarAutoDenySignatureId = "zimbraPrefCalendarAutoDenySignatureId";
-
-    /**
      * hour of day that the day view should end at, non-inclusive (16=4pm, 24
      * = midnight, etc)
      */
@@ -5669,15 +5429,6 @@
      */
     @ZAttr(id=439)
     public static final String A_zimbraPrefCalendarDayHourStart = "zimbraPrefCalendarDayHourStart";
-
-    /**
-     * calendar manual decline reply signature id for
-     * account/identity/dataSource
-     *
-     * @since ZCS 8.0.0
-     */
-    @ZAttr(id=1204)
-    public static final String A_zimbraPrefCalendarDeclineSignatureId = "zimbraPrefCalendarDeclineSignatureId";
 
     /**
      * first day of week to show in calendar (0=sunday, 6=saturday)
@@ -5794,14 +5545,6 @@
     public static final String A_zimbraPrefCalendarSendInviteDeniedAutoReply = "zimbraPrefCalendarSendInviteDeniedAutoReply";
 
     /**
-     * whether to show declined meetings in calendar
-     *
-     * @since ZCS 8.0.0
-     */
-    @ZAttr(id=1196)
-    public static final String A_zimbraPrefCalendarShowDeclinedMeetings = "zimbraPrefCalendarShowDeclinedMeetings";
-
-    /**
      * whether to pop-up reminder for past due appointments in the UI
      *
      * @since ZCS 6.0.0_BETA2
@@ -5810,15 +5553,6 @@
     public static final String A_zimbraPrefCalendarShowPastDueReminders = "zimbraPrefCalendarShowPastDueReminders";
 
     /**
-     * calendar manual tentative accept reply signature id for
-     * account/identity/dataSource
-     *
-     * @since ZCS 8.0.0
-     */
-    @ZAttr(id=1203)
-    public static final String A_zimbraPrefCalendarTentativeSignatureId = "zimbraPrefCalendarTentativeSignatureId";
-
-    /**
      * whether to enable toaster notification for new mail
      *
      * @since ZCS 6.0.0_BETA1
@@ -5833,28 +5567,6 @@
     public static final String A_zimbraPrefCalendarUseQuickAdd = "zimbraPrefCalendarUseQuickAdd";
 
     /**
-<<<<<<< HEAD
-=======
-     * time interval to display on calendar views. Must be in valid duration
-     * format: {digits}{time-unit}. digits: 0-9, time-unit: [hmsd]|ms. h -
-     * hours, m - minutes, s - seconds, d - days, ms - milliseconds. If time
-     * unit is not specified, the default is s(seconds).
-     *
-     * @since ZCS 8.0.0
-     */
-    @ZAttr(id=1195)
-    public static final String A_zimbraPrefCalendarViewTimeInterval = "zimbraPrefCalendarViewTimeInterval";
-
-    /**
-     * working hours for each day of the week
-     *
-     * @since ZCS 7.0.0
-     */
-    @ZAttr(id=1103)
-    public static final String A_zimbraPrefCalendarWorkingHours = "zimbraPrefCalendarWorkingHours";
-
-    /**
->>>>>>> 7fd1e7ff
      * zimbraId of visible child accounts
      *
      * @since ZCS 5.0.0
@@ -5957,14 +5669,6 @@
      */
     @ZAttr(id=511)
     public static final String A_zimbraPrefDisplayExternalImages = "zimbraPrefDisplayExternalImages";
-
-    /**
-     * indicates which application to use for file sharing
-     *
-     * @since ZCS 8.0.0
-     */
-    @ZAttr(id=1197)
-    public static final String A_zimbraPrefFileSharingApplication = "zimbraPrefFileSharingApplication";
 
     /**
      * whether folder color is enabled
@@ -6435,15 +6139,6 @@
      */
     @ZAttr(id=650)
     public static final String A_zimbraPrefMarkMsgRead = "zimbraPrefMarkMsgRead";
-
-    /**
-     * Account-level switch that enables message deduping. See
-     * zimbraMessageIdDedupeCacheSize for more details.
-     *
-     * @since ZCS 8.0.0
-     */
-    @ZAttr(id=1198)
-    public static final String A_zimbraPrefMessageIdDedupingEnabled = "zimbraPrefMessageIdDedupingEnabled";
 
     /**
      * whether client prefers text/html or text/plain
@@ -6517,33 +6212,12 @@
     public static final String A_zimbraPrefOutOfOfficeUntilDate = "zimbraPrefOutOfOfficeUntilDate";
 
     /**
-     * When messages are accessed via POP3: - keep: Leave DELE&#039;ed
-     * messages in Inbox. - read: Mark RETR&#039;ed messages as read, and
-     * leave DELE&#039;ed messages in Inbox. - trash: Move DELE&#039;ed
-     * messages to Trash, and mark them as read. - delete: Hard-delete
-     * DELE&#039;ed messages. This is the straightforward POP3
-     * implementation.
-     *
-     * @since ZCS 8.0.0
-     */
-    @ZAttr(id=1165)
-    public static final String A_zimbraPrefPop3DeleteOption = "zimbraPrefPop3DeleteOption";
-
-    /**
      * download pop3 messages since
      *
      * @since ZCS 5.0.6
      */
     @ZAttr(id=653)
     public static final String A_zimbraPrefPop3DownloadSince = "zimbraPrefPop3DownloadSince";
-
-    /**
-     * whether or not to include spam messages in POP3 access
-     *
-     * @since ZCS 8.0.0
-     */
-    @ZAttr(id=1166)
-    public static final String A_zimbraPrefPop3IncludeSpam = "zimbraPrefPop3IncludeSpam";
 
     /**
      * Deprecated since: 6.0.0_BETA2. deprecated in favor of
@@ -6682,15 +6356,6 @@
      */
     @ZAttr(id=1041)
     public static final String A_zimbraPrefSpellDictionary = "zimbraPrefSpellDictionary";
-
-    /**
-     * If TRUE, the spell checker ignores words that contain only upper-case
-     * letters.
-     *
-     * @since ZCS 8.0.0
-     */
-    @ZAttr(id=1207)
-    public static final String A_zimbraPrefSpellIgnoreAllCaps = "zimbraPrefSpellIgnoreAllCaps";
 
     /**
      * List of words to ignore when checking spelling. The word list of an
@@ -7773,16 +7438,6 @@
     public static final String A_zimbraSpamTagPercent = "zimbraSpamTagPercent";
 
     /**
-     * Aliases of Trash folder. In case some IMAP clients use different
-     * folder names other than Trash, the spam filter still special-cases
-     * those folders as if they are Trash.
-     *
-     * @since ZCS 8.0.0
-     */
-    @ZAttr(id=1167)
-    public static final String A_zimbraSpamTrashAlias = "zimbraSpamTrashAlias";
-
-    /**
      * The list of available dictionaries that can be used for spell
      * checking.
      *
