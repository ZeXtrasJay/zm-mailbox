/*
 * ***** BEGIN LICENSE BLOCK *****
 * Zimbra Collaboration Suite Server
 * Copyright (C) 2008, 2009, 2010, 2011 Zimbra, Inc.
 * 
 * The contents of this file are subject to the Zimbra Public License
 * Version 1.3 ("License"); you may not use this file except in
 * compliance with the License.  You may obtain a copy of the License at
 * http://www.zimbra.com/license.
 * 
 * Software distributed under the License is distributed on an "AS IS"
 * basis, WITHOUT WARRANTY OF ANY KIND, either express or implied.
 * ***** END LICENSE BLOCK *****
 */
package com.zimbra.cs.account;

import com.zimbra.common.service.ServiceException;

import java.util.Arrays;

/**
 * AUTO-GENERATED. DO NOT EDIT.
 * 
 * @author schemers
 *
 */
public class ZAttrProvisioning {

    ///// BEGIN-AUTO-GEN-REPLACE

<<<<<<< HEAD
    /* build: 7.0.0_BETA1_1111 administrator 20110301-1455 */
=======
    /* build: 7.0.0_BETA1_1111 pshao 20110303-0146 */
>>>>>>> 25e540f5

    public static enum AccountCalendarUserType {
        RESOURCE("RESOURCE"),
        USER("USER");
        private String mValue;
        private AccountCalendarUserType(String value) { mValue = value; }
        public String toString() { return mValue; }
        public static AccountCalendarUserType fromString(String s) throws ServiceException {
            for (AccountCalendarUserType value : values()) {
                if (value.mValue.equals(s)) return value;
             }
             throw ServiceException.INVALID_REQUEST("invalid value: "+s+", valid values: "+ Arrays.asList(values()), null);
        }
        public boolean isRESOURCE() { return this == RESOURCE;}
        public boolean isUSER() { return this == USER;}
    }

    public static enum AccountStatus {
        maintenance("maintenance"),
        pending("pending"),
        active("active"),
        closed("closed"),
        locked("locked"),
        lockout("lockout");
        private String mValue;
        private AccountStatus(String value) { mValue = value; }
        public String toString() { return mValue; }
        public static AccountStatus fromString(String s) throws ServiceException {
            for (AccountStatus value : values()) {
                if (value.mValue.equals(s)) return value;
             }
             throw ServiceException.INVALID_REQUEST("invalid value: "+s+", valid values: "+ Arrays.asList(values()), null);
        }
        public boolean isMaintenance() { return this == maintenance;}
        public boolean isPending() { return this == pending;}
        public boolean isActive() { return this == active;}
        public boolean isClosed() { return this == closed;}
        public boolean isLocked() { return this == locked;}
        public boolean isLockout() { return this == lockout;}
    }

    public static enum AdminAccessControlMech {
        acl("acl"),
        global("global");
        private String mValue;
        private AdminAccessControlMech(String value) { mValue = value; }
        public String toString() { return mValue; }
        public static AdminAccessControlMech fromString(String s) throws ServiceException {
            for (AdminAccessControlMech value : values()) {
                if (value.mValue.equals(s)) return value;
             }
             throw ServiceException.INVALID_REQUEST("invalid value: "+s+", valid values: "+ Arrays.asList(values()), null);
        }
        public boolean isAcl() { return this == acl;}
        public boolean isGlobal() { return this == global;}
    }

    public static enum BackupMode {
        Standard("Standard"),
        Auto_Grouped("Auto-Grouped");
        private String mValue;
        private BackupMode(String value) { mValue = value; }
        public String toString() { return mValue; }
        public static BackupMode fromString(String s) throws ServiceException {
            for (BackupMode value : values()) {
                if (value.mValue.equals(s)) return value;
             }
             throw ServiceException.INVALID_REQUEST("invalid value: "+s+", valid values: "+ Arrays.asList(values()), null);
        }
        public boolean isStandard() { return this == Standard;}
        public boolean isAuto_Grouped() { return this == Auto_Grouped;}
    }

    public static enum CalendarCompatibilityMode {
        standard("standard"),
        exchange("exchange");
        private String mValue;
        private CalendarCompatibilityMode(String value) { mValue = value; }
        public String toString() { return mValue; }
        public static CalendarCompatibilityMode fromString(String s) throws ServiceException {
            for (CalendarCompatibilityMode value : values()) {
                if (value.mValue.equals(s)) return value;
             }
             throw ServiceException.INVALID_REQUEST("invalid value: "+s+", valid values: "+ Arrays.asList(values()), null);
        }
        public boolean isStandard() { return this == standard;}
        public boolean isExchange() { return this == exchange;}
    }

    public static enum CalResType {
        Equipment("Equipment"),
        Location("Location");
        private String mValue;
        private CalResType(String value) { mValue = value; }
        public String toString() { return mValue; }
        public static CalResType fromString(String s) throws ServiceException {
            for (CalResType value : values()) {
                if (value.mValue.equals(s)) return value;
             }
             throw ServiceException.INVALID_REQUEST("invalid value: "+s+", valid values: "+ Arrays.asList(values()), null);
        }
        public boolean isEquipment() { return this == Equipment;}
        public boolean isLocation() { return this == Location;}
    }

    public static enum ClusterType {
        Veritas("Veritas"),
        RedHat("RedHat"),
        none("none");
        private String mValue;
        private ClusterType(String value) { mValue = value; }
        public String toString() { return mValue; }
        public static ClusterType fromString(String s) throws ServiceException {
            for (ClusterType value : values()) {
                if (value.mValue.equals(s)) return value;
             }
             throw ServiceException.INVALID_REQUEST("invalid value: "+s+", valid values: "+ Arrays.asList(values()), null);
        }
        public boolean isVeritas() { return this == Veritas;}
        public boolean isRedHat() { return this == RedHat;}
        public boolean isNone() { return this == none;}
    }

    public static enum DataSourceAuthMechanism {
        GSSAPI("GSSAPI"),
        PLAIN("PLAIN"),
        CRAM_MD5("CRAM-MD5");
        private String mValue;
        private DataSourceAuthMechanism(String value) { mValue = value; }
        public String toString() { return mValue; }
        public static DataSourceAuthMechanism fromString(String s) throws ServiceException {
            for (DataSourceAuthMechanism value : values()) {
                if (value.mValue.equals(s)) return value;
             }
             throw ServiceException.INVALID_REQUEST("invalid value: "+s+", valid values: "+ Arrays.asList(values()), null);
        }
        public boolean isGSSAPI() { return this == GSSAPI;}
        public boolean isPLAIN() { return this == PLAIN;}
        public boolean isCRAM_MD5() { return this == CRAM_MD5;}
    }

    public static enum DataSourceConnectionType {
        tls_if_available("tls_if_available"),
        tls("tls"),
        ssl("ssl"),
        cleartext("cleartext");
        private String mValue;
        private DataSourceConnectionType(String value) { mValue = value; }
        public String toString() { return mValue; }
        public static DataSourceConnectionType fromString(String s) throws ServiceException {
            for (DataSourceConnectionType value : values()) {
                if (value.mValue.equals(s)) return value;
             }
             throw ServiceException.INVALID_REQUEST("invalid value: "+s+", valid values: "+ Arrays.asList(values()), null);
        }
        public boolean isTls_if_available() { return this == tls_if_available;}
        public boolean isTls() { return this == tls;}
        public boolean isSsl() { return this == ssl;}
        public boolean isCleartext() { return this == cleartext;}
    }

    public static enum DomainStatus {
        maintenance("maintenance"),
        active("active"),
        closed("closed"),
        locked("locked"),
        suspended("suspended"),
        shutdown("shutdown");
        private String mValue;
        private DomainStatus(String value) { mValue = value; }
        public String toString() { return mValue; }
        public static DomainStatus fromString(String s) throws ServiceException {
            for (DomainStatus value : values()) {
                if (value.mValue.equals(s)) return value;
             }
             throw ServiceException.INVALID_REQUEST("invalid value: "+s+", valid values: "+ Arrays.asList(values()), null);
        }
        public boolean isMaintenance() { return this == maintenance;}
        public boolean isActive() { return this == active;}
        public boolean isClosed() { return this == closed;}
        public boolean isLocked() { return this == locked;}
        public boolean isSuspended() { return this == suspended;}
        public boolean isShutdown() { return this == shutdown;}
    }

    public static enum DomainType {
        alias("alias"),
        local("local");
        private String mValue;
        private DomainType(String value) { mValue = value; }
        public String toString() { return mValue; }
        public static DomainType fromString(String s) throws ServiceException {
            for (DomainType value : values()) {
                if (value.mValue.equals(s)) return value;
             }
             throw ServiceException.INVALID_REQUEST("invalid value: "+s+", valid values: "+ Arrays.asList(values()), null);
        }
        public boolean isAlias() { return this == alias;}
        public boolean isLocal() { return this == local;}
    }

    public static enum FreebusyExchangeAuthScheme {
        form("form"),
        basic("basic");
        private String mValue;
        private FreebusyExchangeAuthScheme(String value) { mValue = value; }
        public String toString() { return mValue; }
        public static FreebusyExchangeAuthScheme fromString(String s) throws ServiceException {
            for (FreebusyExchangeAuthScheme value : values()) {
                if (value.mValue.equals(s)) return value;
             }
             throw ServiceException.INVALID_REQUEST("invalid value: "+s+", valid values: "+ Arrays.asList(values()), null);
        }
        public boolean isForm() { return this == form;}
        public boolean isBasic() { return this == basic;}
    }

    public static enum FreebusyExchangeServerType {
        webdav("webdav"),
        ews("ews");
        private String mValue;
        private FreebusyExchangeServerType(String value) { mValue = value; }
        public String toString() { return mValue; }
        public static FreebusyExchangeServerType fromString(String s) throws ServiceException {
            for (FreebusyExchangeServerType value : values()) {
                if (value.mValue.equals(s)) return value;
             }
             throw ServiceException.INVALID_REQUEST("invalid value: "+s+", valid values: "+ Arrays.asList(values()), null);
        }
        public boolean isWebdav() { return this == webdav;}
        public boolean isEws() { return this == ews;}
    }

    public static enum GalLdapAuthMech {
        simple("simple"),
        kerberos5("kerberos5"),
        none("none");
        private String mValue;
        private GalLdapAuthMech(String value) { mValue = value; }
        public String toString() { return mValue; }
        public static GalLdapAuthMech fromString(String s) throws ServiceException {
            for (GalLdapAuthMech value : values()) {
                if (value.mValue.equals(s)) return value;
             }
             throw ServiceException.INVALID_REQUEST("invalid value: "+s+", valid values: "+ Arrays.asList(values()), null);
        }
        public boolean isSimple() { return this == simple;}
        public boolean isKerberos5() { return this == kerberos5;}
        public boolean isNone() { return this == none;}
    }

    public static enum GalMode {
        both("both"),
        ldap("ldap"),
        zimbra("zimbra");
        private String mValue;
        private GalMode(String value) { mValue = value; }
        public String toString() { return mValue; }
        public static GalMode fromString(String s) throws ServiceException {
            for (GalMode value : values()) {
                if (value.mValue.equals(s)) return value;
             }
             throw ServiceException.INVALID_REQUEST("invalid value: "+s+", valid values: "+ Arrays.asList(values()), null);
        }
        public boolean isBoth() { return this == both;}
        public boolean isLdap() { return this == ldap;}
        public boolean isZimbra() { return this == zimbra;}
    }

    public static enum GalStatus {
        enabled("enabled"),
        disabled("disabled");
        private String mValue;
        private GalStatus(String value) { mValue = value; }
        public String toString() { return mValue; }
        public static GalStatus fromString(String s) throws ServiceException {
            for (GalStatus value : values()) {
                if (value.mValue.equals(s)) return value;
             }
             throw ServiceException.INVALID_REQUEST("invalid value: "+s+", valid values: "+ Arrays.asList(values()), null);
        }
        public boolean isEnabled() { return this == enabled;}
        public boolean isDisabled() { return this == disabled;}
    }

    public static enum GalSyncLdapAuthMech {
        simple("simple"),
        kerberos5("kerberos5"),
        none("none");
        private String mValue;
        private GalSyncLdapAuthMech(String value) { mValue = value; }
        public String toString() { return mValue; }
        public static GalSyncLdapAuthMech fromString(String s) throws ServiceException {
            for (GalSyncLdapAuthMech value : values()) {
                if (value.mValue.equals(s)) return value;
             }
             throw ServiceException.INVALID_REQUEST("invalid value: "+s+", valid values: "+ Arrays.asList(values()), null);
        }
        public boolean isSimple() { return this == simple;}
        public boolean isKerberos5() { return this == kerberos5;}
        public boolean isNone() { return this == none;}
    }

    public static enum GalTokenizeAutoCompleteKey {
        or("or"),
        and("and");
        private String mValue;
        private GalTokenizeAutoCompleteKey(String value) { mValue = value; }
        public String toString() { return mValue; }
        public static GalTokenizeAutoCompleteKey fromString(String s) throws ServiceException {
            for (GalTokenizeAutoCompleteKey value : values()) {
                if (value.mValue.equals(s)) return value;
             }
             throw ServiceException.INVALID_REQUEST("invalid value: "+s+", valid values: "+ Arrays.asList(values()), null);
        }
        public boolean isOr() { return this == or;}
        public boolean isAnd() { return this == and;}
    }

    public static enum GalTokenizeSearchKey {
        or("or"),
        and("and");
        private String mValue;
        private GalTokenizeSearchKey(String value) { mValue = value; }
        public String toString() { return mValue; }
        public static GalTokenizeSearchKey fromString(String s) throws ServiceException {
            for (GalTokenizeSearchKey value : values()) {
                if (value.mValue.equals(s)) return value;
             }
             throw ServiceException.INVALID_REQUEST("invalid value: "+s+", valid values: "+ Arrays.asList(values()), null);
        }
        public boolean isOr() { return this == or;}
        public boolean isAnd() { return this == and;}
    }

    public static enum GalType {
        ldap("ldap"),
        zimbra("zimbra");
        private String mValue;
        private GalType(String value) { mValue = value; }
        public String toString() { return mValue; }
        public static GalType fromString(String s) throws ServiceException {
            for (GalType value : values()) {
                if (value.mValue.equals(s)) return value;
             }
             throw ServiceException.INVALID_REQUEST("invalid value: "+s+", valid values: "+ Arrays.asList(values()), null);
        }
        public boolean isLdap() { return this == ldap;}
        public boolean isZimbra() { return this == zimbra;}
    }

    public static enum IMService {
        zimbra("zimbra"),
        yahoo("yahoo");
        private String mValue;
        private IMService(String value) { mValue = value; }
        public String toString() { return mValue; }
        public static IMService fromString(String s) throws ServiceException {
            for (IMService value : values()) {
                if (value.mValue.equals(s)) return value;
             }
             throw ServiceException.INVALID_REQUEST("invalid value: "+s+", valid values: "+ Arrays.asList(values()), null);
        }
        public boolean isZimbra() { return this == zimbra;}
        public boolean isYahoo() { return this == yahoo;}
    }

    public static enum IPMode {
        ipv6("ipv6"),
        ipv4("ipv4"),
        both("both");
        private String mValue;
        private IPMode(String value) { mValue = value; }
        public String toString() { return mValue; }
        public static IPMode fromString(String s) throws ServiceException {
            for (IPMode value : values()) {
                if (value.mValue.equals(s)) return value;
             }
             throw ServiceException.INVALID_REQUEST("invalid value: "+s+", valid values: "+ Arrays.asList(values()), null);
        }
        public boolean isIpv6() { return this == ipv6;}
        public boolean isIpv4() { return this == ipv4;}
        public boolean isBoth() { return this == both;}
    }

    public static enum MailMode {
        https("https"),
        both("both"),
        http("http"),
        mixed("mixed"),
        redirect("redirect");
        private String mValue;
        private MailMode(String value) { mValue = value; }
        public String toString() { return mValue; }
        public static MailMode fromString(String s) throws ServiceException {
            for (MailMode value : values()) {
                if (value.mValue.equals(s)) return value;
             }
             throw ServiceException.INVALID_REQUEST("invalid value: "+s+", valid values: "+ Arrays.asList(values()), null);
        }
        public boolean isHttps() { return this == https;}
        public boolean isBoth() { return this == both;}
        public boolean isHttp() { return this == http;}
        public boolean isMixed() { return this == mixed;}
        public boolean isRedirect() { return this == redirect;}
    }

    public static enum MailReferMode {
        reverse_proxied("reverse-proxied"),
        wronghost("wronghost"),
        always("always");
        private String mValue;
        private MailReferMode(String value) { mValue = value; }
        public String toString() { return mValue; }
        public static MailReferMode fromString(String s) throws ServiceException {
            for (MailReferMode value : values()) {
                if (value.mValue.equals(s)) return value;
             }
             throw ServiceException.INVALID_REQUEST("invalid value: "+s+", valid values: "+ Arrays.asList(values()), null);
        }
        public boolean isReverse_proxied() { return this == reverse_proxied;}
        public boolean isWronghost() { return this == wronghost;}
        public boolean isAlways() { return this == always;}
    }

    public static enum MailStatus {
        enabled("enabled"),
        disabled("disabled");
        private String mValue;
        private MailStatus(String value) { mValue = value; }
        public String toString() { return mValue; }
        public static MailStatus fromString(String s) throws ServiceException {
            for (MailStatus value : values()) {
                if (value.mValue.equals(s)) return value;
             }
             throw ServiceException.INVALID_REQUEST("invalid value: "+s+", valid values: "+ Arrays.asList(values()), null);
        }
        public boolean isEnabled() { return this == enabled;}
        public boolean isDisabled() { return this == disabled;}
    }

    public static enum MtaSaslAuthEnable {
        yes("yes"),
        no("no");
        private String mValue;
        private MtaSaslAuthEnable(String value) { mValue = value; }
        public String toString() { return mValue; }
        public static MtaSaslAuthEnable fromString(String s) throws ServiceException {
            for (MtaSaslAuthEnable value : values()) {
                if (value.mValue.equals(s)) return value;
             }
             throw ServiceException.INVALID_REQUEST("invalid value: "+s+", valid values: "+ Arrays.asList(values()), null);
        }
        public boolean isYes() { return this == yes;}
        public boolean isNo() { return this == no;}
    }

    public static enum MtaTlsSecurityLevel {
        may("may"),
        none("none");
        private String mValue;
        private MtaTlsSecurityLevel(String value) { mValue = value; }
        public String toString() { return mValue; }
        public static MtaTlsSecurityLevel fromString(String s) throws ServiceException {
            for (MtaTlsSecurityLevel value : values()) {
                if (value.mValue.equals(s)) return value;
             }
             throw ServiceException.INVALID_REQUEST("invalid value: "+s+", valid values: "+ Arrays.asList(values()), null);
        }
        public boolean isMay() { return this == may;}
        public boolean isNone() { return this == none;}
    }

    public static enum PrefBriefcaseReadingPaneLocation {
        bottom("bottom"),
        off("off"),
        right("right");
        private String mValue;
        private PrefBriefcaseReadingPaneLocation(String value) { mValue = value; }
        public String toString() { return mValue; }
        public static PrefBriefcaseReadingPaneLocation fromString(String s) throws ServiceException {
            for (PrefBriefcaseReadingPaneLocation value : values()) {
                if (value.mValue.equals(s)) return value;
             }
             throw ServiceException.INVALID_REQUEST("invalid value: "+s+", valid values: "+ Arrays.asList(values()), null);
        }
        public boolean isBottom() { return this == bottom;}
        public boolean isOff() { return this == off;}
        public boolean isRight() { return this == right;}
    }

    public static enum PrefCalendarApptVisibility {
        public_("public"),
        private_("private");
        private String mValue;
        private PrefCalendarApptVisibility(String value) { mValue = value; }
        public String toString() { return mValue; }
        public static PrefCalendarApptVisibility fromString(String s) throws ServiceException {
            for (PrefCalendarApptVisibility value : values()) {
                if (value.mValue.equals(s)) return value;
             }
             throw ServiceException.INVALID_REQUEST("invalid value: "+s+", valid values: "+ Arrays.asList(values()), null);
        }
        public boolean isPublic_() { return this == public_;}
        public boolean isPrivate_() { return this == private_;}
    }

    public static enum PrefCalendarInitialView {
        workWeek("workWeek"),
        schedule("schedule"),
        month("month"),
        list("list"),
        day("day"),
        week("week");
        private String mValue;
        private PrefCalendarInitialView(String value) { mValue = value; }
        public String toString() { return mValue; }
        public static PrefCalendarInitialView fromString(String s) throws ServiceException {
            for (PrefCalendarInitialView value : values()) {
                if (value.mValue.equals(s)) return value;
             }
             throw ServiceException.INVALID_REQUEST("invalid value: "+s+", valid values: "+ Arrays.asList(values()), null);
        }
        public boolean isWorkWeek() { return this == workWeek;}
        public boolean isSchedule() { return this == schedule;}
        public boolean isMonth() { return this == month;}
        public boolean isList() { return this == list;}
        public boolean isDay() { return this == day;}
        public boolean isWeek() { return this == week;}
    }

    public static enum PrefClientType {
        standard("standard"),
        advanced("advanced");
        private String mValue;
        private PrefClientType(String value) { mValue = value; }
        public String toString() { return mValue; }
        public static PrefClientType fromString(String s) throws ServiceException {
            for (PrefClientType value : values()) {
                if (value.mValue.equals(s)) return value;
             }
             throw ServiceException.INVALID_REQUEST("invalid value: "+s+", valid values: "+ Arrays.asList(values()), null);
        }
        public boolean isStandard() { return this == standard;}
        public boolean isAdvanced() { return this == advanced;}
    }

    public static enum PrefComposeFormat {
        text("text"),
        html("html");
        private String mValue;
        private PrefComposeFormat(String value) { mValue = value; }
        public String toString() { return mValue; }
        public static PrefComposeFormat fromString(String s) throws ServiceException {
            for (PrefComposeFormat value : values()) {
                if (value.mValue.equals(s)) return value;
             }
             throw ServiceException.INVALID_REQUEST("invalid value: "+s+", valid values: "+ Arrays.asList(values()), null);
        }
        public boolean isText() { return this == text;}
        public boolean isHtml() { return this == html;}
    }

    public static enum PrefContactsInitialView {
        list("list"),
        cards("cards");
        private String mValue;
        private PrefContactsInitialView(String value) { mValue = value; }
        public String toString() { return mValue; }
        public static PrefContactsInitialView fromString(String s) throws ServiceException {
            for (PrefContactsInitialView value : values()) {
                if (value.mValue.equals(s)) return value;
             }
             throw ServiceException.INVALID_REQUEST("invalid value: "+s+", valid values: "+ Arrays.asList(values()), null);
        }
        public boolean isList() { return this == list;}
        public boolean isCards() { return this == cards;}
    }

    public static enum PrefConversationOrder {
        dateDesc("dateDesc"),
        dateAsc("dateAsc");
        private String mValue;
        private PrefConversationOrder(String value) { mValue = value; }
        public String toString() { return mValue; }
        public static PrefConversationOrder fromString(String s) throws ServiceException {
            for (PrefConversationOrder value : values()) {
                if (value.mValue.equals(s)) return value;
             }
             throw ServiceException.INVALID_REQUEST("invalid value: "+s+", valid values: "+ Arrays.asList(values()), null);
        }
        public boolean isDateDesc() { return this == dateDesc;}
        public boolean isDateAsc() { return this == dateAsc;}
    }

    public static enum PrefConvReadingPaneLocation {
        bottom("bottom"),
        off("off"),
        right("right");
        private String mValue;
        private PrefConvReadingPaneLocation(String value) { mValue = value; }
        public String toString() { return mValue; }
        public static PrefConvReadingPaneLocation fromString(String s) throws ServiceException {
            for (PrefConvReadingPaneLocation value : values()) {
                if (value.mValue.equals(s)) return value;
             }
             throw ServiceException.INVALID_REQUEST("invalid value: "+s+", valid values: "+ Arrays.asList(values()), null);
        }
        public boolean isBottom() { return this == bottom;}
        public boolean isOff() { return this == off;}
        public boolean isRight() { return this == right;}
    }

    public static enum PrefDedupeMessagesSentToSelf {
        secondCopyifOnToOrCC("secondCopyifOnToOrCC"),
        dedupeNone("dedupeNone"),
        dedupeAll("dedupeAll");
        private String mValue;
        private PrefDedupeMessagesSentToSelf(String value) { mValue = value; }
        public String toString() { return mValue; }
        public static PrefDedupeMessagesSentToSelf fromString(String s) throws ServiceException {
            for (PrefDedupeMessagesSentToSelf value : values()) {
                if (value.mValue.equals(s)) return value;
             }
             throw ServiceException.INVALID_REQUEST("invalid value: "+s+", valid values: "+ Arrays.asList(values()), null);
        }
        public boolean isSecondCopyifOnToOrCC() { return this == secondCopyifOnToOrCC;}
        public boolean isDedupeNone() { return this == dedupeNone;}
        public boolean isDedupeAll() { return this == dedupeAll;}
    }

    public static enum PrefForwardIncludeOriginalText {
        includeBodyWithPrefix("includeBodyWithPrefix"),
        includeBodyOnly("includeBodyOnly"),
        includeBody("includeBody"),
        includeAsAttachment("includeAsAttachment"),
        includeBodyAndHeaders("includeBodyAndHeaders"),
        includeBodyAndHeadersWithPrefix("includeBodyAndHeadersWithPrefix");
        private String mValue;
        private PrefForwardIncludeOriginalText(String value) { mValue = value; }
        public String toString() { return mValue; }
        public static PrefForwardIncludeOriginalText fromString(String s) throws ServiceException {
            for (PrefForwardIncludeOriginalText value : values()) {
                if (value.mValue.equals(s)) return value;
             }
             throw ServiceException.INVALID_REQUEST("invalid value: "+s+", valid values: "+ Arrays.asList(values()), null);
        }
        public boolean isIncludeBodyWithPrefix() { return this == includeBodyWithPrefix;}
        public boolean isIncludeBodyOnly() { return this == includeBodyOnly;}
        public boolean isIncludeBody() { return this == includeBody;}
        public boolean isIncludeAsAttachment() { return this == includeAsAttachment;}
        public boolean isIncludeBodyAndHeaders() { return this == includeBodyAndHeaders;}
        public boolean isIncludeBodyAndHeadersWithPrefix() { return this == includeBodyAndHeadersWithPrefix;}
    }

    public static enum PrefForwardReplyFormat {
        text("text"),
        html("html"),
        same("same");
        private String mValue;
        private PrefForwardReplyFormat(String value) { mValue = value; }
        public String toString() { return mValue; }
        public static PrefForwardReplyFormat fromString(String s) throws ServiceException {
            for (PrefForwardReplyFormat value : values()) {
                if (value.mValue.equals(s)) return value;
             }
             throw ServiceException.INVALID_REQUEST("invalid value: "+s+", valid values: "+ Arrays.asList(values()), null);
        }
        public boolean isText() { return this == text;}
        public boolean isHtml() { return this == html;}
        public boolean isSame() { return this == same;}
    }

    public static enum PrefGetMailAction {
        update("update"),
        default_("default");
        private String mValue;
        private PrefGetMailAction(String value) { mValue = value; }
        public String toString() { return mValue; }
        public static PrefGetMailAction fromString(String s) throws ServiceException {
            for (PrefGetMailAction value : values()) {
                if (value.mValue.equals(s)) return value;
             }
             throw ServiceException.INVALID_REQUEST("invalid value: "+s+", valid values: "+ Arrays.asList(values()), null);
        }
        public boolean isUpdate() { return this == update;}
        public boolean isDefault_() { return this == default_;}
    }

    public static enum PrefGroupMailBy {
        message("message"),
        conversation("conversation");
        private String mValue;
        private PrefGroupMailBy(String value) { mValue = value; }
        public String toString() { return mValue; }
        public static PrefGroupMailBy fromString(String s) throws ServiceException {
            for (PrefGroupMailBy value : values()) {
                if (value.mValue.equals(s)) return value;
             }
             throw ServiceException.INVALID_REQUEST("invalid value: "+s+", valid values: "+ Arrays.asList(values()), null);
        }
        public boolean isMessage() { return this == message;}
        public boolean isConversation() { return this == conversation;}
    }

    public static enum PrefIMIdleStatus {
        away("away"),
        invisible("invisible"),
        xa("xa"),
        offline("offline");
        private String mValue;
        private PrefIMIdleStatus(String value) { mValue = value; }
        public String toString() { return mValue; }
        public static PrefIMIdleStatus fromString(String s) throws ServiceException {
            for (PrefIMIdleStatus value : values()) {
                if (value.mValue.equals(s)) return value;
             }
             throw ServiceException.INVALID_REQUEST("invalid value: "+s+", valid values: "+ Arrays.asList(values()), null);
        }
        public boolean isAway() { return this == away;}
        public boolean isInvisible() { return this == invisible;}
        public boolean isXa() { return this == xa;}
        public boolean isOffline() { return this == offline;}
    }

    public static enum PrefMailSelectAfterDelete {
        previous("previous"),
        adaptive("adaptive"),
        next("next");
        private String mValue;
        private PrefMailSelectAfterDelete(String value) { mValue = value; }
        public String toString() { return mValue; }
        public static PrefMailSelectAfterDelete fromString(String s) throws ServiceException {
            for (PrefMailSelectAfterDelete value : values()) {
                if (value.mValue.equals(s)) return value;
             }
             throw ServiceException.INVALID_REQUEST("invalid value: "+s+", valid values: "+ Arrays.asList(values()), null);
        }
        public boolean isPrevious() { return this == previous;}
        public boolean isAdaptive() { return this == adaptive;}
        public boolean isNext() { return this == next;}
    }

    public static enum PrefMailSendReadReceipts {
        never("never"),
        prompt("prompt"),
        always("always");
        private String mValue;
        private PrefMailSendReadReceipts(String value) { mValue = value; }
        public String toString() { return mValue; }
        public static PrefMailSendReadReceipts fromString(String s) throws ServiceException {
            for (PrefMailSendReadReceipts value : values()) {
                if (value.mValue.equals(s)) return value;
             }
             throw ServiceException.INVALID_REQUEST("invalid value: "+s+", valid values: "+ Arrays.asList(values()), null);
        }
        public boolean isNever() { return this == never;}
        public boolean isPrompt() { return this == prompt;}
        public boolean isAlways() { return this == always;}
    }

    public static enum PrefMailSignatureStyle {
        outlook("outlook"),
        internet("internet");
        private String mValue;
        private PrefMailSignatureStyle(String value) { mValue = value; }
        public String toString() { return mValue; }
        public static PrefMailSignatureStyle fromString(String s) throws ServiceException {
            for (PrefMailSignatureStyle value : values()) {
                if (value.mValue.equals(s)) return value;
             }
             throw ServiceException.INVALID_REQUEST("invalid value: "+s+", valid values: "+ Arrays.asList(values()), null);
        }
        public boolean isOutlook() { return this == outlook;}
        public boolean isInternet() { return this == internet;}
    }

    public static enum PrefReadingPaneLocation {
        bottom("bottom"),
        off("off"),
        right("right");
        private String mValue;
        private PrefReadingPaneLocation(String value) { mValue = value; }
        public String toString() { return mValue; }
        public static PrefReadingPaneLocation fromString(String s) throws ServiceException {
            for (PrefReadingPaneLocation value : values()) {
                if (value.mValue.equals(s)) return value;
             }
             throw ServiceException.INVALID_REQUEST("invalid value: "+s+", valid values: "+ Arrays.asList(values()), null);
        }
        public boolean isBottom() { return this == bottom;}
        public boolean isOff() { return this == off;}
        public boolean isRight() { return this == right;}
    }

    public static enum PrefReplyIncludeOriginalText {
        includeBodyWithPrefix("includeBodyWithPrefix"),
        includeSmartAndHeadersWithPrefix("includeSmartAndHeadersWithPrefix"),
        includeBodyOnly("includeBodyOnly"),
        includeBody("includeBody"),
        includeSmartWithPrefix("includeSmartWithPrefix"),
        includeAsAttachment("includeAsAttachment"),
        includeSmart("includeSmart"),
        includeBodyAndHeaders("includeBodyAndHeaders"),
        includeSmartAndHeaders("includeSmartAndHeaders"),
        includeNone("includeNone"),
        includeBodyAndHeadersWithPrefix("includeBodyAndHeadersWithPrefix");
        private String mValue;
        private PrefReplyIncludeOriginalText(String value) { mValue = value; }
        public String toString() { return mValue; }
        public static PrefReplyIncludeOriginalText fromString(String s) throws ServiceException {
            for (PrefReplyIncludeOriginalText value : values()) {
                if (value.mValue.equals(s)) return value;
             }
             throw ServiceException.INVALID_REQUEST("invalid value: "+s+", valid values: "+ Arrays.asList(values()), null);
        }
        public boolean isIncludeBodyWithPrefix() { return this == includeBodyWithPrefix;}
        public boolean isIncludeSmartAndHeadersWithPrefix() { return this == includeSmartAndHeadersWithPrefix;}
        public boolean isIncludeBodyOnly() { return this == includeBodyOnly;}
        public boolean isIncludeBody() { return this == includeBody;}
        public boolean isIncludeSmartWithPrefix() { return this == includeSmartWithPrefix;}
        public boolean isIncludeAsAttachment() { return this == includeAsAttachment;}
        public boolean isIncludeSmart() { return this == includeSmart;}
        public boolean isIncludeBodyAndHeaders() { return this == includeBodyAndHeaders;}
        public boolean isIncludeSmartAndHeaders() { return this == includeSmartAndHeaders;}
        public boolean isIncludeNone() { return this == includeNone;}
        public boolean isIncludeBodyAndHeadersWithPrefix() { return this == includeBodyAndHeadersWithPrefix;}
    }

    public static enum PrefTasksReadingPaneLocation {
        bottom("bottom"),
        off("off"),
        right("right");
        private String mValue;
        private PrefTasksReadingPaneLocation(String value) { mValue = value; }
        public String toString() { return mValue; }
        public static PrefTasksReadingPaneLocation fromString(String s) throws ServiceException {
            for (PrefTasksReadingPaneLocation value : values()) {
                if (value.mValue.equals(s)) return value;
             }
             throw ServiceException.INVALID_REQUEST("invalid value: "+s+", valid values: "+ Arrays.asList(values()), null);
        }
        public boolean isBottom() { return this == bottom;}
        public boolean isOff() { return this == off;}
        public boolean isRight() { return this == right;}
    }

    public static enum ReverseProxyImapStartTlsMode {
        off("off"),
        on("on"),
        only("only");
        private String mValue;
        private ReverseProxyImapStartTlsMode(String value) { mValue = value; }
        public String toString() { return mValue; }
        public static ReverseProxyImapStartTlsMode fromString(String s) throws ServiceException {
            for (ReverseProxyImapStartTlsMode value : values()) {
                if (value.mValue.equals(s)) return value;
             }
             throw ServiceException.INVALID_REQUEST("invalid value: "+s+", valid values: "+ Arrays.asList(values()), null);
        }
        public boolean isOff() { return this == off;}
        public boolean isOn() { return this == on;}
        public boolean isOnly() { return this == only;}
    }

    public static enum ReverseProxyLogLevel {
        warn("warn"),
        error("error"),
        crit("crit"),
        debug("debug"),
        notice("notice"),
        info("info");
        private String mValue;
        private ReverseProxyLogLevel(String value) { mValue = value; }
        public String toString() { return mValue; }
        public static ReverseProxyLogLevel fromString(String s) throws ServiceException {
            for (ReverseProxyLogLevel value : values()) {
                if (value.mValue.equals(s)) return value;
             }
             throw ServiceException.INVALID_REQUEST("invalid value: "+s+", valid values: "+ Arrays.asList(values()), null);
        }
        public boolean isWarn() { return this == warn;}
        public boolean isError() { return this == error;}
        public boolean isCrit() { return this == crit;}
        public boolean isDebug() { return this == debug;}
        public boolean isNotice() { return this == notice;}
        public boolean isInfo() { return this == info;}
    }

    public static enum ReverseProxyMailMode {
        https("https"),
        both("both"),
        http("http"),
        mixed("mixed"),
        redirect("redirect");
        private String mValue;
        private ReverseProxyMailMode(String value) { mValue = value; }
        public String toString() { return mValue; }
        public static ReverseProxyMailMode fromString(String s) throws ServiceException {
            for (ReverseProxyMailMode value : values()) {
                if (value.mValue.equals(s)) return value;
             }
             throw ServiceException.INVALID_REQUEST("invalid value: "+s+", valid values: "+ Arrays.asList(values()), null);
        }
        public boolean isHttps() { return this == https;}
        public boolean isBoth() { return this == both;}
        public boolean isHttp() { return this == http;}
        public boolean isMixed() { return this == mixed;}
        public boolean isRedirect() { return this == redirect;}
    }

    public static enum ReverseProxyPop3StartTlsMode {
        off("off"),
        on("on"),
        only("only");
        private String mValue;
        private ReverseProxyPop3StartTlsMode(String value) { mValue = value; }
        public String toString() { return mValue; }
        public static ReverseProxyPop3StartTlsMode fromString(String s) throws ServiceException {
            for (ReverseProxyPop3StartTlsMode value : values()) {
                if (value.mValue.equals(s)) return value;
             }
             throw ServiceException.INVALID_REQUEST("invalid value: "+s+", valid values: "+ Arrays.asList(values()), null);
        }
        public boolean isOff() { return this == off;}
        public boolean isOn() { return this == on;}
        public boolean isOnly() { return this == only;}
    }

    public static enum TableMaintenanceOperation {
        OPTIMIZE("OPTIMIZE"),
        ANALYZE("ANALYZE");
        private String mValue;
        private TableMaintenanceOperation(String value) { mValue = value; }
        public String toString() { return mValue; }
        public static TableMaintenanceOperation fromString(String s) throws ServiceException {
            for (TableMaintenanceOperation value : values()) {
                if (value.mValue.equals(s)) return value;
             }
             throw ServiceException.INVALID_REQUEST("invalid value: "+s+", valid values: "+ Arrays.asList(values()), null);
        }
        public boolean isOPTIMIZE() { return this == OPTIMIZE;}
        public boolean isANALYZE() { return this == ANALYZE;}
    }

    /**
     */
    @ZAttr(id=-1)
    public static final String A_amavisBadHeaderAdmin = "amavisBadHeaderAdmin";

    /**
     */
    @ZAttr(id=-1)
    public static final String A_amavisBadHeaderLover = "amavisBadHeaderLover";

    /**
     */
    @ZAttr(id=-1)
    public static final String A_amavisBadHeaderQuarantineTo = "amavisBadHeaderQuarantineTo";

    /**
     */
    @ZAttr(id=-1)
    public static final String A_amavisBannedAdmin = "amavisBannedAdmin";

    /**
     */
    @ZAttr(id=-1)
    public static final String A_amavisBannedFilesLover = "amavisBannedFilesLover";

    /**
     */
    @ZAttr(id=-1)
    public static final String A_amavisBannedQuarantineTo = "amavisBannedQuarantineTo";

    /**
     */
    @ZAttr(id=-1)
    public static final String A_amavisBannedRuleNames = "amavisBannedRuleNames";

    /**
     */
    @ZAttr(id=-1)
    public static final String A_amavisBlacklistSender = "amavisBlacklistSender";

    /**
     */
    @ZAttr(id=-1)
    public static final String A_amavisBypassBannedChecks = "amavisBypassBannedChecks";

    /**
     */
    @ZAttr(id=-1)
    public static final String A_amavisBypassHeaderChecks = "amavisBypassHeaderChecks";

    /**
     */
    @ZAttr(id=-1)
    public static final String A_amavisBypassSpamChecks = "amavisBypassSpamChecks";

    /**
     */
    @ZAttr(id=-1)
    public static final String A_amavisBypassVirusChecks = "amavisBypassVirusChecks";

    /**
     */
    @ZAttr(id=-1)
    public static final String A_amavisLocal = "amavisLocal";

    /**
     */
    @ZAttr(id=-1)
    public static final String A_amavisMessageSizeLimit = "amavisMessageSizeLimit";

    /**
     */
    @ZAttr(id=-1)
    public static final String A_amavisNewVirusAdmin = "amavisNewVirusAdmin";

    /**
     */
    @ZAttr(id=-1)
    public static final String A_amavisSpamAdmin = "amavisSpamAdmin";

    /**
     */
    @ZAttr(id=-1)
    public static final String A_amavisSpamKillLevel = "amavisSpamKillLevel";

    /**
     */
    @ZAttr(id=-1)
    public static final String A_amavisSpamLover = "amavisSpamLover";

    /**
     */
    @ZAttr(id=-1)
    public static final String A_amavisSpamModifiesSubj = "amavisSpamModifiesSubj";

    /**
     */
    @ZAttr(id=-1)
    public static final String A_amavisSpamQuarantineTo = "amavisSpamQuarantineTo";

    /**
     */
    @ZAttr(id=-1)
    public static final String A_amavisSpamTag2Level = "amavisSpamTag2Level";

    /**
     */
    @ZAttr(id=-1)
    public static final String A_amavisSpamTagLevel = "amavisSpamTagLevel";

    /**
     */
    @ZAttr(id=-1)
    public static final String A_amavisVirusAdmin = "amavisVirusAdmin";

    /**
     */
    @ZAttr(id=-1)
    public static final String A_amavisVirusLover = "amavisVirusLover";

    /**
     */
    @ZAttr(id=-1)
    public static final String A_amavisVirusQuarantineTo = "amavisVirusQuarantineTo";

    /**
     */
    @ZAttr(id=-1)
    public static final String A_amavisWarnBadHeaderRecip = "amavisWarnBadHeaderRecip";

    /**
     */
    @ZAttr(id=-1)
    public static final String A_amavisWarnBannedRecip = "amavisWarnBannedRecip";

    /**
     */
    @ZAttr(id=-1)
    public static final String A_amavisWarnVirusRecip = "amavisWarnVirusRecip";

    /**
     */
    @ZAttr(id=-1)
    public static final String A_amavisWhitelistSender = "amavisWhitelistSender";

    /**
     * RFC2256: ISO-3166 country 2-letter code
     */
    @ZAttr(id=-1)
    public static final String A_c = "c";

    /**
     * RFC2256: common name(s) for which the entity is known by
     */
    @ZAttr(id=-1)
    public static final String A_cn = "cn";

    /**
     * RFC1274: friendly country name
     */
    @ZAttr(id=-1)
    public static final String A_co = "co";

    /**
     * From Microsoft Schema
     */
    @ZAttr(id=-1)
    public static final String A_company = "company";

    /**
     * RFC2256: descriptive information
     */
    @ZAttr(id=-1)
    public static final String A_description = "description";

    /**
     * RFC2256: destination indicator
     */
    @ZAttr(id=-1)
    public static final String A_destinationIndicator = "destinationIndicator";

    /**
     * RFC2798: preferred name to be used when displaying entries
     */
    @ZAttr(id=-1)
    public static final String A_displayName = "displayName";

    /**
     * RFC2256: Facsimile (Fax) Telephone Number
     */
    @ZAttr(id=-1)
    public static final String A_facsimileTelephoneNumber = "facsimileTelephoneNumber";

    /**
     * RFC2256: first name(s) for which the entity is known by
     */
    @ZAttr(id=-1)
    public static final String A_givenName = "givenName";

    /**
     * RFC2256: first name(s) for which the entity is known by
     */
    @ZAttr(id=-1)
    public static final String A_gn = "gn";

    /**
     * RFC1274: home telephone number
     */
    @ZAttr(id=-1)
    public static final String A_homePhone = "homePhone";

    /**
     * RFC2256: initials of some or all of names, but not the surname(s).
     */
    @ZAttr(id=-1)
    public static final String A_initials = "initials";

    /**
     * RFC2256: international ISDN number
     */
    @ZAttr(id=-1)
    public static final String A_internationaliSDNNumber = "internationaliSDNNumber";

    /**
     * RFC2256: locality which this object resides in
     */
    @ZAttr(id=-1)
    public static final String A_l = "l";

    /**
     * RFC1274: RFC822 Mailbox
     */
    @ZAttr(id=-1)
    public static final String A_mail = "mail";

    /**
     * RFC1274: mobile telephone number
     */
    @ZAttr(id=-1)
    public static final String A_mobile = "mobile";

    /**
     * RFC2256: organization this object belongs to
     */
    @ZAttr(id=-1)
    public static final String A_o = "o";

    /**
     * RFC2256: object classes of the entity
     */
    @ZAttr(id=-1)
    public static final String A_objectClass = "objectClass";

    /**
     * RFC2256: organizational unit this object belongs to
     */
    @ZAttr(id=-1)
    public static final String A_ou = "ou";

    /**
     * RFC1274: pager telephone number
     */
    @ZAttr(id=-1)
    public static final String A_pager = "pager";

    /**
     * &#039;RFC2256: Physical Delivery Office Name
     */
    @ZAttr(id=-1)
    public static final String A_physicalDeliveryOfficeName = "physicalDeliveryOfficeName";

    /**
     * RFC2256: postal address
     */
    @ZAttr(id=-1)
    public static final String A_postalAddress = "postalAddress";

    /**
     * RFC2256: postal code
     */
    @ZAttr(id=-1)
    public static final String A_postalCode = "postalCode";

    /**
     * RFC2256: Post Office Box
     */
    @ZAttr(id=-1)
    public static final String A_postOfficeBox = "postOfficeBox";

    /**
     * RFC2256: preferred delivery method
     */
    @ZAttr(id=-1)
    public static final String A_preferredDeliveryMethod = "preferredDeliveryMethod";

    /**
     * RFC2256: registered postal address
     */
    @ZAttr(id=-1)
    public static final String A_registeredAddress = "registeredAddress";

    /**
     * RFC2256: last (family) name(s) for which the entity is known by
     */
    @ZAttr(id=-1)
    public static final String A_sn = "sn";

    /**
     * RFC2256: state or province which this object resides in
     */
    @ZAttr(id=-1)
    public static final String A_st = "st";

    /**
     * RFC2256: street address of this object
     */
    @ZAttr(id=-1)
    public static final String A_street = "street";

    /**
     * RFC2256: street address of this object
     */
    @ZAttr(id=-1)
    public static final String A_streetAddress = "streetAddress";

    /**
     * RFC2256: Telephone Number
     */
    @ZAttr(id=-1)
    public static final String A_telephoneNumber = "telephoneNumber";

    /**
     * RFC2256: Teletex Terminal Identifier
     */
    @ZAttr(id=-1)
    public static final String A_teletexTerminalIdentifier = "teletexTerminalIdentifier";

    /**
     * RFC2256: Telex Number
     */
    @ZAttr(id=-1)
    public static final String A_telexNumber = "telexNumber";

    /**
     * RFC2256: title associated with the entity
     */
    @ZAttr(id=-1)
    public static final String A_title = "title";

    /**
     * RFC1274: user identifier
     */
    @ZAttr(id=-1)
    public static final String A_uid = "uid";

    /**
     * RFC2256/2307: password of user. Stored encoded as SSHA (salted-SHA1)
     */
    @ZAttr(id=-1)
    public static final String A_userPassword = "userPassword";

    /**
     * RFC2256: X.121 Address
     */
    @ZAttr(id=-1)
    public static final String A_x121Address = "x121Address";

    /**
     * calendar user type - USER (default) or RESOURCE
     */
    @ZAttr(id=313)
    public static final String A_zimbraAccountCalendarUserType = "zimbraAccountCalendarUserType";

    /**
     * Deprecated since: 5.0. deprecated in favor of the accountInfo flag.
     * Orig desc: additional account attrs that get returned to a client
     */
    @ZAttr(id=112)
    public static final String A_zimbraAccountClientAttr = "zimbraAccountClientAttr";

    /**
     * Object classes to add when creating a zimbra account object. Useful if
     * you want to add sambaSamAccount etc to zimbra accounts.
     */
    @ZAttr(id=438)
    public static final String A_zimbraAccountExtraObjectClass = "zimbraAccountExtraObjectClass";

    /**
     * account status
     */
    @ZAttr(id=2)
    public static final String A_zimbraAccountStatus = "zimbraAccountStatus";

    /**
     * Zimbra access control list
     *
     * @since ZCS 5.0.7
     */
    @ZAttr(id=659)
    public static final String A_zimbraACE = "zimbraACE";

    /**
     * access control mechanism for admin access acl: ACL based access
     * control (a.k.a. delegated admin). global: allows only global admins.
     *
     * @since ZCS 6.0.9
     */
    @ZAttr(id=1101)
    public static final String A_zimbraAdminAccessControlMech = "zimbraAdminAccessControlMech";

    /**
     * lifetime of newly created admin auth tokens Must be in valid duration
     * format: {digits}{time-unit}. digits: 0-9, time-unit: [hmsd]|ms. h -
     * hours, m - minutes, s - seconds, d - days, ms - milliseconds. If time
     * unit is not specified, the default is s(seconds).
     */
    @ZAttr(id=109)
    public static final String A_zimbraAdminAuthTokenLifetime = "zimbraAdminAuthTokenLifetime";

    /**
     * whether to show catchall addresses in admin console
     *
     * @since ZCS 5.0.10
     */
    @ZAttr(id=746)
    public static final String A_zimbraAdminConsoleCatchAllAddressEnabled = "zimbraAdminConsoleCatchAllAddressEnabled";

    /**
     * enable MX check feature for domain
     *
     * @since ZCS 5.0.10
     */
    @ZAttr(id=743)
    public static final String A_zimbraAdminConsoleDNSCheckEnabled = "zimbraAdminConsoleDNSCheckEnabled";

    /**
     * whether configuring external LDAP auth is enabled in admin console
     *
     * @since ZCS 5.0.12
     */
    @ZAttr(id=774)
    public static final String A_zimbraAdminConsoleLDAPAuthEnabled = "zimbraAdminConsoleLDAPAuthEnabled";

    /**
     * admin console login message
     *
     * @since ZCS 5.0.12
     */
    @ZAttr(id=772)
    public static final String A_zimbraAdminConsoleLoginMessage = "zimbraAdminConsoleLoginMessage";

    /**
     * login URL for admin console to send the user to upon explicit logging
     * in
     *
     * @since ZCS 5.0.9
     */
    @ZAttr(id=696)
    public static final String A_zimbraAdminConsoleLoginURL = "zimbraAdminConsoleLoginURL";

    /**
     * logout URL for admin console to send the user to upon explicit logging
     * out
     *
     * @since ZCS 5.0.7
     */
    @ZAttr(id=684)
    public static final String A_zimbraAdminConsoleLogoutURL = "zimbraAdminConsoleLogoutURL";

    /**
     * whether to allow skin management in admin console
     *
     * @since ZCS 5.0.11
     */
    @ZAttr(id=751)
    public static final String A_zimbraAdminConsoleSkinEnabled = "zimbraAdminConsoleSkinEnabled";

    /**
     * UI components available for the authed admin in admin console
     *
     * @since ZCS 6.0.0_BETA1
     */
    @ZAttr(id=761)
    public static final String A_zimbraAdminConsoleUIComponents = "zimbraAdminConsoleUIComponents";

    /**
     * Zimlet Util will set this attribute based on the value in zimlet
     * definition XML file
     *
     * @since ZCS 6.0.0_BETA1
     */
    @ZAttr(id=803)
    public static final String A_zimbraAdminExtDisableUIUndeploy = "zimbraAdminExtDisableUIUndeploy";

    /**
     * number of admin initiated imap import handler threads
     *
     * @since ZCS 7.0.0
     */
    @ZAttr(id=1113)
    public static final String A_zimbraAdminImapImportNumThreads = "zimbraAdminImapImportNumThreads";

    /**
     * SSL port for admin UI
     */
    @ZAttr(id=155)
    public static final String A_zimbraAdminPort = "zimbraAdminPort";

    /**
     * admin saved searches
     */
    @ZAttr(id=446)
    public static final String A_zimbraAdminSavedSearches = "zimbraAdminSavedSearches";

    /**
     * URL prefix for where the zimbraAdmin app resides on this server
     */
    @ZAttr(id=497)
    public static final String A_zimbraAdminURL = "zimbraAdminURL";

    /**
     * zimbraId of alias target
     */
    @ZAttr(id=40)
    public static final String A_zimbraAliasTargetId = "zimbraAliasTargetId";

    /**
     * Whether this account can use any from address. Not changeable by
     * domain admin to allow arbitrary addresses
     */
    @ZAttr(id=427)
    public static final String A_zimbraAllowAnyFromAddress = "zimbraAllowAnyFromAddress";

    /**
     * Addresses that this account can as from address if
     * arbitrary-addresses-allowed setting is not set
     */
    @ZAttr(id=428)
    public static final String A_zimbraAllowFromAddress = "zimbraAllowFromAddress";

    /**
     * whether creating domains, and renaming domains to a name, containing
     * non-LDH (letter, digit, hyphen) characters is allowed
     *
     * @since ZCS 6.0.2
     */
    @ZAttr(id=1052)
    public static final String A_zimbraAllowNonLDHCharsInDomain = "zimbraAllowNonLDHCharsInDomain";

    /**
     * When a virus is detected quarantine message to this account
     *
     * @since ZCS 7.0.0
     */
    @ZAttr(id=1100)
    public static final String A_zimbraAmavisQuarantineAccount = "zimbraAmavisQuarantineAccount";

    /**
     * Mailboxes in which the current account in archived. Multi-value attr
     * with eg values { user-2006@example.com.archive,
     * user-2007@example.com.archive } that tells us that user@example.com
     * has been archived into those two mailboxes.
     */
    @ZAttr(id=429)
    public static final String A_zimbraArchiveAccount = "zimbraArchiveAccount";

    /**
     * An account or CoS setting that works with the name template that
     * allows you to dictate the date format used in the name template. This
     * is a Java SimpleDateFormat specifier. The default is an LDAP
     * generalized time format:
     */
    @ZAttr(id=432)
    public static final String A_zimbraArchiveAccountDateTemplate = "zimbraArchiveAccountDateTemplate";

    /**
     * An account or CoS setting - typically only in CoS - that tells the
     * archiving system how to derive the archive mailbox name. ID, USER,
     * DATE, and DOMAIN are expanded.
     */
    @ZAttr(id=431)
    public static final String A_zimbraArchiveAccountNameTemplate = "zimbraArchiveAccountNameTemplate";

    /**
     * Address to which archive message bounces should be sent. Typically
     * could be an admin account. This is global across all domains.
     */
    @ZAttr(id=430)
    public static final String A_zimbraArchiveMailFrom = "zimbraArchiveMailFrom";

    /**
     * block all attachment downloading
     */
    @ZAttr(id=115)
    public static final String A_zimbraAttachmentsBlocked = "zimbraAttachmentsBlocked";

    /**
     * Maximum number of characters that will be indexed for a given MIME
     * part.
     *
     * @since ZCS 5.0.0
     */
    @ZAttr(id=582)
    public static final String A_zimbraAttachmentsIndexedTextLimit = "zimbraAttachmentsIndexedTextLimit";

    /**
     * whether or not to index attachemts
     */
    @ZAttr(id=173)
    public static final String A_zimbraAttachmentsIndexingEnabled = "zimbraAttachmentsIndexingEnabled";

    /**
     * Class to use to scan attachments during compose
     */
    @ZAttr(id=238)
    public static final String A_zimbraAttachmentsScanClass = "zimbraAttachmentsScanClass";

    /**
     * Whether to scan attachments during compose
     */
    @ZAttr(id=237)
    public static final String A_zimbraAttachmentsScanEnabled = "zimbraAttachmentsScanEnabled";

    /**
     * Data for class that scans attachments during compose
     */
    @ZAttr(id=239)
    public static final String A_zimbraAttachmentsScanURL = "zimbraAttachmentsScanURL";

    /**
     * view all attachments in html only
     */
    @ZAttr(id=116)
    public static final String A_zimbraAttachmentsViewInHtmlOnly = "zimbraAttachmentsViewInHtmlOnly";

    /**
     * fallback to local auth if external mech fails
     */
    @ZAttr(id=257)
    public static final String A_zimbraAuthFallbackToLocal = "zimbraAuthFallbackToLocal";

    /**
     * kerberos5 realm for kerberos5 auth mech
     *
     * @since ZCS 5.0.0
     */
    @ZAttr(id=548)
    public static final String A_zimbraAuthKerberos5Realm = "zimbraAuthKerberos5Realm";

    /**
     * LDAP bind dn for ldap auth mech
     */
    @ZAttr(id=44)
    public static final String A_zimbraAuthLdapBindDn = "zimbraAuthLdapBindDn";

    /**
     * explict mapping to an external LDAP dn for a given account
     */
    @ZAttr(id=256)
    public static final String A_zimbraAuthLdapExternalDn = "zimbraAuthLdapExternalDn";

    /**
     * LDAP search base for ldap auth mech
     */
    @ZAttr(id=252)
    public static final String A_zimbraAuthLdapSearchBase = "zimbraAuthLdapSearchBase";

    /**
     * LDAP search bind dn for ldap auth mech
     */
    @ZAttr(id=253)
    public static final String A_zimbraAuthLdapSearchBindDn = "zimbraAuthLdapSearchBindDn";

    /**
     * LDAP search bind password for ldap auth mech
     */
    @ZAttr(id=254)
    public static final String A_zimbraAuthLdapSearchBindPassword = "zimbraAuthLdapSearchBindPassword";

    /**
     * LDAP search filter for ldap auth mech
     */
    @ZAttr(id=255)
    public static final String A_zimbraAuthLdapSearchFilter = "zimbraAuthLdapSearchFilter";

    /**
     * whether to use startTLS for external LDAP auth
     *
     * @since ZCS 5.0.6
     */
    @ZAttr(id=654)
    public static final String A_zimbraAuthLdapStartTlsEnabled = "zimbraAuthLdapStartTlsEnabled";

    /**
     * LDAP URL for ldap auth mech
     */
    @ZAttr(id=43)
    public static final String A_zimbraAuthLdapURL = "zimbraAuthLdapURL";

    /**
     * mechanism to use for authentication. Valid values are zimbra, ldap,
     * ad, kerberos5, custom:{handler-name} [arg1 arg2 ...]
     */
    @ZAttr(id=42)
    public static final String A_zimbraAuthMech = "zimbraAuthMech";

    /**
     * auth token secret key
     */
    @ZAttr(id=100)
    public static final String A_zimbraAuthTokenKey = "zimbraAuthTokenKey";

    /**
     * lifetime of newly created auth tokens Must be in valid duration
     * format: {digits}{time-unit}. digits: 0-9, time-unit: [hmsd]|ms. h -
     * hours, m - minutes, s - seconds, d - days, ms - milliseconds. If time
     * unit is not specified, the default is s(seconds).
     */
    @ZAttr(id=108)
    public static final String A_zimbraAuthTokenLifetime = "zimbraAuthTokenLifetime";

    /**
     * if set, this value gets stored in the auth token and compared on every
     * request. Changing it will invalidate all outstanding auth tokens. It
     * also gets changed when an account password is changed.
     *
     * @since ZCS 6.0.0_GA
     */
    @ZAttr(id=1044)
    public static final String A_zimbraAuthTokenValidityValue = "zimbraAuthTokenValidityValue";

    /**
     * Whether auth token validity value checking should be performed during
     * auth token validation. See description for
     * zimbraAuthTokenValidityValue.
     *
     * @since ZCS 6.0.7
     */
    @ZAttr(id=1094)
    public static final String A_zimbraAuthTokenValidityValueEnabled = "zimbraAuthTokenValidityValueEnabled";

    /**
     * Use null return path for envelope MAIL FROM when sending out of office
     * and new mail notifications. If false, use account address for envelope
     */
    @ZAttr(id=502)
    public static final String A_zimbraAutoSubmittedNullReturnPath = "zimbraAutoSubmittedNullReturnPath";

    /**
     * Locales available for this account
     */
    @ZAttr(id=487)
    public static final String A_zimbraAvailableLocale = "zimbraAvailableLocale";

    /**
     * Skins available for this account. Fallback order is: 1. the normal
     * account/cos inheritance 2. if not set on account/cos, use the value on
     * the domain of the account
     */
    @ZAttr(id=364)
    public static final String A_zimbraAvailableSkin = "zimbraAvailableSkin";

    /**
     * length of each interval in auto-grouped backup
     */
    @ZAttr(id=513)
    public static final String A_zimbraBackupAutoGroupedInterval = "zimbraBackupAutoGroupedInterval";

    /**
     * number of groups to auto-group backups over
     */
    @ZAttr(id=514)
    public static final String A_zimbraBackupAutoGroupedNumGroups = "zimbraBackupAutoGroupedNumGroups";

    /**
     * if true, limit the number of mailboxes in auto-grouped backup to total
     * mailboxes divided by auto-group days
     */
    @ZAttr(id=515)
    public static final String A_zimbraBackupAutoGroupedThrottled = "zimbraBackupAutoGroupedThrottled";

    /**
     * Minimum percentage or TB/GB/MB/KB/bytes of free space on backup target
     * to allow a full or auto-grouped backup to start; 0 = no minimum is
     * enforced. Examples: 25%, 10GB
     *
     * @since ZCS 7.0.0
     */
    @ZAttr(id=1111)
    public static final String A_zimbraBackupMinFreeSpace = "zimbraBackupMinFreeSpace";

    /**
     * backup mode
     */
    @ZAttr(id=512)
    public static final String A_zimbraBackupMode = "zimbraBackupMode";

    /**
     * Backup report email recipients
     */
    @ZAttr(id=459)
    public static final String A_zimbraBackupReportEmailRecipients = "zimbraBackupReportEmailRecipients";

    /**
     * Backup report email From address
     */
    @ZAttr(id=460)
    public static final String A_zimbraBackupReportEmailSender = "zimbraBackupReportEmailSender";

    /**
     * Backup report email subject prefix
     */
    @ZAttr(id=461)
    public static final String A_zimbraBackupReportEmailSubjectPrefix = "zimbraBackupReportEmailSubjectPrefix";

    /**
     * if true, do not backup blobs (HSM or not) during a full backup
     *
     * @since ZCS 6.0.0_BETA2
     */
    @ZAttr(id=1004)
    public static final String A_zimbraBackupSkipBlobs = "zimbraBackupSkipBlobs";

    /**
     * if true, do not backup blobs on secondary (HSM) volumes during a full
     * backup
     *
     * @since ZCS 6.0.0_BETA2
     */
    @ZAttr(id=1005)
    public static final String A_zimbraBackupSkipHsmBlobs = "zimbraBackupSkipHsmBlobs";

    /**
     * if true, do not backup search index during a full backup
     *
     * @since ZCS 6.0.0_BETA2
     */
    @ZAttr(id=1003)
    public static final String A_zimbraBackupSkipSearchIndex = "zimbraBackupSkipSearchIndex";

    /**
     * Default backup target path
     */
    @ZAttr(id=458)
    public static final String A_zimbraBackupTarget = "zimbraBackupTarget";

    /**
     * Realm for the basic auth challenge (WWW-Authenticate) header
     *
     * @since ZCS 7.0.0
     */
    @ZAttr(id=1098)
    public static final String A_zimbraBasicAuthRealm = "zimbraBasicAuthRealm";

    /**
     * Batch size to use when indexing data
     *
     * @since ZCS 5.0.3
     */
    @ZAttr(id=619)
    public static final String A_zimbraBatchedIndexingSize = "zimbraBatchedIndexingSize";

    /**
     * alternate location for calendar and task folders
     *
     * @since ZCS 5.0.6
     */
    @ZAttr(id=651)
    public static final String A_zimbraCalendarCalDavAlternateCalendarHomeSet = "zimbraCalendarCalDavAlternateCalendarHomeSet";

    /**
     * Whether to allow password sent to non-secured port from CalDAV
     * clients. If it set to TRUE the server will allow access from CalDAV
     * client to zimbraMailPort. If it set to FALSE the server will return an
     * error if a request is made from CalDAV client to zimbraMailPort.
     *
     * @since ZCS 5.0.14
     */
    @ZAttr(id=820)
    public static final String A_zimbraCalendarCalDavClearTextPasswordEnabled = "zimbraCalendarCalDavClearTextPasswordEnabled";

    /**
     * Id of calendar folder to advertise as the default calendar to CalDAV
     * client.
     *
     * @since ZCS 6.0.6
     */
    @ZAttr(id=1078)
    public static final String A_zimbraCalendarCalDavDefaultCalendarId = "zimbraCalendarCalDavDefaultCalendarId";

    /**
     * set true to turn off handling free/busy lookup for CalDAV
     *
     * @since ZCS 5.0.9
     */
    @ZAttr(id=690)
    public static final String A_zimbraCalendarCalDavDisableFreebusy = "zimbraCalendarCalDavDisableFreebusy";

    /**
     * set true to turn off handling scheduling message for CalDAV
     *
     * @since ZCS 5.0.6
     */
    @ZAttr(id=652)
    public static final String A_zimbraCalendarCalDavDisableScheduling = "zimbraCalendarCalDavDisableScheduling";

    /**
     * CalDAV shared folder cache duration Must be in valid duration format:
     * {digits}{time-unit}. digits: 0-9, time-unit: [hmsd]|ms. h - hours, m -
     * minutes, s - seconds, d - days, ms - milliseconds. If time unit is not
     * specified, the default is s(seconds).
     *
     * @since ZCS 5.0.14
     */
    @ZAttr(id=817)
    public static final String A_zimbraCalendarCalDavSharedFolderCacheDuration = "zimbraCalendarCalDavSharedFolderCacheDuration";

    /**
     * see description of zimbraCalendarCalDavSyncStart Must be in valid
     * duration format: {digits}{time-unit}. digits: 0-9, time-unit:
     * [hmsd]|ms. h - hours, m - minutes, s - seconds, d - days, ms -
     * milliseconds. If time unit is not specified, the default is
     * s(seconds).
     *
     * @since ZCS 5.0.14
     */
    @ZAttr(id=816)
    public static final String A_zimbraCalendarCalDavSyncEnd = "zimbraCalendarCalDavSyncEnd";

    /**
     * zimbraCalendarCalDavSyncStart and zimbraCalendarCalDavSyncEnd limits
     * the window of appointment data available via CalDAV. for example when
     * zimbraCalendarCalDavSyncStart is set to 30 days, and
     * zimbraCalendarCalDavSyncEnd is set to 1 years, then the appointments
     * between (now - 30 days) and (now + 1 year) will be available via
     * CalDAV. When they are unset all the appointments are available via
     * CalDAV. Must be in valid duration format: {digits}{time-unit}. digits:
     * 0-9, time-unit: [hmsd]|ms. h - hours, m - minutes, s - seconds, d -
     * days, ms - milliseconds. If time unit is not specified, the default is
     * s(seconds).
     *
     * @since ZCS 5.0.14
     */
    @ZAttr(id=815)
    public static final String A_zimbraCalendarCalDavSyncStart = "zimbraCalendarCalDavSyncStart";

    /**
     * When set to TRUE, Calendar folders and Todo folders in Zimbra will be
     * advertised as Calendar only and Todo only via CalDAV. When set to
     * FALSE, Calendar folders will be able to store both appointments and
     * tasks, and Todo folders will not be advertised as CalDAV enabled.
     *
     * @since ZCS 5.0.12
     */
    @ZAttr(id=794)
    public static final String A_zimbraCalendarCalDavUseDistinctAppointmentAndToDoCollection = "zimbraCalendarCalDavUseDistinctAppointmentAndToDoCollection";

    /**
     * compatibility mode for calendar server
     */
    @ZAttr(id=243)
    public static final String A_zimbraCalendarCompatibilityMode = "zimbraCalendarCompatibilityMode";

    /**
     * maximum number of revisions to keep for calendar items (appointments
     * and tasks). 0 means unlimited.
     *
     * @since ZCS 5.0.10
     */
    @ZAttr(id=709)
    public static final String A_zimbraCalendarMaxRevisions = "zimbraCalendarMaxRevisions";

    /**
     * Maximum number of days a DAILY recurrence rule can span; 0 means
     * unlimited
     *
     * @since ZCS 5.0.7
     */
    @ZAttr(id=661)
    public static final String A_zimbraCalendarRecurrenceDailyMaxDays = "zimbraCalendarRecurrenceDailyMaxDays";

    /**
     * Maximum number of instances expanded per recurrence rule; 0 means
     * unlimited
     *
     * @since ZCS 5.0.7
     */
    @ZAttr(id=660)
    public static final String A_zimbraCalendarRecurrenceMaxInstances = "zimbraCalendarRecurrenceMaxInstances";

    /**
     * Maximum number of months a MONTHLY recurrence rule can span; 0 means
     * unlimited
     *
     * @since ZCS 5.0.7
     */
    @ZAttr(id=663)
    public static final String A_zimbraCalendarRecurrenceMonthlyMaxMonths = "zimbraCalendarRecurrenceMonthlyMaxMonths";

    /**
     * Maximum number of years a recurrence rule can span for frequencies
     * other than DAILY/WEEKLY/MONTHLY/YEARLY; 0 means unlimited
     *
     * @since ZCS 5.0.7
     */
    @ZAttr(id=665)
    public static final String A_zimbraCalendarRecurrenceOtherFrequencyMaxYears = "zimbraCalendarRecurrenceOtherFrequencyMaxYears";

    /**
     * Maximum number of weeks a WEEKLY recurrence rule can span; 0 means
     * unlimited
     *
     * @since ZCS 5.0.7
     */
    @ZAttr(id=662)
    public static final String A_zimbraCalendarRecurrenceWeeklyMaxWeeks = "zimbraCalendarRecurrenceWeeklyMaxWeeks";

    /**
     * Maximum number of years a YEARLY recurrence rule can span; 0 means
     * unlimited
     *
     * @since ZCS 5.0.7
     */
    @ZAttr(id=664)
    public static final String A_zimbraCalendarRecurrenceYearlyMaxYears = "zimbraCalendarRecurrenceYearlyMaxYears";

    /**
     * email address identifying the default device for receiving reminders
     * for appointments and tasks
     *
     * @since ZCS 7.0.0
     */
    @ZAttr(id=1140)
    public static final String A_zimbraCalendarReminderDeviceEmail = "zimbraCalendarReminderDeviceEmail";

    /**
     * whether calendar reasources can be double booked
     *
     * @since ZCS 6.0.7
     */
    @ZAttr(id=1087)
    public static final String A_zimbraCalendarResourceDoubleBookingAllowed = "zimbraCalendarResourceDoubleBookingAllowed";

    /**
     * Object classes to add when creating a zimbra calendar resource object.
     *
     * @since ZCS 6.0.0_BETA1
     */
    @ZAttr(id=753)
    public static final String A_zimbraCalendarResourceExtraObjectClass = "zimbraCalendarResourceExtraObjectClass";

    /**
     * whether to show Find Locations and Find Resources tabs for editing
     * appointments
     *
     * @since ZCS 6.0.7
     */
    @ZAttr(id=1092)
    public static final String A_zimbraCalendarShowResourceTabs = "zimbraCalendarShowResourceTabs";

    /**
     * Whether this calendar resource accepts/declines meeting invites
     * automatically; default TRUE
     */
    @ZAttr(id=315)
    public static final String A_zimbraCalResAutoAcceptDecline = "zimbraCalResAutoAcceptDecline";

    /**
     * Whether this calendar resource declines invite if already busy;
     * default TRUE
     */
    @ZAttr(id=322)
    public static final String A_zimbraCalResAutoDeclineIfBusy = "zimbraCalResAutoDeclineIfBusy";

    /**
     * Whether this calendar resource declines invites to recurring
     * appointments; default FALSE
     */
    @ZAttr(id=323)
    public static final String A_zimbraCalResAutoDeclineRecurring = "zimbraCalResAutoDeclineRecurring";

    /**
     * building number or name
     */
    @ZAttr(id=327)
    public static final String A_zimbraCalResBuilding = "zimbraCalResBuilding";

    /**
     * capacity
     */
    @ZAttr(id=330)
    public static final String A_zimbraCalResCapacity = "zimbraCalResCapacity";

    /**
     * email of contact in charge of resource
     */
    @ZAttr(id=332)
    public static final String A_zimbraCalResContactEmail = "zimbraCalResContactEmail";

    /**
     * name of contact in charge of resource
     */
    @ZAttr(id=331)
    public static final String A_zimbraCalResContactName = "zimbraCalResContactName";

    /**
     * phone number of contact in charge of resource
     */
    @ZAttr(id=333)
    public static final String A_zimbraCalResContactPhone = "zimbraCalResContactPhone";

    /**
     * floor number or name
     */
    @ZAttr(id=328)
    public static final String A_zimbraCalResFloor = "zimbraCalResFloor";

    /**
     * display name for resource location
     */
    @ZAttr(id=324)
    public static final String A_zimbraCalResLocationDisplayName = "zimbraCalResLocationDisplayName";

    /**
     * Maximum number of conflicting instances allowed before declining
     * schedule request for a recurring appointments; default 0 (means
     * decline on any conflict)
     *
     * @since ZCS 5.0.14
     */
    @ZAttr(id=808)
    public static final String A_zimbraCalResMaxNumConflictsAllowed = "zimbraCalResMaxNumConflictsAllowed";

    /**
     * Maximum percent of conflicting instances allowed before declining
     * schedule request for a recurring appointment; default 0 (means decline
     * on any conflict)
     *
     * @since ZCS 5.0.14
     */
    @ZAttr(id=809)
    public static final String A_zimbraCalResMaxPercentConflictsAllowed = "zimbraCalResMaxPercentConflictsAllowed";

    /**
     * room number or name
     */
    @ZAttr(id=329)
    public static final String A_zimbraCalResRoom = "zimbraCalResRoom";

    /**
     * site name
     */
    @ZAttr(id=326)
    public static final String A_zimbraCalResSite = "zimbraCalResSite";

    /**
     * calendar resource type - Location or Equipment
     */
    @ZAttr(id=314)
    public static final String A_zimbraCalResType = "zimbraCalResType";

    /**
     * When creating self-signed SSL certs during an install, we also create
     * a local Certificate Authority (CA) to sign these SSL certs. This local
     * CA-s own cert is then added to different applications &quot;trusted
     * CA-s&quot; list/store. This attribute should not be used in a system
     * with real certs issued by well known CAs.
     */
    @ZAttr(id=280)
    public static final String A_zimbraCertAuthorityCertSelfSigned = "zimbraCertAuthorityCertSelfSigned";

    /**
     * Please see the documentation for the attribute
     * zimbraCertAuthorityCertSelfSigned. In addition, please note that this
     * attribute is provided at install for convenience during a test install
     * without real certs issued by well known CAs. If you choose to create
     * your own CA for your production uses, please note that it is a bad
     * idea to store your CA-s private key in LDAP, as this data maybe read
     * from zimbraGlobalConfig in the clear.
     */
    @ZAttr(id=279)
    public static final String A_zimbraCertAuthorityKeySelfSigned = "zimbraCertAuthorityKeySelfSigned";

    /**
     * change password URL
     *
     * @since ZCS 5.0.12
     */
    @ZAttr(id=777)
    public static final String A_zimbraChangePasswordURL = "zimbraChangePasswordURL";

    /**
     * zimbraId of child accounts
     */
    @ZAttr(id=449)
    public static final String A_zimbraChildAccount = "zimbraChildAccount";

    /**
     * Deprecated since: 5.0.0. deprecated in favor of user-settable
     * attribute zimbraPrefChildVisibleAccount . Orig desc: zimbraId of
     * visible child accounts
     */
    @ZAttr(id=450)
    public static final String A_zimbraChildVisibleAccount = "zimbraChildVisibleAccount";

    /**
     * Type of HA cluster software in use; &quot;none&quot; by default,
     * &quot;RedHat&quot; for Red Hat cluster or &quot;Veritas&quot; for
     * Veritas Cluster Server from Symantec
     */
    @ZAttr(id=508)
    public static final String A_zimbraClusterType = "zimbraClusterType";

    /**
     * Names of additonal components that have been installed
     */
    @ZAttr(id=242)
    public static final String A_zimbraComponentAvailable = "zimbraComponentAvailable";

    /**
     * attribute constraints TODO: fill all the constraints
     *
     * @since ZCS 6.0.0_BETA1
     */
    @ZAttr(id=766)
    public static final String A_zimbraConstraint = "zimbraConstraint";

    /**
     * Deprecated since: 6.0.7. deprecated in favor of
     * zimbraContactEmailFields, for bug 45475. Orig desc: Comma separates
     * list of attributes in contact object to search for email addresses
     * when generating auto-complete contact list. The same set of fields are
     * used for GAL contacts as well because LDAP attributes for GAL objects
     * are mapped to Contact compatible attributes via zimbraGalLdapAttrMap.
     *
     * @since ZCS 6.0.0_BETA1
     */
    @ZAttr(id=760)
    public static final String A_zimbraContactAutoCompleteEmailFields = "zimbraContactAutoCompleteEmailFields";

    /**
     * maximum number of contact entries to return from an auto complete
     *
     * @since ZCS 6.0.0_BETA1
     */
    @ZAttr(id=827)
    public static final String A_zimbraContactAutoCompleteMaxResults = "zimbraContactAutoCompleteMaxResults";

    /**
     * Comma separates list of attributes in contact object to search for
     * email addresses when generating auto-complete contact list. The same
     * set of fields are used for GAL contacts as well because LDAP
     * attributes for GAL objects are mapped to Contact compatible attributes
     * via zimbraGalLdapAttrMap.
     *
     * @since ZCS 6.0.7
     */
    @ZAttr(id=1088)
    public static final String A_zimbraContactEmailFields = "zimbraContactEmailFields";

    /**
     * Comma separated list of Contact attributes that should be hidden from
     * clients and export of contacts.
     *
     * @since ZCS 6.0.6
     */
    @ZAttr(id=1086)
    public static final String A_zimbraContactHiddenAttributes = "zimbraContactHiddenAttributes";

    /**
     * Maximum number of contacts allowed in mailbox. 0 means no limit.
     */
    @ZAttr(id=107)
    public static final String A_zimbraContactMaxNumEntries = "zimbraContactMaxNumEntries";

    /**
     * Deprecated since: 6.0.6. Deprecated per bug 40081. Orig desc: How
     * often do we refresh contact ranking table from address book and GAL to
     * get friendly name for the email address. Use 0 to disable the refresh.
     * Must be in valid duration format: {digits}{time-unit}. digits: 0-9,
     * time-unit: [hmsd]|ms. h - hours, m - minutes, s - seconds, d - days,
     * ms - milliseconds. If time unit is not specified, the default is
     * s(seconds).
     *
     * @since ZCS 6.0.0_BETA2
     */
    @ZAttr(id=1023)
    public static final String A_zimbraContactRankingTableRefreshInterval = "zimbraContactRankingTableRefreshInterval";

    /**
     * Size of the contact ranking table. Ranking table is used to keep track
     * of most heavily used contacts in outgoing email. Contacts in the
     * ranking table are given the priority when generating the auto-complete
     * contact list.
     *
     * @since ZCS 6.0.0_BETA1
     */
    @ZAttr(id=758)
    public static final String A_zimbraContactRankingTableSize = "zimbraContactRankingTableSize";

    /**
     * convertd URL
     *
     * @since ZCS 6.0.0_BETA1
     */
    @ZAttr(id=776)
    public static final String A_zimbraConvertdURL = "zimbraConvertdURL";

    /**
     * Object classes to add when creating a zimbra cos object.
     *
     * @since ZCS 6.0.0_BETA1
     */
    @ZAttr(id=754)
    public static final String A_zimbraCosExtraObjectClass = "zimbraCosExtraObjectClass";

    /**
     * COS zimbraID
     */
    @ZAttr(id=14)
    public static final String A_zimbraCOSId = "zimbraCOSId";

    /**
     * Deprecated since: 5.0. deprecated in favor of the accountInherited
     * flag. Orig desc: zimbraCOS attrs that get inherited in a zimbraAccount
     */
    @ZAttr(id=21)
    public static final String A_zimbraCOSInheritedAttr = "zimbraCOSInheritedAttr";

    /**
     * time object was created
     *
     * @since ZCS 6.0.0_BETA1
     */
    @ZAttr(id=790)
    public static final String A_zimbraCreateTimestamp = "zimbraCreateTimestamp";

    /**
     * set to 1 or 3 to specify customer care account tier level
     *
     * @since ZCS 5.0.3
     */
    @ZAttr(id=605)
    public static final String A_zimbraCustomerCareTier = "zimbraCustomerCareTier";

    /**
     * SQL statements that take longer than this duration to execute will be
     * logged to the sqltrace category in mailbox.log. Must be in valid
     * duration format: {digits}{time-unit}. digits: 0-9, time-unit:
     * [hmsd]|ms. h - hours, m - minutes, s - seconds, d - days, ms -
     * milliseconds. If time unit is not specified, the default is
     * s(seconds).
     *
     * @since ZCS 6.0.0_RC1
     */
    @ZAttr(id=1038)
    public static final String A_zimbraDatabaseSlowSqlThreshold = "zimbraDatabaseSlowSqlThreshold";

    /**
     * properties for data source
     *
     * @since ZCS 5.0.10
     */
    @ZAttr(id=718)
    public static final String A_zimbraDataSourceAttribute = "zimbraDataSourceAttribute";

    /**
     * Which SASL authentication mechanism to use for authenticating to IMAP
     * server.
     *
     * @since ZCS 7.0.0
     */
    @ZAttr(id=1107)
    public static final String A_zimbraDataSourceAuthMechanism = "zimbraDataSourceAuthMechanism";

    /**
     * authorizationId for SASL authentication
     *
     * @since ZCS 7.0.0
     */
    @ZAttr(id=1108)
    public static final String A_zimbraDataSourceAuthorizationId = "zimbraDataSourceAuthorizationId";

    /**
     * The time interval between automated data imports for a Caldav data
     * source. If unset or 0, the data source will not be scheduled for
     * automated polling. Must be in valid duration format:
     * {digits}{time-unit}. digits: 0-9, time-unit: [hmsd]|ms. h - hours, m -
     * minutes, s - seconds, d - days, ms - milliseconds. If time unit is not
     * specified, the default is s(seconds).
     *
     * @since ZCS 6.0.0_BETA1
     */
    @ZAttr(id=788)
    public static final String A_zimbraDataSourceCaldavPollingInterval = "zimbraDataSourceCaldavPollingInterval";

    /**
     * The time interval between automated data imports for a remote calendar
     * data source. If unset or 0, the data source will not be scheduled for
     * automated polling. Must be in valid duration format:
     * {digits}{time-unit}. digits: 0-9, time-unit: [hmsd]|ms. h - hours, m -
     * minutes, s - seconds, d - days, ms - milliseconds. If time unit is not
     * specified, the default is s(seconds).
     *
     * @since ZCS 6.0.0_BETA1
     */
    @ZAttr(id=819)
    public static final String A_zimbraDataSourceCalendarPollingInterval = "zimbraDataSourceCalendarPollingInterval";

    /**
     * Which security layer to use for connection (cleartext, ssl, tls, or
     * tls if available). If not set on data source, fallback to the value on
     * global config.
     */
    @ZAttr(id=425)
    public static final String A_zimbraDataSourceConnectionType = "zimbraDataSourceConnectionType";

    /**
     * Connect timeout in seconds for the data source
     *
     * @since ZCS 6.0.7
     */
    @ZAttr(id=1083)
    public static final String A_zimbraDataSourceConnectTimeout = "zimbraDataSourceConnectTimeout";

    /**
     * domain name of data source
     *
     * @since ZCS 6.0.0_RC1
     */
    @ZAttr(id=1037)
    public static final String A_zimbraDataSourceDomain = "zimbraDataSourceDomain";

    /**
     * email address for the data source
     */
    @ZAttr(id=495)
    public static final String A_zimbraDataSourceEmailAddress = "zimbraDataSourceEmailAddress";

    /**
     * Whether or not the data source is enabled
     */
    @ZAttr(id=419)
    public static final String A_zimbraDataSourceEnabled = "zimbraDataSourceEnabled";

    /**
     * Whether to enable debug trace of this data source
     *
     * @since ZCS 5.0.7
     */
    @ZAttr(id=683)
    public static final String A_zimbraDataSourceEnableTrace = "zimbraDataSourceEnableTrace";

    /**
     * Timestamp of the first sync error for a data source. This value is
     * unset after a successful sync.
     *
     * @since ZCS 5.0.17
     */
    @ZAttr(id=1030)
    public static final String A_zimbraDataSourceFailingSince = "zimbraDataSourceFailingSince";

    /**
     * Local folder id to store retreived data in
     */
    @ZAttr(id=424)
    public static final String A_zimbraDataSourceFolderId = "zimbraDataSourceFolderId";

    /**
     * The time interval between automated data imports for a GAL data
     * source. If unset or 0, the data source will not be scheduled for
     * automated polling. Must be in valid duration format:
     * {digits}{time-unit}. digits: 0-9, time-unit: [hmsd]|ms. h - hours, m -
     * minutes, s - seconds, d - days, ms - milliseconds. If time unit is not
     * specified, the default is s(seconds).
     *
     * @since ZCS 6.0.0_BETA1
     */
    @ZAttr(id=826)
    public static final String A_zimbraDataSourceGalPollingInterval = "zimbraDataSourceGalPollingInterval";

    /**
     * Host name of server
     */
    @ZAttr(id=420)
    public static final String A_zimbraDataSourceHost = "zimbraDataSourceHost";

    /**
     * Unique ID for a data source
     */
    @ZAttr(id=417)
    public static final String A_zimbraDataSourceId = "zimbraDataSourceId";

    /**
     * The time interval between automated data imports for an Imap data
     * source. If unset or 0, the data source will not be scheduled for
     * automated polling. Must be in valid duration format:
     * {digits}{time-unit}. digits: 0-9, time-unit: [hmsd]|ms. h - hours, m -
     * minutes, s - seconds, d - days, ms - milliseconds. If time unit is not
     * specified, the default is s(seconds).
     *
     * @since ZCS 6.0.0_BETA1
     */
    @ZAttr(id=768)
    public static final String A_zimbraDataSourceImapPollingInterval = "zimbraDataSourceImapPollingInterval";

    /**
     * DataImport class used by this data source object
     *
     * @since ZCS 5.0.10
     */
    @ZAttr(id=717)
    public static final String A_zimbraDataSourceImportClassName = "zimbraDataSourceImportClassName";

    /**
     * indicates that this datasource is used for one way (incoming) import
     * vs. two-way sync
     *
     * @since ZCS 7.0.0
     */
    @ZAttr(id=1106)
    public static final String A_zimbraDataSourceImportOnly = "zimbraDataSourceImportOnly";

    /**
     * If TRUE, the data source is hidden from the UI.
     *
     * @since ZCS 7.0.0
     */
    @ZAttr(id=1126)
    public static final String A_zimbraDataSourceIsInternal = "zimbraDataSourceIsInternal";

    /**
     * If the last data source sync failed, contains the error message. If
     * the last data source sync succeeded, this attribute is unset.
     *
     * @since ZCS 5.0.17
     */
    @ZAttr(id=1029)
    public static final String A_zimbraDataSourceLastError = "zimbraDataSourceLastError";

    /**
     * Specifies whether imported POP3 messages should be left on the server
     * or deleted.
     */
    @ZAttr(id=434)
    public static final String A_zimbraDataSourceLeaveOnServer = "zimbraDataSourceLeaveOnServer";

    /**
     * The time interval between automated data imports for a Live data
     * source. If unset or 0, the data source will not be scheduled for
     * automated polling. Must be in valid duration format:
     * {digits}{time-unit}. digits: 0-9, time-unit: [hmsd]|ms. h - hours, m -
     * minutes, s - seconds, d - days, ms - milliseconds. If time unit is not
     * specified, the default is s(seconds).
     *
     * @since ZCS 6.0.0_BETA1
     */
    @ZAttr(id=769)
    public static final String A_zimbraDataSourceLivePollingInterval = "zimbraDataSourceLivePollingInterval";

    /**
     * Maximum number of data sources allowed on an account
     */
    @ZAttr(id=426)
    public static final String A_zimbraDataSourceMaxNumEntries = "zimbraDataSourceMaxNumEntries";

    /**
     * Message content data exceeding this size will not be included in IMAP
     * trace file
     *
     * @since ZCS 6.0.0_RC1
     */
    @ZAttr(id=1033)
    public static final String A_zimbraDataSourceMaxTraceSize = "zimbraDataSourceMaxTraceSize";

    /**
     * Shortest allowed duration for zimbraDataSourcePollingInterval. Must be
     * in valid duration format: {digits}{time-unit}. digits: 0-9, time-unit:
     * [hmsd]|ms. h - hours, m - minutes, s - seconds, d - days, ms -
     * milliseconds. If time unit is not specified, the default is
     * s(seconds).
     *
     * @since ZCS 5.0.0
     */
    @ZAttr(id=525)
    public static final String A_zimbraDataSourceMinPollingInterval = "zimbraDataSourceMinPollingInterval";

    /**
     * Descriptive name of the data source
     */
    @ZAttr(id=418)
    public static final String A_zimbraDataSourceName = "zimbraDataSourceName";

    /**
     * Password on server
     */
    @ZAttr(id=423)
    public static final String A_zimbraDataSourcePassword = "zimbraDataSourcePassword";

    /**
     * Prior to 6.0.0: The time interval between automated data imports for a
     * data source, or all data sources owned by an account. If unset or 0,
     * the data source will not be scheduled for automated polling. Since
     * 6.0.0: Deprecated on account/cos since 6.0.0. Values on account/cos
     * are migrated to protocol specific
     * zimbraDataSource{proto}PollingInterval attributes. 1. if
     * zimbraDataSourcePollingInterval is set on data source, use it 2.
     * otherwise use the zimbraDataSource{Proto}PollingInterval on
     * account/cos 3. if zimbraDataSource{Proto}PollingInterval is not set on
     * account/cos, use 0, which means no automated polling. Must be in valid
     * duration format: {digits}{time-unit}. digits: 0-9, time-unit:
     * [hmsd]|ms. h - hours, m - minutes, s - seconds, d - days, ms -
     * milliseconds. If time unit is not specified, the default is
     * s(seconds).
     */
    @ZAttr(id=455)
    public static final String A_zimbraDataSourcePollingInterval = "zimbraDataSourcePollingInterval";

    /**
     * The time interval between automated data imports for a Pop3 data
     * source. If unset or 0, the data source will not be scheduled for
     * automated polling. Must be in valid duration format:
     * {digits}{time-unit}. digits: 0-9, time-unit: [hmsd]|ms. h - hours, m -
     * minutes, s - seconds, d - days, ms - milliseconds. If time unit is not
     * specified, the default is s(seconds).
     *
     * @since ZCS 6.0.0_BETA1
     */
    @ZAttr(id=767)
    public static final String A_zimbraDataSourcePop3PollingInterval = "zimbraDataSourcePop3PollingInterval";

    /**
     * Port number of server
     */
    @ZAttr(id=421)
    public static final String A_zimbraDataSourcePort = "zimbraDataSourcePort";

    /**
     * Read timeout in seconds
     *
     * @since ZCS 6.0.7
     */
    @ZAttr(id=1084)
    public static final String A_zimbraDataSourceReadTimeout = "zimbraDataSourceReadTimeout";

    /**
     * The time interval between automated data imports for a Rss data
     * source. If unset or 0, the data source will not be scheduled for
     * automated polling. Must be in valid duration format:
     * {digits}{time-unit}. digits: 0-9, time-unit: [hmsd]|ms. h - hours, m -
     * minutes, s - seconds, d - days, ms - milliseconds. If time unit is not
     * specified, the default is s(seconds).
     *
     * @since ZCS 6.0.0_BETA1
     */
    @ZAttr(id=770)
    public static final String A_zimbraDataSourceRssPollingInterval = "zimbraDataSourceRssPollingInterval";

    /**
     * type of data source (pop3, imap, caldav, etc)
     *
     * @since ZCS 5.0.10
     */
    @ZAttr(id=716)
    public static final String A_zimbraDataSourceType = "zimbraDataSourceType";

    /**
     * when forwarding or replying to messages sent to this data source,
     * whether or not to use the email address of the data source for the
     * from address and the designated signature/replyTo of the data source
     * for the outgoing message.
     */
    @ZAttr(id=496)
    public static final String A_zimbraDataSourceUseAddressForForwardReply = "zimbraDataSourceUseAddressForForwardReply";

    /**
     * Username on server
     */
    @ZAttr(id=422)
    public static final String A_zimbraDataSourceUsername = "zimbraDataSourceUsername";

    /**
     * The time interval between automated data imports for a Yahoo address
     * book data source. If unset or 0, the data source will not be scheduled
     * for automated polling. Must be in valid duration format:
     * {digits}{time-unit}. digits: 0-9, time-unit: [hmsd]|ms. h - hours, m -
     * minutes, s - seconds, d - days, ms - milliseconds. If time unit is not
     * specified, the default is s(seconds).
     *
     * @since ZCS 6.0.0_BETA1
     */
    @ZAttr(id=789)
    public static final String A_zimbraDataSourceYabPollingInterval = "zimbraDataSourceYabPollingInterval";

    /**
     * For selective enabling of debug logging
     */
    @ZAttr(id=365)
    public static final String A_zimbraDebugInfo = "zimbraDebugInfo";

    /**
     * name of the default domain for accounts when authenticating without a
     * domain
     */
    @ZAttr(id=172)
    public static final String A_zimbraDefaultDomainName = "zimbraDefaultDomainName";

    /**
     * Email address to put in from header for the share info email. If not
     * set, email address of the authenticated admin account will be used.
     *
     * @since ZCS 6.0.0_BETA1
     */
    @ZAttr(id=811)
    public static final String A_zimbraDistributionListSendShareMessageFromAddress = "zimbraDistributionListSendShareMessageFromAddress";

    /**
     * Whether to send an email with all the shares of the group when a new
     * member is added to the group. If not set, default is to send the
     * email.
     *
     * @since ZCS 6.0.0_BETA1
     */
    @ZAttr(id=810)
    public static final String A_zimbraDistributionListSendShareMessageToNewMembers = "zimbraDistributionListSendShareMessageToNewMembers";

    /**
     * This attribute is used for DNS check by customers that configure their
     * MX to point at spam relays or other non-zimbra inbox smtp servers
     *
     * @since ZCS 5.0.10
     */
    @ZAttr(id=744)
    public static final String A_zimbraDNSCheckHostname = "zimbraDNSCheckHostname";

    /**
     * maximum amount of mail quota a domain admin can set on a user
     */
    @ZAttr(id=398)
    public static final String A_zimbraDomainAdminMaxMailQuota = "zimbraDomainAdminMaxMailQuota";

    /**
     * Deprecated since: 5.0. deprecated in favor of the
     * domainAdminAdminModifiable flag. Orig desc: account attributes that a
     * domain administrator is allowed to modify
     */
    @ZAttr(id=300)
    public static final String A_zimbraDomainAdminModifiableAttr = "zimbraDomainAdminModifiableAttr";

    /**
     * zimbraId of domain alias target
     *
     * @since ZCS 5.0.12
     */
    @ZAttr(id=775)
    public static final String A_zimbraDomainAliasTargetId = "zimbraDomainAliasTargetId";

    /**
     * maximum number of accounts allowed to be assigned to specified COSes
     * in a domain. Values are in the format of
     * {zimraId-of-a-cos}:{max-accounts}
     *
     * @since ZCS 5.0.10
     */
    @ZAttr(id=714)
    public static final String A_zimbraDomainCOSMaxAccounts = "zimbraDomainCOSMaxAccounts";

    /**
     * COS zimbraID
     */
    @ZAttr(id=299)
    public static final String A_zimbraDomainDefaultCOSId = "zimbraDomainDefaultCOSId";

    /**
     * Object classes to add when creating a zimbra domain object.
     *
     * @since ZCS 6.0.0_BETA1
     */
    @ZAttr(id=755)
    public static final String A_zimbraDomainExtraObjectClass = "zimbraDomainExtraObjectClass";

    /**
     * maximum number of accounts allowed to have specified features in a
     * domain
     *
     * @since ZCS 5.0.10
     */
    @ZAttr(id=715)
    public static final String A_zimbraDomainFeatureMaxAccounts = "zimbraDomainFeatureMaxAccounts";

    /**
     * ZimbraID of the domain that this component is registered under
     *
     * @since ZCS 6.0.0_BETA1
     */
    @ZAttr(id=741)
    public static final String A_zimbraDomainId = "zimbraDomainId";

    /**
     * Deprecated since: 5.0. deprecated in favor of the domainInherited
     * flag. Orig desc: zimbraDomain attrs that get inherited from global
     * config
     */
    @ZAttr(id=63)
    public static final String A_zimbraDomainInheritedAttr = "zimbraDomainInheritedAttr";

    /**
     * enable domain mandatory mail signature
     *
     * @since ZCS 6.0.4
     */
    @ZAttr(id=1069)
    public static final String A_zimbraDomainMandatoryMailSignatureEnabled = "zimbraDomainMandatoryMailSignatureEnabled";

    /**
     * domain mandatory mail html signature
     *
     * @since ZCS 6.0.4
     */
    @ZAttr(id=1071)
    public static final String A_zimbraDomainMandatoryMailSignatureHTML = "zimbraDomainMandatoryMailSignatureHTML";

    /**
     * domain mandatory mail plain text signature
     *
     * @since ZCS 6.0.4
     */
    @ZAttr(id=1070)
    public static final String A_zimbraDomainMandatoryMailSignatureText = "zimbraDomainMandatoryMailSignatureText";

    /**
     * maximum number of accounts allowed in a domain
     */
    @ZAttr(id=400)
    public static final String A_zimbraDomainMaxAccounts = "zimbraDomainMaxAccounts";

    /**
     * name of the domain
     */
    @ZAttr(id=19)
    public static final String A_zimbraDomainName = "zimbraDomainName";

    /**
     * domain rename info/status
     *
     * @since ZCS 5.0.0
     */
    @ZAttr(id=536)
    public static final String A_zimbraDomainRenameInfo = "zimbraDomainRenameInfo";

    /**
     * domain status. enum values are akin to those of zimbraAccountStatus
     * zimbraAccountStatus values: active - active lockout - no login until
     * lockout duration is over locked - no login maintenance - no login, no
     * delivery(try again, no bouncing) pending - no login, no
     * delivery(bouncing mails), Account behavior is like closed, except that
     * when the status is being set to pending, account addresses are not
     * removed from distribution lists. The use case is for hosted. New
     * account creation based on invites that are not completed until user
     * accepts TOS on account creation confirmation page. closed - no login,
     * no delivery(bouncing mails) all addresses (account main email and all
     * aliases) of the account are removed from all distribution lists.
     * zimbraDomainStatus values: all values for zimbraAccountStatus (except
     * for lockout, see mapping below) suspended - maintenance + no
     * creating/deleting/modifying accounts/DLs under the domain. shutdown -
     * suspended + cannot modify domain attrs + cannot delete the domain
     * Indicating server is doing major and lengthy maintenance work on the
     * domain, e.g. renaming the domain and moving LDAP enteries.
     * Modification and deletion of the domain can only be done internally by
     * the server when it is safe to release the domain, they cannot be done
     * in admin console or zmprov. How zimbraDomainStatus affects account
     * behavior : ------------------------------------- zimbraDomainStatus
     * account behavior ------------------------------------- active
     * zimbraAccountStatus locked zimbraAccountStatus if it is maintenance or
     * pending or closed, else locked maintenance zimbraAccountStatus if it
     * is pending or closed, else maintenance suspended zimbraAccountStatus
     * if it is pending or closed, else maintenance shutdown
     * zimbraAccountStatus if it is pending or closed, else maintenance
     * closed closed
     *
     * @since ZCS 5.0.0
     */
    @ZAttr(id=535)
    public static final String A_zimbraDomainStatus = "zimbraDomainStatus";

    /**
     * should be one of: local, alias
     */
    @ZAttr(id=212)
    public static final String A_zimbraDomainType = "zimbraDomainType";

    /**
     * enable/disable dumpster
     *
     * @since ZCS 7.0.0
     */
    @ZAttr(id=1128)
    public static final String A_zimbraDumpsterEnabled = "zimbraDumpsterEnabled";

    /**
     * URL for posting error report popped up in WEB client
     *
     * @since ZCS 6.0.5
     */
    @ZAttr(id=1075)
    public static final String A_zimbraErrorReportUrl = "zimbraErrorReportUrl";

    /**
     * Indicates the account should be excluded from Crossmailbox searchers.
     */
    @ZAttr(id=501)
    public static final String A_zimbraExcludeFromCMBSearch = "zimbraExcludeFromCMBSearch";

    /**
     * external imap hostname
     *
     * @since ZCS 5.0.12
     */
    @ZAttr(id=786)
    public static final String A_zimbraExternalImapHostname = "zimbraExternalImapHostname";

    /**
     * external imap port
     *
     * @since ZCS 5.0.12
     */
    @ZAttr(id=782)
    public static final String A_zimbraExternalImapPort = "zimbraExternalImapPort";

    /**
     * external imap SSL hostname
     *
     * @since ZCS 5.0.12
     */
    @ZAttr(id=787)
    public static final String A_zimbraExternalImapSSLHostname = "zimbraExternalImapSSLHostname";

    /**
     * external imap SSL port
     *
     * @since ZCS 5.0.12
     */
    @ZAttr(id=783)
    public static final String A_zimbraExternalImapSSLPort = "zimbraExternalImapSSLPort";

    /**
     * external pop3 hostname
     *
     * @since ZCS 5.0.12
     */
    @ZAttr(id=784)
    public static final String A_zimbraExternalPop3Hostname = "zimbraExternalPop3Hostname";

    /**
     * external pop3 port
     *
     * @since ZCS 5.0.12
     */
    @ZAttr(id=780)
    public static final String A_zimbraExternalPop3Port = "zimbraExternalPop3Port";

    /**
     * external pop3 SSL hostname
     *
     * @since ZCS 5.0.12
     */
    @ZAttr(id=785)
    public static final String A_zimbraExternalPop3SSLHostname = "zimbraExternalPop3SSLHostname";

    /**
     * external pop3 SSL port
     *
     * @since ZCS 5.0.12
     */
    @ZAttr(id=781)
    public static final String A_zimbraExternalPop3SSLPort = "zimbraExternalPop3SSLPort";

    /**
     * whether email features and tabs are enabled in the web client if
     * accessed from the admin console
     *
     * @since ZCS 7.1.0
     */
    @ZAttr(id=1170)
    public static final String A_zimbraFeatureAdminMailEnabled = "zimbraFeatureAdminMailEnabled";

    /**
     * advanced search button enabled
     */
    @ZAttr(id=138)
    public static final String A_zimbraFeatureAdvancedSearchEnabled = "zimbraFeatureAdvancedSearchEnabled";

    /**
     * whether or not to enable rerouting spam messages to Junk folder in
     * ZCS, exposing Junk folder and actions in the web UI, and exposing Junk
     * folder to IMAP clients.
     *
     * @since ZCS 7.1.0
     */
    @ZAttr(id=1168)
    public static final String A_zimbraFeatureAntispamEnabled = "zimbraFeatureAntispamEnabled";

    /**
     * Docs features enabled in briefcase
     *
     * @since ZCS 6.0.2
     */
    @ZAttr(id=1055)
    public static final String A_zimbraFeatureBriefcaseDocsEnabled = "zimbraFeatureBriefcaseDocsEnabled";

    /**
     * whether to allow use of briefcase feature
     */
    @ZAttr(id=498)
    public static final String A_zimbraFeatureBriefcasesEnabled = "zimbraFeatureBriefcasesEnabled";

    /**
     * Slides features enabled in briefcase
     *
     * @since ZCS 6.0.2
     */
    @ZAttr(id=1054)
    public static final String A_zimbraFeatureBriefcaseSlidesEnabled = "zimbraFeatureBriefcaseSlidesEnabled";

    /**
     * Spreadsheet features enabled in briefcase
     *
     * @since ZCS 6.0.2
     */
    @ZAttr(id=1053)
    public static final String A_zimbraFeatureBriefcaseSpreadsheetEnabled = "zimbraFeatureBriefcaseSpreadsheetEnabled";

    /**
     * calendar features
     */
    @ZAttr(id=136)
    public static final String A_zimbraFeatureCalendarEnabled = "zimbraFeatureCalendarEnabled";

    /**
     * whether receiving reminders on the designated device for appointments
     * and tasks is enabled
     *
     * @since ZCS 7.0.0
     */
    @ZAttr(id=1150)
    public static final String A_zimbraFeatureCalendarReminderDeviceEmailEnabled = "zimbraFeatureCalendarReminderDeviceEmailEnabled";

    /**
     * calendar upsell enabled
     *
     * @since ZCS 5.0.0
     */
    @ZAttr(id=531)
    public static final String A_zimbraFeatureCalendarUpsellEnabled = "zimbraFeatureCalendarUpsellEnabled";

    /**
     * calendar upsell URL
     *
     * @since ZCS 5.0.0
     */
    @ZAttr(id=532)
    public static final String A_zimbraFeatureCalendarUpsellURL = "zimbraFeatureCalendarUpsellURL";

    /**
     * password changing
     */
    @ZAttr(id=141)
    public static final String A_zimbraFeatureChangePasswordEnabled = "zimbraFeatureChangePasswordEnabled";

    /**
     * whether or not compose messages in a new windows is allowed
     *
     * @since ZCS 5.0.1
     */
    @ZAttr(id=584)
    public static final String A_zimbraFeatureComposeInNewWindowEnabled = "zimbraFeatureComposeInNewWindowEnabled";

    /**
     * whether a confirmation page should be display after an operation is
     * done in the UI
     *
     * @since ZCS 6.0.0_BETA1
     */
    @ZAttr(id=806)
    public static final String A_zimbraFeatureConfirmationPageEnabled = "zimbraFeatureConfirmationPageEnabled";

    /**
     * whether detailed contact search UI is enabled
     *
     * @since ZCS 7.1.0
     */
    @ZAttr(id=1164)
    public static final String A_zimbraFeatureContactsDetailedSearchEnabled = "zimbraFeatureContactsDetailedSearchEnabled";

    /**
     * contact features
     */
    @ZAttr(id=135)
    public static final String A_zimbraFeatureContactsEnabled = "zimbraFeatureContactsEnabled";

    /**
     * address book upsell enabled
     *
     * @since ZCS 5.0.0
     */
    @ZAttr(id=529)
    public static final String A_zimbraFeatureContactsUpsellEnabled = "zimbraFeatureContactsUpsellEnabled";

    /**
     * address book upsell URL
     *
     * @since ZCS 5.0.0
     */
    @ZAttr(id=530)
    public static final String A_zimbraFeatureContactsUpsellURL = "zimbraFeatureContactsUpsellURL";

    /**
     * conversations
     */
    @ZAttr(id=140)
    public static final String A_zimbraFeatureConversationsEnabled = "zimbraFeatureConversationsEnabled";

    /**
     * enable end-user mail discarding defined in mail filters features
     *
     * @since ZCS 6.0.0_BETA1
     */
    @ZAttr(id=773)
    public static final String A_zimbraFeatureDiscardInFiltersEnabled = "zimbraFeatureDiscardInFiltersEnabled";

    /**
     * whether expanding distribution list members feature is enabled
     *
     * @since ZCS 7.0.0
     */
    @ZAttr(id=1134)
    public static final String A_zimbraFeatureDistributionListExpandMembersEnabled = "zimbraFeatureDistributionListExpandMembersEnabled";

    /**
     * whether export folder feature is enabled
     *
     * @since ZCS 7.1.0
     */
    @ZAttr(id=1185)
    public static final String A_zimbraFeatureExportFolderEnabled = "zimbraFeatureExportFolderEnabled";

    /**
     * filter prefs enabled
     */
    @ZAttr(id=143)
    public static final String A_zimbraFeatureFiltersEnabled = "zimbraFeatureFiltersEnabled";

    /**
     * whether to allow use of flagging feature
     */
    @ZAttr(id=499)
    public static final String A_zimbraFeatureFlaggingEnabled = "zimbraFeatureFlaggingEnabled";

    /**
     * whether free busy view is enabled in the web UI
     *
     * @since ZCS 7.0.0
     */
    @ZAttr(id=1143)
    public static final String A_zimbraFeatureFreeBusyViewEnabled = "zimbraFeatureFreeBusyViewEnabled";

    /**
     * enable auto-completion from the GAL, zimbraFeatureGalEnabled also has
     * to be enabled for the auto-completion feature
     */
    @ZAttr(id=359)
    public static final String A_zimbraFeatureGalAutoCompleteEnabled = "zimbraFeatureGalAutoCompleteEnabled";

    /**
     * whether GAL features are enabled
     */
    @ZAttr(id=149)
    public static final String A_zimbraFeatureGalEnabled = "zimbraFeatureGalEnabled";

    /**
     * whether GAL sync feature is enabled
     *
     * @since ZCS 5.0.10
     */
    @ZAttr(id=711)
    public static final String A_zimbraFeatureGalSyncEnabled = "zimbraFeatureGalSyncEnabled";

    /**
     * group calendar features. if set to FALSE, calendar works as a personal
     * calendar and attendees and scheduling etc are turned off in web UI
     */
    @ZAttr(id=481)
    public static final String A_zimbraFeatureGroupCalendarEnabled = "zimbraFeatureGroupCalendarEnabled";

    /**
     * enabled html composing
     */
    @ZAttr(id=219)
    public static final String A_zimbraFeatureHtmlComposeEnabled = "zimbraFeatureHtmlComposeEnabled";

    /**
     * whether to allow use of identities feature
     */
    @ZAttr(id=415)
    public static final String A_zimbraFeatureIdentitiesEnabled = "zimbraFeatureIdentitiesEnabled";

    /**
     * whether user is allowed to retrieve mail from an external IMAP data
     * source
     *
     * @since ZCS 5.0.0
     */
    @ZAttr(id=568)
    public static final String A_zimbraFeatureImapDataSourceEnabled = "zimbraFeatureImapDataSourceEnabled";

    /**
     * IM features
     */
    @ZAttr(id=305)
    public static final String A_zimbraFeatureIMEnabled = "zimbraFeatureIMEnabled";

    /**
     * Deprecated since: 7.1.0. deprecated in favor of
     * zimbraFeatureImportFolderEnabled and zimbraFeatureExportFolderEnabled
     * for bug 53745. Orig desc: whether import export folder feature is
     * enabled
     *
     * @since ZCS 6.0.0_BETA1
     */
    @ZAttr(id=750)
    public static final String A_zimbraFeatureImportExportFolderEnabled = "zimbraFeatureImportExportFolderEnabled";

    /**
     * whether import folder feature is enabled
     *
     * @since ZCS 7.1.0
     */
    @ZAttr(id=1184)
    public static final String A_zimbraFeatureImportFolderEnabled = "zimbraFeatureImportFolderEnabled";

    /**
     * preference to set initial search
     */
    @ZAttr(id=142)
    public static final String A_zimbraFeatureInitialSearchPreferenceEnabled = "zimbraFeatureInitialSearchPreferenceEnabled";

    /**
     * Enable instant notifications
     */
    @ZAttr(id=521)
    public static final String A_zimbraFeatureInstantNotify = "zimbraFeatureInstantNotify";

    /**
     * email features enabled
     */
    @ZAttr(id=489)
    public static final String A_zimbraFeatureMailEnabled = "zimbraFeatureMailEnabled";

    /**
     * enable end-user mail forwarding features
     */
    @ZAttr(id=342)
    public static final String A_zimbraFeatureMailForwardingEnabled = "zimbraFeatureMailForwardingEnabled";

    /**
     * enable end-user mail forwarding defined in mail filters features
     *
     * @since ZCS 5.0.10
     */
    @ZAttr(id=704)
    public static final String A_zimbraFeatureMailForwardingInFiltersEnabled = "zimbraFeatureMailForwardingInFiltersEnabled";

    /**
     * Deprecated since: 5.0. done via skin template overrides. Orig desc:
     * whether user is allowed to set mail polling interval
     */
    @ZAttr(id=441)
    public static final String A_zimbraFeatureMailPollingIntervalPreferenceEnabled = "zimbraFeatureMailPollingIntervalPreferenceEnabled";

    /**
     * mail priority feature
     *
     * @since ZCS 5.0.0
     */
    @ZAttr(id=566)
    public static final String A_zimbraFeatureMailPriorityEnabled = "zimbraFeatureMailPriorityEnabled";

    /**
     * whether the send later feature is enabled
     *
     * @since ZCS 7.0.0
     */
    @ZAttr(id=1137)
    public static final String A_zimbraFeatureMailSendLaterEnabled = "zimbraFeatureMailSendLaterEnabled";

    /**
     * email upsell enabled
     *
     * @since ZCS 5.0.0
     */
    @ZAttr(id=527)
    public static final String A_zimbraFeatureMailUpsellEnabled = "zimbraFeatureMailUpsellEnabled";

    /**
     * email upsell URL
     *
     * @since ZCS 5.0.0
     */
    @ZAttr(id=528)
    public static final String A_zimbraFeatureMailUpsellURL = "zimbraFeatureMailUpsellURL";

    /**
     * whether to allow end user to publish and remove S/MIME certificates to
     * their GAL entry in the web UI
     *
     * @since ZCS 7.1.0
     */
    @ZAttr(id=1183)
    public static final String A_zimbraFeatureManageSMIMECertificateEnabled = "zimbraFeatureManageSMIMECertificateEnabled";

    /**
     * enable end-user to manage zimlets
     *
     * @since ZCS 6.0.2
     */
    @ZAttr(id=1051)
    public static final String A_zimbraFeatureManageZimlets = "zimbraFeatureManageZimlets";

    /**
     * enable/disable MAPI (Microsoft Outlook) Connector
     *
     * @since ZCS 7.0.0
     */
    @ZAttr(id=1127)
    public static final String A_zimbraFeatureMAPIConnectorEnabled = "zimbraFeatureMAPIConnectorEnabled";

    /**
     * whether to enforce mobile policy
     *
     * @since ZCS 6.0.0_BETA1
     */
    @ZAttr(id=833)
    public static final String A_zimbraFeatureMobilePolicyEnabled = "zimbraFeatureMobilePolicyEnabled";

    /**
     * whether to permit mobile sync
     */
    @ZAttr(id=347)
    public static final String A_zimbraFeatureMobileSyncEnabled = "zimbraFeatureMobileSyncEnabled";

    /**
     * Whether user can create address books
     *
     * @since ZCS 5.0.4
     */
    @ZAttr(id=631)
    public static final String A_zimbraFeatureNewAddrBookEnabled = "zimbraFeatureNewAddrBookEnabled";

    /**
     * Whether new mail notification feature should be allowed for this
     * account or in this cos
     */
    @ZAttr(id=367)
    public static final String A_zimbraFeatureNewMailNotificationEnabled = "zimbraFeatureNewMailNotificationEnabled";

    /**
     * Deprecated since: 7.0.0. Deprecated per bug 50465. Orig desc: Whether
     * notebook feature should be allowed for this account or in this cos
     */
    @ZAttr(id=356)
    public static final String A_zimbraFeatureNotebookEnabled = "zimbraFeatureNotebookEnabled";

    /**
     * whether or not open a new msg/conv in a new windows is allowed
     *
     * @since ZCS 5.0.1
     */
    @ZAttr(id=585)
    public static final String A_zimbraFeatureOpenMailInNewWindowEnabled = "zimbraFeatureOpenMailInNewWindowEnabled";

    /**
     * whether an account can modify its zimbraPref* attributes
     */
    @ZAttr(id=451)
    public static final String A_zimbraFeatureOptionsEnabled = "zimbraFeatureOptionsEnabled";

    /**
     * Whether out of office reply feature should be allowed for this account
     * or in this cos
     */
    @ZAttr(id=366)
    public static final String A_zimbraFeatureOutOfOfficeReplyEnabled = "zimbraFeatureOutOfOfficeReplyEnabled";

    /**
     * whether people search feature is enabled
     *
     * @since ZCS 7.0.0
     */
    @ZAttr(id=1109)
    public static final String A_zimbraFeaturePeopleSearchEnabled = "zimbraFeaturePeopleSearchEnabled";

    /**
     * whether user is allowed to retrieve mail from an external POP3 data
     * source
     */
    @ZAttr(id=416)
    public static final String A_zimbraFeaturePop3DataSourceEnabled = "zimbraFeaturePop3DataSourceEnabled";

    /**
     * portal features
     */
    @ZAttr(id=447)
    public static final String A_zimbraFeaturePortalEnabled = "zimbraFeaturePortalEnabled";

    /**
     * whether the web UI shows UI elements related to read receipts
     *
     * @since ZCS 6.0.0_BETA1
     */
    @ZAttr(id=821)
    public static final String A_zimbraFeatureReadReceiptsEnabled = "zimbraFeatureReadReceiptsEnabled";

    /**
     * saved search feature
     */
    @ZAttr(id=139)
    public static final String A_zimbraFeatureSavedSearchesEnabled = "zimbraFeatureSavedSearchesEnabled";

    /**
     * enabled sharing
     */
    @ZAttr(id=335)
    public static final String A_zimbraFeatureSharingEnabled = "zimbraFeatureSharingEnabled";

    /**
     * Deprecated since: 6.0.0_GA. deprecated. Orig desc: keyboard shortcuts
     * aliases features
     */
    @ZAttr(id=452)
    public static final String A_zimbraFeatureShortcutAliasesEnabled = "zimbraFeatureShortcutAliasesEnabled";

    /**
     * whether to allow use of signature feature
     */
    @ZAttr(id=494)
    public static final String A_zimbraFeatureSignaturesEnabled = "zimbraFeatureSignaturesEnabled";

    /**
     * Whether changing skin is allowed for this account or in this cos
     */
    @ZAttr(id=354)
    public static final String A_zimbraFeatureSkinChangeEnabled = "zimbraFeatureSkinChangeEnabled";

    /**
     * whether S/MIME feature is enabled
     *
     * @since ZCS 7.1.0
     */
    @ZAttr(id=1186)
    public static final String A_zimbraFeatureSMIMEEnabled = "zimbraFeatureSMIMEEnabled";

    /**
     * tagging feature
     */
    @ZAttr(id=137)
    public static final String A_zimbraFeatureTaggingEnabled = "zimbraFeatureTaggingEnabled";

    /**
     * whether to allow use of tasks feature
     */
    @ZAttr(id=436)
    public static final String A_zimbraFeatureTasksEnabled = "zimbraFeatureTasksEnabled";

    /**
     * option to view attachments in html
     */
    @ZAttr(id=312)
    public static final String A_zimbraFeatureViewInHtmlEnabled = "zimbraFeatureViewInHtmlEnabled";

    /**
     * whether or not changing voicemail pin is enabled
     *
     * @since ZCS 5.0.19
     */
    @ZAttr(id=1050)
    public static final String A_zimbraFeatureVoiceChangePinEnabled = "zimbraFeatureVoiceChangePinEnabled";

    /**
     * Voicemail features enabled
     */
    @ZAttr(id=445)
    public static final String A_zimbraFeatureVoiceEnabled = "zimbraFeatureVoiceEnabled";

    /**
     * voice upsell enabled
     *
     * @since ZCS 5.0.0
     */
    @ZAttr(id=533)
    public static final String A_zimbraFeatureVoiceUpsellEnabled = "zimbraFeatureVoiceUpsellEnabled";

    /**
     * voice upsell URL
     *
     * @since ZCS 5.0.0
     */
    @ZAttr(id=534)
    public static final String A_zimbraFeatureVoiceUpsellURL = "zimbraFeatureVoiceUpsellURL";

    /**
     * Deprecated since: 6.0.0_GA. deprecated per bug 40170. Orig desc:
     * whether web search feature is enabled
     *
     * @since ZCS 5.0.2
     */
    @ZAttr(id=602)
    public static final String A_zimbraFeatureWebSearchEnabled = "zimbraFeatureWebSearchEnabled";

    /**
     * Zimbra Assistant enabled
     *
     * @since ZCS 5.0.0
     */
    @ZAttr(id=544)
    public static final String A_zimbraFeatureZimbraAssistantEnabled = "zimbraFeatureZimbraAssistantEnabled";

    /**
     * Maximum size in bytes for attachments
     */
    @ZAttr(id=227)
    public static final String A_zimbraFileUploadMaxSize = "zimbraFileUploadMaxSize";

    /**
     * Maximum number of messages that can be processed in a single
     * ApplyFilterRules operation.
     *
     * @since ZCS 7.0.0
     */
    @ZAttr(id=1158)
    public static final String A_zimbraFilterBatchSize = "zimbraFilterBatchSize";

    /**
     * The amount of time to sleep between every two messages during
     * ApplyFilterRules. Increasing this value will even out server load at
     * the expense of slowing down the operation. Must be in valid duration
     * format: {digits}{time-unit}. digits: 0-9, time-unit: [hmsd]|ms. h -
     * hours, m - minutes, s - seconds, d - days, ms - milliseconds. If time
     * unit is not specified, the default is s(seconds).
     *
     * @since ZCS 7.0.0
     */
    @ZAttr(id=1159)
    public static final String A_zimbraFilterSleepInterval = "zimbraFilterSleepInterval";

    /**
     * foreign name for mapping an external name to a zimbra domain on domain
     * level, it is in the format of {application}:{foreign name}
     *
     * @since ZCS 7.0.0
     */
    @ZAttr(id=1135)
    public static final String A_zimbraForeignName = "zimbraForeignName";

    /**
     * handler for foreign name mapping, it is in the format of
     * {application}:{class name}[:{params}]
     *
     * @since ZCS 7.0.0
     */
    @ZAttr(id=1136)
    public static final String A_zimbraForeignNameHandler = "zimbraForeignNameHandler";

    /**
     * mapping to foreign principal identifier
     */
    @ZAttr(id=295)
    public static final String A_zimbraForeignPrincipal = "zimbraForeignPrincipal";

    /**
     * Exchange user password for free/busy lookup and propagation
     *
     * @since ZCS 5.0.3
     */
    @ZAttr(id=609)
    public static final String A_zimbraFreebusyExchangeAuthPassword = "zimbraFreebusyExchangeAuthPassword";

    /**
     * auth scheme to use
     *
     * @since ZCS 5.0.3
     */
    @ZAttr(id=611)
    public static final String A_zimbraFreebusyExchangeAuthScheme = "zimbraFreebusyExchangeAuthScheme";

    /**
     * Exchange username for free/busy lookup and propagation
     *
     * @since ZCS 5.0.3
     */
    @ZAttr(id=608)
    public static final String A_zimbraFreebusyExchangeAuthUsername = "zimbraFreebusyExchangeAuthUsername";

    /**
     * The duration of f/b block pushed to Exchange server. Must be in valid
     * duration format: {digits}{time-unit}. digits: 0-9, time-unit:
     * [hmsd]|ms. h - hours, m - minutes, s - seconds, d - days, ms -
     * milliseconds. If time unit is not specified, the default is
     * s(seconds).
     *
     * @since ZCS 5.0.3
     */
    @ZAttr(id=621)
    public static final String A_zimbraFreebusyExchangeCachedInterval = "zimbraFreebusyExchangeCachedInterval";

    /**
     * The value of duration is used to indicate the start date (in the past
     * relative to today) of the f/b interval pushed to Exchange server. Must
     * be in valid duration format: {digits}{time-unit}. digits: 0-9,
     * time-unit: [hmsd]|ms. h - hours, m - minutes, s - seconds, d - days,
     * ms - milliseconds. If time unit is not specified, the default is
     * s(seconds).
     *
     * @since ZCS 5.0.3
     */
    @ZAttr(id=620)
    public static final String A_zimbraFreebusyExchangeCachedIntervalStart = "zimbraFreebusyExchangeCachedIntervalStart";

    /**
     * Can be set to either webdav for Exchange 2007 or older, or ews for
     * 2010 and newer
     *
     * @since ZCS 6.0.11
     */
    @ZAttr(id=1174)
    public static final String A_zimbraFreebusyExchangeServerType = "zimbraFreebusyExchangeServerType";

    /**
     * URL to Exchange server for free/busy lookup and propagation
     *
     * @since ZCS 5.0.3
     */
    @ZAttr(id=607)
    public static final String A_zimbraFreebusyExchangeURL = "zimbraFreebusyExchangeURL";

    /**
     * O and OU used in legacyExchangeDN attribute
     *
     * @since ZCS 5.0.3
     */
    @ZAttr(id=610)
    public static final String A_zimbraFreebusyExchangeUserOrg = "zimbraFreebusyExchangeUserOrg";

    /**
     * when set to TRUE, free/busy for the account is not calculated from
     * local mailbox.
     *
     * @since ZCS 5.0.11
     */
    @ZAttr(id=752)
    public static final String A_zimbraFreebusyLocalMailboxNotActive = "zimbraFreebusyLocalMailboxNotActive";

    /**
     * The interval to wait when the server encounters problems while
     * propagating Zimbra users free/busy information to external provider
     * such as Exchange. Must be in valid duration format:
     * {digits}{time-unit}. digits: 0-9, time-unit: [hmsd]|ms. h - hours, m -
     * minutes, s - seconds, d - days, ms - milliseconds. If time unit is not
     * specified, the default is s(seconds).
     *
     * @since ZCS 5.0.17
     */
    @ZAttr(id=1026)
    public static final String A_zimbraFreebusyPropagationRetryInterval = "zimbraFreebusyPropagationRetryInterval";

    /**
     * zimbraId of GAL sync accounts
     *
     * @since ZCS 6.0.0_BETA1
     */
    @ZAttr(id=831)
    public static final String A_zimbraGalAccountId = "zimbraGalAccountId";

    /**
     * When set to TRUE, GAL search will always include local calendar
     * resources regardless of zimbraGalMode.
     *
     * @since ZCS 6.0.7
     */
    @ZAttr(id=1093)
    public static final String A_zimbraGalAlwaysIncludeLocalCalendarResources = "zimbraGalAlwaysIncludeLocalCalendarResources";

    /**
     * LDAP search filter for external GAL auto-complete queries
     */
    @ZAttr(id=360)
    public static final String A_zimbraGalAutoCompleteLdapFilter = "zimbraGalAutoCompleteLdapFilter";

    /**
     * whether to indicate if an email address on a message is a GAL group
     *
     * @since ZCS 7.0.0
     */
    @ZAttr(id=1153)
    public static final String A_zimbraGalGroupIndicatorEnabled = "zimbraGalGroupIndicatorEnabled";

    /**
     * LDAP search base for interal GAL queries (special values:
     * &quot;ROOT&quot; for top, &quot;DOMAIN&quot; for domain only,
     * &quot;SUBDOMAINS&quot; for domain and subdomains)
     */
    @ZAttr(id=358)
    public static final String A_zimbraGalInternalSearchBase = "zimbraGalInternalSearchBase";

    /**
     * the last time at which a syncing attempt failed
     *
     * @since ZCS 6.0.0_BETA1
     */
    @ZAttr(id=829)
    public static final String A_zimbraGalLastFailedSyncTimestamp = "zimbraGalLastFailedSyncTimestamp";

    /**
     * the last time at which this GAL data source was successfully synced
     *
     * @since ZCS 6.0.0_BETA1
     */
    @ZAttr(id=828)
    public static final String A_zimbraGalLastSuccessfulSyncTimestamp = "zimbraGalLastSuccessfulSyncTimestamp";

    /**
     * LDAP Gal attribute to contact attr mapping
     */
    @ZAttr(id=153)
    public static final String A_zimbraGalLdapAttrMap = "zimbraGalLdapAttrMap";

    /**
     * external LDAP GAL authentication mechanism none: anonymous binding
     * simple: zimbraGalLdapBindDn and zimbraGalLdapBindPassword has to be
     * set kerberos5: zimbraGalLdapKerberos5Principal and
     * zimbraGalLdapKerberos5Keytab has to be set
     *
     * @since ZCS 5.0.0
     */
    @ZAttr(id=549)
    public static final String A_zimbraGalLdapAuthMech = "zimbraGalLdapAuthMech";

    /**
     * LDAP bind dn for external GAL queries
     */
    @ZAttr(id=49)
    public static final String A_zimbraGalLdapBindDn = "zimbraGalLdapBindDn";

    /**
     * LDAP bind password for external GAL queries
     */
    @ZAttr(id=50)
    public static final String A_zimbraGalLdapBindPassword = "zimbraGalLdapBindPassword";

    /**
     * LDAP search filter for external GAL search queries
     */
    @ZAttr(id=51)
    public static final String A_zimbraGalLdapFilter = "zimbraGalLdapFilter";

    /**
     * LDAP search filter definitions for GAL queries
     */
    @ZAttr(id=52)
    public static final String A_zimbraGalLdapFilterDef = "zimbraGalLdapFilterDef";

    /**
     * the handler class for mapping groups from GAL source to zimbra GAL
     * contacts for external GAL
     *
     * @since ZCS 7.0.0
     */
    @ZAttr(id=1112)
    public static final String A_zimbraGalLdapGroupHandlerClass = "zimbraGalLdapGroupHandlerClass";

    /**
     * kerberos5 keytab file path for external GAL queries
     *
     * @since ZCS 5.0.0
     */
    @ZAttr(id=551)
    public static final String A_zimbraGalLdapKerberos5Keytab = "zimbraGalLdapKerberos5Keytab";

    /**
     * kerberos5 principal for external GAL queries
     *
     * @since ZCS 5.0.0
     */
    @ZAttr(id=550)
    public static final String A_zimbraGalLdapKerberos5Principal = "zimbraGalLdapKerberos5Principal";

    /**
     * LDAP page size for paged search control while accessing LDAP server
     * for GAL. This applies to both Zimbra and external LDAP servers. A
     * value of 0 means paging is not enabled.
     *
     * @since ZCS 5.0.1
     */
    @ZAttr(id=583)
    public static final String A_zimbraGalLdapPageSize = "zimbraGalLdapPageSize";

    /**
     * LDAP search base for external GAL queries
     */
    @ZAttr(id=48)
    public static final String A_zimbraGalLdapSearchBase = "zimbraGalLdapSearchBase";

    /**
     * whether to use startTLS for external GAL. startTLS will be used for
     * external GAL access only if this attribute is true and
     * zimbraGalLdapURL(or zimbraGalSyncLdapURL for sync) does not contain a
     * ldaps URL.
     *
     * @since ZCS 5.0.6
     */
    @ZAttr(id=655)
    public static final String A_zimbraGalLdapStartTlsEnabled = "zimbraGalLdapStartTlsEnabled";

    /**
     * LDAP URL for external GAL queries
     */
    @ZAttr(id=47)
    public static final String A_zimbraGalLdapURL = "zimbraGalLdapURL";

    /**
     * LDAP Gal attribute to contact value mapping. Each value is in the
     * format of {gal contact filed}: {regex} {replacement}
     *
     * @since ZCS 7.0.0
     */
    @ZAttr(id=1110)
    public static final String A_zimbraGalLdapValueMap = "zimbraGalLdapValueMap";

    /**
     * maximum number of gal entries to return from a search
     */
    @ZAttr(id=53)
    public static final String A_zimbraGalMaxResults = "zimbraGalMaxResults";

    /**
     * valid modes are &quot;zimbra&quot; (query internal directory only),
     * &quot;ldap&quot; (query external directory only), or &quot;both&quot;
     * (query internal and external directory)
     */
    @ZAttr(id=46)
    public static final String A_zimbraGalMode = "zimbraGalMode";

    /**
     * GAL data source status
     *
     * @since ZCS 6.0.0_BETA1
     */
    @ZAttr(id=830)
    public static final String A_zimbraGalStatus = "zimbraGalStatus";

    /**
     * whether to use gal sync account for autocomplete
     *
     * @since ZCS 6.0.0_BETA2
     */
    @ZAttr(id=1027)
    public static final String A_zimbraGalSyncAccountBasedAutoCompleteEnabled = "zimbraGalSyncAccountBasedAutoCompleteEnabled";

    /**
     * List of attributes that will be ignored when determining whether a GAL
     * contact has been modified. Any change in other attribute values will
     * make the contact &quot;dirty&quot; and the contact will show as
     * modified in the next GAL sync response. By default modifyTimeStamp is
     * always included in ignored attributes. Then if the only change in GAL
     * contact is modifyTimeStamp, the contact will not be shown as modified
     * in the next GAL sync response from the client, thus minimizing the
     * need to download the GAL contact again when none of the meaningful
     * attributes have changed.
     *
     * @since ZCS 6.0.10
     */
    @ZAttr(id=1145)
    public static final String A_zimbraGalSyncIgnoredAttributes = "zimbraGalSyncIgnoredAttributes";

    /**
     * LDAP search base for internal GAL sync (special values:
     * &quot;ROOT&quot; for top, &quot;DOMAIN&quot; for domain only,
     * &quot;SUBDOMAINS&quot; for domain and subdomains) If not set fallback
     * to zimbraGalInternalSearchBase
     *
     * @since ZCS 5.0.2
     */
    @ZAttr(id=598)
    public static final String A_zimbraGalSyncInternalSearchBase = "zimbraGalSyncInternalSearchBase";

    /**
     * external LDAP GAL authentication mechanism for GAL sync none:
     * anonymous binding simple: zimbraGalLdapBindDn and
     * zimbraGalLdapBindPassword has to be set kerberos5:
     * zimbraGalLdapKerberos5Principal and zimbraGalLdapKerberos5Keytab has
     * to be set if not set fallback to zimbraGalLdapAuthMech
     *
     * @since ZCS 5.0.2
     */
    @ZAttr(id=592)
    public static final String A_zimbraGalSyncLdapAuthMech = "zimbraGalSyncLdapAuthMech";

    /**
     * LDAP bind dn for external GAL sync queries, if not set fallback to
     * zimbraGalLdapBindDn
     *
     * @since ZCS 5.0.2
     */
    @ZAttr(id=593)
    public static final String A_zimbraGalSyncLdapBindDn = "zimbraGalSyncLdapBindDn";

    /**
     * LDAP bind password for external GAL sync queries, if not set fallback
     * to zimbraGalLdapBindPassword
     *
     * @since ZCS 5.0.2
     */
    @ZAttr(id=594)
    public static final String A_zimbraGalSyncLdapBindPassword = "zimbraGalSyncLdapBindPassword";

    /**
     * LDAP search filter for external GAL sync queries, if not set fallback
     * to zimbraGalLdapFilter
     *
     * @since ZCS 5.0.2
     */
    @ZAttr(id=591)
    public static final String A_zimbraGalSyncLdapFilter = "zimbraGalSyncLdapFilter";

    /**
     * kerberos5 keytab file path for external GAL sync queries, if not set
     * fallback to zimbraGalLdapKerberos5Keytab
     *
     * @since ZCS 5.0.2
     */
    @ZAttr(id=596)
    public static final String A_zimbraGalSyncLdapKerberos5Keytab = "zimbraGalSyncLdapKerberos5Keytab";

    /**
     * kerberos5 principal for external GAL sync queries, if not set fallback
     * to zimbraGalLdapKerberos5Principal
     *
     * @since ZCS 5.0.2
     */
    @ZAttr(id=595)
    public static final String A_zimbraGalSyncLdapKerberos5Principal = "zimbraGalSyncLdapKerberos5Principal";

    /**
     * LDAP page size for paged search control while accessing LDAP server
     * for GAL sync. This applies to both Zimbra and external LDAP servers. A
     * value of 0 means paging is not enabled. If not set fallback to
     * zimbraGalLdapPageSize
     *
     * @since ZCS 5.0.2
     */
    @ZAttr(id=597)
    public static final String A_zimbraGalSyncLdapPageSize = "zimbraGalSyncLdapPageSize";

    /**
     * LDAP search base for external GAL sync queries, if not set fallback to
     * zimbraGalLdapSearchBase
     *
     * @since ZCS 5.0.2
     */
    @ZAttr(id=590)
    public static final String A_zimbraGalSyncLdapSearchBase = "zimbraGalSyncLdapSearchBase";

    /**
     * whether to use startTLS for external GAL sync, if not set fallback to
     * zimbraGalLdapStartTlsEnabled
     *
     * @since ZCS 5.0.6
     */
    @ZAttr(id=656)
    public static final String A_zimbraGalSyncLdapStartTlsEnabled = "zimbraGalSyncLdapStartTlsEnabled";

    /**
     * LDAP URL for external GAL sync, if not set fallback to
     * zimbraGalLdapURL
     *
     * @since ZCS 5.0.2
     */
    @ZAttr(id=589)
    public static final String A_zimbraGalSyncLdapURL = "zimbraGalSyncLdapURL";

    /**
     * Maximum number of concurrent GAL sync requests allowed on the system /
     * domain.
     *
     * @since ZCS 7.0.0
     */
    @ZAttr(id=1154)
    public static final String A_zimbraGalSyncMaxConcurrentClients = "zimbraGalSyncMaxConcurrentClients";

    /**
     * LDAP generalized time format for external GAL sync
     *
     * @since ZCS 6.0.0_BETA2
     */
    @ZAttr(id=1019)
    public static final String A_zimbraGalSyncTimestampFormat = "zimbraGalSyncTimestampFormat";

    /**
     * whether to tokenize key and AND or OR the tokenized queries for GAL
     * auto complete, if not set, key is not tokenized
     *
     * @since ZCS 5.0.2
     */
    @ZAttr(id=599)
    public static final String A_zimbraGalTokenizeAutoCompleteKey = "zimbraGalTokenizeAutoCompleteKey";

    /**
     * whether to tokenize key and AND or OR the tokenized queries for GAL
     * search, if not set, key is not tokenized
     *
     * @since ZCS 5.0.2
     */
    @ZAttr(id=600)
    public static final String A_zimbraGalTokenizeSearchKey = "zimbraGalTokenizeSearchKey";

    /**
     * type of this GAl data source. zimbra - zimbra internal GAL. ldap -
     * external LDAP GAL.
     *
     * @since ZCS 6.0.0_BETA1
     */
    @ZAttr(id=850)
    public static final String A_zimbraGalType = "zimbraGalType";

    /**
     * Deprecated since: 3.2.0. greatly simplify dl/group model. Orig desc:
     * Zimbra Systems Unique Group ID
     */
    @ZAttr(id=325)
    public static final String A_zimbraGroupId = "zimbraGroupId";

    /**
     * help URL for admin
     *
     * @since ZCS 5.0.7
     */
    @ZAttr(id=674)
    public static final String A_zimbraHelpAdminURL = "zimbraHelpAdminURL";

    /**
     * help URL for advanced client
     *
     * @since ZCS 5.0.7
     */
    @ZAttr(id=676)
    public static final String A_zimbraHelpAdvancedURL = "zimbraHelpAdvancedURL";

    /**
     * help URL for delegated admin
     *
     * @since ZCS 5.0.7
     */
    @ZAttr(id=675)
    public static final String A_zimbraHelpDelegatedURL = "zimbraHelpDelegatedURL";

    /**
     * help URL for standard client
     *
     * @since ZCS 5.0.7
     */
    @ZAttr(id=677)
    public static final String A_zimbraHelpStandardURL = "zimbraHelpStandardURL";

    /**
     * hide entry in Global Address List
     */
    @ZAttr(id=353)
    public static final String A_zimbraHideInGal = "zimbraHideInGal";

    /**
     * Deprecated since: 6.0.0_BETA2. deprecated in favor for
     * zimbraHsmPolicy. Orig desc: Minimum age of mail items whose filesystem
     * data will be moved to secondary storage. Must be in valid duration
     * format: {digits}{time-unit}. digits: 0-9, time-unit: [hmsd]|ms. h -
     * hours, m - minutes, s - seconds, d - days, ms - milliseconds. If time
     * unit is not specified, the default is s(seconds).
     */
    @ZAttr(id=8)
    public static final String A_zimbraHsmAge = "zimbraHsmAge";

    /**
     * The policy that determines which mail items get moved to secondary
     * storage during HSM. Each value specifies a comma-separated list of
     * item types and the search query used to select items to move. See the
     * spec for &lt;SearchRequest&gt; for the complete list of item types and
     * query.txt for the search query spec.
     *
     * @since ZCS 6.0.0_BETA2
     */
    @ZAttr(id=1024)
    public static final String A_zimbraHsmPolicy = "zimbraHsmPolicy";

    /**
     * Whether to enable http debug handler on a server
     *
     * @since ZCS 6.0.0_GA
     */
    @ZAttr(id=1043)
    public static final String A_zimbraHttpDebugHandlerEnabled = "zimbraHttpDebugHandlerEnabled";

    /**
     * number of http handler threads
     */
    @ZAttr(id=518)
    public static final String A_zimbraHttpNumThreads = "zimbraHttpNumThreads";

    /**
     * the http proxy URL to connect to when making outgoing connections
     * (Zimlet proxy, RSS/ATOM feeds, etc)
     */
    @ZAttr(id=388)
    public static final String A_zimbraHttpProxyURL = "zimbraHttpProxyURL";

    /**
     * Deprecated since: 5.0. not applicable for jetty. Orig desc: number of
     * https handler threads
     */
    @ZAttr(id=519)
    public static final String A_zimbraHttpSSLNumThreads = "zimbraHttpSSLNumThreads";

    /**
     * Zimbra Systems Unique ID
     */
    @ZAttr(id=1)
    public static final String A_zimbraId = "zimbraId";

    /**
     * maximum number of identities allowed on an account
     */
    @ZAttr(id=414)
    public static final String A_zimbraIdentityMaxNumEntries = "zimbraIdentityMaxNumEntries";

    /**
     * name to use in greeting and sign-off; if empty, uses hostname
     */
    @ZAttr(id=178)
    public static final String A_zimbraImapAdvertisedName = "zimbraImapAdvertisedName";

    /**
     * interface address(es) on which IMAP server should listen; if empty,
     * binds to all interfaces
     */
    @ZAttr(id=179)
    public static final String A_zimbraImapBindAddress = "zimbraImapBindAddress";

    /**
     * Whether to bind to port on startup irrespective of whether the server
     * is enabled. Useful when port to bind is privileged and must be bound
     * early.
     */
    @ZAttr(id=268)
    public static final String A_zimbraImapBindOnStartup = "zimbraImapBindOnStartup";

    /**
     * port number on which IMAP server should listen
     */
    @ZAttr(id=180)
    public static final String A_zimbraImapBindPort = "zimbraImapBindPort";

    /**
     * whether or not to allow cleartext logins over a non SSL/TLS connection
     */
    @ZAttr(id=185)
    public static final String A_zimbraImapCleartextLoginEnabled = "zimbraImapCleartextLoginEnabled";

    /**
     * disabled IMAP capabilities. Capabilities are listed on the CAPABILITY
     * line, also known in RFCs as extensions
     */
    @ZAttr(id=443)
    public static final String A_zimbraImapDisabledCapability = "zimbraImapDisabledCapability";

    /**
     * whether IMAP is enabled for an account
     */
    @ZAttr(id=174)
    public static final String A_zimbraImapEnabled = "zimbraImapEnabled";

    /**
     * Whether to expose version on IMAP banner
     *
     * @since ZCS 5.0.9
     */
    @ZAttr(id=693)
    public static final String A_zimbraImapExposeVersionOnBanner = "zimbraImapExposeVersionOnBanner";

    /**
     * maximum size of IMAP request in bytes excluding literal data
     *
     * @since ZCS 6.0.7
     */
    @ZAttr(id=1085)
    public static final String A_zimbraImapMaxRequestSize = "zimbraImapMaxRequestSize";

    /**
     * number of handler threads
     */
    @ZAttr(id=181)
    public static final String A_zimbraImapNumThreads = "zimbraImapNumThreads";

    /**
     * port number on which IMAP proxy server should listen
     */
    @ZAttr(id=348)
    public static final String A_zimbraImapProxyBindPort = "zimbraImapProxyBindPort";

    /**
     * whether IMAP SASL GSSAPI is enabled for a given server
     *
     * @since ZCS 5.0.0
     */
    @ZAttr(id=555)
    public static final String A_zimbraImapSaslGssapiEnabled = "zimbraImapSaslGssapiEnabled";

    /**
     * whether IMAP is enabled for a server
     */
    @ZAttr(id=176)
    public static final String A_zimbraImapServerEnabled = "zimbraImapServerEnabled";

    /**
     * number of seconds to wait before forcing IMAP server shutdown
     *
     * @since ZCS 6.0.7
     */
    @ZAttr(id=1080)
    public static final String A_zimbraImapShutdownGraceSeconds = "zimbraImapShutdownGraceSeconds";

    /**
     * interface address(es) on which IMAP server should listen; if empty,
     * binds to all interfaces
     */
    @ZAttr(id=182)
    public static final String A_zimbraImapSSLBindAddress = "zimbraImapSSLBindAddress";

    /**
     * Whether to bind to port on startup irrespective of whether the server
     * is enabled. Useful when port to bind is privileged and must be bound
     * early.
     */
    @ZAttr(id=269)
    public static final String A_zimbraImapSSLBindOnStartup = "zimbraImapSSLBindOnStartup";

    /**
     * port number on which IMAP SSL server should listen on
     */
    @ZAttr(id=183)
    public static final String A_zimbraImapSSLBindPort = "zimbraImapSSLBindPort";

    /**
     * disabled IMAP SSL capabilities. Capabilities are listed on the
     * CAPABILITY line, also known in RFCs as extensions
     */
    @ZAttr(id=444)
    public static final String A_zimbraImapSSLDisabledCapability = "zimbraImapSSLDisabledCapability";

    /**
     * port number on which IMAPS proxy server should listen
     */
    @ZAttr(id=349)
    public static final String A_zimbraImapSSLProxyBindPort = "zimbraImapSSLProxyBindPort";

    /**
     * whether IMAP SSL server is enabled for a given server
     */
    @ZAttr(id=184)
    public static final String A_zimbraImapSSLServerEnabled = "zimbraImapSSLServerEnabled";

    /**
     * available IM interop gateways
     *
     * @since ZCS 5.0.0
     */
    @ZAttr(id=571)
    public static final String A_zimbraIMAvailableInteropGateways = "zimbraIMAvailableInteropGateways";

    /**
     * interface address(es) on which IM server should listen; if empty,
     * binds to all interfaces
     *
     * @since ZCS 5.0.0
     */
    @ZAttr(id=567)
    public static final String A_zimbraIMBindAddress = "zimbraIMBindAddress";

    /**
     * Deprecated since: 6.0.0_GA. deprecated per bug 40069. Orig desc: IM
     * service
     *
     * @since ZCS 6.0.0_BETA1
     */
    @ZAttr(id=762)
    public static final String A_zimbraIMService = "zimbraIMService";

    /**
     * Deprecated since: 5.0. Installed skin list is a per server property,
     * the list is now generated by directory scan of skin files. Orig desc:
     * Skins installed and available on all servers (this is global config
     * only)
     */
    @ZAttr(id=368)
    public static final String A_zimbraInstalledSkin = "zimbraInstalledSkin";

    /**
     * The address to which legal intercept messages will be sent.
     *
     * @since ZCS 5.0.3
     */
    @ZAttr(id=614)
    public static final String A_zimbraInterceptAddress = "zimbraInterceptAddress";

    /**
     * Template used to construct the body of a legal intercept message.
     *
     * @since ZCS 5.0.3
     */
    @ZAttr(id=618)
    public static final String A_zimbraInterceptBody = "zimbraInterceptBody";

    /**
     * Template used to construct the sender of a legal intercept message.
     *
     * @since ZCS 5.0.3
     */
    @ZAttr(id=616)
    public static final String A_zimbraInterceptFrom = "zimbraInterceptFrom";

    /**
     * Specifies whether legal intercept messages should contain the entire
     * original message or just the headers.
     *
     * @since ZCS 5.0.3
     */
    @ZAttr(id=615)
    public static final String A_zimbraInterceptSendHeadersOnly = "zimbraInterceptSendHeadersOnly";

    /**
     * Template used to construct the subject of a legal intercept message.
     *
     * @since ZCS 5.0.3
     */
    @ZAttr(id=617)
    public static final String A_zimbraInterceptSubject = "zimbraInterceptSubject";

    /**
     * supported IP mode
     *
     * @since ZCS 7.1.0
     */
    @ZAttr(id=1171)
    public static final String A_zimbraIPMode = "zimbraIPMode";

    /**
     * set to true for admin accounts
     */
    @ZAttr(id=31)
    public static final String A_zimbraIsAdminAccount = "zimbraIsAdminAccount";

    /**
     * set to true for admin groups
     *
     * @since ZCS 6.0.0_BETA1
     */
    @ZAttr(id=802)
    public static final String A_zimbraIsAdminGroup = "zimbraIsAdminGroup";

    /**
     * set to true for customer care accounts
     *
     * @since ZCS 5.0.2
     */
    @ZAttr(id=601)
    public static final String A_zimbraIsCustomerCareAccount = "zimbraIsCustomerCareAccount";

    /**
     * set to true for delegated admin accounts
     *
     * @since ZCS 6.0.0_BETA1
     */
    @ZAttr(id=852)
    public static final String A_zimbraIsDelegatedAdminAccount = "zimbraIsDelegatedAdminAccount";

    /**
     * set to true for domain admin accounts
     */
    @ZAttr(id=298)
    public static final String A_zimbraIsDomainAdminAccount = "zimbraIsDomainAdminAccount";

    /**
     * true if this server is the monitor host
     */
    @ZAttr(id=132)
    public static final String A_zimbraIsMonitorHost = "zimbraIsMonitorHost";

    /**
     * Indicates the account is a resource used by the system such as spam
     * accounts or Notebook accounts.
     */
    @ZAttr(id=376)
    public static final String A_zimbraIsSystemResource = "zimbraIsSystemResource";

    /**
     * Whether to index junk messages
     *
     * @since ZCS 5.0.0
     */
    @ZAttr(id=579)
    public static final String A_zimbraJunkMessagesIndexingEnabled = "zimbraJunkMessagesIndexingEnabled";

    /**
     * rough estimate of when the user last logged in. see
     * zimbraLastLogonTimestampFrequency
     */
    @ZAttr(id=113)
    public static final String A_zimbraLastLogonTimestamp = "zimbraLastLogonTimestamp";

    /**
     * how often the zimbraLastLogonTimestamp is updated. if set to 0,
     * updating zimbraLastLogonTimestamp is completely disabled Must be in
     * valid duration format: {digits}{time-unit}. digits: 0-9, time-unit:
     * [hmsd]|ms. h - hours, m - minutes, s - seconds, d - days, ms -
     * milliseconds. If time unit is not specified, the default is
     * s(seconds).
     */
    @ZAttr(id=114)
    public static final String A_zimbraLastLogonTimestampFrequency = "zimbraLastLogonTimestampFrequency";

    /**
     * name to use in greeting and sign-off; if empty, uses hostname
     */
    @ZAttr(id=23)
    public static final String A_zimbraLmtpAdvertisedName = "zimbraLmtpAdvertisedName";

    /**
     * interface address(es) on which LMTP server should listen; if empty,
     * binds to all interfaces
     */
    @ZAttr(id=25)
    public static final String A_zimbraLmtpBindAddress = "zimbraLmtpBindAddress";

    /**
     * Whether to bind to port on startup irrespective of whether the server
     * is enabled. Useful when port to bind is privileged and must be bound
     * early.
     */
    @ZAttr(id=270)
    public static final String A_zimbraLmtpBindOnStartup = "zimbraLmtpBindOnStartup";

    /**
     * port number on which LMTP server should listen
     */
    @ZAttr(id=24)
    public static final String A_zimbraLmtpBindPort = "zimbraLmtpBindPort";

    /**
     * Whether to expose version on LMTP banner
     *
     * @since ZCS 5.0.9
     */
    @ZAttr(id=691)
    public static final String A_zimbraLmtpExposeVersionOnBanner = "zimbraLmtpExposeVersionOnBanner";

    /**
     * number of handler threads, should match MTA concurrency setting for
     * this server
     */
    @ZAttr(id=26)
    public static final String A_zimbraLmtpNumThreads = "zimbraLmtpNumThreads";

    /**
     * If true, a permanent failure (552) is returned when the user is over
     * quota. If false, a temporary failure (452) is returned.
     *
     * @since ZCS 5.0.6
     */
    @ZAttr(id=657)
    public static final String A_zimbraLmtpPermanentFailureWhenOverQuota = "zimbraLmtpPermanentFailureWhenOverQuota";

    /**
     * whether LMTP server is enabled for a given server
     *
     * @since ZCS 5.0.4
     */
    @ZAttr(id=630)
    public static final String A_zimbraLmtpServerEnabled = "zimbraLmtpServerEnabled";

    /**
     * number of seconds to wait before forcing LMTP server shutdown
     *
     * @since ZCS 6.0.7
     */
    @ZAttr(id=1082)
    public static final String A_zimbraLmtpShutdownGraceSeconds = "zimbraLmtpShutdownGraceSeconds";

    /**
     * locale of entry, e.g. en_US
     */
    @ZAttr(id=345)
    public static final String A_zimbraLocale = "zimbraLocale";

    /**
     * destination for syslog messages
     */
    @ZAttr(id=250)
    public static final String A_zimbraLogHostname = "zimbraLogHostname";

    /**
     * lifetime of raw log rows in consolidated logger tables Must be in
     * valid duration format: {digits}{time-unit}. digits: 0-9, time-unit:
     * [hmsd]|ms. h - hours, m - minutes, s - seconds, d - days, ms -
     * milliseconds. If time unit is not specified, the default is
     * s(seconds).
     */
    @ZAttr(id=263)
    public static final String A_zimbraLogRawLifetime = "zimbraLogRawLifetime";

    /**
     * lifetime of summarized log rows in consolidated logger tables Must be
     * in valid duration format: {digits}{time-unit}. digits: 0-9, time-unit:
     * [hmsd]|ms. h - hours, m - minutes, s - seconds, d - days, ms -
     * milliseconds. If time unit is not specified, the default is
     * s(seconds).
     */
    @ZAttr(id=264)
    public static final String A_zimbraLogSummaryLifetime = "zimbraLogSummaryLifetime";

    /**
     * whether mailbox server should log to syslog
     */
    @ZAttr(id=520)
    public static final String A_zimbraLogToSyslog = "zimbraLogToSyslog";

    /**
     * RFC822 email address of this recipient for accepting mail
     */
    @ZAttr(id=3)
    public static final String A_zimbraMailAddress = "zimbraMailAddress";

    /**
     * RFC822 email address of this recipient for accepting mail
     */
    @ZAttr(id=20)
    public static final String A_zimbraMailAlias = "zimbraMailAlias";

    /**
     * If TRUE, a mailbox that exceeds its quota is still allowed to receive
     * mail, but is not allowed to send.
     *
     * @since ZCS 7.0.0
     */
    @ZAttr(id=1099)
    public static final String A_zimbraMailAllowReceiveButNotSendWhenOverQuota = "zimbraMailAllowReceiveButNotSendWhenOverQuota";

    /**
     * Maximum number of entries for per user black list. This restricts the
     * number of values that can be set on the amavisBlacklistSender
     * attribute of an account. If set to 0, the per user white list feature
     * is disabled.
     *
     * @since ZCS 6.0.0_BETA1
     */
    @ZAttr(id=799)
    public static final String A_zimbraMailBlacklistMaxNumEntries = "zimbraMailBlacklistMaxNumEntries";

    /**
     * serverId:mboxId of mailbox before being moved
     */
    @ZAttr(id=346)
    public static final String A_zimbraMailboxLocationBeforeMove = "zimbraMailboxLocationBeforeMove";

    /**
     * if true, exclude blobs (HSM or not) from mailbox move
     *
     * @since ZCS 6.0.0_BETA2
     */
    @ZAttr(id=1007)
    public static final String A_zimbraMailboxMoveSkipBlobs = "zimbraMailboxMoveSkipBlobs";

    /**
     * if true, exclude blobs on secondary (HSM) volumes from mailbox move
     *
     * @since ZCS 6.0.0_BETA2
     */
    @ZAttr(id=1008)
    public static final String A_zimbraMailboxMoveSkipHsmBlobs = "zimbraMailboxMoveSkipHsmBlobs";

    /**
     * if true, exclude search index from mailbox move
     *
     * @since ZCS 6.0.0_BETA2
     */
    @ZAttr(id=1006)
    public static final String A_zimbraMailboxMoveSkipSearchIndex = "zimbraMailboxMoveSkipSearchIndex";

    /**
     * temp directory for mailbox move
     *
     * @since ZCS 7.0.1
     */
    @ZAttr(id=1175)
    public static final String A_zimbraMailboxMoveTempDir = "zimbraMailboxMoveTempDir";

    /**
     * RFC822 email address for senders outbound messages
     */
    @ZAttr(id=213)
    public static final String A_zimbraMailCanonicalAddress = "zimbraMailCanonicalAddress";

    /**
     * Address to catch all messages to specified domain
     */
    @ZAttr(id=214)
    public static final String A_zimbraMailCatchAllAddress = "zimbraMailCatchAllAddress";

    /**
     * Catch all address to rewrite to
     */
    @ZAttr(id=216)
    public static final String A_zimbraMailCatchAllCanonicalAddress = "zimbraMailCatchAllCanonicalAddress";

    /**
     * Address to deliver catch all messages to
     */
    @ZAttr(id=215)
    public static final String A_zimbraMailCatchAllForwardingAddress = "zimbraMailCatchAllForwardingAddress";

    /**
     * Whether to allow password sent to non-secured port when zimbraMailMode
     * is mixed. If it set to TRUE the server will allow login with clear
     * text AuthRequests and change password with clear text
     * ChangePasswordRequest. If it set to FALSE the server will return an
     * error if an attempt is made to ChangePasswordRequest or AuthRequest.
     *
     * @since ZCS 6.0.0_BETA1
     */
    @ZAttr(id=791)
    public static final String A_zimbraMailClearTextPasswordEnabled = "zimbraMailClearTextPasswordEnabled";

    /**
     * Maximum size in bytes for the &lt;content &gt; element in SOAP. Mail
     * content larger than this limit will be truncated.
     *
     * @since ZCS 6.0.0_BETA1
     */
    @ZAttr(id=807)
    public static final String A_zimbraMailContentMaxSize = "zimbraMailContentMaxSize";

    /**
     * RFC822 email address of this recipient for local delivery
     */
    @ZAttr(id=13)
    public static final String A_zimbraMailDeliveryAddress = "zimbraMailDeliveryAddress";

    /**
     * Incoming messages larger than this number of bytes are streamed to
     * disk during LMTP delivery, instead of being read into memory. This
     * limits memory consumption at the expense of higher disk utilization.
     *
     * @since ZCS 5.0.0
     */
    @ZAttr(id=565)
    public static final String A_zimbraMailDiskStreamingThreshold = "zimbraMailDiskStreamingThreshold";

    /**
     * Retention period of messages in the dumpster. 0 means that all
     * messages will be retained. Must be in valid duration format:
     * {digits}{time-unit}. digits: 0-9, time-unit: [hmsd]|ms. h - hours, m -
     * minutes, s - seconds, d - days, ms - milliseconds. If time unit is not
     * specified, the default is s(seconds).
     *
     * @since ZCS 7.0.0
     */
    @ZAttr(id=1133)
    public static final String A_zimbraMailDumpsterLifetime = "zimbraMailDumpsterLifetime";

    /**
     * Maximum number of messages to delete during a single transaction when
     * emptying a folder. If the limit is exceeded, the folder is emptied in
     * multiple transactions. Each transaction deletes this number of
     * messages.
     *
     * @since ZCS 6.0.8
     */
    @ZAttr(id=1097)
    public static final String A_zimbraMailEmptyFolderBatchSize = "zimbraMailEmptyFolderBatchSize";

    /**
     * Number of bytes to buffer in memory per file descriptor in the cache.
     * Larger values result in fewer disk reads, but increase memory
     * consumption.
     *
     * @since ZCS 6.0.0_RC1
     */
    @ZAttr(id=1035)
    public static final String A_zimbraMailFileDescriptorBufferSize = "zimbraMailFileDescriptorBufferSize";

    /**
     * Maximum number of file descriptors that are opened for accessing
     * message content.
     *
     * @since ZCS 6.0.0_RC1
     */
    @ZAttr(id=1034)
    public static final String A_zimbraMailFileDescriptorCacheSize = "zimbraMailFileDescriptorCacheSize";

    /**
     * RFC822 forwarding address for an account
     */
    @ZAttr(id=12)
    public static final String A_zimbraMailForwardingAddress = "zimbraMailForwardingAddress";

    /**
     * max number of chars in zimbraPrefMailForwardingAddress
     *
     * @since ZCS 6.0.0_RC1
     */
    @ZAttr(id=1039)
    public static final String A_zimbraMailForwardingAddressMaxLength = "zimbraMailForwardingAddressMaxLength";

    /**
     * max number of email addresses in zimbraPrefMailForwardingAddress
     *
     * @since ZCS 6.0.0_RC1
     */
    @ZAttr(id=1040)
    public static final String A_zimbraMailForwardingAddressMaxNumAddrs = "zimbraMailForwardingAddressMaxNumAddrs";

    /**
     * the server hosting the account&#039;s mailbox
     */
    @ZAttr(id=4)
    public static final String A_zimbraMailHost = "zimbraMailHost";

    /**
     * servers that an account can be initially provisioned on
     */
    @ZAttr(id=125)
    public static final String A_zimbraMailHostPool = "zimbraMailHostPool";

    /**
     * idle timeout Must be in valid duration format: {digits}{time-unit}.
     * digits: 0-9, time-unit: [hmsd]|ms. h - hours, m - minutes, s -
     * seconds, d - days, ms - milliseconds. If time unit is not specified,
     * the default is s(seconds).
     */
    @ZAttr(id=147)
    public static final String A_zimbraMailIdleSessionTimeout = "zimbraMailIdleSessionTimeout";

    /**
     * When set to true, robots.txt on mailboxd will be set up to keep web
     * crawlers out
     *
     * @since ZCS 7.0.1
     */
    @ZAttr(id=1161)
    public static final String A_zimbraMailKeepOutWebCrawlers = "zimbraMailKeepOutWebCrawlers";

    /**
     * Deprecated since: 5.0.7. deprecated per bug 28842. Orig desc: The id
     * of the last purged mailbox.
     *
     * @since ZCS 5.0.0
     */
    @ZAttr(id=543)
    public static final String A_zimbraMailLastPurgedMailboxId = "zimbraMailLastPurgedMailboxId";

    /**
     * lifetime of a mail message regardless of location Must be in valid
     * duration format: {digits}{time-unit}. digits: 0-9, time-unit:
     * [hmsd]|ms. h - hours, m - minutes, s - seconds, d - days, ms -
     * milliseconds. If time unit is not specified, the default is
     * s(seconds).
     */
    @ZAttr(id=106)
    public static final String A_zimbraMailMessageLifetime = "zimbraMailMessageLifetime";

    /**
     * minimum allowed value for zimbraPrefMailPollingInterval Must be in
     * valid duration format: {digits}{time-unit}. digits: 0-9, time-unit:
     * [hmsd]|ms. h - hours, m - minutes, s - seconds, d - days, ms -
     * milliseconds. If time unit is not specified, the default is
     * s(seconds).
     */
    @ZAttr(id=110)
    public static final String A_zimbraMailMinPollingInterval = "zimbraMailMinPollingInterval";

    /**
     * whether to run HTTP or HTTPS or both/mixed mode or redirect mode. See
     * also related attributes zimbraMailPort and zimbraMailSSLPort
     */
    @ZAttr(id=308)
    public static final String A_zimbraMailMode = "zimbraMailMode";

    /**
     * sieve script generated from user outgoing filter rules
     *
     * @since ZCS 7.0.0
     */
    @ZAttr(id=1130)
    public static final String A_zimbraMailOutgoingSieveScript = "zimbraMailOutgoingSieveScript";

    /**
     * HTTP port for end-user UI
     */
    @ZAttr(id=154)
    public static final String A_zimbraMailPort = "zimbraMailPort";

    /**
     * HTTP proxy port
     *
     * @since ZCS 5.0.3
     */
    @ZAttr(id=626)
    public static final String A_zimbraMailProxyPort = "zimbraMailProxyPort";

    /**
     * Maximum number of messages to delete from a folder during a single
     * purge operation. If the limit is exceeded, the mailbox is purged again
     * at the end of the purge cycle until all qualifying messages are
     * purged.
     *
     * @since ZCS 6.0.8
     */
    @ZAttr(id=1096)
    public static final String A_zimbraMailPurgeBatchSize = "zimbraMailPurgeBatchSize";

    /**
     * Sleep time between subsequent mailbox purges. 0 means that mailbox
     * purging is disabled. Must be in valid duration format:
     * {digits}{time-unit}. digits: 0-9, time-unit: [hmsd]|ms. h - hours, m -
     * minutes, s - seconds, d - days, ms - milliseconds. If time unit is not
     * specified, the default is s(seconds).
     *
     * @since ZCS 5.0.0
     */
    @ZAttr(id=542)
    public static final String A_zimbraMailPurgeSleepInterval = "zimbraMailPurgeSleepInterval";

    /**
     * If TRUE, a message is purged from Spam based on the date that it was
     * moved to the Spam folder. If FALSE, a message is purged from Spam
     * based on the date that it was added to the mailbox.
     *
     * @since ZCS 7.0.0
     */
    @ZAttr(id=1117)
    public static final String A_zimbraMailPurgeUseChangeDateForSpam = "zimbraMailPurgeUseChangeDateForSpam";

    /**
     * If TRUE, a message is purged from trash based on the date that it was
     * moved to the Trash folder. If FALSE, a message is purged from Trash
     * based on the date that it was added to the mailbox.
     *
     * @since ZCS 5.0.17
     */
    @ZAttr(id=748)
    public static final String A_zimbraMailPurgeUseChangeDateForTrash = "zimbraMailPurgeUseChangeDateForTrash";

    /**
     * mail quota in bytes
     */
    @ZAttr(id=16)
    public static final String A_zimbraMailQuota = "zimbraMailQuota";

    /**
     * If TRUE, the envelope sender of a message redirected by mail filters
     * will be set to the users address. If FALSE, the envelope sender will
     * be set to the From address of the redirected message.
     *
     * @since ZCS 6.0.0_BETA1
     */
    @ZAttr(id=764)
    public static final String A_zimbraMailRedirectSetEnvelopeSender = "zimbraMailRedirectSetEnvelopeSender";

    /**
     * whether to send back a refer tag in an auth response to force a client
     * redirect. always - always send refer wronghost - send refer if only if
     * the account being authenticated does not live on this mail host
     * reverse-proxied - reverse proxy is in place and should never send
     * refer
     *
     * @since ZCS 5.0.3
     */
    @ZAttr(id=613)
    public static final String A_zimbraMailReferMode = "zimbraMailReferMode";

    /**
     * sieve script generated from user filter rules
     */
    @ZAttr(id=32)
    public static final String A_zimbraMailSieveScript = "zimbraMailSieveScript";

    /**
     * maximum length of mail signature, 0 means unlimited. If not set,
     * default is 1024
     */
    @ZAttr(id=454)
    public static final String A_zimbraMailSignatureMaxLength = "zimbraMailSignatureMaxLength";

    /**
     * Retention period of messages in the Junk folder. 0 means that all
     * messages will be retained. This admin-modifiable attribute works in
     * conjunction with zimbraPrefJunkLifetime, which is user-modifiable. The
     * shorter duration is used. Must be in valid duration format:
     * {digits}{time-unit}. digits: 0-9, time-unit: [hmsd]|ms. h - hours, m -
     * minutes, s - seconds, d - days, ms - milliseconds. If time unit is not
     * specified, the default is s(seconds).
     */
    @ZAttr(id=105)
    public static final String A_zimbraMailSpamLifetime = "zimbraMailSpamLifetime";

    /**
     * SSL port for end-user UI. Requests come to this port must present a
     * cleint certificate.
     *
     * @since ZCS 7.1.0
     */
    @ZAttr(id=1190)
    public static final String A_zimbraMailSSLClientCertPort = "zimbraMailSSLClientCertPort";

    /**
     * SSL port for end-user UI
     */
    @ZAttr(id=166)
    public static final String A_zimbraMailSSLPort = "zimbraMailSSLPort";

    /**
     * SSL port HTTP proxy
     *
     * @since ZCS 5.0.3
     */
    @ZAttr(id=627)
    public static final String A_zimbraMailSSLProxyPort = "zimbraMailSSLProxyPort";

    /**
     * mail delivery status (enabled/disabled)
     */
    @ZAttr(id=15)
    public static final String A_zimbraMailStatus = "zimbraMailStatus";

    /**
     * where to deliver parameter for use in postfix transport_maps
     */
    @ZAttr(id=247)
    public static final String A_zimbraMailTransport = "zimbraMailTransport";

    /**
     * Retention period of messages in the Trash folder. 0 means that all
     * messages will be retained. This admin-modifiable attribute works in
     * conjunction with zimbraPrefTrashLifetime, which is user-modifiable.
     * The shorter duration is used. Must be in valid duration format:
     * {digits}{time-unit}. digits: 0-9, time-unit: [hmsd]|ms. h - hours, m -
     * minutes, s - seconds, d - days, ms - milliseconds. If time unit is not
     * specified, the default is s(seconds).
     */
    @ZAttr(id=104)
    public static final String A_zimbraMailTrashLifetime = "zimbraMailTrashLifetime";

    /**
     * In our web app, AJAX and standard html client, we have support for
     * adding the HTTP client IP address as X-Originating-IP in an outbound
     * message. We also use the HTTP client IP address in our logging. In the
     * case of standard client making connections to the SOAP layer, the JSP
     * layer tells the SOAP layer in a http header what the remote HTTP
     * client address is. In the case where nginx or some other proxy layer
     * is fronting our webapps, the proxy tells the SOAP/JSP layers in a http
     * header what the real HTTP client s address is. Our SOAP/JSP layers
     * will trust the client/proxy only if the IP address of the client/proxy
     * is one of the IPs listed in this attribute.
     *
     * @since ZCS 5.0.17
     */
    @ZAttr(id=1025)
    public static final String A_zimbraMailTrustedIP = "zimbraMailTrustedIP";

    /**
     * Maximum number of entries for zimbraPrefMailTrustedSenderList.
     *
     * @since ZCS 7.0.0
     */
    @ZAttr(id=1139)
    public static final String A_zimbraMailTrustedSenderListMaxNumEntries = "zimbraMailTrustedSenderListMaxNumEntries";

    /**
     * Deprecated since: 6.0.7. Deprecated per bug 43497. The number of
     * uncompressed files on disk will never exceed
     * zimbraMailFileDescriptorCacheSize.. Orig desc: max number of bytes
     * stored in the uncompressed blob cache on disk
     *
     * @since ZCS 6.0.0_BETA1
     */
    @ZAttr(id=825)
    public static final String A_zimbraMailUncompressedCacheMaxBytes = "zimbraMailUncompressedCacheMaxBytes";

    /**
     * Deprecated since: 6.0.7. Deprecated per bug 43497. The number of
     * uncompressed files on disk will never exceed
     * zimbraMailFileDescriptorCacheSize.. Orig desc: max number of files in
     * the uncompressed blob cache on disk
     *
     * @since ZCS 6.0.0_BETA1
     */
    @ZAttr(id=824)
    public static final String A_zimbraMailUncompressedCacheMaxFiles = "zimbraMailUncompressedCacheMaxFiles";

    /**
     * URL prefix for where the zimbra app resides on this server
     */
    @ZAttr(id=340)
    public static final String A_zimbraMailURL = "zimbraMailURL";

    /**
     * Used to control whether Java NIO direct buffers are used. Value is
     * propagated to Jetty configuration. In the future, other NIO pieces
     * (IMAP/POP/LMTP) will also honor this.
     *
     * @since ZCS 5.0.22
     */
    @ZAttr(id=1002)
    public static final String A_zimbraMailUseDirectBuffers = "zimbraMailUseDirectBuffers";

    /**
     * Maximum number of entries for per user white list. This restricts the
     * number of values that can be set on the amavisWhitelistSender
     * attribute of an account. If set to 0, the per user white list feature
     * is disabled.
     *
     * @since ZCS 6.0.0_BETA1
     */
    @ZAttr(id=798)
    public static final String A_zimbraMailWhitelistMaxNumEntries = "zimbraMailWhitelistMaxNumEntries";

    /**
     * max number of contacts per page, Web client (not server) verifies that
     * zimbraPrefContactsPerPage should not exceed this attribute.
     *
     * @since ZCS 6.0.0_BETA2
     */
    @ZAttr(id=1012)
    public static final String A_zimbraMaxContactsPerPage = "zimbraMaxContactsPerPage";

    /**
     * max number of messages/conversations per page, Web client (not server)
     * verifies that zimbraPrefMailItemsPerPage should not exceed this
     * attribute.
     *
     * @since ZCS 6.0.0_BETA2
     */
    @ZAttr(id=1011)
    public static final String A_zimbraMaxMailItemsPerPage = "zimbraMaxMailItemsPerPage";

    /**
     * max number of voice items per page, Web client (not server) verifies
     * that zimbraPrefVoiceItemsPerPage should not exceed this attribute.
     *
     * @since ZCS 6.0.0_BETA2
     */
    @ZAttr(id=1013)
    public static final String A_zimbraMaxVoiceItemsPerPage = "zimbraMaxVoiceItemsPerPage";

    /**
     * Deprecated since: 3.2.0. greatly simplify dl/group model. Orig desc:
     * for group membership, included with person object
     */
    @ZAttr(id=11)
    public static final String A_zimbraMemberOf = "zimbraMemberOf";

    /**
     * interface address(es) on which memcached server
     *
     * @since ZCS 5.0.0
     */
    @ZAttr(id=581)
    public static final String A_zimbraMemcachedBindAddress = "zimbraMemcachedBindAddress";

    /**
     * port number on which memcached server should listen
     *
     * @since ZCS 5.0.0
     */
    @ZAttr(id=580)
    public static final String A_zimbraMemcachedBindPort = "zimbraMemcachedBindPort";

    /**
     * if true, use binary protocol of memcached; if false, use ascii
     * protocol
     *
     * @since ZCS 5.0.17
     */
    @ZAttr(id=1015)
    public static final String A_zimbraMemcachedClientBinaryProtocolEnabled = "zimbraMemcachedClientBinaryProtocolEnabled";

    /**
     * default expiration time in seconds for memcached values; default is 1
     * day
     *
     * @since ZCS 5.0.17
     */
    @ZAttr(id=1017)
    public static final String A_zimbraMemcachedClientExpirySeconds = "zimbraMemcachedClientExpirySeconds";

    /**
     * memcached hash algorithm
     *
     * @since ZCS 5.0.17
     */
    @ZAttr(id=1016)
    public static final String A_zimbraMemcachedClientHashAlgorithm = "zimbraMemcachedClientHashAlgorithm";

    /**
     * list of host:port for memcached servers; set to empty value to disable
     * the use of memcached
     *
     * @since ZCS 5.0.17
     */
    @ZAttr(id=1014)
    public static final String A_zimbraMemcachedClientServerList = "zimbraMemcachedClientServerList";

    /**
     * default timeout in milliseconds for async memcached operations
     *
     * @since ZCS 5.0.17
     */
    @ZAttr(id=1018)
    public static final String A_zimbraMemcachedClientTimeoutMillis = "zimbraMemcachedClientTimeoutMillis";

    /**
     * Maximum number of JavaMail MimeMessage objects in the message cache.
     */
    @ZAttr(id=297)
    public static final String A_zimbraMessageCacheSize = "zimbraMessageCacheSize";

    /**
     * Number of Message-Id header values to keep in the LMTP dedupe cache.
     * Subsequent attempts to deliver a message with a matching Message-Id to
     * the same mailbox will be ignored. A value of 0 disables deduping.
     */
    @ZAttr(id=334)
    public static final String A_zimbraMessageIdDedupeCacheSize = "zimbraMessageIdDedupeCacheSize";

    /**
     * interface address(es) on which milter server should listen; if not
     * specified, binds to 127.0.0.1
     *
     * @since ZCS 7.0.0
     */
    @ZAttr(id=1115)
    public static final String A_zimbraMilterBindAddress = "zimbraMilterBindAddress";

    /**
     * port number on which milter server should listen
     *
     * @since ZCS 7.0.0
     */
    @ZAttr(id=1114)
    public static final String A_zimbraMilterBindPort = "zimbraMilterBindPort";

    /**
     * number of milter handler threads
     *
     * @since ZCS 7.0.0
     */
    @ZAttr(id=1144)
    public static final String A_zimbraMilterNumThreads = "zimbraMilterNumThreads";

    /**
     * whether milter server is enabled for a given server
     *
     * @since ZCS 7.0.0
     */
    @ZAttr(id=1116)
    public static final String A_zimbraMilterServerEnabled = "zimbraMilterServerEnabled";

    /**
     * the file extension (without the .)
     */
    @ZAttr(id=160)
    public static final String A_zimbraMimeFileExtension = "zimbraMimeFileExtension";

    /**
     * the handler class for the mime type
     */
    @ZAttr(id=159)
    public static final String A_zimbraMimeHandlerClass = "zimbraMimeHandlerClass";

    /**
     * the name of the zimbra extension where the handler class for the mime
     * type lives
     */
    @ZAttr(id=293)
    public static final String A_zimbraMimeHandlerExtension = "zimbraMimeHandlerExtension";

    /**
     * whether or not indexing is enabled for this type
     */
    @ZAttr(id=158)
    public static final String A_zimbraMimeIndexingEnabled = "zimbraMimeIndexingEnabled";

    /**
     * The priority that this MIME type will be chosen, in the case that more
     * than one MIME type object matches a given type or filename extension.
     */
    @ZAttr(id=503)
    public static final String A_zimbraMimePriority = "zimbraMimePriority";

    /**
     * the MIME type (type/substype) or a regular expression
     */
    @ZAttr(id=157)
    public static final String A_zimbraMimeType = "zimbraMimeType";

    /**
     * whether to allow non-provisionable devices; ignored if
     * zimbraFeatureMobilePolicyEnabled=FALSE
     *
     * @since ZCS 6.0.0_BETA1
     */
    @ZAttr(id=834)
    public static final String A_zimbraMobilePolicyAllowNonProvisionableDevices = "zimbraMobilePolicyAllowNonProvisionableDevices";

    /**
     * whether to allow partial policy enforcement on device; ignored if
     * zimbraFeatureMobilePolicyEnabled=FALSE
     *
     * @since ZCS 6.0.0_BETA1
     */
    @ZAttr(id=835)
    public static final String A_zimbraMobilePolicyAllowPartialProvisioning = "zimbraMobilePolicyAllowPartialProvisioning";

    /**
     * whether to allow simple password; ignored if
     * zimbraFeatureMobilePolicyEnabled=FALSE or
     * zimbraMobileDevicePasswordEnabled=FALSE
     *
     * @since ZCS 6.0.0_BETA1
     */
    @ZAttr(id=839)
    public static final String A_zimbraMobilePolicyAllowSimpleDevicePassword = "zimbraMobilePolicyAllowSimpleDevicePassword";

    /**
     * whether to require alpha-numeric password as device pin; ignored if
     * zimbraFeatureMobilePolicyEnabled=FALSE or
     * zimbraMobileDevicePasswordEnabled=FALSE
     *
     * @since ZCS 6.0.0_BETA1
     */
    @ZAttr(id=840)
    public static final String A_zimbraMobilePolicyAlphanumericDevicePasswordRequired = "zimbraMobilePolicyAlphanumericDevicePasswordRequired";

    /**
     * require data encryption on device; ignored if
     * zimbraFeatureMobilePolicyEnabled=FALSE
     *
     * @since ZCS 6.0.0_BETA1
     */
    @ZAttr(id=847)
    public static final String A_zimbraMobilePolicyDeviceEncryptionEnabled = "zimbraMobilePolicyDeviceEncryptionEnabled";

    /**
     * whether to force pin on device; ignored if
     * zimbraFeatureMobilePolicyEnabled=FALSE
     *
     * @since ZCS 6.0.0_BETA1
     */
    @ZAttr(id=837)
    public static final String A_zimbraMobilePolicyDevicePasswordEnabled = "zimbraMobilePolicyDevicePasswordEnabled";

    /**
     * number of days before device pin must expire; ignored if
     * zimbraFeatureMobilePolicyEnabled=FALSE or
     * zimbraMobileDevicePasswordEnabled=FALSE
     *
     * @since ZCS 6.0.0_BETA1
     */
    @ZAttr(id=842)
    public static final String A_zimbraMobilePolicyDevicePasswordExpiration = "zimbraMobilePolicyDevicePasswordExpiration";

    /**
     * number of previously used password stored in history; ignored if
     * zimbraFeatureMobilePolicyEnabled=FALSE or
     * zimbraMobileDevicePasswordEnabled=FALSE or
     * zimbraMobilePolicyDevicePasswordExpiration=0
     *
     * @since ZCS 6.0.0_BETA1
     */
    @ZAttr(id=843)
    public static final String A_zimbraMobilePolicyDevicePasswordHistory = "zimbraMobilePolicyDevicePasswordHistory";

    /**
     * number of consecutive incorrect pin input before device is wiped;
     * ignored if zimbraFeatureMobilePolicyEnabled=FALSE or
     * zimbraMobileDevicePasswordEnabled=FALSE
     *
     * @since ZCS 6.0.0_BETA1
     */
    @ZAttr(id=845)
    public static final String A_zimbraMobilePolicyMaxDevicePasswordFailedAttempts = "zimbraMobilePolicyMaxDevicePasswordFailedAttempts";

    /**
     * max idle time in minutes before device is locked; ignored if
     * zimbraFeatureMobilePolicyEnabled=FALSE or
     * zimbraMobileDevicePasswordEnabled=FALSE
     *
     * @since ZCS 6.0.0_BETA1
     */
    @ZAttr(id=844)
    public static final String A_zimbraMobilePolicyMaxInactivityTimeDeviceLock = "zimbraMobilePolicyMaxInactivityTimeDeviceLock";

    /**
     * least number of complex characters must be included in device pin;
     * ignored if zimbraFeatureMobilePolicyEnabled=FALSE or
     * zimbraMobileDevicePasswordEnabled=FALSE
     *
     * @since ZCS 6.0.0_BETA1
     */
    @ZAttr(id=841)
    public static final String A_zimbraMobilePolicyMinDevicePasswordComplexCharacters = "zimbraMobilePolicyMinDevicePasswordComplexCharacters";

    /**
     * min length for device pin; ignored if
     * zimbraFeatureMobilePolicyEnabled=FALSE or
     * zimbraMobileDevicePasswordEnabled=FALSE
     *
     * @since ZCS 6.0.0_BETA1
     */
    @ZAttr(id=838)
    public static final String A_zimbraMobilePolicyMinDevicePasswordLength = "zimbraMobilePolicyMinDevicePasswordLength";

    /**
     * support device pin recovery; ignored if
     * zimbraFeatureMobilePolicyEnabled=FALSE or
     * zimbraMobileDevicePasswordEnabled=FALSE
     *
     * @since ZCS 6.0.0_BETA1
     */
    @ZAttr(id=846)
    public static final String A_zimbraMobilePolicyPasswordRecoveryEnabled = "zimbraMobilePolicyPasswordRecoveryEnabled";

    /**
     * time interval in minutes before forcing device to refresh policy;
     * ignored if zimbraFeatureMobilePolicyEnabled=FALSE
     *
     * @since ZCS 6.0.0_BETA1
     */
    @ZAttr(id=836)
    public static final String A_zimbraMobilePolicyRefreshInterval = "zimbraMobilePolicyRefreshInterval";

    /**
     * mta anti spam lock method.
     *
     * @since ZCS 5.0.3
     */
    @ZAttr(id=612)
    public static final String A_zimbraMtaAntiSpamLockMethod = "zimbraMtaAntiSpamLockMethod";

    /**
     * Deprecated since: 6.0.0_BETA1. deprecated in favor of
     * zimbraMtaTlsSecurityLevel and zimbraMtaSaslAuthEnable. Orig desc:
     * Value for postconf smtpd_tls_security_level
     */
    @ZAttr(id=194)
    public static final String A_zimbraMtaAuthEnabled = "zimbraMtaAuthEnabled";

    /**
     * Host running SOAP service for use by MTA auth. Setting this sets
     * zimbraMtaAuthURL via attr callback mechanism.
     */
    @ZAttr(id=309)
    public static final String A_zimbraMtaAuthHost = "zimbraMtaAuthHost";

    /**
     * whether this server is a mta auth target
     */
    @ZAttr(id=505)
    public static final String A_zimbraMtaAuthTarget = "zimbraMtaAuthTarget";

    /**
     * URL at which this MTA (via zimbra saslauthd) should authenticate. Set
     * by setting zimbraMtaAuthHost.
     */
    @ZAttr(id=310)
    public static final String A_zimbraMtaAuthURL = "zimbraMtaAuthURL";

    /**
     * Attachment file extensions that are blocked
     */
    @ZAttr(id=195)
    public static final String A_zimbraMtaBlockedExtension = "zimbraMtaBlockedExtension";

    /**
     * Whether to email admin on detection of attachment with blocked
     * extension
     *
     * @since ZCS 6.0.0_RC1
     */
    @ZAttr(id=1031)
    public static final String A_zimbraMtaBlockedExtensionWarnAdmin = "zimbraMtaBlockedExtensionWarnAdmin";

    /**
     * Whether to email recipient on detection of attachment with blocked
     * extension
     *
     * @since ZCS 6.0.0_RC1
     */
    @ZAttr(id=1032)
    public static final String A_zimbraMtaBlockedExtensionWarnRecipient = "zimbraMtaBlockedExtensionWarnRecipient";

    /**
     * Commonly blocked attachment file extensions
     */
    @ZAttr(id=196)
    public static final String A_zimbraMtaCommonBlockedExtension = "zimbraMtaCommonBlockedExtension";

    /**
     * Value for postconf disable_dns_lookups (note enable v. disable)
     */
    @ZAttr(id=197)
    public static final String A_zimbraMtaDnsLookupsEnabled = "zimbraMtaDnsLookupsEnabled";

    /**
     * Value for postconf message_size_limit
     */
    @ZAttr(id=198)
    public static final String A_zimbraMtaMaxMessageSize = "zimbraMtaMaxMessageSize";

    /**
     * value of postfix mydestination
     */
    @ZAttr(id=524)
    public static final String A_zimbraMtaMyDestination = "zimbraMtaMyDestination";

    /**
     * value of postfix myhostname
     */
    @ZAttr(id=509)
    public static final String A_zimbraMtaMyHostname = "zimbraMtaMyHostname";

    /**
     * value of postfix mynetworks
     */
    @ZAttr(id=311)
    public static final String A_zimbraMtaMyNetworks = "zimbraMtaMyNetworks";

    /**
     * value of postfix myorigin
     */
    @ZAttr(id=510)
    public static final String A_zimbraMtaMyOrigin = "zimbraMtaMyOrigin";

    /**
     * value for postfix non_smtpd_milters
     *
     * @since ZCS 5.0.7
     */
    @ZAttr(id=673)
    public static final String A_zimbraMtaNonSmtpdMilters = "zimbraMtaNonSmtpdMilters";

    /**
     * Value for postconf recipient_delimiter. Also used by ZCS LMTP server
     * to check if it should accept messages to addresses with extensions.
     */
    @ZAttr(id=306)
    public static final String A_zimbraMtaRecipientDelimiter = "zimbraMtaRecipientDelimiter";

    /**
     * Value for postconf relayhost. Note: there can be only one value on
     * this attribute, see bug 50697.
     */
    @ZAttr(id=199)
    public static final String A_zimbraMtaRelayHost = "zimbraMtaRelayHost";

    /**
     * restrictions to reject some suspect SMTP clients
     */
    @ZAttr(id=226)
    public static final String A_zimbraMtaRestriction = "zimbraMtaRestriction";

    /**
     * Value for postconf smtpd_sasl_auth_enable
     *
     * @since ZCS 6.0.0_BETA1
     */
    @ZAttr(id=796)
    public static final String A_zimbraMtaSaslAuthEnable = "zimbraMtaSaslAuthEnable";

    /**
     * value for postfix smtpd_milters
     *
     * @since ZCS 5.0.7
     */
    @ZAttr(id=672)
    public static final String A_zimbraMtaSmtpdMilters = "zimbraMtaSmtpdMilters";

    /**
     * Value for postconf smtpd_tls_auth_only
     */
    @ZAttr(id=200)
    public static final String A_zimbraMtaTlsAuthOnly = "zimbraMtaTlsAuthOnly";

    /**
     * Value for postconf smtpd_tls_security_level
     *
     * @since ZCS 6.0.0_BETA1
     */
    @ZAttr(id=795)
    public static final String A_zimbraMtaTlsSecurityLevel = "zimbraMtaTlsSecurityLevel";

    /**
     * certificate to be used for validating the SAML assertions received
     * from myonelogin (tricipher)
     *
     * @since ZCS 7.0.1
     */
    @ZAttr(id=1169)
    public static final String A_zimbraMyoneloginSamlSigningCert = "zimbraMyoneloginSamlSigningCert";

    /**
     * A signed activation key that authorizes this installation.
     */
    @ZAttr(id=375)
    public static final String A_zimbraNetworkActivation = "zimbraNetworkActivation";

    /**
     * Contents of a signed Zimbra license key - an XML string.
     */
    @ZAttr(id=374)
    public static final String A_zimbraNetworkLicense = "zimbraNetworkLicense";

    /**
     * template used to construct the body of an email notification message
     */
    @ZAttr(id=152)
    public static final String A_zimbraNewMailNotificationBody = "zimbraNewMailNotificationBody";

    /**
     * template used to construct the sender of an email notification message
     */
    @ZAttr(id=150)
    public static final String A_zimbraNewMailNotificationFrom = "zimbraNewMailNotificationFrom";

    /**
     * template used to construct the subject of an email notification
     * message
     */
    @ZAttr(id=151)
    public static final String A_zimbraNewMailNotificationSubject = "zimbraNewMailNotificationSubject";

    /**
     * Account for storing templates and providing space for public wiki
     */
    @ZAttr(id=363)
    public static final String A_zimbraNotebookAccount = "zimbraNotebookAccount";

    /**
     * Deprecated since: 6.0.0_BETA1. deprecated. Orig desc: The size of Wiki
     * / Notebook folder cache on the server.
     */
    @ZAttr(id=370)
    public static final String A_zimbraNotebookFolderCacheSize = "zimbraNotebookFolderCacheSize";

    /**
     * Deprecated since: 6.0.0_BETA1. deprecated. Orig desc: The maximum
     * number of cached templates in each Wiki / Notebook folder cache.
     */
    @ZAttr(id=371)
    public static final String A_zimbraNotebookMaxCachedTemplatesPerFolder = "zimbraNotebookMaxCachedTemplatesPerFolder";

    /**
     * maximum number of revisions to keep for wiki pages and documents. 0
     * means unlimited.
     */
    @ZAttr(id=482)
    public static final String A_zimbraNotebookMaxRevisions = "zimbraNotebookMaxRevisions";

    /**
     * The size of composed Wiki / Notebook page cache on the server.
     */
    @ZAttr(id=369)
    public static final String A_zimbraNotebookPageCacheSize = "zimbraNotebookPageCacheSize";

    /**
     * whether to strip off potentially harming HTML tags in Wiki and HTML
     * Documents.
     *
     * @since ZCS 5.0.6
     */
    @ZAttr(id=646)
    public static final String A_zimbraNotebookSanitizeHtml = "zimbraNotebookSanitizeHtml";

    /**
     * administrative notes
     */
    @ZAttr(id=9)
    public static final String A_zimbraNotes = "zimbraNotes";

    /**
     * Deprecated since: 4.0. was experimental and never part of any shipping
     * feature. Orig desc: Network interface on which notification server
     * should listen; if empty, binds to all interfaces.
     */
    @ZAttr(id=317)
    public static final String A_zimbraNotifyBindAddress = "zimbraNotifyBindAddress";

    /**
     * Deprecated since: 4.0. was experimental and never part of any shipping
     * feature. Orig desc: Port number on which notification server should
     * listen.
     */
    @ZAttr(id=318)
    public static final String A_zimbraNotifyBindPort = "zimbraNotifyBindPort";

    /**
     * Deprecated since: 4.0. was experimental and never part of any shipping
     * feature. Orig desc: Whether notification server should be enabled.
     */
    @ZAttr(id=316)
    public static final String A_zimbraNotifyServerEnabled = "zimbraNotifyServerEnabled";

    /**
     * Deprecated since: 4.0. was experimental and never part of any shipping
     * feature. Orig desc: Network interface on which SSL notification server
     * should listen; if empty, binds to all interfaces
     */
    @ZAttr(id=320)
    public static final String A_zimbraNotifySSLBindAddress = "zimbraNotifySSLBindAddress";

    /**
     * Deprecated since: 4.0. was experimental and never part of any shipping
     * feature. Orig desc: Port number on which notification server should
     * listen.
     */
    @ZAttr(id=321)
    public static final String A_zimbraNotifySSLBindPort = "zimbraNotifySSLBindPort";

    /**
     * Deprecated since: 4.0. was experimental and never part of any shipping
     * feature. Orig desc: Whether SSL notification server should be enabled.
     */
    @ZAttr(id=319)
    public static final String A_zimbraNotifySSLServerEnabled = "zimbraNotifySSLServerEnabled";

    /**
     * OAuth consumer ids and secrets. It is in the format of
     * {consumer-id]:{secrets}
     *
     * @since ZCS 7.0.0
     */
    @ZAttr(id=1131)
    public static final String A_zimbraOAuthConsumerCredentials = "zimbraOAuthConsumerCredentials";

    /**
     * the handler class for the object type
     */
    @ZAttr(id=164)
    public static final String A_zimbraObjectHandlerClass = "zimbraObjectHandlerClass";

    /**
     * config for this type
     */
    @ZAttr(id=165)
    public static final String A_zimbraObjectHandlerConfig = "zimbraObjectHandlerConfig";

    /**
     * whether or not indexing is enabled for this type
     */
    @ZAttr(id=162)
    public static final String A_zimbraObjectIndexingEnabled = "zimbraObjectIndexingEnabled";

    /**
     * whether or not store is matched for this type
     */
    @ZAttr(id=163)
    public static final String A_zimbraObjectStoreMatched = "zimbraObjectStoreMatched";

    /**
     * the object type
     */
    @ZAttr(id=161)
    public static final String A_zimbraObjectType = "zimbraObjectType";

    /**
     * whether stateless mode (not establishing an association with the
     * OpenID Provider) in OpenID Consumer is enabled
     *
     * @since ZCS 7.1.0
     */
    @ZAttr(id=1189)
    public static final String A_zimbraOpenidConsumerStatelessModeEnabled = "zimbraOpenidConsumerStatelessModeEnabled";

    /**
     * regex of alllowed characters in password
     *
     * @since ZCS 7.1.0
     */
    @ZAttr(id=1163)
    public static final String A_zimbraPasswordAllowedChars = "zimbraPasswordAllowedChars";

    /**
     * registered change password listener name
     *
     * @since ZCS 5.0.1
     */
    @ZAttr(id=586)
    public static final String A_zimbraPasswordChangeListener = "zimbraPasswordChangeListener";

    /**
     * whether or not to enforce password history. Number of unique passwords
     * a user must have before being allowed to re-use an old one. A value of
     * 0 means no password history.
     */
    @ZAttr(id=37)
    public static final String A_zimbraPasswordEnforceHistory = "zimbraPasswordEnforceHistory";

    /**
     * historical password values
     */
    @ZAttr(id=38)
    public static final String A_zimbraPasswordHistory = "zimbraPasswordHistory";

    /**
     * user is unable to change password
     */
    @ZAttr(id=45)
    public static final String A_zimbraPasswordLocked = "zimbraPasswordLocked";

    /**
     * how long an account is locked out. Use 0 to lockout an account until
     * admin resets it Must be in valid duration format: {digits}{time-unit}.
     * digits: 0-9, time-unit: [hmsd]|ms. h - hours, m - minutes, s -
     * seconds, d - days, ms - milliseconds. If time unit is not specified,
     * the default is s(seconds).
     */
    @ZAttr(id=379)
    public static final String A_zimbraPasswordLockoutDuration = "zimbraPasswordLockoutDuration";

    /**
     * whether or not account lockout is enabled.
     */
    @ZAttr(id=378)
    public static final String A_zimbraPasswordLockoutEnabled = "zimbraPasswordLockoutEnabled";

    /**
     * the duration after which old consecutive failed login attempts are
     * purged from the list, even though no successful authentication has
     * occurred Must be in valid duration format: {digits}{time-unit}.
     * digits: 0-9, time-unit: [hmsd]|ms. h - hours, m - minutes, s -
     * seconds, d - days, ms - milliseconds. If time unit is not specified,
     * the default is s(seconds).
     */
    @ZAttr(id=381)
    public static final String A_zimbraPasswordLockoutFailureLifetime = "zimbraPasswordLockoutFailureLifetime";

    /**
     * this attribute contains the timestamps of each of the consecutive
     * authentication failures made on an account
     */
    @ZAttr(id=383)
    public static final String A_zimbraPasswordLockoutFailureTime = "zimbraPasswordLockoutFailureTime";

    /**
     * the time at which an account was locked
     */
    @ZAttr(id=382)
    public static final String A_zimbraPasswordLockoutLockedTime = "zimbraPasswordLockoutLockedTime";

    /**
     * number of consecutive failed login attempts until an account is locked
     * out
     */
    @ZAttr(id=380)
    public static final String A_zimbraPasswordLockoutMaxFailures = "zimbraPasswordLockoutMaxFailures";

    /**
     * maximum days between password changes
     */
    @ZAttr(id=36)
    public static final String A_zimbraPasswordMaxAge = "zimbraPasswordMaxAge";

    /**
     * max length of a password
     */
    @ZAttr(id=34)
    public static final String A_zimbraPasswordMaxLength = "zimbraPasswordMaxLength";

    /**
     * minimum days between password changes
     */
    @ZAttr(id=35)
    public static final String A_zimbraPasswordMinAge = "zimbraPasswordMinAge";

    /**
     * minimum number of alphabet characters required in a password
     *
     * @since ZCS 7.1.0
     */
    @ZAttr(id=1162)
    public static final String A_zimbraPasswordMinAlphaChars = "zimbraPasswordMinAlphaChars";

    /**
     * minimum length of a password
     */
    @ZAttr(id=33)
    public static final String A_zimbraPasswordMinLength = "zimbraPasswordMinLength";

    /**
     * minimum number of lower case characters required in a password
     */
    @ZAttr(id=390)
    public static final String A_zimbraPasswordMinLowerCaseChars = "zimbraPasswordMinLowerCaseChars";

    /**
     * minimum number of numeric characters required in a password
     */
    @ZAttr(id=392)
    public static final String A_zimbraPasswordMinNumericChars = "zimbraPasswordMinNumericChars";

    /**
     * minimum number of ascii punctuation characters required in a password
     */
    @ZAttr(id=391)
    public static final String A_zimbraPasswordMinPunctuationChars = "zimbraPasswordMinPunctuationChars";

    /**
     * minimum number of upper case characters required in a password
     */
    @ZAttr(id=389)
    public static final String A_zimbraPasswordMinUpperCaseChars = "zimbraPasswordMinUpperCaseChars";

    /**
     * time password was last changed
     */
    @ZAttr(id=39)
    public static final String A_zimbraPasswordModifiedTime = "zimbraPasswordModifiedTime";

    /**
     * must change password on auth
     */
    @ZAttr(id=41)
    public static final String A_zimbraPasswordMustChange = "zimbraPasswordMustChange";

    /**
     * phonetic company name
     *
     * @since ZCS 7.0.0
     */
    @ZAttr(id=1149)
    public static final String A_zimbraPhoneticCompany = "zimbraPhoneticCompany";

    /**
     * phonetic first name
     *
     * @since ZCS 7.0.0
     */
    @ZAttr(id=1147)
    public static final String A_zimbraPhoneticFirstName = "zimbraPhoneticFirstName";

    /**
     * phonetic last name
     *
     * @since ZCS 7.0.0
     */
    @ZAttr(id=1148)
    public static final String A_zimbraPhoneticLastName = "zimbraPhoneticLastName";

    /**
     * name to use in greeting and sign-off; if empty, uses hostname
     */
    @ZAttr(id=93)
    public static final String A_zimbraPop3AdvertisedName = "zimbraPop3AdvertisedName";

    /**
     * interface address(es) on which POP3 server should listen; if empty,
     * binds to all interfaces
     */
    @ZAttr(id=95)
    public static final String A_zimbraPop3BindAddress = "zimbraPop3BindAddress";

    /**
     * Whether to bind to port on startup irrespective of whether the server
     * is enabled. Useful when port to bind is privileged and must be bound
     * early.
     */
    @ZAttr(id=271)
    public static final String A_zimbraPop3BindOnStartup = "zimbraPop3BindOnStartup";

    /**
     * port number on which POP3 server should listen
     */
    @ZAttr(id=94)
    public static final String A_zimbraPop3BindPort = "zimbraPop3BindPort";

    /**
     * whether or not to allow cleartext logins over a non SSL/TLS connection
     */
    @ZAttr(id=189)
    public static final String A_zimbraPop3CleartextLoginEnabled = "zimbraPop3CleartextLoginEnabled";

    /**
     * whether POP3 is enabled for an account
     */
    @ZAttr(id=175)
    public static final String A_zimbraPop3Enabled = "zimbraPop3Enabled";

    /**
     * Whether to expose version on POP3 banner
     *
     * @since ZCS 5.0.9
     */
    @ZAttr(id=692)
    public static final String A_zimbraPop3ExposeVersionOnBanner = "zimbraPop3ExposeVersionOnBanner";

    /**
     * number of handler threads
     */
    @ZAttr(id=96)
    public static final String A_zimbraPop3NumThreads = "zimbraPop3NumThreads";

    /**
     * port number on which POP3 proxy server should listen
     */
    @ZAttr(id=350)
    public static final String A_zimbraPop3ProxyBindPort = "zimbraPop3ProxyBindPort";

    /**
     * whether POP3 SASL GSSAPI is enabled for a given server
     *
     * @since ZCS 5.0.0
     */
    @ZAttr(id=554)
    public static final String A_zimbraPop3SaslGssapiEnabled = "zimbraPop3SaslGssapiEnabled";

    /**
     * whether POP3 is enabled for a server
     */
    @ZAttr(id=177)
    public static final String A_zimbraPop3ServerEnabled = "zimbraPop3ServerEnabled";

    /**
     * number of seconds to wait before forcing POP3 server shutdown
     *
     * @since ZCS 6.0.7
     */
    @ZAttr(id=1081)
    public static final String A_zimbraPop3ShutdownGraceSeconds = "zimbraPop3ShutdownGraceSeconds";

    /**
     * interface address(es) on which POP3 server should listen; if empty,
     * binds to all interfaces
     */
    @ZAttr(id=186)
    public static final String A_zimbraPop3SSLBindAddress = "zimbraPop3SSLBindAddress";

    /**
     * Whether to bind to port on startup irrespective of whether the server
     * is enabled. Useful when port to bind is privileged and must be bound
     * early.
     */
    @ZAttr(id=272)
    public static final String A_zimbraPop3SSLBindOnStartup = "zimbraPop3SSLBindOnStartup";

    /**
     * port number on which POP3 server should listen
     */
    @ZAttr(id=187)
    public static final String A_zimbraPop3SSLBindPort = "zimbraPop3SSLBindPort";

    /**
     * port number on which POP3S proxy server should listen
     */
    @ZAttr(id=351)
    public static final String A_zimbraPop3SSLProxyBindPort = "zimbraPop3SSLProxyBindPort";

    /**
     * whether POP3 SSL server is enabled for a server
     */
    @ZAttr(id=188)
    public static final String A_zimbraPop3SSLServerEnabled = "zimbraPop3SSLServerEnabled";

    /**
     * portal name
     */
    @ZAttr(id=448)
    public static final String A_zimbraPortalName = "zimbraPortalName";

    /**
     * preauth secret key
     */
    @ZAttr(id=307)
    public static final String A_zimbraPreAuthKey = "zimbraPreAuthKey";

    /**
     * whether or not account tree is expanded
     *
     * @since ZCS 6.0.2
     */
    @ZAttr(id=1048)
    public static final String A_zimbraPrefAccountTreeOpen = "zimbraPrefAccountTreeOpen";

    /**
     * whether to display a warning when users try to navigate away from the
     * admin console
     *
     * @since ZCS 6.0.0_RC1
     */
    @ZAttr(id=1036)
    public static final String A_zimbraPrefAdminConsoleWarnOnExit = "zimbraPrefAdminConsoleWarnOnExit";

    /**
     * After login, whether the advanced client should enforce minimum
     * display resolution
     *
     * @since ZCS 5.0.7
     */
    @ZAttr(id=678)
    public static final String A_zimbraPrefAdvancedClientEnforceMinDisplay = "zimbraPrefAdvancedClientEnforceMinDisplay";

    /**
     * Use the iCal style delegation model for shared calendars for CalDAV
     * interface when set to TRUE.
     *
     * @since ZCS 5.0.17
     */
    @ZAttr(id=1028)
    public static final String A_zimbraPrefAppleIcalDelegationEnabled = "zimbraPrefAppleIcalDelegationEnabled";

    /**
     * whether or not new address in outgoing email are auto added to address
     * book
     */
    @ZAttr(id=131)
    public static final String A_zimbraPrefAutoAddAddressEnabled = "zimbraPrefAutoAddAddressEnabled";

    /**
     * whether actionable address objects result from autocomplete is enabled
     *
     * @since ZCS 7.0.0
     */
    @ZAttr(id=1146)
    public static final String A_zimbraPrefAutocompleteAddressBubblesEnabled = "zimbraPrefAutocompleteAddressBubblesEnabled";

    /**
     * whether to end auto-complete on comma
     *
     * @since ZCS 6.0.7
     */
    @ZAttr(id=1091)
    public static final String A_zimbraPrefAutoCompleteQuickCompletionOnComma = "zimbraPrefAutoCompleteQuickCompletionOnComma";

    /**
     * time to wait before auto saving a draft Must be in valid duration
     * format: {digits}{time-unit}. digits: 0-9, time-unit: [hmsd]|ms. h -
     * hours, m - minutes, s - seconds, d - days, ms - milliseconds. If time
     * unit is not specified, the default is s(seconds).
     *
     * @since ZCS 5.0.0
     */
    @ZAttr(id=561)
    public static final String A_zimbraPrefAutoSaveDraftInterval = "zimbraPrefAutoSaveDraftInterval";

    /**
     * address that we will bcc when using sending mail with this identity
     * (deprecatedSince 5.0 in identity)
     */
    @ZAttr(id=411)
    public static final String A_zimbraPrefBccAddress = "zimbraPrefBccAddress";

    /**
     * where the reading pane is displayed for briefcase
     *
     * @since ZCS 7.0.0
     */
    @ZAttr(id=1152)
    public static final String A_zimbraPrefBriefcaseReadingPaneLocation = "zimbraPrefBriefcaseReadingPaneLocation";

    /**
     * whether to allow a cancel email sent to organizer of appointment
     *
     * @since ZCS 5.0.9
     */
    @ZAttr(id=702)
    public static final String A_zimbraPrefCalendarAllowCancelEmailToSelf = "zimbraPrefCalendarAllowCancelEmailToSelf";

    /**
     * whether calendar invite part in a forwarded email is auto-added to
     * calendar
     *
     * @since ZCS 6.0.0_BETA1
     */
    @ZAttr(id=686)
    public static final String A_zimbraPrefCalendarAllowForwardedInvite = "zimbraPrefCalendarAllowForwardedInvite";

    /**
     * whether calendar invite part with PUBLISH method is auto-added to
     * calendar
     *
     * @since ZCS 6.0.0_BETA1
     */
    @ZAttr(id=688)
    public static final String A_zimbraPrefCalendarAllowPublishMethodInvite = "zimbraPrefCalendarAllowPublishMethodInvite";

    /**
     * always show the mini calendar
     */
    @ZAttr(id=276)
    public static final String A_zimbraPrefCalendarAlwaysShowMiniCal = "zimbraPrefCalendarAlwaysShowMiniCal";

    /**
     * Whether to allow attendees to make local edits to appointments. The
     * change is only on the attendees copy of the message and changes from
     * the organizer will overwrite the local changes.
     *
     * @since ZCS 6.0.7
     */
    @ZAttr(id=1089)
    public static final String A_zimbraPrefCalendarApptAllowAtendeeEdit = "zimbraPrefCalendarApptAllowAtendeeEdit";

    /**
     * number of minutes (0 = never) before appt to show reminder dialog
     */
    @ZAttr(id=341)
    public static final String A_zimbraPrefCalendarApptReminderWarningTime = "zimbraPrefCalendarApptReminderWarningTime";

    /**
     * default visibility of the appointment when starting a new appointment
     * in the UI
     *
     * @since ZCS 6.0.0_BETA1
     */
    @ZAttr(id=832)
    public static final String A_zimbraPrefCalendarApptVisibility = "zimbraPrefCalendarApptVisibility";

    /**
     * automatically add appointments when invited
     *
     * @since ZCS 6.0.0_BETA1
     */
    @ZAttr(id=848)
    public static final String A_zimbraPrefCalendarAutoAddInvites = "zimbraPrefCalendarAutoAddInvites";

    /**
     * hour of day that the day view should end at, non-inclusive (16=4pm, 24
     * = midnight, etc)
     */
    @ZAttr(id=440)
    public static final String A_zimbraPrefCalendarDayHourEnd = "zimbraPrefCalendarDayHourEnd";

    /**
     * hour of day that the day view should start at (1=1 AM, 8=8 AM, etc)
     */
    @ZAttr(id=439)
    public static final String A_zimbraPrefCalendarDayHourStart = "zimbraPrefCalendarDayHourStart";

    /**
     * first day of week to show in calendar (0=sunday, 6=saturday)
     */
    @ZAttr(id=261)
    public static final String A_zimbraPrefCalendarFirstDayOfWeek = "zimbraPrefCalendarFirstDayOfWeek";

    /**
     * Forward a copy of calendar invites received to these users.
     *
     * @since ZCS 6.0.0_BETA1
     */
    @ZAttr(id=851)
    public static final String A_zimbraPrefCalendarForwardInvitesTo = "zimbraPrefCalendarForwardInvitesTo";

    /**
     * comma-sep list of calendars that are initially checked
     */
    @ZAttr(id=275)
    public static final String A_zimbraPrefCalendarInitialCheckedCalendars = "zimbraPrefCalendarInitialCheckedCalendars";

    /**
     * initial calendar view to use
     */
    @ZAttr(id=240)
    public static final String A_zimbraPrefCalendarInitialView = "zimbraPrefCalendarInitialView";

    /**
     * If set to true, user is notified by email of changes made to her
     * calendar by others via delegated calendar access.
     */
    @ZAttr(id=273)
    public static final String A_zimbraPrefCalendarNotifyDelegatedChanges = "zimbraPrefCalendarNotifyDelegatedChanges";

    /**
     * Deprecated since: 6.0.0_BETA1. was added for Yahoo calendar, no longer
     * used. Orig desc: When to send the first reminder for an event.
     *
     * @since ZCS 5.0.0
     */
    @ZAttr(id=573)
    public static final String A_zimbraPrefCalendarReminderDuration1 = "zimbraPrefCalendarReminderDuration1";

    /**
     * Deprecated since: 6.0.0_BETA1. was added for Yahoo calendar, no longer
     * used. Orig desc: When to send the second reminder for an event.
     *
     * @since ZCS 5.0.0
     */
    @ZAttr(id=574)
    public static final String A_zimbraPrefCalendarReminderDuration2 = "zimbraPrefCalendarReminderDuration2";

    /**
     * RFC822 email address for receiving reminders for appointments and
     * tasks
     *
     * @since ZCS 7.0.0
     */
    @ZAttr(id=575)
    public static final String A_zimbraPrefCalendarReminderEmail = "zimbraPrefCalendarReminderEmail";

    /**
     * Flash title when on appointment remimnder notification
     *
     * @since ZCS 5.0.7
     */
    @ZAttr(id=682)
    public static final String A_zimbraPrefCalendarReminderFlashTitle = "zimbraPrefCalendarReminderFlashTitle";

    /**
     * Deprecated since: 6.0.0_BETA1. was added for Yahoo calendar, no longer
     * used. Orig desc: The mobile device (phone) the reminder goes to.
     *
     * @since ZCS 5.0.0
     */
    @ZAttr(id=577)
    public static final String A_zimbraPrefCalendarReminderMobile = "zimbraPrefCalendarReminderMobile";

    /**
     * Deprecated since: 6.0.0_BETA1. was added for Yahoo calendar, no longer
     * used. Orig desc: whether or not email reminders for appointments and
     * tasks are enabled
     *
     * @since ZCS 5.0.0
     */
    @ZAttr(id=576)
    public static final String A_zimbraPrefCalendarReminderSendEmail = "zimbraPrefCalendarReminderSendEmail";

    /**
     * whether audible alert is enabled when appointment notification is
     * played
     *
     * @since ZCS 5.0.7
     */
    @ZAttr(id=667)
    public static final String A_zimbraPrefCalendarReminderSoundsEnabled = "zimbraPrefCalendarReminderSoundsEnabled";

    /**
     * Deprecated since: 6.0.0_BETA1. was added for Yahoo calendar, no longer
     * used. Orig desc: Send a reminder via YIM
     *
     * @since ZCS 5.0.0
     */
    @ZAttr(id=578)
    public static final String A_zimbraPrefCalendarReminderYMessenger = "zimbraPrefCalendarReminderYMessenger";

    /**
     * if an invite is received from an organizer who does not have
     * permission to invite this user to a meeting, send an auto-decline
     * reply
     *
     * @since ZCS 6.0.0_BETA1
     */
    @ZAttr(id=849)
    public static final String A_zimbraPrefCalendarSendInviteDeniedAutoReply = "zimbraPrefCalendarSendInviteDeniedAutoReply";

    /**
     * whether to pop-up reminder for past due appointments in the UI
     *
     * @since ZCS 6.0.0_BETA2
     */
    @ZAttr(id=1022)
    public static final String A_zimbraPrefCalendarShowPastDueReminders = "zimbraPrefCalendarShowPastDueReminders";

    /**
     * whether to enable toaster notification for new mail
     *
     * @since ZCS 6.0.0_BETA1
     */
    @ZAttr(id=813)
    public static final String A_zimbraPrefCalendarToasterEnabled = "zimbraPrefCalendarToasterEnabled";

    /**
     * whether or not use quick add dialog or go into full appt edit view
     */
    @ZAttr(id=274)
    public static final String A_zimbraPrefCalendarUseQuickAdd = "zimbraPrefCalendarUseQuickAdd";

    /**
     * working hours for each day of the week
     *
     * @since ZCS 7.0.0
     */
    @ZAttr(id=1103)
    public static final String A_zimbraPrefCalendarWorkingHours = "zimbraPrefCalendarWorkingHours";

    /**
     * zimbraId of visible child accounts
     *
     * @since ZCS 5.0.0
     */
    @ZAttr(id=553)
    public static final String A_zimbraPrefChildVisibleAccount = "zimbraPrefChildVisibleAccount";

    /**
     * user preference of client type
     */
    @ZAttr(id=453)
    public static final String A_zimbraPrefClientType = "zimbraPrefClientType";

    /**
     * whether or not to compose in html or text.
     */
    @ZAttr(id=217)
    public static final String A_zimbraPrefComposeFormat = "zimbraPrefComposeFormat";

    /**
     * whether or not compose messages in a new windows by default
     */
    @ZAttr(id=209)
    public static final String A_zimbraPrefComposeInNewWindow = "zimbraPrefComposeInNewWindow";

    /**
     * Disables autocomplete matching against the members email address.
     *
     * @since ZCS 6.0.7
     */
    @ZAttr(id=1090)
    public static final String A_zimbraPrefContactsDisableAutocompleteOnContactGroupMembers = "zimbraPrefContactsDisableAutocompleteOnContactGroupMembers";

    /**
     * Expand the contact groups in Apple Address Book format to Zimbra
     * format over CardDAV.
     *
     * @since ZCS 7.0.0
     */
    @ZAttr(id=1102)
    public static final String A_zimbraPrefContactsExpandAppleContactGroups = "zimbraPrefContactsExpandAppleContactGroups";

    /**
     * Deprecated since: 6.0.5. We do not support cards view any more. See
     * bug 47439. Orig desc: initial contact view to use
     */
    @ZAttr(id=167)
    public static final String A_zimbraPrefContactsInitialView = "zimbraPrefContactsInitialView";

    /**
     * number of contacts per page
     */
    @ZAttr(id=148)
    public static final String A_zimbraPrefContactsPerPage = "zimbraPrefContactsPerPage";

    /**
     * order of messages displayed within a conversation
     *
     * @since ZCS 6.0.0_BETA1
     */
    @ZAttr(id=818)
    public static final String A_zimbraPrefConversationOrder = "zimbraPrefConversationOrder";

    /**
     * where the message reading pane is displayed in conv view
     *
     * @since ZCS 6.0.0_BETA2
     */
    @ZAttr(id=1010)
    public static final String A_zimbraPrefConvReadingPaneLocation = "zimbraPrefConvReadingPaneLocation";

    /**
     * dedupeNone|secondCopyIfOnToOrCC|moveSentMessageToInbox|dedupeAll
     */
    @ZAttr(id=144)
    public static final String A_zimbraPrefDedupeMessagesSentToSelf = "zimbraPrefDedupeMessagesSentToSelf";

    /**
     * default font size
     *
     * @since ZCS 6.0.8
     */
    @ZAttr(id=1095)
    public static final String A_zimbraPrefDefaultPrintFontSize = "zimbraPrefDefaultPrintFontSize";

    /**
     * default mail signature for account/identity/dataSource
     */
    @ZAttr(id=492)
    public static final String A_zimbraPrefDefaultSignatureId = "zimbraPrefDefaultSignatureId";

    /**
     * whether meeting invite emails are moved to Trash folder upon
     * accept/decline
     */
    @ZAttr(id=470)
    public static final String A_zimbraPrefDeleteInviteOnReply = "zimbraPrefDeleteInviteOnReply";

    /**
     * zimlets user does not want to see in the UI
     *
     * @since ZCS 6.0.5
     */
    @ZAttr(id=1076)
    public static final String A_zimbraPrefDisabledZimlets = "zimbraPrefDisabledZimlets";

    /**
     * whether to display external images in HTML mail
     */
    @ZAttr(id=511)
    public static final String A_zimbraPrefDisplayExternalImages = "zimbraPrefDisplayExternalImages";

    /**
     * whether folder color is enabled
     *
     * @since ZCS 6.0.0_BETA1
     */
    @ZAttr(id=771)
    public static final String A_zimbraPrefFolderColorEnabled = "zimbraPrefFolderColorEnabled";

    /**
     * whether or not folder tree is expanded
     *
     * @since ZCS 5.0.5
     */
    @ZAttr(id=637)
    public static final String A_zimbraPrefFolderTreeOpen = "zimbraPrefFolderTreeOpen";

    /**
     * what part of the original message to include during forwards
     * (deprecatedSince 5.0 in identity). The value includeBody has been
     * deprecated since 6.0.6, use includeBodyAndHeaders instead.
     */
    @ZAttr(id=134)
    public static final String A_zimbraPrefForwardIncludeOriginalText = "zimbraPrefForwardIncludeOriginalText";

    /**
     * what format we reply/forward messages in (deprecatedSince 5.0 in
     * identity)
     */
    @ZAttr(id=413)
    public static final String A_zimbraPrefForwardReplyFormat = "zimbraPrefForwardReplyFormat";

    /**
     * Deprecated since: 4.5. Deprecated in favor of
     * zimbraPrefForwardReplyFormat. Orig desc: whether or not to use same
     * format (text or html) of message we are replying to
     */
    @ZAttr(id=218)
    public static final String A_zimbraPrefForwardReplyInOriginalFormat = "zimbraPrefForwardReplyInOriginalFormat";

    /**
     * prefix character to use during forward/reply (deprecatedSince 5.0 in
     * identity)
     */
    @ZAttr(id=130)
    public static final String A_zimbraPrefForwardReplyPrefixChar = "zimbraPrefForwardReplyPrefixChar";

    /**
     * forword/reply signature id for account/identity/dataSource
     *
     * @since ZCS 7.0.0
     */
    @ZAttr(id=1125)
    public static final String A_zimbraPrefForwardReplySignatureId = "zimbraPrefForwardReplySignatureId";

    /**
     * email address to put in from header
     */
    @ZAttr(id=403)
    public static final String A_zimbraPrefFromAddress = "zimbraPrefFromAddress";

    /**
     * personal part of email address put in from header
     */
    @ZAttr(id=402)
    public static final String A_zimbraPrefFromDisplay = "zimbraPrefFromDisplay";

    /**
     * whether end-user wants auto-complete from GAL. Feature must also be
     * enabled.
     */
    @ZAttr(id=372)
    public static final String A_zimbraPrefGalAutoCompleteEnabled = "zimbraPrefGalAutoCompleteEnabled";

    /**
     * whether end-user wants search from GAL. Feature must also be enabled
     *
     * @since ZCS 5.0.5
     */
    @ZAttr(id=635)
    public static final String A_zimbraPrefGalSearchEnabled = "zimbraPrefGalSearchEnabled";

    /**
     * action to perform for the get mail button in UI
     *
     * @since ZCS 6.0.2
     */
    @ZAttr(id=1067)
    public static final String A_zimbraPrefGetMailAction = "zimbraPrefGetMailAction";

    /**
     * how to group mail by default
     */
    @ZAttr(id=54)
    public static final String A_zimbraPrefGroupMailBy = "zimbraPrefGroupMailBy";

    /**
     * default font color
     */
    @ZAttr(id=260)
    public static final String A_zimbraPrefHtmlEditorDefaultFontColor = "zimbraPrefHtmlEditorDefaultFontColor";

    /**
     * default font family
     */
    @ZAttr(id=258)
    public static final String A_zimbraPrefHtmlEditorDefaultFontFamily = "zimbraPrefHtmlEditorDefaultFontFamily";

    /**
     * default font size
     */
    @ZAttr(id=259)
    public static final String A_zimbraPrefHtmlEditorDefaultFontSize = "zimbraPrefHtmlEditorDefaultFontSize";

    /**
     * Unique ID for an identity
     */
    @ZAttr(id=433)
    public static final String A_zimbraPrefIdentityId = "zimbraPrefIdentityId";

    /**
     * name of the identity
     */
    @ZAttr(id=412)
    public static final String A_zimbraPrefIdentityName = "zimbraPrefIdentityName";

    /**
     * whether or not the IMAP server exports search folders
     */
    @ZAttr(id=241)
    public static final String A_zimbraPrefImapSearchFoldersEnabled = "zimbraPrefImapSearchFoldersEnabled";

    /**
     * whether to login to the IM client automatically
     */
    @ZAttr(id=488)
    public static final String A_zimbraPrefIMAutoLogin = "zimbraPrefIMAutoLogin";

    /**
     * IM buddy list sort order
     *
     * @since ZCS 5.0.10
     */
    @ZAttr(id=705)
    public static final String A_zimbraPrefIMBuddyListSort = "zimbraPrefIMBuddyListSort";

    /**
     * Custom IM status messages
     *
     * @since ZCS 5.0.6
     */
    @ZAttr(id=645)
    public static final String A_zimbraPrefIMCustomStatusMessage = "zimbraPrefIMCustomStatusMessage";

    /**
     * Flash IM icon on new messages
     */
    @ZAttr(id=462)
    public static final String A_zimbraPrefIMFlashIcon = "zimbraPrefIMFlashIcon";

    /**
     * Flash title bar when a new IM arrives
     *
     * @since ZCS 5.0.7
     */
    @ZAttr(id=679)
    public static final String A_zimbraPrefIMFlashTitle = "zimbraPrefIMFlashTitle";

    /**
     * whether to hide IM blocked buddies
     *
     * @since ZCS 5.0.10
     */
    @ZAttr(id=707)
    public static final String A_zimbraPrefIMHideBlockedBuddies = "zimbraPrefIMHideBlockedBuddies";

    /**
     * whether to hide IM offline buddies
     *
     * @since ZCS 5.0.10
     */
    @ZAttr(id=706)
    public static final String A_zimbraPrefIMHideOfflineBuddies = "zimbraPrefIMHideOfflineBuddies";

    /**
     * IM idle status
     *
     * @since ZCS 5.0.0
     */
    @ZAttr(id=560)
    public static final String A_zimbraPrefIMIdleStatus = "zimbraPrefIMIdleStatus";

    /**
     * IM session idle timeout in minutes
     *
     * @since ZCS 5.0.0
     */
    @ZAttr(id=559)
    public static final String A_zimbraPrefIMIdleTimeout = "zimbraPrefIMIdleTimeout";

    /**
     * Enable instant notifications
     */
    @ZAttr(id=517)
    public static final String A_zimbraPrefIMInstantNotify = "zimbraPrefIMInstantNotify";

    /**
     * whether to log IM chats to the Chats folder
     *
     * @since ZCS 5.0.0
     */
    @ZAttr(id=556)
    public static final String A_zimbraPrefIMLogChats = "zimbraPrefIMLogChats";

    /**
     * whether IM log chats is enabled
     *
     * @since ZCS 5.0.0
     */
    @ZAttr(id=552)
    public static final String A_zimbraPrefIMLogChatsEnabled = "zimbraPrefIMLogChatsEnabled";

    /**
     * Notify for presence modifications
     */
    @ZAttr(id=463)
    public static final String A_zimbraPrefIMNotifyPresence = "zimbraPrefIMNotifyPresence";

    /**
     * Notify for status change
     */
    @ZAttr(id=464)
    public static final String A_zimbraPrefIMNotifyStatus = "zimbraPrefIMNotifyStatus";

    /**
     * whether to report IM idle status
     *
     * @since ZCS 5.0.0
     */
    @ZAttr(id=558)
    public static final String A_zimbraPrefIMReportIdle = "zimbraPrefIMReportIdle";

    /**
     * whether sounds is enabled in IM
     *
     * @since ZCS 5.0.0
     */
    @ZAttr(id=570)
    public static final String A_zimbraPrefIMSoundsEnabled = "zimbraPrefIMSoundsEnabled";

    /**
     * whether to enable toaster notification for IM
     *
     * @since ZCS 6.0.0_BETA1
     */
    @ZAttr(id=814)
    public static final String A_zimbraPrefIMToasterEnabled = "zimbraPrefIMToasterEnabled";

    /**
     * last used yahoo id
     *
     * @since ZCS 6.0.0_BETA1
     */
    @ZAttr(id=757)
    public static final String A_zimbraPrefIMYahooId = "zimbraPrefIMYahooId";

    /**
     * Retention period of read messages in the Inbox folder. 0 means that
     * all messages will be retained. Must be in valid duration format:
     * {digits}{time-unit}. digits: 0-9, time-unit: [hmsd]|ms. h - hours, m -
     * minutes, s - seconds, d - days, ms - milliseconds. If time unit is not
     * specified, the default is s(seconds).
     *
     * @since ZCS 5.0.0
     */
    @ZAttr(id=538)
    public static final String A_zimbraPrefInboxReadLifetime = "zimbraPrefInboxReadLifetime";

    /**
     * Retention period of unread messages in the Inbox folder. 0 means that
     * all messages will be retained. Must be in valid duration format:
     * {digits}{time-unit}. digits: 0-9, time-unit: [hmsd]|ms. h - hours, m -
     * minutes, s - seconds, d - days, ms - milliseconds. If time unit is not
     * specified, the default is s(seconds).
     *
     * @since ZCS 5.0.0
     */
    @ZAttr(id=537)
    public static final String A_zimbraPrefInboxUnreadLifetime = "zimbraPrefInboxUnreadLifetime";

    /**
     * whether or not to include spam in search by default
     */
    @ZAttr(id=55)
    public static final String A_zimbraPrefIncludeSpamInSearch = "zimbraPrefIncludeSpamInSearch";

    /**
     * whether or not to include trash in search by default
     */
    @ZAttr(id=56)
    public static final String A_zimbraPrefIncludeTrashInSearch = "zimbraPrefIncludeTrashInSearch";

    /**
     * number of messages/conversations per virtual page
     *
     * @since ZCS 6.0.6
     */
    @ZAttr(id=1079)
    public static final String A_zimbraPrefItemsPerVirtualPage = "zimbraPrefItemsPerVirtualPage";

    /**
     * Retention period of messages in the Junk folder. 0 means that all
     * messages will be retained. This user-modifiable attribute works in
     * conjunction with zimbraMailSpamLifetime, which is admin-modifiable.
     * The shorter duration is used. Must be in valid duration format:
     * {digits}{time-unit}. digits: 0-9, time-unit: [hmsd]|ms. h - hours, m -
     * minutes, s - seconds, d - days, ms - milliseconds. If time unit is not
     * specified, the default is s(seconds).
     *
     * @since ZCS 5.0.0
     */
    @ZAttr(id=540)
    public static final String A_zimbraPrefJunkLifetime = "zimbraPrefJunkLifetime";

    /**
     * optional account descriptive label
     *
     * @since ZCS 5.0.2
     */
    @ZAttr(id=603)
    public static final String A_zimbraPrefLabel = "zimbraPrefLabel";

    /**
     * list view columns in web client
     *
     * @since ZCS 5.0.9
     */
    @ZAttr(id=694)
    public static final String A_zimbraPrefListViewColumns = "zimbraPrefListViewColumns";

    /**
     * user locale preference, e.g. en_US Whenever the server looks for the
     * user locale, it will first look for zimbraPrefLocale, if it is not set
     * then it will fallback to the current mechanism of looking for
     * zimbraLocale in the various places for a user. zimbraLocale is the non
     * end-user attribute that specifies which locale an object defaults to,
     * it is not an end-user setting.
     */
    @ZAttr(id=442)
    public static final String A_zimbraPrefLocale = "zimbraPrefLocale";

    /**
     * Default Charset for mail composing and parsing text
     */
    @ZAttr(id=469)
    public static final String A_zimbraPrefMailDefaultCharset = "zimbraPrefMailDefaultCharset";

    /**
     * Flash icon when a new email arrives
     *
     * @since ZCS 5.0.7
     */
    @ZAttr(id=681)
    public static final String A_zimbraPrefMailFlashIcon = "zimbraPrefMailFlashIcon";

    /**
     * Flash title bar when a new email arrives
     *
     * @since ZCS 5.0.7
     */
    @ZAttr(id=680)
    public static final String A_zimbraPrefMailFlashTitle = "zimbraPrefMailFlashTitle";

    /**
     * a list of comma separated folder ids of all folders used to count for
     * showing a new message indicator icon for the account, useful in UIs
     * managing multiple accounts: desktop and family mailboxes.
     *
     * @since ZCS 6.0.5
     */
    @ZAttr(id=1072)
    public static final String A_zimbraPrefMailFoldersCheckedForNewMsgIndicator = "zimbraPrefMailFoldersCheckedForNewMsgIndicator";

    /**
     * RFC822 forwarding address for an account
     */
    @ZAttr(id=343)
    public static final String A_zimbraPrefMailForwardingAddress = "zimbraPrefMailForwardingAddress";

    /**
     * initial search done by dhtml client
     */
    @ZAttr(id=102)
    public static final String A_zimbraPrefMailInitialSearch = "zimbraPrefMailInitialSearch";

    /**
     * number of messages/conversations per page
     */
    @ZAttr(id=57)
    public static final String A_zimbraPrefMailItemsPerPage = "zimbraPrefMailItemsPerPage";

    /**
     * whether or not to deliver mail locally
     */
    @ZAttr(id=344)
    public static final String A_zimbraPrefMailLocalDeliveryDisabled = "zimbraPrefMailLocalDeliveryDisabled";

    /**
     * interval at which the web client polls the server for new messages
     * Must be in valid duration format: {digits}{time-unit}. digits: 0-9,
     * time-unit: [hmsd]|ms. h - hours, m - minutes, s - seconds, d - days,
     * ms - milliseconds. If time unit is not specified, the default is
     * s(seconds).
     */
    @ZAttr(id=111)
    public static final String A_zimbraPrefMailPollingInterval = "zimbraPrefMailPollingInterval";

    /**
     * After deleting a message in list, which message should be selected
     *
     * @since ZCS 6.0.0_GA
     */
    @ZAttr(id=1046)
    public static final String A_zimbraPrefMailSelectAfterDelete = "zimbraPrefMailSelectAfterDelete";

    /**
     * whether to send read receipt
     *
     * @since ZCS 6.0.0_BETA1
     */
    @ZAttr(id=822)
    public static final String A_zimbraPrefMailSendReadReceipts = "zimbraPrefMailSendReadReceipts";

    /**
     * mail text signature (deprecatedSince 5.0 in identity)
     */
    @ZAttr(id=17)
    public static final String A_zimbraPrefMailSignature = "zimbraPrefMailSignature";

    /**
     * contact id associated with the signature
     *
     * @since ZCS 7.0.0
     */
    @ZAttr(id=1129)
    public static final String A_zimbraPrefMailSignatureContactId = "zimbraPrefMailSignatureContactId";

    /**
     * mail signature enabled (deprecatedSince 5.0 in identity)
     */
    @ZAttr(id=18)
    public static final String A_zimbraPrefMailSignatureEnabled = "zimbraPrefMailSignatureEnabled";

    /**
     * mail html signature
     */
    @ZAttr(id=516)
    public static final String A_zimbraPrefMailSignatureHTML = "zimbraPrefMailSignatureHTML";

    /**
     * mail signature style outlook|internet (deprecatedSince 5.0 in
     * identity)
     */
    @ZAttr(id=156)
    public static final String A_zimbraPrefMailSignatureStyle = "zimbraPrefMailSignatureStyle";

    /**
     * user&#039;s S/MIME public keys (certificates)
     *
     * @since ZCS 7.1.0
     */
    @ZAttr(id=1172)
    public static final String A_zimbraPrefMailSMIMECertificate = "zimbraPrefMailSMIMECertificate";

    /**
     * whether audible alert is enabled when a new email arrives
     *
     * @since ZCS 5.0.7
     */
    @ZAttr(id=666)
    public static final String A_zimbraPrefMailSoundsEnabled = "zimbraPrefMailSoundsEnabled";

    /**
     * whether to enable toaster notification for new mail
     *
     * @since ZCS 6.0.0_BETA1
     */
    @ZAttr(id=812)
    public static final String A_zimbraPrefMailToasterEnabled = "zimbraPrefMailToasterEnabled";

    /**
     * Trusted sender email addresses or domains. External images in emails
     * sent by trusted senders are automatically loaded in the message view.
     *
     * @since ZCS 7.0.0
     */
    @ZAttr(id=1138)
    public static final String A_zimbraPrefMailTrustedSenderList = "zimbraPrefMailTrustedSenderList";

    /**
     * whether mandatory spell check is enabled
     *
     * @since ZCS 6.0.0_BETA1
     */
    @ZAttr(id=749)
    public static final String A_zimbraPrefMandatorySpellCheckEnabled = "zimbraPrefMandatorySpellCheckEnabled";

    /**
     * whether and mark a message as read -1: Do not mark read 0: Mark read
     * 1..n: Mark read after this many seconds
     *
     * @since ZCS 5.0.6
     */
    @ZAttr(id=650)
    public static final String A_zimbraPrefMarkMsgRead = "zimbraPrefMarkMsgRead";

    /**
     * whether client prefers text/html or text/plain
     */
    @ZAttr(id=145)
    public static final String A_zimbraPrefMessageViewHtmlPreferred = "zimbraPrefMessageViewHtmlPreferred";

    /**
     * RFC822 email address for email notifications
     */
    @ZAttr(id=127)
    public static final String A_zimbraPrefNewMailNotificationAddress = "zimbraPrefNewMailNotificationAddress";

    /**
     * whether or not new mail notification is enabled
     */
    @ZAttr(id=126)
    public static final String A_zimbraPrefNewMailNotificationEnabled = "zimbraPrefNewMailNotificationEnabled";

    /**
     * whether or not the client opens a new msg/conv in a new window (via
     * dbl-click)
     */
    @ZAttr(id=500)
    public static final String A_zimbraPrefOpenMailInNewWindow = "zimbraPrefOpenMailInNewWindow";

    /**
     * server remembers addresses to which notifications have been sent for
     * this interval, and does not send duplicate notifications in this
     * interval Must be in valid duration format: {digits}{time-unit}.
     * digits: 0-9, time-unit: [hmsd]|ms. h - hours, m - minutes, s -
     * seconds, d - days, ms - milliseconds. If time unit is not specified,
     * the default is s(seconds).
     */
    @ZAttr(id=386)
    public static final String A_zimbraPrefOutOfOfficeCacheDuration = "zimbraPrefOutOfOfficeCacheDuration";

    /**
     * per RFC 3834 no out of office notifications are sent if recipients
     * address is not directly specified in the To/CC headers - for this
     * check, we check to see if To/CC contained accounts address, aliases,
     * canonical address. But when external accounts are forwarded to Zimbra,
     * and you want notifications sent to messages that contain their
     * external address in To/Cc, add those address, then you can specify
     * those external addresses here.
     */
    @ZAttr(id=387)
    public static final String A_zimbraPrefOutOfOfficeDirectAddress = "zimbraPrefOutOfOfficeDirectAddress";

    /**
     * out of office notifications (if enabled) are sent only if current date
     * is after this date
     */
    @ZAttr(id=384)
    public static final String A_zimbraPrefOutOfOfficeFromDate = "zimbraPrefOutOfOfficeFromDate";

    /**
     * out of office message
     */
    @ZAttr(id=58)
    public static final String A_zimbraPrefOutOfOfficeReply = "zimbraPrefOutOfOfficeReply";

    /**
     * whether or not out of office reply is enabled
     */
    @ZAttr(id=59)
    public static final String A_zimbraPrefOutOfOfficeReplyEnabled = "zimbraPrefOutOfOfficeReplyEnabled";

    /**
     * out of office notifications (if enabled) are sent only if current date
     * is before this date
     */
    @ZAttr(id=385)
    public static final String A_zimbraPrefOutOfOfficeUntilDate = "zimbraPrefOutOfOfficeUntilDate";

    /**
     * download pop3 messages since
     *
     * @since ZCS 5.0.6
     */
    @ZAttr(id=653)
    public static final String A_zimbraPrefPop3DownloadSince = "zimbraPrefPop3DownloadSince";

    /**
     * Deprecated since: 6.0.0_BETA2. deprecated in favor of
     * zimbraPrefReadingPaneLocation and zimbraPrefConvReadingPaneLocation.
     * Orig desc: whether reading pane is shown by default
     */
    @ZAttr(id=394)
    public static final String A_zimbraPrefReadingPaneEnabled = "zimbraPrefReadingPaneEnabled";

    /**
     * where the message reading pane is displayed in list views
     *
     * @since ZCS 6.0.0_BETA1
     */
    @ZAttr(id=804)
    public static final String A_zimbraPrefReadingPaneLocation = "zimbraPrefReadingPaneLocation";

    /**
     * Deprecated since: 6.0.8. Deprecated per bug 46988. This feature was
     * never fully implemented.. Orig desc: address to put in reply-to header
     * of read receipt messages, if it is not set, then the compose identitys
     * primary email address is used.
     *
     * @since ZCS 6.0.0_BETA1
     */
    @ZAttr(id=823)
    public static final String A_zimbraPrefReadReceiptsToAddress = "zimbraPrefReadReceiptsToAddress";

    /**
     * what part of the original message to include during replies
     * (deprecatedSince 5.0 in identity). The value includeBody has been
     * deprecated since 6.0.6, use includeBodyAndHeaders instead.
     */
    @ZAttr(id=133)
    public static final String A_zimbraPrefReplyIncludeOriginalText = "zimbraPrefReplyIncludeOriginalText";

    /**
     * address to put in reply-to header
     */
    @ZAttr(id=60)
    public static final String A_zimbraPrefReplyToAddress = "zimbraPrefReplyToAddress";

    /**
     * personal part of email address put in reply-to header
     */
    @ZAttr(id=404)
    public static final String A_zimbraPrefReplyToDisplay = "zimbraPrefReplyToDisplay";

    /**
     * TRUE if we should set a reply-to header
     */
    @ZAttr(id=405)
    public static final String A_zimbraPrefReplyToEnabled = "zimbraPrefReplyToEnabled";

    /**
     * whether or not to save outgoing mail (deprecatedSince 5.0 in identity)
     */
    @ZAttr(id=22)
    public static final String A_zimbraPrefSaveToSent = "zimbraPrefSaveToSent";

    /**
     * whether or not search tree is expanded
     *
     * @since ZCS 5.0.5
     */
    @ZAttr(id=634)
    public static final String A_zimbraPrefSearchTreeOpen = "zimbraPrefSearchTreeOpen";

    /**
     * Retention period of messages in the Sent folder. 0 means that all
     * messages will be retained. Must be in valid duration format:
     * {digits}{time-unit}. digits: 0-9, time-unit: [hmsd]|ms. h - hours, m -
     * minutes, s - seconds, d - days, ms - milliseconds. If time unit is not
     * specified, the default is s(seconds).
     *
     * @since ZCS 5.0.0
     */
    @ZAttr(id=539)
    public static final String A_zimbraPrefSentLifetime = "zimbraPrefSentLifetime";

    /**
     * name of folder to save sent mail in (deprecatedSince 5.0 in identity)
     */
    @ZAttr(id=103)
    public static final String A_zimbraPrefSentMailFolder = "zimbraPrefSentMailFolder";

    /**
     * whether end-user wants auto-complete from shared address books.
     *
     * @since ZCS 6.0.0_BETA1
     */
    @ZAttr(id=759)
    public static final String A_zimbraPrefSharedAddrBookAutoCompleteEnabled = "zimbraPrefSharedAddrBookAutoCompleteEnabled";

    /**
     * keyboard shortcuts
     */
    @ZAttr(id=396)
    public static final String A_zimbraPrefShortcuts = "zimbraPrefShortcuts";

    /**
     * show just the display name of email addresses in the message header
     * area and compose pane
     *
     * @since ZCS 7.0.1
     */
    @ZAttr(id=1173)
    public static final String A_zimbraPrefShortEmailAddress = "zimbraPrefShortEmailAddress";

    /**
     * show calendar week in calendar views
     *
     * @since ZCS 6.0.0_GA
     */
    @ZAttr(id=1045)
    public static final String A_zimbraPrefShowCalendarWeek = "zimbraPrefShowCalendarWeek";

    /**
     * show fragments in conversation and message lists
     */
    @ZAttr(id=192)
    public static final String A_zimbraPrefShowFragments = "zimbraPrefShowFragments";

    /**
     * whether to show search box or not
     */
    @ZAttr(id=222)
    public static final String A_zimbraPrefShowSearchString = "zimbraPrefShowSearchString";

    /**
     * show selection checkbox for selecting email, contact, voicemial items
     * in a list view for batch operations
     */
    @ZAttr(id=471)
    public static final String A_zimbraPrefShowSelectionCheckbox = "zimbraPrefShowSelectionCheckbox";

    /**
     * Skin to use for this account
     */
    @ZAttr(id=355)
    public static final String A_zimbraPrefSkin = "zimbraPrefSkin";

    /**
     * sort order for list view in the WEB UI
     *
     * @since ZCS 7.1.0
     */
    @ZAttr(id=1188)
    public static final String A_zimbraPrefSortOrder = "zimbraPrefSortOrder";

    /**
     * The name of the dictionary used for spell checking. If not set, the
     * locale is used.
     *
     * @since ZCS 6.0.0_GA
     */
    @ZAttr(id=1041)
    public static final String A_zimbraPrefSpellDictionary = "zimbraPrefSpellDictionary";

    /**
     * List of words to ignore when checking spelling. The word list of an
     * account includes the words specified for its cos and domain.
     *
     * @since ZCS 6.0.5
     */
    @ZAttr(id=1073)
    public static final String A_zimbraPrefSpellIgnoreWord = "zimbraPrefSpellIgnoreWord";

    /**
     * whether standard client should operate in accessibility Mode
     *
     * @since ZCS 6.0.0_BETA1
     */
    @ZAttr(id=689)
    public static final String A_zimbraPrefStandardClientAccessibilityMode = "zimbraPrefStandardClientAccessibilityMode";

    /**
     * whether or not tag tree is expanded
     *
     * @since ZCS 5.0.5
     */
    @ZAttr(id=633)
    public static final String A_zimbraPrefTagTreeOpen = "zimbraPrefTagTreeOpen";

    /**
     * where the reading pane is displayed for tasks
     *
     * @since ZCS 7.0.0
     */
    @ZAttr(id=1151)
    public static final String A_zimbraPrefTasksReadingPaneLocation = "zimbraPrefTasksReadingPaneLocation";

    /**
     * time zone of user or COS
     */
    @ZAttr(id=235)
    public static final String A_zimbraPrefTimeZoneId = "zimbraPrefTimeZoneId";

    /**
     * Retention period of messages in the Trash folder. 0 means that all
     * messages will be retained. This user-modifiable attribute works in
     * conjunction with zimbraMailTrashLifetime, which is admin-modifiable.
     * The shorter duration is used. Must be in valid duration format:
     * {digits}{time-unit}. digits: 0-9, time-unit: [hmsd]|ms. h - hours, m -
     * minutes, s - seconds, d - days, ms - milliseconds. If time unit is not
     * specified, the default is s(seconds).
     *
     * @since ZCS 5.0.0
     */
    @ZAttr(id=541)
    public static final String A_zimbraPrefTrashLifetime = "zimbraPrefTrashLifetime";

    /**
     * Deprecated since: 5.0. no longer used in account or identity. Orig
     * desc: TRUE if we this identity should get settings from the default
     * identity
     */
    @ZAttr(id=410)
    public static final String A_zimbraPrefUseDefaultIdentitySettings = "zimbraPrefUseDefaultIdentitySettings";

    /**
     * whether or not keyboard shortcuts are enabled
     */
    @ZAttr(id=61)
    public static final String A_zimbraPrefUseKeyboardShortcuts = "zimbraPrefUseKeyboardShortcuts";

    /**
     * When composing and sending mail, whether to use RFC 2231 MIME
     * parameter value encoding. If set to FALSE, then RFC 2047 style
     * encoding is used.
     */
    @ZAttr(id=395)
    public static final String A_zimbraPrefUseRfc2231 = "zimbraPrefUseRfc2231";

    /**
     * whether list of well known time zones is displayed in calendar UI
     */
    @ZAttr(id=236)
    public static final String A_zimbraPrefUseTimeZoneListInCalendar = "zimbraPrefUseTimeZoneListInCalendar";

    /**
     * number of voice messages/call logs per page
     *
     * @since ZCS 5.0.0
     */
    @ZAttr(id=526)
    public static final String A_zimbraPrefVoiceItemsPerPage = "zimbraPrefVoiceItemsPerPage";

    /**
     * whether to display a warning when users try to navigate away from ZCS
     */
    @ZAttr(id=456)
    public static final String A_zimbraPrefWarnOnExit = "zimbraPrefWarnOnExit";

    /**
     * if replying/forwarding a message in this folder, use this identity
     * (deprecatedSince 5.0 in account)
     */
    @ZAttr(id=409)
    public static final String A_zimbraPrefWhenInFolderIds = "zimbraPrefWhenInFolderIds";

    /**
     * TRUE if we should look at zimbraPrefWhenInFolderIds (deprecatedSince
     * 5.0 in account)
     */
    @ZAttr(id=408)
    public static final String A_zimbraPrefWhenInFoldersEnabled = "zimbraPrefWhenInFoldersEnabled";

    /**
     * addresses that we will look at to see if we should use an identity
     * (deprecatedSince 5.0 in account)
     */
    @ZAttr(id=407)
    public static final String A_zimbraPrefWhenSentToAddresses = "zimbraPrefWhenSentToAddresses";

    /**
     * TRUE if we should look at zimbraPrefWhenSentToAddresses
     * (deprecatedSince 5.0 in account)
     */
    @ZAttr(id=406)
    public static final String A_zimbraPrefWhenSentToEnabled = "zimbraPrefWhenSentToEnabled";

    /**
     * zimlets user wants to see in the UI
     *
     * @since ZCS 6.0.0_BETA1
     */
    @ZAttr(id=765)
    public static final String A_zimbraPrefZimlets = "zimbraPrefZimlets";

    /**
     * whether or not zimlet tree is expanded
     *
     * @since ZCS 5.0.5
     */
    @ZAttr(id=638)
    public static final String A_zimbraPrefZimletTreeOpen = "zimbraPrefZimletTreeOpen";

    /**
     * Allowed domains for Proxy servlet
     */
    @ZAttr(id=294)
    public static final String A_zimbraProxyAllowedDomains = "zimbraProxyAllowedDomains";

    /**
     * Content types that can be cached by proxy servlet
     */
    @ZAttr(id=303)
    public static final String A_zimbraProxyCacheableContentTypes = "zimbraProxyCacheableContentTypes";

    /**
     * Name to be used in public API such as REST or SOAP proxy.
     */
    @ZAttr(id=377)
    public static final String A_zimbraPublicServiceHostname = "zimbraPublicServiceHostname";

    /**
     * Port to be used in public API such as REST or SOAP proxy.
     *
     * @since ZCS 5.0.9
     */
    @ZAttr(id=699)
    public static final String A_zimbraPublicServicePort = "zimbraPublicServicePort";

    /**
     * Protocol to be used in public API such as REST or SOAP proxy.
     *
     * @since ZCS 5.0.9
     */
    @ZAttr(id=698)
    public static final String A_zimbraPublicServiceProtocol = "zimbraPublicServiceProtocol";

    /**
     * Last time a quota warning was sent.
     */
    @ZAttr(id=484)
    public static final String A_zimbraQuotaLastWarnTime = "zimbraQuotaLastWarnTime";

    /**
     * Minimum duration of time between quota warnings. Must be in valid
     * duration format: {digits}{time-unit}. digits: 0-9, time-unit:
     * [hmsd]|ms. h - hours, m - minutes, s - seconds, d - days, ms -
     * milliseconds. If time unit is not specified, the default is
     * s(seconds).
     */
    @ZAttr(id=485)
    public static final String A_zimbraQuotaWarnInterval = "zimbraQuotaWarnInterval";

    /**
     * Quota warning message template.
     */
    @ZAttr(id=486)
    public static final String A_zimbraQuotaWarnMessage = "zimbraQuotaWarnMessage";

    /**
     * Threshold for quota warning messages.
     */
    @ZAttr(id=483)
    public static final String A_zimbraQuotaWarnPercent = "zimbraQuotaWarnPercent";

    /**
     * redolog rollover destination
     */
    @ZAttr(id=76)
    public static final String A_zimbraRedoLogArchiveDir = "zimbraRedoLogArchiveDir";

    /**
     * how many seconds worth of committed redo ops to re-execute during
     * crash recovery; related to mysql parameter
     * innodb_flush_log_at_trx_commit=0
     *
     * @since ZCS 6.0.0_BETA2
     */
    @ZAttr(id=1009)
    public static final String A_zimbraRedoLogCrashRecoveryLookbackSec = "zimbraRedoLogCrashRecoveryLookbackSec";

    /**
     * whether logs are delete on rollover or archived
     */
    @ZAttr(id=251)
    public static final String A_zimbraRedoLogDeleteOnRollover = "zimbraRedoLogDeleteOnRollover";

    /**
     * whether redo logging is enabled
     */
    @ZAttr(id=74)
    public static final String A_zimbraRedoLogEnabled = "zimbraRedoLogEnabled";

    /**
     * how frequently writes to redo log get fsynced to disk
     */
    @ZAttr(id=79)
    public static final String A_zimbraRedoLogFsyncIntervalMS = "zimbraRedoLogFsyncIntervalMS";

    /**
     * name and location of the redolog file
     */
    @ZAttr(id=75)
    public static final String A_zimbraRedoLogLogPath = "zimbraRedoLogLogPath";

    /**
     * provider class name for redo logging
     */
    @ZAttr(id=225)
    public static final String A_zimbraRedoLogProvider = "zimbraRedoLogProvider";

    /**
     * redo.log file becomes eligible for rollover over when it goes over
     * this size
     */
    @ZAttr(id=78)
    public static final String A_zimbraRedoLogRolloverFileSizeKB = "zimbraRedoLogRolloverFileSizeKB";

    /**
     * redo.log file rolls over when it goes over this size, even if it does
     * not meet the minimum file age requirement
     *
     * @since ZCS 5.0.17
     */
    @ZAttr(id=1021)
    public static final String A_zimbraRedoLogRolloverHardMaxFileSizeKB = "zimbraRedoLogRolloverHardMaxFileSizeKB";

    /**
     * minimum age in minutes for redo.log file before it becomes eligible
     * for rollover based on size
     *
     * @since ZCS 5.0.17
     */
    @ZAttr(id=1020)
    public static final String A_zimbraRedoLogRolloverMinFileAge = "zimbraRedoLogRolloverMinFileAge";

    /**
     * Path to remote management command to execute on this server
     */
    @ZAttr(id=336)
    public static final String A_zimbraRemoteManagementCommand = "zimbraRemoteManagementCommand";

    /**
     * Port on which remote management sshd listening on this server.
     */
    @ZAttr(id=339)
    public static final String A_zimbraRemoteManagementPort = "zimbraRemoteManagementPort";

    /**
     * Private key this server should use to access another server
     */
    @ZAttr(id=338)
    public static final String A_zimbraRemoteManagementPrivateKeyPath = "zimbraRemoteManagementPrivateKeyPath";

    /**
     * Login name of user allowed to execute remote management command
     */
    @ZAttr(id=337)
    public static final String A_zimbraRemoteManagementUser = "zimbraRemoteManagementUser";

    /**
     * Custom response headers. For example, can be used to add a P3P header
     * for user agents to understand the sites privacy policy. Note: the
     * value MUST be the entire header line (e.g. X-Foo: Bar).
     *
     * @since ZCS 6.0.5
     */
    @ZAttr(id=1074)
    public static final String A_zimbraResponseHeader = "zimbraResponseHeader";

    /**
     * Allowed reverse proxy IP addresses. Lookup servlet will only generate
     * authtokens if request was made from one of these IP addresses
     *
     * @since ZCS 5.0.9
     */
    @ZAttr(id=697)
    public static final String A_zimbraReverseProxyAdminIPAddress = "zimbraReverseProxyAdminIPAddress";

    /**
     * the attribute that identifies the zimbra admin bind port
     *
     * @since ZCS 5.0.9
     */
    @ZAttr(id=700)
    public static final String A_zimbraReverseProxyAdminPortAttribute = "zimbraReverseProxyAdminPortAttribute";

    /**
     * wait duration before nginx sending back the NO response for failed
     * imap/pop3 reverse proxy lookups Must be in valid duration format:
     * {digits}{time-unit}. digits: 0-9, time-unit: [hmsd]|ms. h - hours, m -
     * minutes, s - seconds, d - days, ms - milliseconds. If time unit is not
     * specified, the default is s(seconds).
     *
     * @since ZCS 5.0.0
     */
    @ZAttr(id=569)
    public static final String A_zimbraReverseProxyAuthWaitInterval = "zimbraReverseProxyAuthWaitInterval";

    /**
     * time interval that an entry cached by NGINX will remain in the cache
     * Must be in valid duration format: {digits}{time-unit}. digits: 0-9,
     * time-unit: [hmsd]|ms. h - hours, m - minutes, s - seconds, d - days,
     * ms - milliseconds. If time unit is not specified, the default is
     * s(seconds).
     *
     * @since ZCS 5.0.10
     */
    @ZAttr(id=732)
    public static final String A_zimbraReverseProxyCacheEntryTTL = "zimbraReverseProxyCacheEntryTTL";

    /**
     * time interval that NGINX proxy will wait for a cache result, before
     * considering the result as a cache miss Must be in valid duration
     * format: {digits}{time-unit}. digits: 0-9, time-unit: [hmsd]|ms. h -
     * hours, m - minutes, s - seconds, d - days, ms - milliseconds. If time
     * unit is not specified, the default is s(seconds).
     *
     * @since ZCS 5.0.10
     */
    @ZAttr(id=731)
    public static final String A_zimbraReverseProxyCacheFetchTimeout = "zimbraReverseProxyCacheFetchTimeout";

    /**
     * time interval that NGINX proxy will wait before attempting to
     * re-establish a connection to a memcache server that disconnected Must
     * be in valid duration format: {digits}{time-unit}. digits: 0-9,
     * time-unit: [hmsd]|ms. h - hours, m - minutes, s - seconds, d - days,
     * ms - milliseconds. If time unit is not specified, the default is
     * s(seconds).
     *
     * @since ZCS 5.0.10
     */
    @ZAttr(id=730)
    public static final String A_zimbraReverseProxyCacheReconnectInterval = "zimbraReverseProxyCacheReconnectInterval";

    /**
     * Time interval after which NGINX mail proxy will disconnect while
     * establishing an upstream IMAP/POP connection Must be in valid duration
     * format: {digits}{time-unit}. digits: 0-9, time-unit: [hmsd]|ms. h -
     * hours, m - minutes, s - seconds, d - days, ms - milliseconds. If time
     * unit is not specified, the default is s(seconds).
     *
     * @since ZCS 6.0.0_BETA1
     */
    @ZAttr(id=797)
    public static final String A_zimbraReverseProxyConnectTimeout = "zimbraReverseProxyConnectTimeout";

    /**
     * The default realm that will be used by NGINX mail proxy, when the
     * realm is not specified in GSSAPI Authentication
     *
     * @since ZCS 5.0.9
     */
    @ZAttr(id=703)
    public static final String A_zimbraReverseProxyDefaultRealm = "zimbraReverseProxyDefaultRealm";

    /**
     * LDAP attribute that contains domain name for the domain
     *
     * @since ZCS 5.0.0
     */
    @ZAttr(id=547)
    public static final String A_zimbraReverseProxyDomainNameAttribute = "zimbraReverseProxyDomainNameAttribute";

    /**
     * LDAP query to find a domain
     *
     * @since ZCS 5.0.0
     */
    @ZAttr(id=545)
    public static final String A_zimbraReverseProxyDomainNameQuery = "zimbraReverseProxyDomainNameQuery";

    /**
     * search base for zimbraReverseProxyDomainNameQuery
     *
     * @since ZCS 5.0.0
     */
    @ZAttr(id=546)
    public static final String A_zimbraReverseProxyDomainNameSearchBase = "zimbraReverseProxyDomainNameSearchBase";

    /**
     * Whether to enable HTTP proxy
     *
     * @since ZCS 5.0.3
     */
    @ZAttr(id=628)
    public static final String A_zimbraReverseProxyHttpEnabled = "zimbraReverseProxyHttpEnabled";

    /**
     * attribute that contains http bind port
     *
     * @since ZCS 5.0.5
     */
    @ZAttr(id=632)
    public static final String A_zimbraReverseProxyHttpPortAttribute = "zimbraReverseProxyHttpPortAttribute";

    /**
     * NGINX reverse proxy imap capabilities
     *
     * @since ZCS 5.0.10
     */
    @ZAttr(id=719)
    public static final String A_zimbraReverseProxyImapEnabledCapability = "zimbraReverseProxyImapEnabledCapability";

    /**
     * Whether to expose version on Proxy IMAP banner
     *
     * @since ZCS 5.0.10
     */
    @ZAttr(id=713)
    public static final String A_zimbraReverseProxyImapExposeVersionOnBanner = "zimbraReverseProxyImapExposeVersionOnBanner";

    /**
     * attribute that contains imap bind port
     */
    @ZAttr(id=479)
    public static final String A_zimbraReverseProxyImapPortAttribute = "zimbraReverseProxyImapPortAttribute";

    /**
     * whether IMAP SASL GSSAPI is enabled for reverse proxy
     *
     * @since ZCS 5.0.5
     */
    @ZAttr(id=643)
    public static final String A_zimbraReverseProxyImapSaslGssapiEnabled = "zimbraReverseProxyImapSaslGssapiEnabled";

    /**
     * whether IMAP SASL PLAIN is enabled for reverse proxy
     *
     * @since ZCS 5.0.10
     */
    @ZAttr(id=728)
    public static final String A_zimbraReverseProxyImapSaslPlainEnabled = "zimbraReverseProxyImapSaslPlainEnabled";

    /**
     * attribute that contains imap bind port for SSL
     */
    @ZAttr(id=480)
    public static final String A_zimbraReverseProxyImapSSLPortAttribute = "zimbraReverseProxyImapSSLPortAttribute";

    /**
     * on - on the plain POP/IMAP port, starttls is allowed off - no starttls
     * is offered on plain port only - you have to use starttls before clear
     * text login
     *
     * @since ZCS 5.0.5
     */
    @ZAttr(id=641)
    public static final String A_zimbraReverseProxyImapStartTlsMode = "zimbraReverseProxyImapStartTlsMode";

    /**
     * Time interval after which NGINX mail proxy will disconnect an inactive
     * IMAP/POP connection Must be in valid duration format:
     * {digits}{time-unit}. digits: 0-9, time-unit: [hmsd]|ms. h - hours, m -
     * minutes, s - seconds, d - days, ms - milliseconds. If time unit is not
     * specified, the default is s(seconds).
     *
     * @since ZCS 5.0.10
     */
    @ZAttr(id=735)
    public static final String A_zimbraReverseProxyInactivityTimeout = "zimbraReverseProxyInactivityTimeout";

    /**
     * Sets the upper limit on logins from a remote IP via POP or IMAP to
     * this proxy server after which login is rejected with an appropriate
     * protocol specific bye response. This counter is cumulative for all
     * users that appear to the proxy to be logging in from the same IP
     * address. If multiple users appear to the proxy to be logging in from
     * the same IP address (usual with NATing), then each of the different
     * users login will contribute to increasing the hit counter for that IP
     * address, and when the counter eventually exceeds the limit, then the
     * connections from that IP address will be throttled. Therefore, all
     * users from the same IP will contribute to (and be affected by) this
     * counter. Logins using all protocols (POP3/POP3S/IMAP/IMAPS) will
     * affect this counter (the counter is aggregate for all protocols, *not*
     * separate). If this value is set to 0, then no limiting will take place
     * for any IP.
     *
     * @since ZCS 5.0.3
     */
    @ZAttr(id=622)
    public static final String A_zimbraReverseProxyIPLoginLimit = "zimbraReverseProxyIPLoginLimit";

    /**
     * Sets the time-to-live for the hit counter for IP based login
     * throttling. If time is set to 3600 and limit is set to 1000, then it
     * means that NGINX should not allow more than 1000 users to log in via
     * the proxy from the same IP, within the time interval of an hour. The
     * semantics for such a configuration would then be: allow maximum 1000
     * users per hour from any given IP address.
     *
     * @since ZCS 5.0.3
     */
    @ZAttr(id=623)
    public static final String A_zimbraReverseProxyIPLoginLimitTime = "zimbraReverseProxyIPLoginLimitTime";

    /**
     * The error message with which a connection attempt from an IP address
     * will be throttled, if the connection count exceeds the configured
     * limit
     *
     * @since ZCS 5.0.10
     */
    @ZAttr(id=727)
    public static final String A_zimbraReverseProxyIpThrottleMsg = "zimbraReverseProxyIpThrottleMsg";

    /**
     * Log level for NGINX Proxy error log
     *
     * @since ZCS 5.0.10
     */
    @ZAttr(id=723)
    public static final String A_zimbraReverseProxyLogLevel = "zimbraReverseProxyLogLevel";

    /**
     * whether this server is a reverse proxy lookup target
     */
    @ZAttr(id=504)
    public static final String A_zimbraReverseProxyLookupTarget = "zimbraReverseProxyLookupTarget";

    /**
     * Whether to enable IMAP/POP proxy
     *
     * @since ZCS 5.0.3
     */
    @ZAttr(id=629)
    public static final String A_zimbraReverseProxyMailEnabled = "zimbraReverseProxyMailEnabled";

    /**
     * LDAP attribute that contains mailhost for the user
     */
    @ZAttr(id=474)
    public static final String A_zimbraReverseProxyMailHostAttribute = "zimbraReverseProxyMailHostAttribute";

    /**
     * LDAP query to find a user
     */
    @ZAttr(id=472)
    public static final String A_zimbraReverseProxyMailHostQuery = "zimbraReverseProxyMailHostQuery";

    /**
     * search base for zimbraReverseProxyMailHostQuery
     */
    @ZAttr(id=473)
    public static final String A_zimbraReverseProxyMailHostSearchBase = "zimbraReverseProxyMailHostSearchBase";

    /**
     * whether to run proxy in HTTP, HTTPS, both, mixed, or redirect mode.
     * See also related attributes zimbraMailProxyPort and
     * zimbraMailSSLProxyPort
     *
     * @since ZCS 5.0.7
     */
    @ZAttr(id=685)
    public static final String A_zimbraReverseProxyMailMode = "zimbraReverseProxyMailMode";

    /**
     * whether NGINX mail proxy will pass upstream server errors back to the
     * downstream email clients
     *
     * @since ZCS 5.0.10
     */
    @ZAttr(id=736)
    public static final String A_zimbraReverseProxyPassErrors = "zimbraReverseProxyPassErrors";

    /**
     * NGINX reverse proxy pop3 capabilities
     *
     * @since ZCS 5.0.10
     */
    @ZAttr(id=721)
    public static final String A_zimbraReverseProxyPop3EnabledCapability = "zimbraReverseProxyPop3EnabledCapability";

    /**
     * Whether to expose version on Proxy POP3 banner
     *
     * @since ZCS 5.0.10
     */
    @ZAttr(id=712)
    public static final String A_zimbraReverseProxyPop3ExposeVersionOnBanner = "zimbraReverseProxyPop3ExposeVersionOnBanner";

    /**
     * attribute that contains pop3 bind port
     */
    @ZAttr(id=477)
    public static final String A_zimbraReverseProxyPop3PortAttribute = "zimbraReverseProxyPop3PortAttribute";

    /**
     * whether POP3 SASL GSSAPI is enabled for reverse proxy
     *
     * @since ZCS 5.0.5
     */
    @ZAttr(id=644)
    public static final String A_zimbraReverseProxyPop3SaslGssapiEnabled = "zimbraReverseProxyPop3SaslGssapiEnabled";

    /**
     * whether POP3 SASL PLAIN is enabled for reverse proxy
     *
     * @since ZCS 5.0.10
     */
    @ZAttr(id=729)
    public static final String A_zimbraReverseProxyPop3SaslPlainEnabled = "zimbraReverseProxyPop3SaslPlainEnabled";

    /**
     * attribute that contains pop3 bind port for SSL
     */
    @ZAttr(id=478)
    public static final String A_zimbraReverseProxyPop3SSLPortAttribute = "zimbraReverseProxyPop3SSLPortAttribute";

    /**
     * on - on the plain POP/IMAP port, starttls is allowed off - no starttls
     * is offered on plain port only - you have to use starttls before clear
     * text login
     *
     * @since ZCS 5.0.5
     */
    @ZAttr(id=642)
    public static final String A_zimbraReverseProxyPop3StartTlsMode = "zimbraReverseProxyPop3StartTlsMode";

    /**
     * LDAP query to find server object
     */
    @ZAttr(id=475)
    public static final String A_zimbraReverseProxyPortQuery = "zimbraReverseProxyPortQuery";

    /**
     * search base for zimbraReverseProxyPortQuery
     */
    @ZAttr(id=476)
    public static final String A_zimbraReverseProxyPortSearchBase = "zimbraReverseProxyPortSearchBase";

    /**
     * Time interval after which NGINX will fail over to the next route
     * lookup handler, if a handler does not respond to the route lookup
     * request within this time Must be in valid duration format:
     * {digits}{time-unit}. digits: 0-9, time-unit: [hmsd]|ms. h - hours, m -
     * minutes, s - seconds, d - days, ms - milliseconds. If time unit is not
     * specified, the default is s(seconds).
     *
     * @since ZCS 5.0.10
     */
    @ZAttr(id=745)
    public static final String A_zimbraReverseProxyRouteLookupTimeout = "zimbraReverseProxyRouteLookupTimeout";

    /**
     * Time interval (ms) given to mail route lookup handler to cache a
     * failed response to route a previous lookup request (after this time
     * elapses, Proxy retries this host) Must be in valid duration format:
     * {digits}{time-unit}. digits: 0-9, time-unit: [hmsd]|ms. h - hours, m -
     * minutes, s - seconds, d - days, ms - milliseconds. If time unit is not
     * specified, the default is s(seconds).
     *
     * @since ZCS 5.0.12
     */
    @ZAttr(id=778)
    public static final String A_zimbraReverseProxyRouteLookupTimeoutCache = "zimbraReverseProxyRouteLookupTimeoutCache";

    /**
     * whether nginx should send ID command for imap
     *
     * @since ZCS 5.0.1
     */
    @ZAttr(id=588)
    public static final String A_zimbraReverseProxySendImapId = "zimbraReverseProxySendImapId";

    /**
     * whether nginx should send XOIP command for pop3
     *
     * @since ZCS 5.0.1
     */
    @ZAttr(id=587)
    public static final String A_zimbraReverseProxySendPop3Xoip = "zimbraReverseProxySendPop3Xoip";

    /**
     * permitted ciphers for reverse proxy. Ciphers are in the formats
     * supported by OpenSSL e.g.
     * ALL:!ADH:!EXPORT56:RC4+RSA:+HIGH:+MEDIUM:+LOW:+SSLv2:+EXP; if not set,
     * default ciphers permitted by nginx will apply
     *
     * @since ZCS 5.0.5
     */
    @ZAttr(id=640)
    public static final String A_zimbraReverseProxySSLCiphers = "zimbraReverseProxySSLCiphers";

    /**
     * There is a deployment scenario for migrations where all of the
     * customers users are pointed at the zimbra POP IMAP reverse proxy. We
     * then want their connections proxied back to the legacy system for for
     * not-yet-non-migrated users. If this attribute is TRUE, reverse proxy
     * lookup sevlet should check to see if zimbraExternal* is set on the
     * domain. If so it is used. If not, lookup proceeds as usual.
     *
     * @since ZCS 5.0.12
     */
    @ZAttr(id=779)
    public static final String A_zimbraReverseProxyUseExternalRoute = "zimbraReverseProxyUseExternalRoute";

    /**
     * Use external route configured on doamin if account cannot be found.
     * Also see zimbraReverseProxyUseExternalRoute.
     *
     * @since ZCS 7.0.0
     */
    @ZAttr(id=1132)
    public static final String A_zimbraReverseProxyUseExternalRouteIfAccountNotExist = "zimbraReverseProxyUseExternalRouteIfAccountNotExist";

    /**
     * Limit how many times a user can login via the proxy. Setting limit to
     * 100 and time to 3600 means: allow maximum 100 logins per hour for any
     * user. As with the ip counterparts, the user hit counter and timeout
     * are cumulative for all protocols. Also, for a given users login, both
     * counters are checked in succession, with the IP counter being checked
     * first. A login may be rejected (throttled) because the IP is
     * over-usage, or because the login name itself is over-usage. A value of
     * 0 indicates that no throttling will take place for any user.
     *
     * @since ZCS 5.0.3
     */
    @ZAttr(id=624)
    public static final String A_zimbraReverseProxyUserLoginLimit = "zimbraReverseProxyUserLoginLimit";

    /**
     * Sets the time-to-live for the hit counter for per user login
     * throttling.
     *
     * @since ZCS 5.0.3
     */
    @ZAttr(id=625)
    public static final String A_zimbraReverseProxyUserLoginLimitTime = "zimbraReverseProxyUserLoginLimitTime";

    /**
     * LDAP attribute that contains user name for the principal
     *
     * @since ZCS 5.0.0
     */
    @ZAttr(id=572)
    public static final String A_zimbraReverseProxyUserNameAttribute = "zimbraReverseProxyUserNameAttribute";

    /**
     * The error message with which a login attempt by a user will be
     * throttled, if the attempt count exceeds the configured limit
     *
     * @since ZCS 5.0.10
     */
    @ZAttr(id=726)
    public static final String A_zimbraReverseProxyUserThrottleMsg = "zimbraReverseProxyUserThrottleMsg";

    /**
     * Maximum number of connections that an NGINX Proxy worker process is
     * allowed to handle
     *
     * @since ZCS 5.0.10
     */
    @ZAttr(id=725)
    public static final String A_zimbraReverseProxyWorkerConnections = "zimbraReverseProxyWorkerConnections";

    /**
     * Number of worker processes of NGINX Proxy
     *
     * @since ZCS 5.0.10
     */
    @ZAttr(id=724)
    public static final String A_zimbraReverseProxyWorkerProcesses = "zimbraReverseProxyWorkerProcesses";

    /**
     * whether TLS is required for IMAP/POP GSSAPI auth
     *
     * @since ZCS 5.0.20
     */
    @ZAttr(id=1068)
    public static final String A_zimbraSaslGssapiRequiresTls = "zimbraSaslGssapiRequiresTls";

    /**
     * Maximum number of scheduled tasks that can run simultaneously.
     */
    @ZAttr(id=522)
    public static final String A_zimbraScheduledTaskNumThreads = "zimbraScheduledTaskNumThreads";

    /**
     * Object classes to add when creating a zimbra server object.
     *
     * @since ZCS 6.0.0_BETA1
     */
    @ZAttr(id=756)
    public static final String A_zimbraServerExtraObjectClass = "zimbraServerExtraObjectClass";

    /**
     * ZimbraID of the server that this component is running on
     *
     * @since ZCS 6.0.0_BETA1
     */
    @ZAttr(id=742)
    public static final String A_zimbraServerId = "zimbraServerId";

    /**
     * Deprecated since: 5.0. deprecated in favor of the serverInherited
     * flag. Orig desc: zimbraServer attrs that get inherited from global
     * config
     */
    @ZAttr(id=62)
    public static final String A_zimbraServerInheritedAttr = "zimbraServerInheritedAttr";

    /**
     * services that are enabled on this server
     */
    @ZAttr(id=220)
    public static final String A_zimbraServiceEnabled = "zimbraServiceEnabled";

    /**
     * public hostname of the host
     */
    @ZAttr(id=65)
    public static final String A_zimbraServiceHostname = "zimbraServiceHostname";

    /**
     * services that are installed on this server
     */
    @ZAttr(id=221)
    public static final String A_zimbraServiceInstalled = "zimbraServiceInstalled";

    /**
     * items an account or group has shared
     */
    @ZAttr(id=357)
    public static final String A_zimbraShareInfo = "zimbraShareInfo";

    /**
     * Unique ID for an signature
     */
    @ZAttr(id=490)
    public static final String A_zimbraSignatureId = "zimbraSignatureId";

    /**
     * maximum number of signatures allowed on an account
     */
    @ZAttr(id=493)
    public static final String A_zimbraSignatureMaxNumEntries = "zimbraSignatureMaxNumEntries";

    /**
     * minimum number of signatures allowed on an account, this is only used
     * in the client
     */
    @ZAttr(id=523)
    public static final String A_zimbraSignatureMinNumEntries = "zimbraSignatureMinNumEntries";

    /**
     * name of the signature
     */
    @ZAttr(id=491)
    public static final String A_zimbraSignatureName = "zimbraSignatureName";

    /**
     * background color for chameleon skin for the domain
     *
     * @since ZCS 5.0.6
     */
    @ZAttr(id=648)
    public static final String A_zimbraSkinBackgroundColor = "zimbraSkinBackgroundColor";

    /**
     * favicon for chameleon skin for the domain
     *
     * @since ZCS 6.0.0_BETA1
     */
    @ZAttr(id=800)
    public static final String A_zimbraSkinFavicon = "zimbraSkinFavicon";

    /**
     * foreground color for chameleon skin for the domain
     *
     * @since ZCS 5.0.6
     */
    @ZAttr(id=647)
    public static final String A_zimbraSkinForegroundColor = "zimbraSkinForegroundColor";

    /**
     * logo app banner for chameleon skin for the domain
     *
     * @since ZCS 5.0.7
     */
    @ZAttr(id=671)
    public static final String A_zimbraSkinLogoAppBanner = "zimbraSkinLogoAppBanner";

    /**
     * logo login banner for chameleon skin for the domain
     *
     * @since ZCS 5.0.7
     */
    @ZAttr(id=670)
    public static final String A_zimbraSkinLogoLoginBanner = "zimbraSkinLogoLoginBanner";

    /**
     * Logo URL for chameleon skin for the domain
     *
     * @since ZCS 5.0.6
     */
    @ZAttr(id=649)
    public static final String A_zimbraSkinLogoURL = "zimbraSkinLogoURL";

    /**
     * secondary color for chameleon skin for the domain
     *
     * @since ZCS 5.0.7
     */
    @ZAttr(id=668)
    public static final String A_zimbraSkinSecondaryColor = "zimbraSkinSecondaryColor";

    /**
     * selection color for chameleon skin for the domain
     *
     * @since ZCS 5.0.7
     */
    @ZAttr(id=669)
    public static final String A_zimbraSkinSelectionColor = "zimbraSkinSelectionColor";

    /**
     * LDAP attribute(s) for public key lookup for S/MIME via external LDAP.
     * Multiple attributes can be separated by comma. All SMIME attributes
     * are in the format of {config-name}:{value}. A &#039;SMIME config&#039;
     * is a set of SMIME attribute values with the same {config-name}.
     * Multiple SMIME configs can be configured on a domain or on
     * globalconfig. Note: SMIME attributes on domains do not inherited
     * values from globalconfig, they are not domain-inherited attributes.
     * During SMIME public key lookup, if there are any SMIME config on the
     * domain of the account, they are used. SMIME configs on globalconfig
     * will be used only when there is no SMIME config on the domain. SMIME
     * attributes cannot be modified directly with zmprov md/mcf commands.
     * Use zmprov gcsc/gdsc/mcsc/mdsc/rcsc/rdsc command instead.
     *
     * @since ZCS 7.1.0
     */
    @ZAttr(id=1182)
    public static final String A_zimbraSMIMELdapAttribute = "zimbraSMIMELdapAttribute";

    /**
     * LDAP bind DN for public key lookup for S/MIME via external LDAP. Can
     * be empty for anonymous bind. All SMIME attributes are in the format of
     * {config-name}:{value}. A &#039;SMIME config&#039; is a set of SMIME
     * attribute values with the same {config-name}. Multiple SMIME configs
     * can be configured on a domain or on globalconfig. Note: SMIME
     * attributes on domains do not inherited values from globalconfig, they
     * are not domain-inherited attributes. During SMIME public key lookup,
     * if there are any SMIME config on the domain of the account, they are
     * used. SMIME configs on globalconfig will be used only when there is no
     * SMIME config on the domain. SMIME attributes cannot be modified
     * directly with zmprov md/mcf commands. Use zmprov
     * gcsc/gdsc/mcsc/mdsc/rcsc/rdsc command instead.
     *
     * @since ZCS 7.1.0
     */
    @ZAttr(id=1178)
    public static final String A_zimbraSMIMELdapBindDn = "zimbraSMIMELdapBindDn";

    /**
     * LDAP bind password for public key lookup for S/MIME via external LDAP.
     * Can be empty for anonymous bind. All SMIME attributes are in the
     * format of {config-name}:{value}. A &#039;SMIME config&#039; is a set
     * of SMIME attribute values with the same {config-name}. Multiple SMIME
     * configs can be configured on a domain or on globalconfig. Note: SMIME
     * attributes on domains do not inherited values from globalconfig, they
     * are not domain-inherited attributes. During SMIME public key lookup,
     * if there are any SMIME config on the domain of the account, they are
     * used. SMIME configs on globalconfig will be used only when there is no
     * SMIME config on the domain. SMIME attributes cannot be modified
     * directly with zmprov md/mcf commands. Use zmprov
     * gcsc/gdsc/mcsc/mdsc/rcsc/rdsc command instead.
     *
     * @since ZCS 7.1.0
     */
    @ZAttr(id=1179)
    public static final String A_zimbraSMIMELdapBindPassword = "zimbraSMIMELdapBindPassword";

    /**
     * LDAP search filter for public key lookup for S/MIME via external LDAP.
     * Can contain the following conversion variables for expansion: %n -
     * search key with @ (or without, if no @ was specified) %u - with @
     * removed e.g. (mail=%n) All SMIME attributes are in the format of
     * {config-name}:{value}. A &#039;SMIME config&#039; is a set of SMIME
     * attribute values with the same {config-name}. Multiple SMIME configs
     * can be configured on a domain or on globalconfig. Note: SMIME
     * attributes on domains do not inherited values from globalconfig, they
     * are not domain-inherited attributes. During SMIME public key lookup,
     * if there are any SMIME config on the domain of the account, they are
     * used. SMIME configs on globalconfig will be used only when there is no
     * SMIME config on the domain. SMIME attributes cannot be modified
     * directly with zmprov md/mcf commands. Use zmprov
     * gcsc/gdsc/mcsc/mdsc/rcsc/rdsc command instead.
     *
     * @since ZCS 7.1.0
     */
    @ZAttr(id=1181)
    public static final String A_zimbraSMIMELdapFilter = "zimbraSMIMELdapFilter";

    /**
     * LDAP search base for public key lookup for S/MIME via external LDAP.
     * All SMIME attributes are in the format of {config-name}:{value}. A
     * &#039;SMIME config&#039; is a set of SMIME attribute values with the
     * same {config-name}. Multiple SMIME configs can be configured on a
     * domain or on globalconfig. Note: SMIME attributes on domains do not
     * inherited values from globalconfig, they are not domain-inherited
     * attributes. During SMIME public key lookup, if there are any SMIME
     * config on the domain of the account, they are used. SMIME configs on
     * globalconfig will be used only when there is no SMIME config on the
     * domain. SMIME attributes cannot be modified directly with zmprov
     * md/mcf commands. Use zmprov gcsc/gdsc/mcsc/mdsc/rcsc/rdsc command
     * instead.
     *
     * @since ZCS 7.1.0
     */
    @ZAttr(id=1180)
    public static final String A_zimbraSMIMELdapSearchBase = "zimbraSMIMELdapSearchBase";

    /**
     * Whether to use startTLS for public key lookup for S/MIME via external
     * LDAP. All SMIME attributes are in the format of {config-name}:{value}.
     * A &#039;SMIME config&#039; is a set of SMIME attribute values with the
     * same {config-name}. Multiple SMIME configs can be configured on a
     * domain or on globalconfig. Note: SMIME attributes on domains do not
     * inherited values from globalconfig, they are not domain-inherited
     * attributes. During SMIME public key lookup, if there are any SMIME
     * config on the domain of the account, they are used. SMIME configs on
     * globalconfig will be used only when there is no SMIME config on the
     * domain. SMIME attributes cannot be modified directly with zmprov
     * md/mcf commands. Use zmprov gcsc/gdsc/mcsc/mdsc/rcsc/rdsc command
     * instead.
     *
     * @since ZCS 7.1.0
     */
    @ZAttr(id=1177)
    public static final String A_zimbraSMIMELdapStartTlsEnabled = "zimbraSMIMELdapStartTlsEnabled";

    /**
     * LDAP URL(s) for public key lookup for S/MIME via external LDAP.
     * Multiple URLs for error fallback purpose can be seperated by space.
     * All SMIME attributes are in the format of {config-name}:{value}. A
     * &#039;SMIME config&#039; is a set of SMIME attribute values with the
     * same {config-name}. Multiple SMIME configs can be configured on a
     * domain or on globalconfig. Note: SMIME attributes on domains do not
     * inherited values from globalconfig, they are not domain-inherited
     * attributes. During SMIME public key lookup, if there are any SMIME
     * config on the domain of the account, they are used. SMIME configs on
     * globalconfig will be used only when there is no SMIME config on the
     * domain. SMIME attributes cannot be modified directly with zmprov
     * md/mcf commands. Use zmprov gcsc/gdsc/mcsc/mdsc/rcsc/rdsc command
     * instead.
     *
     * @since ZCS 7.1.0
     */
    @ZAttr(id=1176)
    public static final String A_zimbraSMIMELdapURL = "zimbraSMIMELdapURL";

    /**
     * Whether to enable smtp debug trace
     *
     * @since ZCS 6.0.0_BETA1
     */
    @ZAttr(id=793)
    public static final String A_zimbraSmtpEnableTrace = "zimbraSmtpEnableTrace";

    /**
     * the SMTP server to connect to when sending mail
     */
    @ZAttr(id=97)
    public static final String A_zimbraSmtpHostname = "zimbraSmtpHostname";

    /**
     * the SMTP server port to connect to when sending mail
     */
    @ZAttr(id=98)
    public static final String A_zimbraSmtpPort = "zimbraSmtpPort";

    /**
     * If TRUE, the address for MAIL FROM in the SMTP session will always be
     * set to the email address of the account. If FALSE, the address will be
     * the value of the Sender or From header in the outgoing message, in
     * that order.
     *
     * @since ZCS 6.0.5
     */
    @ZAttr(id=1077)
    public static final String A_zimbraSmtpRestrictEnvelopeFrom = "zimbraSmtpRestrictEnvelopeFrom";

    /**
     * If true, an X-Authenticated-User header will be added to messages sent
     * via SendMsgRequest.
     *
     * @since ZCS 5.0.10
     */
    @ZAttr(id=747)
    public static final String A_zimbraSmtpSendAddAuthenticatedUser = "zimbraSmtpSendAddAuthenticatedUser";

    /**
     * Whether X-Mailer will be added to messages sent by Zimbra
     *
     * @since ZCS 5.0.5
     */
    @ZAttr(id=636)
    public static final String A_zimbraSmtpSendAddMailer = "zimbraSmtpSendAddMailer";

    /**
     * Whether X-Originating-IP will be added to messages sent via
     * SendMsgRequest.
     */
    @ZAttr(id=435)
    public static final String A_zimbraSmtpSendAddOriginatingIP = "zimbraSmtpSendAddOriginatingIP";

    /**
     * Value of the mail.smtp.sendpartial property
     */
    @ZAttr(id=249)
    public static final String A_zimbraSmtpSendPartial = "zimbraSmtpSendPartial";

    /**
     * timeout value in seconds
     */
    @ZAttr(id=99)
    public static final String A_zimbraSmtpTimeout = "zimbraSmtpTimeout";

    /**
     * If TRUE, enables support for GetVersionInfo for account SOAP requests.
     * If FALSE, GetVersionInfoRequest returns a SOAP fault.
     *
     * @since ZCS 5.0.10
     */
    @ZAttr(id=708)
    public static final String A_zimbraSoapExposeVersion = "zimbraSoapExposeVersion";

    /**
     * Maximum size in bytes for incoming SOAP requests. 0 means no limit.
     *
     * @since ZCS 5.0.0
     */
    @ZAttr(id=557)
    public static final String A_zimbraSoapRequestMaxSize = "zimbraSoapRequestMaxSize";

    /**
     * If TRUE, spam messages will be affected by user mail filters instead
     * of being automatically filed into the Junk folder. This attribute is
     * deprecated and will be removed in a future release. See bug 23886 for
     * details.
     *
     * @since ZCS 5.0.2
     */
    @ZAttr(id=604)
    public static final String A_zimbraSpamApplyUserFilters = "zimbraSpamApplyUserFilters";

    /**
     * Deprecated since: 4.5. Deprecated in favor of zimbraServiceEnabled.
     * Orig desc: Whether to enable spam checking
     */
    @ZAttr(id=201)
    public static final String A_zimbraSpamCheckEnabled = "zimbraSpamCheckEnabled";

    /**
     * mail header name for flagging spam
     */
    @ZAttr(id=210)
    public static final String A_zimbraSpamHeader = "zimbraSpamHeader";

    /**
     * regular expression for matching the spam header
     */
    @ZAttr(id=211)
    public static final String A_zimbraSpamHeaderValue = "zimbraSpamHeaderValue";

    /**
     * When user classifies a message as not spam forward message via SMTP to
     * this account
     */
    @ZAttr(id=245)
    public static final String A_zimbraSpamIsNotSpamAccount = "zimbraSpamIsNotSpamAccount";

    /**
     * When user classifies a message as spam forward message via SMTP to
     * this account
     */
    @ZAttr(id=244)
    public static final String A_zimbraSpamIsSpamAccount = "zimbraSpamIsSpamAccount";

    /**
     * Spaminess percentage beyond which a message is dropped
     */
    @ZAttr(id=202)
    public static final String A_zimbraSpamKillPercent = "zimbraSpamKillPercent";

    /**
     * value for envelope from (MAIL FROM) in spam report
     *
     * @since ZCS 6.0.2
     */
    @ZAttr(id=1049)
    public static final String A_zimbraSpamReportEnvelopeFrom = "zimbraSpamReportEnvelopeFrom";

    /**
     * mail header name for sender in spam report
     */
    @ZAttr(id=465)
    public static final String A_zimbraSpamReportSenderHeader = "zimbraSpamReportSenderHeader";

    /**
     * spam report type value for ham
     */
    @ZAttr(id=468)
    public static final String A_zimbraSpamReportTypeHam = "zimbraSpamReportTypeHam";

    /**
     * mail header name for report type in spam report
     */
    @ZAttr(id=466)
    public static final String A_zimbraSpamReportTypeHeader = "zimbraSpamReportTypeHeader";

    /**
     * spam report type value for spam
     */
    @ZAttr(id=467)
    public static final String A_zimbraSpamReportTypeSpam = "zimbraSpamReportTypeSpam";

    /**
     * Subject prefix for spam messages
     */
    @ZAttr(id=203)
    public static final String A_zimbraSpamSubjectTag = "zimbraSpamSubjectTag";

    /**
     * Spaminess percentage beyound which a message is marked as spam
     */
    @ZAttr(id=204)
    public static final String A_zimbraSpamTagPercent = "zimbraSpamTagPercent";

    /**
     * The list of available dictionaries that can be used for spell
     * checking.
     *
     * @since ZCS 6.0.0_GA
     */
    @ZAttr(id=1042)
    public static final String A_zimbraSpellAvailableDictionary = "zimbraSpellAvailableDictionary";

    /**
     * URL of the server running the spell checking service. Multi-valued
     * attribute that allows multiple spell check servers to be specified. If
     * the request to the first server fails, a request to the second server
     * is sent and so on.
     */
    @ZAttr(id=267)
    public static final String A_zimbraSpellCheckURL = "zimbraSpellCheckURL";

    /**
     * whether spnego SSO is enabled
     *
     * @since ZCS 7.0.0
     */
    @ZAttr(id=1118)
    public static final String A_zimbraSpnegoAuthEnabled = "zimbraSpnegoAuthEnabled";

    /**
     * spnego auth error URL
     *
     * @since ZCS 7.0.0
     */
    @ZAttr(id=1124)
    public static final String A_zimbraSpnegoAuthErrorURL = "zimbraSpnegoAuthErrorURL";

    /**
     * spnego auth principal
     *
     * @since ZCS 7.0.0
     */
    @ZAttr(id=1122)
    public static final String A_zimbraSpnegoAuthPrincipal = "zimbraSpnegoAuthPrincipal";

    /**
     * spnego auth realm
     *
     * @since ZCS 7.0.0
     */
    @ZAttr(id=1119)
    public static final String A_zimbraSpnegoAuthRealm = "zimbraSpnegoAuthRealm";

    /**
     * spnego auth target name
     *
     * @since ZCS 7.0.0
     */
    @ZAttr(id=1123)
    public static final String A_zimbraSpnegoAuthTargetName = "zimbraSpnegoAuthTargetName";

    /**
     * Public key of this server, used by other hosts to authorize this
     * server to login.
     */
    @ZAttr(id=262)
    public static final String A_zimbraSshPublicKey = "zimbraSshPublicKey";

    /**
     * CA Cert used to sign all self signed certs
     */
    @ZAttr(id=277)
    public static final String A_zimbraSslCaCert = "zimbraSslCaCert";

    /**
     * CA Key used to sign all self signed certs
     */
    @ZAttr(id=278)
    public static final String A_zimbraSslCaKey = "zimbraSslCaKey";

    /**
     * SSL certificate
     *
     * @since ZCS 5.0.0
     */
    @ZAttr(id=563)
    public static final String A_zimbraSSLCertificate = "zimbraSSLCertificate";

    /**
     * space separated list of excluded cipher suites
     *
     * @since ZCS 5.0.5
     */
    @ZAttr(id=639)
    public static final String A_zimbraSSLExcludeCipherSuites = "zimbraSSLExcludeCipherSuites";

    /**
     * SSL private key
     *
     * @since ZCS 5.0.0
     */
    @ZAttr(id=564)
    public static final String A_zimbraSSLPrivateKey = "zimbraSSLPrivateKey";

    /**
     * Prefixes of thread names. Each value is a column in threads.csv that
     * tracks the number of threads whose name starts with the given prefix.
     *
     * @since ZCS 6.0.0_BETA1
     */
    @ZAttr(id=792)
    public static final String A_zimbraStatThreadNamePrefix = "zimbraStatThreadNamePrefix";

    /**
     * The maximum batch size for each ZimbraSync transaction. Default value
     * of 0 means to follow client requested size. If set to any positive
     * integer, the value will be the maximum number of items to sync even if
     * client requests more. This setting affects all sync categories
     * including email, contacts, calendar and tasks.
     */
    @ZAttr(id=437)
    public static final String A_zimbraSyncWindowSize = "zimbraSyncWindowSize";

    /**
     * Deprecated since: 4.5.7. We now maintain all tables unconditionally.
     * See bug 19145. Orig desc: table maintenance will be performed if the
     * number of rows grows by this factor
     */
    @ZAttr(id=171)
    public static final String A_zimbraTableMaintenanceGrowthFactor = "zimbraTableMaintenanceGrowthFactor";

    /**
     * Deprecated since: 4.5.7. We now maintain all tables unconditionally.
     * See bug 19145. Orig desc: maximum number of rows required for database
     * table maintenance
     */
    @ZAttr(id=169)
    public static final String A_zimbraTableMaintenanceMaxRows = "zimbraTableMaintenanceMaxRows";

    /**
     * Deprecated since: 4.5.7. We now maintain all tables unconditionally.
     * See bug 19145. Orig desc: minimum number of rows required for database
     * table maintenance
     */
    @ZAttr(id=168)
    public static final String A_zimbraTableMaintenanceMinRows = "zimbraTableMaintenanceMinRows";

    /**
     * Deprecated since: 4.5.7. We now maintain all tables unconditionally.
     * See bug 19145. Orig desc: table maintenance operation that will be
     * performed. Valid options: &quot;ANALYZE&quot;, &quot;OPTIMIZE&quot;
     */
    @ZAttr(id=170)
    public static final String A_zimbraTableMaintenanceOperation = "zimbraTableMaintenanceOperation";

    /**
     * The registered name of the Zimbra Analyzer Extension for this account
     * to use
     */
    @ZAttr(id=393)
    public static final String A_zimbraTextAnalyzer = "zimbraTextAnalyzer";

    /**
     * Start date for daylight time
     */
    @ZAttr(id=232)
    public static final String A_zimbraTimeZoneDaylightDtStart = "zimbraTimeZoneDaylightDtStart";

    /**
     * Offset in daylight time
     */
    @ZAttr(id=233)
    public static final String A_zimbraTimeZoneDaylightOffset = "zimbraTimeZoneDaylightOffset";

    /**
     * iCalendar recurrence rule for onset of daylight time
     */
    @ZAttr(id=234)
    public static final String A_zimbraTimeZoneDaylightRRule = "zimbraTimeZoneDaylightRRule";

    /**
     * Start date for standard time
     */
    @ZAttr(id=229)
    public static final String A_zimbraTimeZoneStandardDtStart = "zimbraTimeZoneStandardDtStart";

    /**
     * Offset in standard time
     */
    @ZAttr(id=230)
    public static final String A_zimbraTimeZoneStandardOffset = "zimbraTimeZoneStandardOffset";

    /**
     * iCalendar recurrence rule for onset of standard time
     */
    @ZAttr(id=231)
    public static final String A_zimbraTimeZoneStandardRRule = "zimbraTimeZoneStandardRRule";

    /**
     * whether end-user services on SOAP and LMTP interfaces are enabled
     */
    @ZAttr(id=146)
    public static final String A_zimbraUserServicesEnabled = "zimbraUserServicesEnabled";

    /**
     * account version information
     */
    @ZAttr(id=399)
    public static final String A_zimbraVersion = "zimbraVersion";

    /**
     * an email address to send mail to if Zimbra version check detects a new
     * version Must be in valid duration format: {digits}{time-unit}. digits:
     * 0-9, time-unit: [hmsd]|ms. h - hours, m - minutes, s - seconds, d -
     * days, ms - milliseconds. If time unit is not specified, the default is
     * s(seconds).
     *
     * @since ZCS 6.0.2
     */
    @ZAttr(id=1059)
    public static final String A_zimbraVersionCheckInterval = "zimbraVersionCheckInterval";

    /**
     * time Zimbra version was last checked
     *
     * @since ZCS 6.0.2
     */
    @ZAttr(id=1056)
    public static final String A_zimbraVersionCheckLastAttempt = "zimbraVersionCheckLastAttempt";

    /**
     * last response of last Zimbra version check. This will be a short XML
     * that will contain information about available updates.
     *
     * @since ZCS 6.0.2
     */
    @ZAttr(id=1058)
    public static final String A_zimbraVersionCheckLastResponse = "zimbraVersionCheckLastResponse";

    /**
     * time Zimbra version was last checked successfully
     *
     * @since ZCS 6.0.2
     */
    @ZAttr(id=1057)
    public static final String A_zimbraVersionCheckLastSuccess = "zimbraVersionCheckLastSuccess";

    /**
     * template used to construct the body of an Zimbra version check
     * notification message
     *
     * @since ZCS 6.0.2
     */
    @ZAttr(id=1066)
    public static final String A_zimbraVersionCheckNotificationBody = "zimbraVersionCheckNotificationBody";

    /**
     * email address to send mail to for the Zimbra version check
     * notification message
     *
     * @since ZCS 6.0.2
     */
    @ZAttr(id=1063)
    public static final String A_zimbraVersionCheckNotificationEmail = "zimbraVersionCheckNotificationEmail";

    /**
     * from address for the Zimbra version check notification message
     *
     * @since ZCS 6.0.2
     */
    @ZAttr(id=1064)
    public static final String A_zimbraVersionCheckNotificationEmailFrom = "zimbraVersionCheckNotificationEmailFrom";

    /**
     * template used to construct the subject of an Zimbra version check
     * notification message
     *
     * @since ZCS 6.0.2
     */
    @ZAttr(id=1065)
    public static final String A_zimbraVersionCheckNotificationSubject = "zimbraVersionCheckNotificationSubject";

    /**
     * whether to send a notification message if Zimbra version check detects
     * a new version
     *
     * @since ZCS 6.0.2
     */
    @ZAttr(id=1062)
    public static final String A_zimbraVersionCheckSendNotifications = "zimbraVersionCheckSendNotifications";

    /**
     * zimbraId of the server that should perform the Zimbra version checks
     *
     * @since ZCS 6.0.2
     */
    @ZAttr(id=1060)
    public static final String A_zimbraVersionCheckServer = "zimbraVersionCheckServer";

    /**
     * URL of the Zimbra version check script
     *
     * @since ZCS 6.0.2
     */
    @ZAttr(id=1061)
    public static final String A_zimbraVersionCheckURL = "zimbraVersionCheckURL";

    /**
     * An alias for this domain, used to determine default login domain based
     * on URL client is visiting
     */
    @ZAttr(id=352)
    public static final String A_zimbraVirtualHostname = "zimbraVirtualHostname";

    /**
     * An virtual IP address for this domain, used to determine domain based
     * on an IP address
     *
     * @since ZCS 5.0.0
     */
    @ZAttr(id=562)
    public static final String A_zimbraVirtualIPAddress = "zimbraVirtualIPAddress";

    /**
     * Whether to block archive files that are password protected or
     * encrypted
     */
    @ZAttr(id=205)
    public static final String A_zimbraVirusBlockEncryptedArchive = "zimbraVirusBlockEncryptedArchive";

    /**
     * Deprecated since: 4.5. Deprecated in favor of zimbraServiceEnabled.
     * Orig desc: Whether to enable virus checking
     */
    @ZAttr(id=206)
    public static final String A_zimbraVirusCheckEnabled = "zimbraVirusCheckEnabled";

    /**
     * how often the virus definitions are updated Must be in valid duration
     * format: {digits}{time-unit}. digits: 0-9, time-unit: [hmsd]|ms. h -
     * hours, m - minutes, s - seconds, d - days, ms - milliseconds. If time
     * unit is not specified, the default is s(seconds).
     */
    @ZAttr(id=191)
    public static final String A_zimbraVirusDefinitionsUpdateFrequency = "zimbraVirusDefinitionsUpdateFrequency";

    /**
     * Whether to email admin on virus detection
     */
    @ZAttr(id=207)
    public static final String A_zimbraVirusWarnAdmin = "zimbraVirusWarnAdmin";

    /**
     * Whether to email recipient on virus detection
     */
    @ZAttr(id=208)
    public static final String A_zimbraVirusWarnRecipient = "zimbraVirusWarnRecipient";

    /**
     * link for admin users in the web client
     *
     * @since ZCS 5.0.9
     */
    @ZAttr(id=701)
    public static final String A_zimbraWebClientAdminReference = "zimbraWebClientAdminReference";

    /**
     * login URL for web client to send the user to upon failed login, auth
     * expired, or no/invalid auth
     */
    @ZAttr(id=506)
    public static final String A_zimbraWebClientLoginURL = "zimbraWebClientLoginURL";

    /**
     * regex to be matched for allowed user agents for honoring
     * zimbraWebClientLoginURL. If not set, all UAs are allowed. If multiple
     * values are set, an UA is allowed as long as it matches any one of the
     * values. e.g. &quot;.*Windows NT.*Firefox/3.*&quot; will match firefox
     * 3 or later browsers on Windows. &quot;.*MSIE.*Windows NT.*&quot; will
     * match IE browsers on Windows.
     *
     * @since ZCS 7.0.0
     */
    @ZAttr(id=1141)
    public static final String A_zimbraWebClientLoginURLAllowedUA = "zimbraWebClientLoginURLAllowedUA";

    /**
     * logout URL for web client to send the user to upon explicit loggin out
     */
    @ZAttr(id=507)
    public static final String A_zimbraWebClientLogoutURL = "zimbraWebClientLogoutURL";

    /**
     * regex to be matched for allowed user agents for honoring
     * zimbraWebClientLogoutURL. If not set, all UAs are allowed. If multiple
     * values are set, an UA is allowed as long as it matches any one of the
     * values. e.g. &quot;.*Windows NT.*Firefox/3.*&quot; will match firefox
     * 3 or later browsers on Windows. &quot;.*MSIE.*Windows NT.*&quot; will
     * match IE browsers on Windows.
     *
     * @since ZCS 7.0.0
     */
    @ZAttr(id=1142)
    public static final String A_zimbraWebClientLogoutURLAllowedUA = "zimbraWebClientLogoutURLAllowedUA";

    /**
     * whether or not to show link to offline version in the web UI top bar
     *
     * @since ZCS 6.0.0_GA
     */
    @ZAttr(id=1047)
    public static final String A_zimbraWebClientShowOfflineLink = "zimbraWebClientShowOfflineLink";

    /**
     * XMPP Category of the component
     *
     * @since ZCS 6.0.0_BETA1
     */
    @ZAttr(id=737)
    public static final String A_zimbraXMPPComponentCategory = "zimbraXMPPComponentCategory";

    /**
     * class name of the XMPP component
     *
     * @since ZCS 6.0.0_BETA1
     */
    @ZAttr(id=763)
    public static final String A_zimbraXMPPComponentClassName = "zimbraXMPPComponentClassName";

    /**
     * XMPP Type of the component
     *
     * @since ZCS 6.0.0_BETA1
     */
    @ZAttr(id=739)
    public static final String A_zimbraXMPPComponentFeatures = "zimbraXMPPComponentFeatures";

    /**
     * Name of the XMPP Component
     *
     * @since ZCS 6.0.0_BETA1
     */
    @ZAttr(id=740)
    public static final String A_zimbraXMPPComponentName = "zimbraXMPPComponentName";

    /**
     * XMPP Type of the component
     *
     * @since ZCS 6.0.0_BETA1
     */
    @ZAttr(id=738)
    public static final String A_zimbraXMPPComponentType = "zimbraXMPPComponentType";

    /**
     * Enable XMPP support for IM
     */
    @ZAttr(id=397)
    public static final String A_zimbraXMPPEnabled = "zimbraXMPPEnabled";

    /**
     * Shared Secret for XMPP Server Dialback Protocol
     *
     * @since ZCS 5.0.9
     */
    @ZAttr(id=695)
    public static final String A_zimbraXMPPServerDialbackKey = "zimbraXMPPServerDialbackKey";

    /**
     * Yahoo ID
     *
     * @since ZCS 5.0.6
     */
    @ZAttr(id=658)
    public static final String A_zimbraYahooId = "zimbraYahooId";

    /**
     * List of Zimlets available to this COS Values can be prefixed with ! or
     * + or - !: mandatory + (or no prefix): enabled by default -: disabled
     * by default
     */
    @ZAttr(id=291)
    public static final String A_zimbraZimletAvailableZimlets = "zimbraZimletAvailableZimlets";

    /**
     * The content object section in the Zimlet description
     */
    @ZAttr(id=288)
    public static final String A_zimbraZimletContentObject = "zimbraZimletContentObject";

    /**
     * Zimlet description
     */
    @ZAttr(id=283)
    public static final String A_zimbraZimletDescription = "zimbraZimletDescription";

    /**
     * List of Zimlets available to this domain. Zimlets available to
     * accounts in the domain is the union of account/cos attribute
     * zimbraZimletAvailableZimlets and this attribute. See
     * zimbraZimletAvailableZimlets for value format.
     *
     * @since ZCS 5.0.10
     */
    @ZAttr(id=710)
    public static final String A_zimbraZimletDomainAvailableZimlets = "zimbraZimletDomainAvailableZimlets";

    /**
     * whether this Zimlet is enabled
     */
    @ZAttr(id=301)
    public static final String A_zimbraZimletEnabled = "zimbraZimletEnabled";

    /**
     * The handler class for server side Zimlet extension
     */
    @ZAttr(id=286)
    public static final String A_zimbraZimletHandlerClass = "zimbraZimletHandlerClass";

    /**
     * The global config for the Zimlet
     */
    @ZAttr(id=287)
    public static final String A_zimbraZimletHandlerConfig = "zimbraZimletHandlerConfig";

    /**
     * Whether server side keyword indexing enabled
     */
    @ZAttr(id=284)
    public static final String A_zimbraZimletIndexingEnabled = "zimbraZimletIndexingEnabled";

    /**
     * Whether this zimlet is an extension
     */
    @ZAttr(id=304)
    public static final String A_zimbraZimletIsExtension = "zimbraZimletIsExtension";

    /**
     * Server side object keyword used for indexing and search for this
     * Zimlet
     */
    @ZAttr(id=281)
    public static final String A_zimbraZimletKeyword = "zimbraZimletKeyword";

    /**
     * The panel item section in the Zimlet description
     */
    @ZAttr(id=289)
    public static final String A_zimbraZimletPanelItem = "zimbraZimletPanelItem";

    /**
     * Object match priority
     */
    @ZAttr(id=302)
    public static final String A_zimbraZimletPriority = "zimbraZimletPriority";

    /**
     * URL of extra scripts used by the Zimlet
     */
    @ZAttr(id=290)
    public static final String A_zimbraZimletScript = "zimbraZimletScript";

    /**
     * Regex of content object
     */
    @ZAttr(id=292)
    public static final String A_zimbraZimletServerIndexRegex = "zimbraZimletServerIndexRegex";

    /**
     * Whether store is matched for this type
     */
    @ZAttr(id=285)
    public static final String A_zimbraZimletStoreMatched = "zimbraZimletStoreMatched";

    /**
     * Zimlet target apps
     *
     * @since ZCS 5.0.3
     */
    @ZAttr(id=606)
    public static final String A_zimbraZimletTarget = "zimbraZimletTarget";

    /**
     * User properties for Zimlets
     */
    @ZAttr(id=296)
    public static final String A_zimbraZimletUserProperties = "zimbraZimletUserProperties";

    /**
     * Version of the Zimlet
     */
    @ZAttr(id=282)
    public static final String A_zimbraZimletVersion = "zimbraZimletVersion";

    ///// END-AUTO-GEN-REPLACE
}
<|MERGE_RESOLUTION|>--- conflicted
+++ resolved
@@ -28,11 +28,7 @@
 
     ///// BEGIN-AUTO-GEN-REPLACE
 
-<<<<<<< HEAD
-    /* build: 7.0.0_BETA1_1111 administrator 20110301-1455 */
-=======
-    /* build: 7.0.0_BETA1_1111 pshao 20110303-0146 */
->>>>>>> 25e540f5
+    /* build: 7.0.0_BETA1_1111 pshao 20110303-1516 */
 
     public static enum AccountCalendarUserType {
         RESOURCE("RESOURCE"),
@@ -456,6 +452,20 @@
         public boolean isReverse_proxied() { return this == reverse_proxied;}
         public boolean isWronghost() { return this == wronghost;}
         public boolean isAlways() { return this == always;}
+    }
+
+    public static enum MailSSLClientCertMode {
+        Disabled_NeedClientAuth_WantClientAuth("Disabled|NeedClientAuth|WantClientAuth");
+        private String mValue;
+        private MailSSLClientCertMode(String value) { mValue = value; }
+        public String toString() { return mValue; }
+        public static MailSSLClientCertMode fromString(String s) throws ServiceException {
+            for (MailSSLClientCertMode value : values()) {
+                if (value.mValue.equals(s)) return value;
+             }
+             throw ServiceException.INVALID_REQUEST("invalid value: "+s+", valid values: "+ Arrays.asList(values()), null);
+        }
+        public boolean isDisabled_NeedClientAuth_WantClientAuth() { return this == Disabled_NeedClientAuth_WantClientAuth;}
     }
 
     public static enum MailStatus {
@@ -4899,13 +4909,21 @@
     public static final String A_zimbraMailSpamLifetime = "zimbraMailSpamLifetime";
 
     /**
-     * SSL port for end-user UI. Requests come to this port must present a
-     * cleint certificate.
+     * enable authentication via X.509 Client Certificate. Disabled: client
+     * authentication is disabled. NeedClientAuth: client authentication is
+     * required during SSL handshake. The SSL handshake will fail if the
+     * client does not send a certificate to autenticate. WantClientAuth:
+     * client authentication is requested during SSL handshake. The SSL
+     * handshake will still proceed if the client does not send a certificate
+     * to autenticate. In the case when client does not send a certificate:
+     * if the requested resource does not require a client certificate, the
+     * request will proceed as usual; if the requested resource requires a
+     * client certificate, server will return 403 Forbidden.
      *
      * @since ZCS 7.1.0
      */
     @ZAttr(id=1190)
-    public static final String A_zimbraMailSSLClientCertPort = "zimbraMailSSLClientCertPort";
+    public static final String A_zimbraMailSSLClientCertMode = "zimbraMailSSLClientCertMode";
 
     /**
      * SSL port for end-user UI
