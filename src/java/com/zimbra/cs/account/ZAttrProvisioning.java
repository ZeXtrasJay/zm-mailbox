/*
 * ***** BEGIN LICENSE BLOCK *****
 * Zimbra Collaboration Suite Server
 * Copyright (C) 2008, 2009, 2010, 2011 Zimbra, Inc.
 * 
 * The contents of this file are subject to the Zimbra Public License
 * Version 1.3 ("License"); you may not use this file except in
 * compliance with the License.  You may obtain a copy of the License at
 * http://www.zimbra.com/license.
 * 
 * Software distributed under the License is distributed on an "AS IS"
 * basis, WITHOUT WARRANTY OF ANY KIND, either express or implied.
 * ***** END LICENSE BLOCK *****
 */
package com.zimbra.cs.account;

import com.zimbra.common.service.ServiceException;

import java.util.Arrays;

/**
 * AUTO-GENERATED. DO NOT EDIT.
 * 
 * @author schemers
 *
 */
public class ZAttrProvisioning {

    ///// BEGIN-AUTO-GEN-REPLACE

<<<<<<< HEAD
    /* build: 6.0.2_BETA1_1111 pshao 20110427-1322 */
=======
    /* build: 7.0.0_BETA1_1111 pshao 20110502-1432 */
>>>>>>> 5a1414f3

    public static enum AccountCalendarUserType {
        RESOURCE("RESOURCE"),
        USER("USER");
        private String mValue;
        private AccountCalendarUserType(String value) { mValue = value; }
        public String toString() { return mValue; }
        public static AccountCalendarUserType fromString(String s) throws ServiceException {
            for (AccountCalendarUserType value : values()) {
                if (value.mValue.equals(s)) return value;
             }
             throw ServiceException.INVALID_REQUEST("invalid value: "+s+", valid values: "+ Arrays.asList(values()), null);
        }
        public boolean isRESOURCE() { return this == RESOURCE;}
        public boolean isUSER() { return this == USER;}
    }

    public static enum AccountStatus {
        maintenance("maintenance"),
        pending("pending"),
        active("active"),
        closed("closed"),
        locked("locked"),
        lockout("lockout");
        private String mValue;
        private AccountStatus(String value) { mValue = value; }
        public String toString() { return mValue; }
        public static AccountStatus fromString(String s) throws ServiceException {
            for (AccountStatus value : values()) {
                if (value.mValue.equals(s)) return value;
             }
             throw ServiceException.INVALID_REQUEST("invalid value: "+s+", valid values: "+ Arrays.asList(values()), null);
        }
        public boolean isMaintenance() { return this == maintenance;}
        public boolean isPending() { return this == pending;}
        public boolean isActive() { return this == active;}
        public boolean isClosed() { return this == closed;}
        public boolean isLocked() { return this == locked;}
        public boolean isLockout() { return this == lockout;}
    }

    public static enum AdminAccessControlMech {
        acl("acl"),
        global("global");
        private String mValue;
        private AdminAccessControlMech(String value) { mValue = value; }
        public String toString() { return mValue; }
        public static AdminAccessControlMech fromString(String s) throws ServiceException {
            for (AdminAccessControlMech value : values()) {
                if (value.mValue.equals(s)) return value;
             }
             throw ServiceException.INVALID_REQUEST("invalid value: "+s+", valid values: "+ Arrays.asList(values()), null);
        }
        public boolean isAcl() { return this == acl;}
        public boolean isGlobal() { return this == global;}
    }

    public static enum BackupMode {
        Standard("Standard"),
        Auto_Grouped("Auto-Grouped");
        private String mValue;
        private BackupMode(String value) { mValue = value; }
        public String toString() { return mValue; }
        public static BackupMode fromString(String s) throws ServiceException {
            for (BackupMode value : values()) {
                if (value.mValue.equals(s)) return value;
             }
             throw ServiceException.INVALID_REQUEST("invalid value: "+s+", valid values: "+ Arrays.asList(values()), null);
        }
        public boolean isStandard() { return this == Standard;}
        public boolean isAuto_Grouped() { return this == Auto_Grouped;}
    }

    public static enum CalendarCompatibilityMode {
        standard("standard"),
        exchange("exchange");
        private String mValue;
        private CalendarCompatibilityMode(String value) { mValue = value; }
        public String toString() { return mValue; }
        public static CalendarCompatibilityMode fromString(String s) throws ServiceException {
            for (CalendarCompatibilityMode value : values()) {
                if (value.mValue.equals(s)) return value;
             }
             throw ServiceException.INVALID_REQUEST("invalid value: "+s+", valid values: "+ Arrays.asList(values()), null);
        }
        public boolean isStandard() { return this == standard;}
        public boolean isExchange() { return this == exchange;}
    }

    public static enum CalResType {
        Equipment("Equipment"),
        Location("Location");
        private String mValue;
        private CalResType(String value) { mValue = value; }
        public String toString() { return mValue; }
        public static CalResType fromString(String s) throws ServiceException {
            for (CalResType value : values()) {
                if (value.mValue.equals(s)) return value;
             }
             throw ServiceException.INVALID_REQUEST("invalid value: "+s+", valid values: "+ Arrays.asList(values()), null);
        }
        public boolean isEquipment() { return this == Equipment;}
        public boolean isLocation() { return this == Location;}
    }

    public static enum ClusterType {
        Veritas("Veritas"),
        RedHat("RedHat"),
        none("none");
        private String mValue;
        private ClusterType(String value) { mValue = value; }
        public String toString() { return mValue; }
        public static ClusterType fromString(String s) throws ServiceException {
            for (ClusterType value : values()) {
                if (value.mValue.equals(s)) return value;
             }
             throw ServiceException.INVALID_REQUEST("invalid value: "+s+", valid values: "+ Arrays.asList(values()), null);
        }
        public boolean isVeritas() { return this == Veritas;}
        public boolean isRedHat() { return this == RedHat;}
        public boolean isNone() { return this == none;}
    }

    public static enum DataSourceConnectionType {
        tls_if_available("tls_if_available"),
        tls("tls"),
        ssl("ssl"),
        cleartext("cleartext");
        private String mValue;
        private DataSourceConnectionType(String value) { mValue = value; }
        public String toString() { return mValue; }
        public static DataSourceConnectionType fromString(String s) throws ServiceException {
            for (DataSourceConnectionType value : values()) {
                if (value.mValue.equals(s)) return value;
             }
             throw ServiceException.INVALID_REQUEST("invalid value: "+s+", valid values: "+ Arrays.asList(values()), null);
        }
        public boolean isTls_if_available() { return this == tls_if_available;}
        public boolean isTls() { return this == tls;}
        public boolean isSsl() { return this == ssl;}
        public boolean isCleartext() { return this == cleartext;}
    }

    public static enum DomainStatus {
        maintenance("maintenance"),
        active("active"),
        closed("closed"),
        locked("locked"),
        suspended("suspended"),
        shutdown("shutdown");
        private String mValue;
        private DomainStatus(String value) { mValue = value; }
        public String toString() { return mValue; }
        public static DomainStatus fromString(String s) throws ServiceException {
            for (DomainStatus value : values()) {
                if (value.mValue.equals(s)) return value;
             }
             throw ServiceException.INVALID_REQUEST("invalid value: "+s+", valid values: "+ Arrays.asList(values()), null);
        }
        public boolean isMaintenance() { return this == maintenance;}
        public boolean isActive() { return this == active;}
        public boolean isClosed() { return this == closed;}
        public boolean isLocked() { return this == locked;}
        public boolean isSuspended() { return this == suspended;}
        public boolean isShutdown() { return this == shutdown;}
    }

    public static enum DomainType {
        alias("alias"),
        local("local");
        private String mValue;
        private DomainType(String value) { mValue = value; }
        public String toString() { return mValue; }
        public static DomainType fromString(String s) throws ServiceException {
            for (DomainType value : values()) {
                if (value.mValue.equals(s)) return value;
             }
             throw ServiceException.INVALID_REQUEST("invalid value: "+s+", valid values: "+ Arrays.asList(values()), null);
        }
        public boolean isAlias() { return this == alias;}
        public boolean isLocal() { return this == local;}
    }

    public static enum FreebusyExchangeAuthScheme {
        form("form"),
        basic("basic");
        private String mValue;
        private FreebusyExchangeAuthScheme(String value) { mValue = value; }
        public String toString() { return mValue; }
        public static FreebusyExchangeAuthScheme fromString(String s) throws ServiceException {
            for (FreebusyExchangeAuthScheme value : values()) {
                if (value.mValue.equals(s)) return value;
             }
             throw ServiceException.INVALID_REQUEST("invalid value: "+s+", valid values: "+ Arrays.asList(values()), null);
        }
        public boolean isForm() { return this == form;}
        public boolean isBasic() { return this == basic;}
    }

    public static enum FreebusyExchangeServerType {
        webdav("webdav"),
        ews("ews");
        private String mValue;
        private FreebusyExchangeServerType(String value) { mValue = value; }
        public String toString() { return mValue; }
        public static FreebusyExchangeServerType fromString(String s) throws ServiceException {
            for (FreebusyExchangeServerType value : values()) {
                if (value.mValue.equals(s)) return value;
             }
             throw ServiceException.INVALID_REQUEST("invalid value: "+s+", valid values: "+ Arrays.asList(values()), null);
        }
        public boolean isWebdav() { return this == webdav;}
        public boolean isEws() { return this == ews;}
    }

    public static enum GalLdapAuthMech {
        simple("simple"),
        kerberos5("kerberos5"),
        none("none");
        private String mValue;
        private GalLdapAuthMech(String value) { mValue = value; }
        public String toString() { return mValue; }
        public static GalLdapAuthMech fromString(String s) throws ServiceException {
            for (GalLdapAuthMech value : values()) {
                if (value.mValue.equals(s)) return value;
             }
             throw ServiceException.INVALID_REQUEST("invalid value: "+s+", valid values: "+ Arrays.asList(values()), null);
        }
        public boolean isSimple() { return this == simple;}
        public boolean isKerberos5() { return this == kerberos5;}
        public boolean isNone() { return this == none;}
    }

    public static enum GalMode {
        both("both"),
        ldap("ldap"),
        zimbra("zimbra");
        private String mValue;
        private GalMode(String value) { mValue = value; }
        public String toString() { return mValue; }
        public static GalMode fromString(String s) throws ServiceException {
            for (GalMode value : values()) {
                if (value.mValue.equals(s)) return value;
             }
             throw ServiceException.INVALID_REQUEST("invalid value: "+s+", valid values: "+ Arrays.asList(values()), null);
        }
        public boolean isBoth() { return this == both;}
        public boolean isLdap() { return this == ldap;}
        public boolean isZimbra() { return this == zimbra;}
    }

    public static enum GalStatus {
        enabled("enabled"),
        disabled("disabled");
        private String mValue;
        private GalStatus(String value) { mValue = value; }
        public String toString() { return mValue; }
        public static GalStatus fromString(String s) throws ServiceException {
            for (GalStatus value : values()) {
                if (value.mValue.equals(s)) return value;
             }
             throw ServiceException.INVALID_REQUEST("invalid value: "+s+", valid values: "+ Arrays.asList(values()), null);
        }
        public boolean isEnabled() { return this == enabled;}
        public boolean isDisabled() { return this == disabled;}
    }

    public static enum GalSyncLdapAuthMech {
        simple("simple"),
        kerberos5("kerberos5"),
        none("none");
        private String mValue;
        private GalSyncLdapAuthMech(String value) { mValue = value; }
        public String toString() { return mValue; }
        public static GalSyncLdapAuthMech fromString(String s) throws ServiceException {
            for (GalSyncLdapAuthMech value : values()) {
                if (value.mValue.equals(s)) return value;
             }
             throw ServiceException.INVALID_REQUEST("invalid value: "+s+", valid values: "+ Arrays.asList(values()), null);
        }
        public boolean isSimple() { return this == simple;}
        public boolean isKerberos5() { return this == kerberos5;}
        public boolean isNone() { return this == none;}
    }

    public static enum GalTokenizeAutoCompleteKey {
        or("or"),
        and("and");
        private String mValue;
        private GalTokenizeAutoCompleteKey(String value) { mValue = value; }
        public String toString() { return mValue; }
        public static GalTokenizeAutoCompleteKey fromString(String s) throws ServiceException {
            for (GalTokenizeAutoCompleteKey value : values()) {
                if (value.mValue.equals(s)) return value;
             }
             throw ServiceException.INVALID_REQUEST("invalid value: "+s+", valid values: "+ Arrays.asList(values()), null);
        }
        public boolean isOr() { return this == or;}
        public boolean isAnd() { return this == and;}
    }

    public static enum GalTokenizeSearchKey {
        or("or"),
        and("and");
        private String mValue;
        private GalTokenizeSearchKey(String value) { mValue = value; }
        public String toString() { return mValue; }
        public static GalTokenizeSearchKey fromString(String s) throws ServiceException {
            for (GalTokenizeSearchKey value : values()) {
                if (value.mValue.equals(s)) return value;
             }
             throw ServiceException.INVALID_REQUEST("invalid value: "+s+", valid values: "+ Arrays.asList(values()), null);
        }
        public boolean isOr() { return this == or;}
        public boolean isAnd() { return this == and;}
    }

    public static enum GalType {
        ldap("ldap"),
        zimbra("zimbra");
        private String mValue;
        private GalType(String value) { mValue = value; }
        public String toString() { return mValue; }
        public static GalType fromString(String s) throws ServiceException {
            for (GalType value : values()) {
                if (value.mValue.equals(s)) return value;
             }
             throw ServiceException.INVALID_REQUEST("invalid value: "+s+", valid values: "+ Arrays.asList(values()), null);
        }
        public boolean isLdap() { return this == ldap;}
        public boolean isZimbra() { return this == zimbra;}
    }

    public static enum IMService {
        zimbra("zimbra"),
        yahoo("yahoo");
        private String mValue;
        private IMService(String value) { mValue = value; }
        public String toString() { return mValue; }
        public static IMService fromString(String s) throws ServiceException {
            for (IMService value : values()) {
                if (value.mValue.equals(s)) return value;
             }
             throw ServiceException.INVALID_REQUEST("invalid value: "+s+", valid values: "+ Arrays.asList(values()), null);
        }
        public boolean isZimbra() { return this == zimbra;}
        public boolean isYahoo() { return this == yahoo;}
    }

    public static enum MailMode {
        https("https"),
        both("both"),
        http("http"),
        mixed("mixed"),
        redirect("redirect");
        private String mValue;
        private MailMode(String value) { mValue = value; }
        public String toString() { return mValue; }
        public static MailMode fromString(String s) throws ServiceException {
            for (MailMode value : values()) {
                if (value.mValue.equals(s)) return value;
             }
             throw ServiceException.INVALID_REQUEST("invalid value: "+s+", valid values: "+ Arrays.asList(values()), null);
        }
        public boolean isHttps() { return this == https;}
        public boolean isBoth() { return this == both;}
        public boolean isHttp() { return this == http;}
        public boolean isMixed() { return this == mixed;}
        public boolean isRedirect() { return this == redirect;}
    }

    public static enum MailReferMode {
        reverse_proxied("reverse-proxied"),
        wronghost("wronghost"),
        always("always");
        private String mValue;
        private MailReferMode(String value) { mValue = value; }
        public String toString() { return mValue; }
        public static MailReferMode fromString(String s) throws ServiceException {
            for (MailReferMode value : values()) {
                if (value.mValue.equals(s)) return value;
             }
             throw ServiceException.INVALID_REQUEST("invalid value: "+s+", valid values: "+ Arrays.asList(values()), null);
        }
        public boolean isReverse_proxied() { return this == reverse_proxied;}
        public boolean isWronghost() { return this == wronghost;}
        public boolean isAlways() { return this == always;}
    }

    public static enum MailStatus {
        enabled("enabled"),
        disabled("disabled");
        private String mValue;
        private MailStatus(String value) { mValue = value; }
        public String toString() { return mValue; }
        public static MailStatus fromString(String s) throws ServiceException {
            for (MailStatus value : values()) {
                if (value.mValue.equals(s)) return value;
             }
             throw ServiceException.INVALID_REQUEST("invalid value: "+s+", valid values: "+ Arrays.asList(values()), null);
        }
        public boolean isEnabled() { return this == enabled;}
        public boolean isDisabled() { return this == disabled;}
    }

<<<<<<< HEAD
=======
    public static enum MtaSaslAuthEnable {
        yes("yes"),
        no("no");
        private String mValue;
        private MtaSaslAuthEnable(String value) { mValue = value; }
        public String toString() { return mValue; }
        public static MtaSaslAuthEnable fromString(String s) throws ServiceException {
            for (MtaSaslAuthEnable value : values()) {
                if (value.mValue.equals(s)) return value;
             }
             throw ServiceException.INVALID_REQUEST("invalid value: "+s+", valid values: "+ Arrays.asList(values()), null);
        }
        public boolean isYes() { return this == yes;}
        public boolean isNo() { return this == no;}
    }

>>>>>>> 5a1414f3
    public static enum MtaTlsSecurityLevel {
        may("may"),
        none("none");
        private String mValue;
        private MtaTlsSecurityLevel(String value) { mValue = value; }
        public String toString() { return mValue; }
        public static MtaTlsSecurityLevel fromString(String s) throws ServiceException {
            for (MtaTlsSecurityLevel value : values()) {
                if (value.mValue.equals(s)) return value;
             }
             throw ServiceException.INVALID_REQUEST("invalid value: "+s+", valid values: "+ Arrays.asList(values()), null);
        }
        public boolean isMay() { return this == may;}
        public boolean isNone() { return this == none;}
    }

    public static enum PrefCalendarApptVisibility {
        public_("public"),
        private_("private");
        private String mValue;
        private PrefCalendarApptVisibility(String value) { mValue = value; }
        public String toString() { return mValue; }
        public static PrefCalendarApptVisibility fromString(String s) throws ServiceException {
            for (PrefCalendarApptVisibility value : values()) {
                if (value.mValue.equals(s)) return value;
             }
             throw ServiceException.INVALID_REQUEST("invalid value: "+s+", valid values: "+ Arrays.asList(values()), null);
        }
        public boolean isPublic_() { return this == public_;}
        public boolean isPrivate_() { return this == private_;}
    }

    public static enum PrefCalendarInitialView {
        workWeek("workWeek"),
        schedule("schedule"),
        month("month"),
        list("list"),
        day("day"),
        week("week");
        private String mValue;
        private PrefCalendarInitialView(String value) { mValue = value; }
        public String toString() { return mValue; }
        public static PrefCalendarInitialView fromString(String s) throws ServiceException {
            for (PrefCalendarInitialView value : values()) {
                if (value.mValue.equals(s)) return value;
             }
             throw ServiceException.INVALID_REQUEST("invalid value: "+s+", valid values: "+ Arrays.asList(values()), null);
        }
        public boolean isWorkWeek() { return this == workWeek;}
        public boolean isSchedule() { return this == schedule;}
        public boolean isMonth() { return this == month;}
        public boolean isList() { return this == list;}
        public boolean isDay() { return this == day;}
        public boolean isWeek() { return this == week;}
    }

    public static enum PrefClientType {
        standard("standard"),
        advanced("advanced");
        private String mValue;
        private PrefClientType(String value) { mValue = value; }
        public String toString() { return mValue; }
        public static PrefClientType fromString(String s) throws ServiceException {
            for (PrefClientType value : values()) {
                if (value.mValue.equals(s)) return value;
             }
             throw ServiceException.INVALID_REQUEST("invalid value: "+s+", valid values: "+ Arrays.asList(values()), null);
        }
        public boolean isStandard() { return this == standard;}
        public boolean isAdvanced() { return this == advanced;}
    }

    public static enum PrefComposeFormat {
        text("text"),
        html("html");
        private String mValue;
        private PrefComposeFormat(String value) { mValue = value; }
        public String toString() { return mValue; }
        public static PrefComposeFormat fromString(String s) throws ServiceException {
            for (PrefComposeFormat value : values()) {
                if (value.mValue.equals(s)) return value;
             }
             throw ServiceException.INVALID_REQUEST("invalid value: "+s+", valid values: "+ Arrays.asList(values()), null);
        }
        public boolean isText() { return this == text;}
        public boolean isHtml() { return this == html;}
    }

    public static enum PrefContactsInitialView {
        list("list"),
        cards("cards");
        private String mValue;
        private PrefContactsInitialView(String value) { mValue = value; }
        public String toString() { return mValue; }
        public static PrefContactsInitialView fromString(String s) throws ServiceException {
            for (PrefContactsInitialView value : values()) {
                if (value.mValue.equals(s)) return value;
             }
             throw ServiceException.INVALID_REQUEST("invalid value: "+s+", valid values: "+ Arrays.asList(values()), null);
        }
        public boolean isList() { return this == list;}
        public boolean isCards() { return this == cards;}
    }

    public static enum PrefConversationOrder {
        dateDesc("dateDesc"),
        dateAsc("dateAsc");
        private String mValue;
        private PrefConversationOrder(String value) { mValue = value; }
        public String toString() { return mValue; }
        public static PrefConversationOrder fromString(String s) throws ServiceException {
            for (PrefConversationOrder value : values()) {
                if (value.mValue.equals(s)) return value;
             }
             throw ServiceException.INVALID_REQUEST("invalid value: "+s+", valid values: "+ Arrays.asList(values()), null);
        }
        public boolean isDateDesc() { return this == dateDesc;}
        public boolean isDateAsc() { return this == dateAsc;}
    }

    public static enum PrefConvReadingPaneLocation {
        bottom("bottom"),
        off("off"),
        right("right");
        private String mValue;
        private PrefConvReadingPaneLocation(String value) { mValue = value; }
        public String toString() { return mValue; }
        public static PrefConvReadingPaneLocation fromString(String s) throws ServiceException {
            for (PrefConvReadingPaneLocation value : values()) {
                if (value.mValue.equals(s)) return value;
             }
             throw ServiceException.INVALID_REQUEST("invalid value: "+s+", valid values: "+ Arrays.asList(values()), null);
        }
        public boolean isBottom() { return this == bottom;}
        public boolean isOff() { return this == off;}
        public boolean isRight() { return this == right;}
    }

    public static enum PrefDedupeMessagesSentToSelf {
        secondCopyifOnToOrCC("secondCopyifOnToOrCC"),
        dedupeNone("dedupeNone"),
        dedupeAll("dedupeAll");
        private String mValue;
        private PrefDedupeMessagesSentToSelf(String value) { mValue = value; }
        public String toString() { return mValue; }
        public static PrefDedupeMessagesSentToSelf fromString(String s) throws ServiceException {
            for (PrefDedupeMessagesSentToSelf value : values()) {
                if (value.mValue.equals(s)) return value;
             }
             throw ServiceException.INVALID_REQUEST("invalid value: "+s+", valid values: "+ Arrays.asList(values()), null);
        }
        public boolean isSecondCopyifOnToOrCC() { return this == secondCopyifOnToOrCC;}
        public boolean isDedupeNone() { return this == dedupeNone;}
        public boolean isDedupeAll() { return this == dedupeAll;}
    }

    public static enum PrefForwardIncludeOriginalText {
        includeBodyWithPrefix("includeBodyWithPrefix"),
        includeBodyOnly("includeBodyOnly"),
        includeBody("includeBody"),
        includeAsAttachment("includeAsAttachment"),
        includeBodyAndHeaders("includeBodyAndHeaders"),
        includeBodyAndHeadersWithPrefix("includeBodyAndHeadersWithPrefix");
        private String mValue;
        private PrefForwardIncludeOriginalText(String value) { mValue = value; }
        public String toString() { return mValue; }
        public static PrefForwardIncludeOriginalText fromString(String s) throws ServiceException {
            for (PrefForwardIncludeOriginalText value : values()) {
                if (value.mValue.equals(s)) return value;
             }
             throw ServiceException.INVALID_REQUEST("invalid value: "+s+", valid values: "+ Arrays.asList(values()), null);
        }
        public boolean isIncludeBodyWithPrefix() { return this == includeBodyWithPrefix;}
        public boolean isIncludeBodyOnly() { return this == includeBodyOnly;}
        public boolean isIncludeBody() { return this == includeBody;}
        public boolean isIncludeAsAttachment() { return this == includeAsAttachment;}
        public boolean isIncludeBodyAndHeaders() { return this == includeBodyAndHeaders;}
        public boolean isIncludeBodyAndHeadersWithPrefix() { return this == includeBodyAndHeadersWithPrefix;}
    }

    public static enum PrefForwardReplyFormat {
        text("text"),
        html("html"),
        same("same");
        private String mValue;
        private PrefForwardReplyFormat(String value) { mValue = value; }
        public String toString() { return mValue; }
        public static PrefForwardReplyFormat fromString(String s) throws ServiceException {
            for (PrefForwardReplyFormat value : values()) {
                if (value.mValue.equals(s)) return value;
             }
             throw ServiceException.INVALID_REQUEST("invalid value: "+s+", valid values: "+ Arrays.asList(values()), null);
        }
        public boolean isText() { return this == text;}
        public boolean isHtml() { return this == html;}
        public boolean isSame() { return this == same;}
    }

    public static enum PrefGetMailAction {
        update("update"),
        default_("default");
        private String mValue;
        private PrefGetMailAction(String value) { mValue = value; }
        public String toString() { return mValue; }
        public static PrefGetMailAction fromString(String s) throws ServiceException {
            for (PrefGetMailAction value : values()) {
                if (value.mValue.equals(s)) return value;
             }
             throw ServiceException.INVALID_REQUEST("invalid value: "+s+", valid values: "+ Arrays.asList(values()), null);
        }
        public boolean isUpdate() { return this == update;}
        public boolean isDefault_() { return this == default_;}
    }

    public static enum PrefGroupMailBy {
        message("message"),
        conversation("conversation");
        private String mValue;
        private PrefGroupMailBy(String value) { mValue = value; }
        public String toString() { return mValue; }
        public static PrefGroupMailBy fromString(String s) throws ServiceException {
            for (PrefGroupMailBy value : values()) {
                if (value.mValue.equals(s)) return value;
             }
             throw ServiceException.INVALID_REQUEST("invalid value: "+s+", valid values: "+ Arrays.asList(values()), null);
        }
        public boolean isMessage() { return this == message;}
        public boolean isConversation() { return this == conversation;}
    }

    public static enum PrefIMIdleStatus {
        away("away"),
        invisible("invisible"),
        xa("xa"),
        offline("offline");
        private String mValue;
        private PrefIMIdleStatus(String value) { mValue = value; }
        public String toString() { return mValue; }
        public static PrefIMIdleStatus fromString(String s) throws ServiceException {
            for (PrefIMIdleStatus value : values()) {
                if (value.mValue.equals(s)) return value;
             }
             throw ServiceException.INVALID_REQUEST("invalid value: "+s+", valid values: "+ Arrays.asList(values()), null);
        }
        public boolean isAway() { return this == away;}
        public boolean isInvisible() { return this == invisible;}
        public boolean isXa() { return this == xa;}
        public boolean isOffline() { return this == offline;}
    }

    public static enum PrefMailSelectAfterDelete {
        previous("previous"),
        adaptive("adaptive"),
        next("next");
        private String mValue;
        private PrefMailSelectAfterDelete(String value) { mValue = value; }
        public String toString() { return mValue; }
        public static PrefMailSelectAfterDelete fromString(String s) throws ServiceException {
            for (PrefMailSelectAfterDelete value : values()) {
                if (value.mValue.equals(s)) return value;
             }
             throw ServiceException.INVALID_REQUEST("invalid value: "+s+", valid values: "+ Arrays.asList(values()), null);
        }
        public boolean isPrevious() { return this == previous;}
        public boolean isAdaptive() { return this == adaptive;}
        public boolean isNext() { return this == next;}
    }

    public static enum PrefMailSendReadReceipts {
        never("never"),
        prompt("prompt"),
        always("always");
        private String mValue;
        private PrefMailSendReadReceipts(String value) { mValue = value; }
        public String toString() { return mValue; }
        public static PrefMailSendReadReceipts fromString(String s) throws ServiceException {
            for (PrefMailSendReadReceipts value : values()) {
                if (value.mValue.equals(s)) return value;
             }
             throw ServiceException.INVALID_REQUEST("invalid value: "+s+", valid values: "+ Arrays.asList(values()), null);
        }
        public boolean isNever() { return this == never;}
        public boolean isPrompt() { return this == prompt;}
        public boolean isAlways() { return this == always;}
    }

    public static enum PrefMailSignatureStyle {
        outlook("outlook"),
        internet("internet");
        private String mValue;
        private PrefMailSignatureStyle(String value) { mValue = value; }
        public String toString() { return mValue; }
        public static PrefMailSignatureStyle fromString(String s) throws ServiceException {
            for (PrefMailSignatureStyle value : values()) {
                if (value.mValue.equals(s)) return value;
             }
             throw ServiceException.INVALID_REQUEST("invalid value: "+s+", valid values: "+ Arrays.asList(values()), null);
        }
        public boolean isOutlook() { return this == outlook;}
        public boolean isInternet() { return this == internet;}
    }

    public static enum PrefReadingPaneLocation {
        bottom("bottom"),
        off("off"),
        right("right");
        private String mValue;
        private PrefReadingPaneLocation(String value) { mValue = value; }
        public String toString() { return mValue; }
        public static PrefReadingPaneLocation fromString(String s) throws ServiceException {
            for (PrefReadingPaneLocation value : values()) {
                if (value.mValue.equals(s)) return value;
             }
             throw ServiceException.INVALID_REQUEST("invalid value: "+s+", valid values: "+ Arrays.asList(values()), null);
        }
        public boolean isBottom() { return this == bottom;}
        public boolean isOff() { return this == off;}
        public boolean isRight() { return this == right;}
    }

    public static enum PrefReplyIncludeOriginalText {
        includeBodyWithPrefix("includeBodyWithPrefix"),
        includeSmartAndHeadersWithPrefix("includeSmartAndHeadersWithPrefix"),
        includeBodyOnly("includeBodyOnly"),
        includeBody("includeBody"),
        includeSmartWithPrefix("includeSmartWithPrefix"),
        includeAsAttachment("includeAsAttachment"),
        includeSmart("includeSmart"),
        includeBodyAndHeaders("includeBodyAndHeaders"),
        includeSmartAndHeaders("includeSmartAndHeaders"),
        includeNone("includeNone"),
        includeBodyAndHeadersWithPrefix("includeBodyAndHeadersWithPrefix");
        private String mValue;
        private PrefReplyIncludeOriginalText(String value) { mValue = value; }
        public String toString() { return mValue; }
        public static PrefReplyIncludeOriginalText fromString(String s) throws ServiceException {
            for (PrefReplyIncludeOriginalText value : values()) {
                if (value.mValue.equals(s)) return value;
             }
             throw ServiceException.INVALID_REQUEST("invalid value: "+s+", valid values: "+ Arrays.asList(values()), null);
        }
        public boolean isIncludeBodyWithPrefix() { return this == includeBodyWithPrefix;}
        public boolean isIncludeSmartAndHeadersWithPrefix() { return this == includeSmartAndHeadersWithPrefix;}
        public boolean isIncludeBodyOnly() { return this == includeBodyOnly;}
        public boolean isIncludeBody() { return this == includeBody;}
        public boolean isIncludeSmartWithPrefix() { return this == includeSmartWithPrefix;}
        public boolean isIncludeAsAttachment() { return this == includeAsAttachment;}
        public boolean isIncludeSmart() { return this == includeSmart;}
        public boolean isIncludeBodyAndHeaders() { return this == includeBodyAndHeaders;}
        public boolean isIncludeSmartAndHeaders() { return this == includeSmartAndHeaders;}
        public boolean isIncludeNone() { return this == includeNone;}
        public boolean isIncludeBodyAndHeadersWithPrefix() { return this == includeBodyAndHeadersWithPrefix;}
    }

    public static enum ReverseProxyImapStartTlsMode {
        off("off"),
        on("on"),
        only("only");
        private String mValue;
        private ReverseProxyImapStartTlsMode(String value) { mValue = value; }
        public String toString() { return mValue; }
        public static ReverseProxyImapStartTlsMode fromString(String s) throws ServiceException {
            for (ReverseProxyImapStartTlsMode value : values()) {
                if (value.mValue.equals(s)) return value;
             }
             throw ServiceException.INVALID_REQUEST("invalid value: "+s+", valid values: "+ Arrays.asList(values()), null);
        }
        public boolean isOff() { return this == off;}
        public boolean isOn() { return this == on;}
        public boolean isOnly() { return this == only;}
    }

    public static enum ReverseProxyLogLevel {
        warn("warn"),
        error("error"),
        crit("crit"),
        debug("debug"),
        notice("notice"),
        info("info");
        private String mValue;
        private ReverseProxyLogLevel(String value) { mValue = value; }
        public String toString() { return mValue; }
        public static ReverseProxyLogLevel fromString(String s) throws ServiceException {
            for (ReverseProxyLogLevel value : values()) {
                if (value.mValue.equals(s)) return value;
             }
             throw ServiceException.INVALID_REQUEST("invalid value: "+s+", valid values: "+ Arrays.asList(values()), null);
        }
        public boolean isWarn() { return this == warn;}
        public boolean isError() { return this == error;}
        public boolean isCrit() { return this == crit;}
        public boolean isDebug() { return this == debug;}
        public boolean isNotice() { return this == notice;}
        public boolean isInfo() { return this == info;}
    }

    public static enum ReverseProxyMailMode {
        https("https"),
        both("both"),
        http("http"),
        mixed("mixed"),
        redirect("redirect");
        private String mValue;
        private ReverseProxyMailMode(String value) { mValue = value; }
        public String toString() { return mValue; }
        public static ReverseProxyMailMode fromString(String s) throws ServiceException {
            for (ReverseProxyMailMode value : values()) {
                if (value.mValue.equals(s)) return value;
             }
             throw ServiceException.INVALID_REQUEST("invalid value: "+s+", valid values: "+ Arrays.asList(values()), null);
        }
        public boolean isHttps() { return this == https;}
        public boolean isBoth() { return this == both;}
        public boolean isHttp() { return this == http;}
        public boolean isMixed() { return this == mixed;}
        public boolean isRedirect() { return this == redirect;}
    }

    public static enum ReverseProxyPop3StartTlsMode {
        off("off"),
        on("on"),
        only("only");
        private String mValue;
        private ReverseProxyPop3StartTlsMode(String value) { mValue = value; }
        public String toString() { return mValue; }
        public static ReverseProxyPop3StartTlsMode fromString(String s) throws ServiceException {
            for (ReverseProxyPop3StartTlsMode value : values()) {
                if (value.mValue.equals(s)) return value;
             }
             throw ServiceException.INVALID_REQUEST("invalid value: "+s+", valid values: "+ Arrays.asList(values()), null);
        }
        public boolean isOff() { return this == off;}
        public boolean isOn() { return this == on;}
        public boolean isOnly() { return this == only;}
    }

    public static enum TableMaintenanceOperation {
        OPTIMIZE("OPTIMIZE"),
        ANALYZE("ANALYZE");
        private String mValue;
        private TableMaintenanceOperation(String value) { mValue = value; }
        public String toString() { return mValue; }
        public static TableMaintenanceOperation fromString(String s) throws ServiceException {
            for (TableMaintenanceOperation value : values()) {
                if (value.mValue.equals(s)) return value;
             }
             throw ServiceException.INVALID_REQUEST("invalid value: "+s+", valid values: "+ Arrays.asList(values()), null);
        }
        public boolean isOPTIMIZE() { return this == OPTIMIZE;}
        public boolean isANALYZE() { return this == ANALYZE;}
    }

    /**
     */
    @ZAttr(id=-1)
    public static final String A_amavisBadHeaderAdmin = "amavisBadHeaderAdmin";

    /**
     */
    @ZAttr(id=-1)
    public static final String A_amavisBadHeaderLover = "amavisBadHeaderLover";

    /**
     */
    @ZAttr(id=-1)
    public static final String A_amavisBadHeaderQuarantineTo = "amavisBadHeaderQuarantineTo";

    /**
     */
    @ZAttr(id=-1)
    public static final String A_amavisBannedAdmin = "amavisBannedAdmin";

    /**
     */
    @ZAttr(id=-1)
    public static final String A_amavisBannedFilesLover = "amavisBannedFilesLover";

    /**
     */
    @ZAttr(id=-1)
    public static final String A_amavisBannedQuarantineTo = "amavisBannedQuarantineTo";

    /**
     */
    @ZAttr(id=-1)
    public static final String A_amavisBannedRuleNames = "amavisBannedRuleNames";

    /**
     */
    @ZAttr(id=-1)
    public static final String A_amavisBlacklistSender = "amavisBlacklistSender";

    /**
     */
    @ZAttr(id=-1)
    public static final String A_amavisBypassBannedChecks = "amavisBypassBannedChecks";

    /**
     */
    @ZAttr(id=-1)
    public static final String A_amavisBypassHeaderChecks = "amavisBypassHeaderChecks";

    /**
     */
    @ZAttr(id=-1)
    public static final String A_amavisBypassSpamChecks = "amavisBypassSpamChecks";

    /**
     */
    @ZAttr(id=-1)
    public static final String A_amavisBypassVirusChecks = "amavisBypassVirusChecks";

    /**
     */
    @ZAttr(id=-1)
    public static final String A_amavisLocal = "amavisLocal";

    /**
     */
    @ZAttr(id=-1)
    public static final String A_amavisMessageSizeLimit = "amavisMessageSizeLimit";

    /**
     */
    @ZAttr(id=-1)
    public static final String A_amavisNewVirusAdmin = "amavisNewVirusAdmin";

    /**
     */
    @ZAttr(id=-1)
    public static final String A_amavisSpamAdmin = "amavisSpamAdmin";

    /**
     */
    @ZAttr(id=-1)
    public static final String A_amavisSpamKillLevel = "amavisSpamKillLevel";

    /**
     */
    @ZAttr(id=-1)
    public static final String A_amavisSpamLover = "amavisSpamLover";

    /**
     */
    @ZAttr(id=-1)
    public static final String A_amavisSpamModifiesSubj = "amavisSpamModifiesSubj";

    /**
     */
    @ZAttr(id=-1)
    public static final String A_amavisSpamQuarantineTo = "amavisSpamQuarantineTo";

    /**
     */
    @ZAttr(id=-1)
    public static final String A_amavisSpamTag2Level = "amavisSpamTag2Level";

    /**
     */
    @ZAttr(id=-1)
    public static final String A_amavisSpamTagLevel = "amavisSpamTagLevel";

    /**
     */
    @ZAttr(id=-1)
    public static final String A_amavisVirusAdmin = "amavisVirusAdmin";

    /**
     */
    @ZAttr(id=-1)
    public static final String A_amavisVirusLover = "amavisVirusLover";

    /**
     */
    @ZAttr(id=-1)
    public static final String A_amavisVirusQuarantineTo = "amavisVirusQuarantineTo";

    /**
     */
    @ZAttr(id=-1)
    public static final String A_amavisWarnBadHeaderRecip = "amavisWarnBadHeaderRecip";

    /**
     */
    @ZAttr(id=-1)
    public static final String A_amavisWarnBannedRecip = "amavisWarnBannedRecip";

    /**
     */
    @ZAttr(id=-1)
    public static final String A_amavisWarnVirusRecip = "amavisWarnVirusRecip";

    /**
     */
    @ZAttr(id=-1)
    public static final String A_amavisWhitelistSender = "amavisWhitelistSender";

    /**
     * RFC2256: ISO-3166 country 2-letter code
     */
    @ZAttr(id=-1)
    public static final String A_c = "c";

    /**
     * RFC2256: common name(s) for which the entity is known by
     */
    @ZAttr(id=-1)
    public static final String A_cn = "cn";

    /**
     * RFC1274: friendly country name
     */
    @ZAttr(id=-1)
    public static final String A_co = "co";

    /**
     * From Microsoft Schema
     */
    @ZAttr(id=-1)
    public static final String A_company = "company";

    /**
     * RFC2256: descriptive information
     */
    @ZAttr(id=-1)
    public static final String A_description = "description";

    /**
     * RFC2798: preferred name to be used when displaying entries
     */
    @ZAttr(id=-1)
    public static final String A_displayName = "displayName";

    /**
     * RFC2256: first name(s) for which the entity is known by
     */
    @ZAttr(id=-1)
    public static final String A_givenName = "givenName";

    /**
     * RFC2256: first name(s) for which the entity is known by
     */
    @ZAttr(id=-1)
    public static final String A_gn = "gn";

    /**
     * RFC1274: home telephone number
     */
    @ZAttr(id=-1)
    public static final String A_homePhone = "homePhone";

    /**
     * RFC2256: initials of some or all of names, but not the surname(s).
     */
    @ZAttr(id=-1)
    public static final String A_initials = "initials";

    /**
     * RFC2256: locality which this object resides in
     */
    @ZAttr(id=-1)
    public static final String A_l = "l";

    /**
     * RFC1274: RFC822 Mailbox
     */
    @ZAttr(id=-1)
    public static final String A_mail = "mail";

    /**
     * RFC1274: mobile telephone number
     */
    @ZAttr(id=-1)
    public static final String A_mobile = "mobile";

    /**
     * RFC2256: organization this object belongs to
     */
    @ZAttr(id=-1)
    public static final String A_o = "o";

    /**
     * RFC2256: object classes of the entity
     */
    @ZAttr(id=-1)
    public static final String A_objectClass = "objectClass";

    /**
     * RFC2256: organizational unit this object belongs to
     */
    @ZAttr(id=-1)
    public static final String A_ou = "ou";

    /**
     * RFC1274: pager telephone number
     */
    @ZAttr(id=-1)
    public static final String A_pager = "pager";

    /**
     * &#039;RFC2256: Physical Delivery Office Name
     */
    @ZAttr(id=-1)
    public static final String A_physicalDeliveryOfficeName = "physicalDeliveryOfficeName";

    /**
     * RFC2256: postal address
     */
    @ZAttr(id=-1)
    public static final String A_postalAddress = "postalAddress";

    /**
     * RFC2256: postal code
     */
    @ZAttr(id=-1)
    public static final String A_postalCode = "postalCode";

    /**
     * RFC2256: last (family) name(s) for which the entity is known by
     */
    @ZAttr(id=-1)
    public static final String A_sn = "sn";

    /**
     * RFC2256: state or province which this object resides in
     */
    @ZAttr(id=-1)
    public static final String A_st = "st";

    /**
     * RFC2256: street address of this object
     */
    @ZAttr(id=-1)
    public static final String A_street = "street";

    /**
     * RFC2256: street address of this object
     */
    @ZAttr(id=-1)
    public static final String A_streetAddress = "streetAddress";

    /**
     * RFC2256: Telephone Number
     */
    @ZAttr(id=-1)
    public static final String A_telephoneNumber = "telephoneNumber";

    /**
     * RFC2256: title associated with the entity
     */
    @ZAttr(id=-1)
    public static final String A_title = "title";

    /**
     * RFC1274: user identifier
     */
    @ZAttr(id=-1)
    public static final String A_uid = "uid";

    /**
     * RFC2256/2307: password of user. Stored encoded as SSHA (salted-SHA1)
     */
    @ZAttr(id=-1)
    public static final String A_userPassword = "userPassword";

    /**
     * calendar user type - USER (default) or RESOURCE
     */
    @ZAttr(id=313)
    public static final String A_zimbraAccountCalendarUserType = "zimbraAccountCalendarUserType";

    /**
     * Deprecated since: 5.0. deprecated in favor of the accountInfo flag.
     * Orig desc: additional account attrs that get returned to a client
     */
    @ZAttr(id=112)
    public static final String A_zimbraAccountClientAttr = "zimbraAccountClientAttr";

    /**
     * Object classes to add when creating a zimbra account object. Useful if
     * you want to add sambaSamAccount etc to zimbra accounts.
     */
    @ZAttr(id=438)
    public static final String A_zimbraAccountExtraObjectClass = "zimbraAccountExtraObjectClass";

    /**
     * account status
     */
    @ZAttr(id=2)
    public static final String A_zimbraAccountStatus = "zimbraAccountStatus";

    /**
     * Zimbra access control list
     *
     * @since ZCS 5.0.7
     */
    @ZAttr(id=659)
    public static final String A_zimbraACE = "zimbraACE";

    /**
     * access control mechanism for admin access acl: ACL based access
     * control (a.k.a. delegated admin). global: allows only global admins.
     *
     * @since ZCS 6.0.9
     */
    @ZAttr(id=1101)
    public static final String A_zimbraAdminAccessControlMech = "zimbraAdminAccessControlMech";

    /**
     * lifetime (nnnnn[hmsd]) of newly created admin auth tokens
     */
    @ZAttr(id=109)
    public static final String A_zimbraAdminAuthTokenLifetime = "zimbraAdminAuthTokenLifetime";

    /**
     * whether to show catchall addresses in admin console
     *
     * @since ZCS 5.0.10
     */
    @ZAttr(id=746)
    public static final String A_zimbraAdminConsoleCatchAllAddressEnabled = "zimbraAdminConsoleCatchAllAddressEnabled";

    /**
     * enable MX check feature for domain
     *
     * @since ZCS 5.0.10
     */
    @ZAttr(id=743)
    public static final String A_zimbraAdminConsoleDNSCheckEnabled = "zimbraAdminConsoleDNSCheckEnabled";

    /**
     * whether configuring external LDAP auth is enabled in admin console
     *
     * @since ZCS 5.0.12
     */
    @ZAttr(id=774)
    public static final String A_zimbraAdminConsoleLDAPAuthEnabled = "zimbraAdminConsoleLDAPAuthEnabled";

    /**
     * admin console login message
     *
     * @since ZCS 5.0.12
     */
    @ZAttr(id=772)
    public static final String A_zimbraAdminConsoleLoginMessage = "zimbraAdminConsoleLoginMessage";

    /**
     * login URL for admin console to send the user to upon explicit logging
     * in
     *
     * @since ZCS 5.0.9
     */
    @ZAttr(id=696)
    public static final String A_zimbraAdminConsoleLoginURL = "zimbraAdminConsoleLoginURL";

    /**
     * logout URL for admin console to send the user to upon explicit logging
     * out
     *
     * @since ZCS 5.0.7
     */
    @ZAttr(id=684)
    public static final String A_zimbraAdminConsoleLogoutURL = "zimbraAdminConsoleLogoutURL";

    /**
     * whether to allow skin management in admin console
     *
     * @since ZCS 5.0.11
     */
    @ZAttr(id=751)
    public static final String A_zimbraAdminConsoleSkinEnabled = "zimbraAdminConsoleSkinEnabled";

    /**
     * UI components available for the authed admin in admin console
     *
     * @since ZCS 6.0.0_BETA1
     */
    @ZAttr(id=761)
    public static final String A_zimbraAdminConsoleUIComponents = "zimbraAdminConsoleUIComponents";

    /**
     * Zimlet Util will set this attribute based on the value in zimlet
     * definition XML file
     *
     * @since ZCS 6.0.0_BETA1
     */
    @ZAttr(id=803)
    public static final String A_zimbraAdminExtDisableUIUndeploy = "zimbraAdminExtDisableUIUndeploy";

    /**
     * SSL port for admin UI
     */
    @ZAttr(id=155)
    public static final String A_zimbraAdminPort = "zimbraAdminPort";

    /**
     * admin saved searches
     */
    @ZAttr(id=446)
    public static final String A_zimbraAdminSavedSearches = "zimbraAdminSavedSearches";

    /**
     * URL prefix for where the zimbraAdmin app resides on this server
     */
    @ZAttr(id=497)
    public static final String A_zimbraAdminURL = "zimbraAdminURL";

    /**
     * zimbraId of alias target
     */
    @ZAttr(id=40)
    public static final String A_zimbraAliasTargetId = "zimbraAliasTargetId";

    /**
     * Whether this account can use any from address. Not changeable by
     * domain admin to allow arbitrary addresses
     */
    @ZAttr(id=427)
    public static final String A_zimbraAllowAnyFromAddress = "zimbraAllowAnyFromAddress";

    /**
     * Addresses that this account can as from address if
     * arbitrary-addresses-allowed setting is not set
     */
    @ZAttr(id=428)
    public static final String A_zimbraAllowFromAddress = "zimbraAllowFromAddress";

    /**
     * whether creating domains, and renaming domains to a name, containing
     * non-LDH (letter, digit, hyphen) characters is allowed
     *
     * @since ZCS 6.0.2
     */
    @ZAttr(id=1052)
    public static final String A_zimbraAllowNonLDHCharsInDomain = "zimbraAllowNonLDHCharsInDomain";

    /**
     * Mailboxes in which the current account in archived. Multi-value attr
     * with eg values { user-2006@example.com.archive,
     * user-2007@example.com.archive } that tells us that user@example.com
     * has been archived into those two mailboxes.
     */
    @ZAttr(id=429)
    public static final String A_zimbraArchiveAccount = "zimbraArchiveAccount";

    /**
     * An account or CoS setting that works with the name template that
     * allows you to dictate the date format used in the name template. This
     * is a Java SimpleDateFormat specifier. The default is an LDAP
     * generalized time format:
     */
    @ZAttr(id=432)
    public static final String A_zimbraArchiveAccountDateTemplate = "zimbraArchiveAccountDateTemplate";

    /**
     * An account or CoS setting - typically only in CoS - that tells the
     * archiving system how to derive the archive mailbox name. ID, USER,
     * DATE, and DOMAIN are expanded.
     */
    @ZAttr(id=431)
    public static final String A_zimbraArchiveAccountNameTemplate = "zimbraArchiveAccountNameTemplate";

    /**
     * Address to which archive message bounces should be sent. Typically
     * could be an admin account. This is global across all domains.
     */
    @ZAttr(id=430)
    public static final String A_zimbraArchiveMailFrom = "zimbraArchiveMailFrom";

    /**
     * block all attachment downloading
     */
    @ZAttr(id=115)
    public static final String A_zimbraAttachmentsBlocked = "zimbraAttachmentsBlocked";

    /**
     * Maximum number of characters that will be indexed for a given MIME
     * part.
     *
     * @since ZCS 5.0.0
     */
    @ZAttr(id=582)
    public static final String A_zimbraAttachmentsIndexedTextLimit = "zimbraAttachmentsIndexedTextLimit";

    /**
     * whether or not to index attachemts
     */
    @ZAttr(id=173)
    public static final String A_zimbraAttachmentsIndexingEnabled = "zimbraAttachmentsIndexingEnabled";

    /**
     * Class to use to scan attachments during compose
     */
    @ZAttr(id=238)
    public static final String A_zimbraAttachmentsScanClass = "zimbraAttachmentsScanClass";

    /**
     * Whether to scan attachments during compose
     */
    @ZAttr(id=237)
    public static final String A_zimbraAttachmentsScanEnabled = "zimbraAttachmentsScanEnabled";

    /**
     * Data for class that scans attachments during compose
     */
    @ZAttr(id=239)
    public static final String A_zimbraAttachmentsScanURL = "zimbraAttachmentsScanURL";

    /**
     * view all attachments in html only
     */
    @ZAttr(id=116)
    public static final String A_zimbraAttachmentsViewInHtmlOnly = "zimbraAttachmentsViewInHtmlOnly";

    /**
     * fallback to local auth if external mech fails
     */
    @ZAttr(id=257)
    public static final String A_zimbraAuthFallbackToLocal = "zimbraAuthFallbackToLocal";

    /**
     * kerberos5 realm for kerberos5 auth mech
     *
     * @since ZCS 5.0.0
     */
    @ZAttr(id=548)
    public static final String A_zimbraAuthKerberos5Realm = "zimbraAuthKerberos5Realm";

    /**
     * LDAP bind dn for ldap auth mech
     */
    @ZAttr(id=44)
    public static final String A_zimbraAuthLdapBindDn = "zimbraAuthLdapBindDn";

    /**
     * explict mapping to an external LDAP dn for a given account
     */
    @ZAttr(id=256)
    public static final String A_zimbraAuthLdapExternalDn = "zimbraAuthLdapExternalDn";

    /**
     * LDAP search base for ldap auth mech
     */
    @ZAttr(id=252)
    public static final String A_zimbraAuthLdapSearchBase = "zimbraAuthLdapSearchBase";

    /**
     * LDAP search bind dn for ldap auth mech
     */
    @ZAttr(id=253)
    public static final String A_zimbraAuthLdapSearchBindDn = "zimbraAuthLdapSearchBindDn";

    /**
     * LDAP search bind password for ldap auth mech
     */
    @ZAttr(id=254)
    public static final String A_zimbraAuthLdapSearchBindPassword = "zimbraAuthLdapSearchBindPassword";

    /**
     * LDAP search filter for ldap auth mech
     */
    @ZAttr(id=255)
    public static final String A_zimbraAuthLdapSearchFilter = "zimbraAuthLdapSearchFilter";

    /**
     * whether to use startTLS for external LDAP auth
     *
     * @since ZCS 5.0.6
     */
    @ZAttr(id=654)
    public static final String A_zimbraAuthLdapStartTlsEnabled = "zimbraAuthLdapStartTlsEnabled";

    /**
     * LDAP URL for ldap auth mech
     */
    @ZAttr(id=43)
    public static final String A_zimbraAuthLdapURL = "zimbraAuthLdapURL";

    /**
     * mechanism to use for authentication. Valid values are zimbra, ldap,
     * ad, kerberos5, custom:{handler-name} [arg1 arg2 ...]
     */
    @ZAttr(id=42)
    public static final String A_zimbraAuthMech = "zimbraAuthMech";

    /**
     * auth token secret key
     */
    @ZAttr(id=100)
    public static final String A_zimbraAuthTokenKey = "zimbraAuthTokenKey";

    /**
     * lifetime (nnnnn[hmsd]) of newly created auth tokens
     */
    @ZAttr(id=108)
    public static final String A_zimbraAuthTokenLifetime = "zimbraAuthTokenLifetime";

    /**
     * if set, this value gets stored in the auth token and compared on every
     * request. Changing it will invalidate all outstanding auth tokens. It
     * also gets changed when an account password is changed.
     *
     * @since ZCS 6.0.0_GA
     */
    @ZAttr(id=1044)
    public static final String A_zimbraAuthTokenValidityValue = "zimbraAuthTokenValidityValue";

    /**
     * Whether auth token validity value checking should be performed during
     * auth token validation. See description for
     * zimbraAuthTokenValidityValue.
     *
     * @since ZCS 6.0.7
     */
    @ZAttr(id=1094)
    public static final String A_zimbraAuthTokenValidityValueEnabled = "zimbraAuthTokenValidityValueEnabled";

    /**
     * Use null return path for envelope MAIL FROM when sending out of office
     * and new mail notifications. If false, use account address for envelope
     */
    @ZAttr(id=502)
    public static final String A_zimbraAutoSubmittedNullReturnPath = "zimbraAutoSubmittedNullReturnPath";

    /**
     * Locales available for this account
     */
    @ZAttr(id=487)
    public static final String A_zimbraAvailableLocale = "zimbraAvailableLocale";

    /**
     * Skins available for this account. Fallback order is: 1. the normal
     * account/cos inheritance 2. if not set on account/cos, use the value on
     * the domain of the account
     */
    @ZAttr(id=364)
    public static final String A_zimbraAvailableSkin = "zimbraAvailableSkin";

    /**
     * length of each interval in auto-grouped backup
     */
    @ZAttr(id=513)
    public static final String A_zimbraBackupAutoGroupedInterval = "zimbraBackupAutoGroupedInterval";

    /**
     * number of groups to auto-group backups over
     */
    @ZAttr(id=514)
    public static final String A_zimbraBackupAutoGroupedNumGroups = "zimbraBackupAutoGroupedNumGroups";

    /**
     * if true, limit the number of mailboxes in auto-grouped backup to total
     * mailboxes divided by auto-group days
     */
    @ZAttr(id=515)
    public static final String A_zimbraBackupAutoGroupedThrottled = "zimbraBackupAutoGroupedThrottled";

    /**
     * backup mode
     */
    @ZAttr(id=512)
    public static final String A_zimbraBackupMode = "zimbraBackupMode";

    /**
     * Backup report email recipients
     */
    @ZAttr(id=459)
    public static final String A_zimbraBackupReportEmailRecipients = "zimbraBackupReportEmailRecipients";

    /**
     * Backup report email From address
     */
    @ZAttr(id=460)
    public static final String A_zimbraBackupReportEmailSender = "zimbraBackupReportEmailSender";

    /**
     * Backup report email subject prefix
     */
    @ZAttr(id=461)
    public static final String A_zimbraBackupReportEmailSubjectPrefix = "zimbraBackupReportEmailSubjectPrefix";

    /**
     * if true, do not backup blobs (HSM or not) during a full backup
     *
     * @since ZCS 6.0.0_BETA2
     */
    @ZAttr(id=1004)
    public static final String A_zimbraBackupSkipBlobs = "zimbraBackupSkipBlobs";

    /**
     * if true, do not backup blobs on secondary (HSM) volumes during a full
     * backup
     *
     * @since ZCS 6.0.0_BETA2
     */
    @ZAttr(id=1005)
    public static final String A_zimbraBackupSkipHsmBlobs = "zimbraBackupSkipHsmBlobs";

    /**
     * if true, do not backup search index during a full backup
     *
     * @since ZCS 6.0.0_BETA2
     */
    @ZAttr(id=1003)
    public static final String A_zimbraBackupSkipSearchIndex = "zimbraBackupSkipSearchIndex";

    /**
     * Default backup target path
     */
    @ZAttr(id=458)
    public static final String A_zimbraBackupTarget = "zimbraBackupTarget";

    /**
     * Batch size to use when indexing data
     *
     * @since ZCS 5.0.3
     */
    @ZAttr(id=619)
    public static final String A_zimbraBatchedIndexingSize = "zimbraBatchedIndexingSize";

    /**
     * alternate location for calendar and task folders
     *
     * @since ZCS 5.0.6
     */
    @ZAttr(id=651)
    public static final String A_zimbraCalendarCalDavAlternateCalendarHomeSet = "zimbraCalendarCalDavAlternateCalendarHomeSet";

    /**
     * Whether to allow password sent to non-secured port from CalDAV
     * clients. If it set to TRUE the server will allow access from CalDAV
     * client to zimbraMailPort. If it set to FALSE the server will return an
     * error if a request is made from CalDAV client to zimbraMailPort.
     *
     * @since ZCS 5.0.14
     */
    @ZAttr(id=820)
    public static final String A_zimbraCalendarCalDavClearTextPasswordEnabled = "zimbraCalendarCalDavClearTextPasswordEnabled";

    /**
     * Id of calendar folder to advertise as the default calendar to CalDAV
     * client.
     *
     * @since ZCS 6.0.6
     */
    @ZAttr(id=1078)
    public static final String A_zimbraCalendarCalDavDefaultCalendarId = "zimbraCalendarCalDavDefaultCalendarId";

    /**
     * set true to turn off handling free/busy lookup for CalDAV
     *
     * @since ZCS 5.0.9
     */
    @ZAttr(id=690)
    public static final String A_zimbraCalendarCalDavDisableFreebusy = "zimbraCalendarCalDavDisableFreebusy";

    /**
     * set true to turn off handling scheduling message for CalDAV
     *
     * @since ZCS 5.0.6
     */
    @ZAttr(id=652)
    public static final String A_zimbraCalendarCalDavDisableScheduling = "zimbraCalendarCalDavDisableScheduling";

    /**
     * CalDAV shared folder cache duration
     *
     * @since ZCS 5.0.14
     */
    @ZAttr(id=817)
    public static final String A_zimbraCalendarCalDavSharedFolderCacheDuration = "zimbraCalendarCalDavSharedFolderCacheDuration";

    /**
     * see description of zimbraCalendarCalDavSyncStart
     *
     * @since ZCS 5.0.14
     */
    @ZAttr(id=816)
    public static final String A_zimbraCalendarCalDavSyncEnd = "zimbraCalendarCalDavSyncEnd";

    /**
     * zimbraCalendarCalDavSyncStart and zimbraCalendarCalDavSyncEnd limits
     * the window of appointment data available via CalDAV. for example when
     * zimbraCalendarCalDavSyncStart is set to 30 days, and
     * zimbraCalendarCalDavSyncEnd is set to 1 years, then the appointments
     * between (now - 30 days) and (now + 1 year) will be available via
     * CalDAV. When they are unset all the appointments are available via
     * CalDAV.
     *
     * @since ZCS 5.0.14
     */
    @ZAttr(id=815)
    public static final String A_zimbraCalendarCalDavSyncStart = "zimbraCalendarCalDavSyncStart";

    /**
     * When set to TRUE, Calendar folders and Todo folders in Zimbra will be
     * advertised as Calendar only and Todo only via CalDAV. When set to
     * FALSE, Calendar folders will be able to store both appointments and
     * tasks, and Todo folders will not be advertised as CalDAV enabled.
     *
     * @since ZCS 5.0.12
     */
    @ZAttr(id=794)
    public static final String A_zimbraCalendarCalDavUseDistinctAppointmentAndToDoCollection = "zimbraCalendarCalDavUseDistinctAppointmentAndToDoCollection";

    /**
     * compatibility mode for calendar server
     */
    @ZAttr(id=243)
    public static final String A_zimbraCalendarCompatibilityMode = "zimbraCalendarCompatibilityMode";

    /**
     * maximum number of revisions to keep for calendar items (appointments
     * and tasks). 0 means unlimited.
     *
     * @since ZCS 5.0.10
     */
    @ZAttr(id=709)
    public static final String A_zimbraCalendarMaxRevisions = "zimbraCalendarMaxRevisions";

    /**
     * Maximum number of days a DAILY recurrence rule can span; 0 means
     * unlimited
     *
     * @since ZCS 5.0.7
     */
    @ZAttr(id=661)
    public static final String A_zimbraCalendarRecurrenceDailyMaxDays = "zimbraCalendarRecurrenceDailyMaxDays";

    /**
     * Maximum number of instances expanded per recurrence rule; 0 means
     * unlimited
     *
     * @since ZCS 5.0.7
     */
    @ZAttr(id=660)
    public static final String A_zimbraCalendarRecurrenceMaxInstances = "zimbraCalendarRecurrenceMaxInstances";

    /**
     * Maximum number of months a MONTHLY recurrence rule can span; 0 means
     * unlimited
     *
     * @since ZCS 5.0.7
     */
    @ZAttr(id=663)
    public static final String A_zimbraCalendarRecurrenceMonthlyMaxMonths = "zimbraCalendarRecurrenceMonthlyMaxMonths";

    /**
     * Maximum number of years a recurrence rule can span for frequencies
     * other than DAILY/WEEKLY/MONTHLY/YEARLY; 0 means unlimited
     *
     * @since ZCS 5.0.7
     */
    @ZAttr(id=665)
    public static final String A_zimbraCalendarRecurrenceOtherFrequencyMaxYears = "zimbraCalendarRecurrenceOtherFrequencyMaxYears";

    /**
     * Maximum number of weeks a WEEKLY recurrence rule can span; 0 means
     * unlimited
     *
     * @since ZCS 5.0.7
     */
    @ZAttr(id=662)
    public static final String A_zimbraCalendarRecurrenceWeeklyMaxWeeks = "zimbraCalendarRecurrenceWeeklyMaxWeeks";

    /**
     * Maximum number of years a YEARLY recurrence rule can span; 0 means
     * unlimited
     *
     * @since ZCS 5.0.7
     */
    @ZAttr(id=664)
    public static final String A_zimbraCalendarRecurrenceYearlyMaxYears = "zimbraCalendarRecurrenceYearlyMaxYears";

    /**
     * whether calendar reasources can be double booked
     *
     * @since ZCS 6.0.7
     */
    @ZAttr(id=1087)
    public static final String A_zimbraCalendarResourceDoubleBookingAllowed = "zimbraCalendarResourceDoubleBookingAllowed";

    /**
     * Object classes to add when creating a zimbra calendar resource object.
     *
     * @since ZCS 6.0.0_BETA1
     */
    @ZAttr(id=753)
    public static final String A_zimbraCalendarResourceExtraObjectClass = "zimbraCalendarResourceExtraObjectClass";

    /**
     * whether to show Find Locations and Find Resources tabs for editing
     * appointments
     *
     * @since ZCS 6.0.7
     */
    @ZAttr(id=1092)
    public static final String A_zimbraCalendarShowResourceTabs = "zimbraCalendarShowResourceTabs";

    /**
     * Whether this calendar resource accepts/declines meeting invites
     * automatically; default TRUE
     */
    @ZAttr(id=315)
    public static final String A_zimbraCalResAutoAcceptDecline = "zimbraCalResAutoAcceptDecline";

    /**
     * Whether this calendar resource declines invite if already busy;
     * default TRUE
     */
    @ZAttr(id=322)
    public static final String A_zimbraCalResAutoDeclineIfBusy = "zimbraCalResAutoDeclineIfBusy";

    /**
     * Whether this calendar resource declines invites to recurring
     * appointments; default FALSE
     */
    @ZAttr(id=323)
    public static final String A_zimbraCalResAutoDeclineRecurring = "zimbraCalResAutoDeclineRecurring";

    /**
     * building number or name
     */
    @ZAttr(id=327)
    public static final String A_zimbraCalResBuilding = "zimbraCalResBuilding";

    /**
     * capacity
     */
    @ZAttr(id=330)
    public static final String A_zimbraCalResCapacity = "zimbraCalResCapacity";

    /**
     * email of contact in charge of resource
     */
    @ZAttr(id=332)
    public static final String A_zimbraCalResContactEmail = "zimbraCalResContactEmail";

    /**
     * name of contact in charge of resource
     */
    @ZAttr(id=331)
    public static final String A_zimbraCalResContactName = "zimbraCalResContactName";

    /**
     * phone number of contact in charge of resource
     */
    @ZAttr(id=333)
    public static final String A_zimbraCalResContactPhone = "zimbraCalResContactPhone";

    /**
     * floor number or name
     */
    @ZAttr(id=328)
    public static final String A_zimbraCalResFloor = "zimbraCalResFloor";

    /**
     * display name for resource location
     */
    @ZAttr(id=324)
    public static final String A_zimbraCalResLocationDisplayName = "zimbraCalResLocationDisplayName";

    /**
     * Maximum number of conflicting instances allowed before declining
     * schedule request for a recurring appointments; default 0 (means
     * decline on any conflict)
     *
     * @since ZCS 5.0.14
     */
    @ZAttr(id=808)
    public static final String A_zimbraCalResMaxNumConflictsAllowed = "zimbraCalResMaxNumConflictsAllowed";

    /**
     * Maximum percent of conflicting instances allowed before declining
     * schedule request for a recurring appointment; default 0 (means decline
     * on any conflict)
     *
     * @since ZCS 5.0.14
     */
    @ZAttr(id=809)
    public static final String A_zimbraCalResMaxPercentConflictsAllowed = "zimbraCalResMaxPercentConflictsAllowed";

    /**
     * room number or name
     */
    @ZAttr(id=329)
    public static final String A_zimbraCalResRoom = "zimbraCalResRoom";

    /**
     * site name
     */
    @ZAttr(id=326)
    public static final String A_zimbraCalResSite = "zimbraCalResSite";

    /**
     * calendar resource type - Location or Equipment
     */
    @ZAttr(id=314)
    public static final String A_zimbraCalResType = "zimbraCalResType";

    /**
     * When creating self-signed SSL certs during an install, we also create
     * a local Certificate Authority (CA) to sign these SSL certs. This local
     * CA-s own cert is then added to different applications &quot;trusted
     * CA-s&quot; list/store. This attribute should not be used in a system
     * with real certs issued by well known CAs.
     */
    @ZAttr(id=280)
    public static final String A_zimbraCertAuthorityCertSelfSigned = "zimbraCertAuthorityCertSelfSigned";

    /**
     * Please see the documentation for the attribute
     * zimbraCertAuthorityCertSelfSigned. In addition, please note that this
     * attribute is provided at install for convenience during a test install
     * without real certs issued by well known CAs. If you choose to create
     * your own CA for your production uses, please note that it is a bad
     * idea to store your CA-s private key in LDAP, as this data maybe read
     * from zimbraGlobalConfig in the clear.
     */
    @ZAttr(id=279)
    public static final String A_zimbraCertAuthorityKeySelfSigned = "zimbraCertAuthorityKeySelfSigned";

    /**
     * change password URL
     *
     * @since ZCS 5.0.12
     */
    @ZAttr(id=777)
    public static final String A_zimbraChangePasswordURL = "zimbraChangePasswordURL";

    /**
     * zimbraId of child accounts
     */
    @ZAttr(id=449)
    public static final String A_zimbraChildAccount = "zimbraChildAccount";

    /**
     * Deprecated since: 5.0.0. deprecated in favor of user-settable
     * attribute zimbraPrefChildVisibleAccount . Orig desc: zimbraId of
     * visible child accounts
     */
    @ZAttr(id=450)
    public static final String A_zimbraChildVisibleAccount = "zimbraChildVisibleAccount";

    /**
     * Type of HA cluster software in use; &quot;none&quot; by default,
     * &quot;RedHat&quot; for Red Hat cluster or &quot;Veritas&quot; for
     * Veritas Cluster Server from Symantec
     */
    @ZAttr(id=508)
    public static final String A_zimbraClusterType = "zimbraClusterType";

    /**
     * Names of additonal components that have been installed
     */
    @ZAttr(id=242)
    public static final String A_zimbraComponentAvailable = "zimbraComponentAvailable";

    /**
     * attribute constraints TODO: fill all the constraints
     *
     * @since ZCS 6.0.0_BETA1
     */
    @ZAttr(id=766)
    public static final String A_zimbraConstraint = "zimbraConstraint";

    /**
     * Deprecated since: 6.0.7. deprecated in favor of
     * zimbraContactEmailFields, for bug 45475. Orig desc: Comma separates
     * list of attributes in contact object to search for email addresses
     * when generating auto-complete contact list. The same set of fields are
     * used for GAL contacts as well because LDAP attributes for GAL objects
     * are mapped to Contact compatible attributes via zimbraGalLdapAttrMap.
     *
     * @since ZCS 6.0.0_BETA1
     */
    @ZAttr(id=760)
    public static final String A_zimbraContactAutoCompleteEmailFields = "zimbraContactAutoCompleteEmailFields";

    /**
     * maximum number of contact entries to return from an auto complete
     *
     * @since ZCS 6.0.0_BETA1
     */
    @ZAttr(id=827)
    public static final String A_zimbraContactAutoCompleteMaxResults = "zimbraContactAutoCompleteMaxResults";

    /**
     * Comma separates list of attributes in contact object to search for
     * email addresses when generating auto-complete contact list. The same
     * set of fields are used for GAL contacts as well because LDAP
     * attributes for GAL objects are mapped to Contact compatible attributes
     * via zimbraGalLdapAttrMap.
     *
     * @since ZCS 6.0.7
     */
    @ZAttr(id=1088)
    public static final String A_zimbraContactEmailFields = "zimbraContactEmailFields";

    /**
     * Comma separated list of Contact attributes that should be hidden from
     * clients and export of contacts.
     *
     * @since ZCS 6.0.6
     */
    @ZAttr(id=1086)
    public static final String A_zimbraContactHiddenAttributes = "zimbraContactHiddenAttributes";

    /**
     * Maximum number of contacts allowed in mailbox. 0 means no limit.
     */
    @ZAttr(id=107)
    public static final String A_zimbraContactMaxNumEntries = "zimbraContactMaxNumEntries";

    /**
     * Deprecated since: 6.0.6. Deprecated per bug 40081. Orig desc: How
     * often do we refresh contact ranking table from address book and GAL to
     * get friendly name for the email address. Use 0 to disable the refresh.
     *
     * @since ZCS 6.0.0_BETA2
     */
    @ZAttr(id=1023)
    public static final String A_zimbraContactRankingTableRefreshInterval = "zimbraContactRankingTableRefreshInterval";

    /**
     * Size of the contact ranking table. Ranking table is used to keep track
     * of most heavily used contacts in outgoing email. Contacts in the
     * ranking table are given the priority when generating the auto-complete
     * contact list.
     *
     * @since ZCS 6.0.0_BETA1
     */
    @ZAttr(id=758)
    public static final String A_zimbraContactRankingTableSize = "zimbraContactRankingTableSize";

    /**
     * convertd URL
     *
     * @since ZCS 6.0.0_BETA1
     */
    @ZAttr(id=776)
    public static final String A_zimbraConvertdURL = "zimbraConvertdURL";

    /**
     * Object classes to add when creating a zimbra cos object.
     *
     * @since ZCS 6.0.0_BETA1
     */
    @ZAttr(id=754)
    public static final String A_zimbraCosExtraObjectClass = "zimbraCosExtraObjectClass";

    /**
     * COS zimbraID
     */
    @ZAttr(id=14)
    public static final String A_zimbraCOSId = "zimbraCOSId";

    /**
     * Deprecated since: 5.0. deprecated in favor of the accountInherited
     * flag. Orig desc: zimbraCOS attrs that get inherited in a zimbraAccount
     */
    @ZAttr(id=21)
    public static final String A_zimbraCOSInheritedAttr = "zimbraCOSInheritedAttr";

    /**
     * time object was created
     *
     * @since ZCS 6.0.0_BETA1
     */
    @ZAttr(id=790)
    public static final String A_zimbraCreateTimestamp = "zimbraCreateTimestamp";

    /**
     * set to 1 or 3 to specify customer care account tier level
     *
     * @since ZCS 5.0.3
     */
    @ZAttr(id=605)
    public static final String A_zimbraCustomerCareTier = "zimbraCustomerCareTier";

    /**
     * SQL statements that take longer than this duration to execute will be
     * logged to the sqltrace category in mailbox.log.
     *
     * @since ZCS 6.0.0_RC1
     */
    @ZAttr(id=1038)
    public static final String A_zimbraDatabaseSlowSqlThreshold = "zimbraDatabaseSlowSqlThreshold";

    /**
     * properties for data source
     *
     * @since ZCS 5.0.10
     */
    @ZAttr(id=718)
    public static final String A_zimbraDataSourceAttribute = "zimbraDataSourceAttribute";

    /**
     * The time interval between automated data imports for a Caldav data
     * source. If unset or 0, the data source will not be scheduled for
     * automated polling.
     *
     * @since ZCS 6.0.0_BETA1
     */
    @ZAttr(id=788)
    public static final String A_zimbraDataSourceCaldavPollingInterval = "zimbraDataSourceCaldavPollingInterval";

    /**
     * The time interval between automated data imports for a remote calendar
     * data source. If unset or 0, the data source will not be scheduled for
     * automated polling.
     *
     * @since ZCS 6.0.0_BETA1
     */
    @ZAttr(id=819)
    public static final String A_zimbraDataSourceCalendarPollingInterval = "zimbraDataSourceCalendarPollingInterval";

    /**
     * Which security layer to use for connection (cleartext, ssl, tls, or
     * tls if available). If not set on data source, fallback to the value on
     * global config.
     */
    @ZAttr(id=425)
    public static final String A_zimbraDataSourceConnectionType = "zimbraDataSourceConnectionType";

    /**
     * Connect timeout in seconds for the data source
     *
     * @since ZCS 6.0.7
     */
    @ZAttr(id=1083)
    public static final String A_zimbraDataSourceConnectTimeout = "zimbraDataSourceConnectTimeout";

    /**
     * domain name of data source
     *
     * @since ZCS 6.0.0_RC1
     */
    @ZAttr(id=1037)
    public static final String A_zimbraDataSourceDomain = "zimbraDataSourceDomain";

    /**
     * email address for the data source
     */
    @ZAttr(id=495)
    public static final String A_zimbraDataSourceEmailAddress = "zimbraDataSourceEmailAddress";

    /**
     * Whether or not the data source is enabled
     */
    @ZAttr(id=419)
    public static final String A_zimbraDataSourceEnabled = "zimbraDataSourceEnabled";

    /**
     * Whether to enable debug trace of this data source
     *
     * @since ZCS 5.0.7
     */
    @ZAttr(id=683)
    public static final String A_zimbraDataSourceEnableTrace = "zimbraDataSourceEnableTrace";

    /**
     * Timestamp of the first sync error for a data source. This value is
     * unset after a successful sync.
     *
     * @since ZCS 5.0.17
     */
    @ZAttr(id=1030)
    public static final String A_zimbraDataSourceFailingSince = "zimbraDataSourceFailingSince";

    /**
     * Local folder id to store retreived data in
     */
    @ZAttr(id=424)
    public static final String A_zimbraDataSourceFolderId = "zimbraDataSourceFolderId";

    /**
     * The time interval between automated data imports for a GAL data
     * source. If unset or 0, the data source will not be scheduled for
     * automated polling.
     *
     * @since ZCS 6.0.0_BETA1
     */
    @ZAttr(id=826)
    public static final String A_zimbraDataSourceGalPollingInterval = "zimbraDataSourceGalPollingInterval";

    /**
     * Host name of server
     */
    @ZAttr(id=420)
    public static final String A_zimbraDataSourceHost = "zimbraDataSourceHost";

    /**
     * Unique ID for a data source
     */
    @ZAttr(id=417)
    public static final String A_zimbraDataSourceId = "zimbraDataSourceId";

    /**
     * The time interval between automated data imports for an Imap data
     * source. If unset or 0, the data source will not be scheduled for
     * automated polling.
     *
     * @since ZCS 6.0.0_BETA1
     */
    @ZAttr(id=768)
    public static final String A_zimbraDataSourceImapPollingInterval = "zimbraDataSourceImapPollingInterval";

    /**
     * DataImport class used by this data source object
     *
     * @since ZCS 5.0.10
     */
    @ZAttr(id=717)
    public static final String A_zimbraDataSourceImportClassName = "zimbraDataSourceImportClassName";

    /**
     * If the last data source sync failed, contains the error message. If
     * the last data source sync succeeded, this attribute is unset.
     *
     * @since ZCS 5.0.17
     */
    @ZAttr(id=1029)
    public static final String A_zimbraDataSourceLastError = "zimbraDataSourceLastError";

    /**
     * Specifies whether imported POP3 messages should be left on the server
     * or deleted.
     */
    @ZAttr(id=434)
    public static final String A_zimbraDataSourceLeaveOnServer = "zimbraDataSourceLeaveOnServer";

    /**
     * The time interval between automated data imports for a Live data
     * source. If unset or 0, the data source will not be scheduled for
     * automated polling.
     *
     * @since ZCS 6.0.0_BETA1
     */
    @ZAttr(id=769)
    public static final String A_zimbraDataSourceLivePollingInterval = "zimbraDataSourceLivePollingInterval";

    /**
     * Maximum number of data sources allowed on an account
     */
    @ZAttr(id=426)
    public static final String A_zimbraDataSourceMaxNumEntries = "zimbraDataSourceMaxNumEntries";

    /**
     * Message content data exceeding this size will not be included in IMAP
     * trace file
     *
     * @since ZCS 6.0.0_RC1
     */
    @ZAttr(id=1033)
    public static final String A_zimbraDataSourceMaxTraceSize = "zimbraDataSourceMaxTraceSize";

    /**
     * Shortest allowed duration for zimbraDataSourcePollingInterval.
     *
     * @since ZCS 5.0.0
     */
    @ZAttr(id=525)
    public static final String A_zimbraDataSourceMinPollingInterval = "zimbraDataSourceMinPollingInterval";

    /**
     * Descriptive name of the data source
     */
    @ZAttr(id=418)
    public static final String A_zimbraDataSourceName = "zimbraDataSourceName";

    /**
     * Password on server
     */
    @ZAttr(id=423)
    public static final String A_zimbraDataSourcePassword = "zimbraDataSourcePassword";

    /**
     * Prior to 6.0.0: The time interval between automated data imports for a
     * data source, or all data sources owned by an account. If unset or 0,
     * the data source will not be scheduled for automated polling. Since
     * 6.0.0: Deprecated on account/cos since 6.0.0. Values on account/cos
     * are migrated to protocol specific
     * zimbraDataSource{proto}PollingInterval attributes. 1. if
     * zimbraDataSourcePollingInterval is set on data source, use it 2.
     * otherwise use the zimbraDataSource{Proto}PollingInterval on
     * account/cos 3. if zimbraDataSource{Proto}PollingInterval is not set on
     * account/cos, use 0, which means no automated polling.
     */
    @ZAttr(id=455)
    public static final String A_zimbraDataSourcePollingInterval = "zimbraDataSourcePollingInterval";

    /**
     * The time interval between automated data imports for a Pop3 data
     * source. If unset or 0, the data source will not be scheduled for
     * automated polling.
     *
     * @since ZCS 6.0.0_BETA1
     */
    @ZAttr(id=767)
    public static final String A_zimbraDataSourcePop3PollingInterval = "zimbraDataSourcePop3PollingInterval";

    /**
     * Port number of server
     */
    @ZAttr(id=421)
    public static final String A_zimbraDataSourcePort = "zimbraDataSourcePort";

    /**
     * Read timeout in seconds
     *
     * @since ZCS 6.0.7
     */
    @ZAttr(id=1084)
    public static final String A_zimbraDataSourceReadTimeout = "zimbraDataSourceReadTimeout";

    /**
     * The time interval between automated data imports for a Rss data
     * source. If unset or 0, the data source will not be scheduled for
     * automated polling.
     *
     * @since ZCS 6.0.0_BETA1
     */
    @ZAttr(id=770)
    public static final String A_zimbraDataSourceRssPollingInterval = "zimbraDataSourceRssPollingInterval";

    /**
     * type of data source (pop3, imap, caldav, etc)
     *
     * @since ZCS 5.0.10
     */
    @ZAttr(id=716)
    public static final String A_zimbraDataSourceType = "zimbraDataSourceType";

    /**
     * when forwarding or replying to messages sent to this data source,
     * whether or not to use the email address of the data source for the
     * from address and the designated signature/replyTo of the data source
     * for the outgoing message.
     */
    @ZAttr(id=496)
    public static final String A_zimbraDataSourceUseAddressForForwardReply = "zimbraDataSourceUseAddressForForwardReply";

    /**
     * Username on server
     */
    @ZAttr(id=422)
    public static final String A_zimbraDataSourceUsername = "zimbraDataSourceUsername";

    /**
     * The time interval between automated data imports for a Yahoo address
     * book data source. If unset or 0, the data source will not be scheduled
     * for automated polling.
     *
     * @since ZCS 6.0.0_BETA1
     */
    @ZAttr(id=789)
    public static final String A_zimbraDataSourceYabPollingInterval = "zimbraDataSourceYabPollingInterval";

    /**
     * For selective enabling of debug logging
     */
    @ZAttr(id=365)
    public static final String A_zimbraDebugInfo = "zimbraDebugInfo";

    /**
     * name of the default domain for accounts when authenticating without a
     * domain
     */
    @ZAttr(id=172)
    public static final String A_zimbraDefaultDomainName = "zimbraDefaultDomainName";

    /**
     * Email address to put in from header for the share info email. If not
     * set, email address of the authenticated admin account will be used.
     *
     * @since ZCS 6.0.0_BETA1
     */
    @ZAttr(id=811)
    public static final String A_zimbraDistributionListSendShareMessageFromAddress = "zimbraDistributionListSendShareMessageFromAddress";

    /**
     * Whether to send an email with all the shares of the group when a new
     * member is added to the group. If not set, default is to send the
     * email.
     *
     * @since ZCS 6.0.0_BETA1
     */
    @ZAttr(id=810)
    public static final String A_zimbraDistributionListSendShareMessageToNewMembers = "zimbraDistributionListSendShareMessageToNewMembers";

    /**
     * This attribute is used for DNS check by customers that configure their
     * MX to point at spam relays or other non-zimbra inbox smtp servers
     *
     * @since ZCS 5.0.10
     */
    @ZAttr(id=744)
    public static final String A_zimbraDNSCheckHostname = "zimbraDNSCheckHostname";

    /**
     * maximum amount of mail quota a domain admin can set on a user
     */
    @ZAttr(id=398)
    public static final String A_zimbraDomainAdminMaxMailQuota = "zimbraDomainAdminMaxMailQuota";

    /**
     * Deprecated since: 5.0. deprecated in favor of the
     * domainAdminAdminModifiable flag. Orig desc: account attributes that a
     * domain administrator is allowed to modify
     */
    @ZAttr(id=300)
    public static final String A_zimbraDomainAdminModifiableAttr = "zimbraDomainAdminModifiableAttr";

    /**
     * zimbraId of domain alias target
     *
     * @since ZCS 5.0.12
     */
    @ZAttr(id=775)
    public static final String A_zimbraDomainAliasTargetId = "zimbraDomainAliasTargetId";

    /**
     * maximum number of accounts allowed to be assigned to specified COSes
     * in a domain
     *
     * @since ZCS 5.0.10
     */
    @ZAttr(id=714)
    public static final String A_zimbraDomainCOSMaxAccounts = "zimbraDomainCOSMaxAccounts";

    /**
     * COS zimbraID
     */
    @ZAttr(id=299)
    public static final String A_zimbraDomainDefaultCOSId = "zimbraDomainDefaultCOSId";

    /**
     * Object classes to add when creating a zimbra domain object.
     *
     * @since ZCS 6.0.0_BETA1
     */
    @ZAttr(id=755)
    public static final String A_zimbraDomainExtraObjectClass = "zimbraDomainExtraObjectClass";

    /**
     * maximum number of accounts allowed to have specified features in a
     * domain
     *
     * @since ZCS 5.0.10
     */
    @ZAttr(id=715)
    public static final String A_zimbraDomainFeatureMaxAccounts = "zimbraDomainFeatureMaxAccounts";

    /**
     * ZimbraID of the domain that this component is registered under
     *
     * @since ZCS 6.0.0_BETA1
     */
    @ZAttr(id=741)
    public static final String A_zimbraDomainId = "zimbraDomainId";

    /**
     * Deprecated since: 5.0. deprecated in favor of the domainInherited
     * flag. Orig desc: zimbraDomain attrs that get inherited from global
     * config
     */
    @ZAttr(id=63)
    public static final String A_zimbraDomainInheritedAttr = "zimbraDomainInheritedAttr";

    /**
     * enable domain mandatory mail signature
     *
     * @since ZCS 6.0.4
     */
    @ZAttr(id=1069)
    public static final String A_zimbraDomainMandatoryMailSignatureEnabled = "zimbraDomainMandatoryMailSignatureEnabled";

    /**
     * domain mandatory mail html signature
     *
     * @since ZCS 6.0.4
     */
    @ZAttr(id=1071)
    public static final String A_zimbraDomainMandatoryMailSignatureHTML = "zimbraDomainMandatoryMailSignatureHTML";

    /**
     * domain mandatory mail plain text signature
     *
     * @since ZCS 6.0.4
     */
    @ZAttr(id=1070)
    public static final String A_zimbraDomainMandatoryMailSignatureText = "zimbraDomainMandatoryMailSignatureText";

    /**
     * maximum number of accounts allowed in a domain
     */
    @ZAttr(id=400)
    public static final String A_zimbraDomainMaxAccounts = "zimbraDomainMaxAccounts";

    /**
     * name of the domain
     */
    @ZAttr(id=19)
    public static final String A_zimbraDomainName = "zimbraDomainName";

    /**
     * domain rename info/status
     *
     * @since ZCS 5.0.0
     */
    @ZAttr(id=536)
    public static final String A_zimbraDomainRenameInfo = "zimbraDomainRenameInfo";

    /**
     * domain status. enum values are akin to those of zimbraAccountStatus
     * zimbraAccountStatus values: active - active lockout - no login until
     * lockout duration is over locked - no login maintenance - no login, no
     * delivery(try again, no bouncing) pending - no login, no
     * delivery(bouncing mails), Account behavior is like closed, except that
     * when the status is being set to pending, account addresses are not
     * removed from distribution lists. The use case is for hosted. New
     * account creation based on invites that are not completed until user
     * accepts TOS on account creation confirmation page. closed - no login,
     * no delivery(bouncing mails) all addresses (account main email and all
     * aliases) of the account are removed from all distribution lists.
     * zimbraDomainStatus values: all values for zimbraAccountStatus (except
     * for lockout, see mapping below) suspended - maintenance + no
     * creating/deleting/modifying accounts/DLs under the domain. shutdown -
     * suspended + cannot modify domain attrs + cannot delete the domain
     * Indicating server is doing major and lengthy maintenance work on the
     * domain, e.g. renaming the domain and moving LDAP enteries.
     * Modification and deletion of the domain can only be done internally by
     * the server when it is safe to release the domain, they cannot be done
     * in admin console or zmprov. How zimbraDomainStatus affects account
     * behavior : ------------------------------------- zimbraDomainStatus
     * account behavior ------------------------------------- active
     * zimbraAccountStatus locked zimbraAccountStatus if it is maintenance or
     * pending or closed, else locked maintenance zimbraAccountStatus if it
     * is pending or closed, else maintenance suspended zimbraAccountStatus
     * if it is pending or closed, else maintenance shutdown
     * zimbraAccountStatus if it is pending or closed, else maintenance
     * closed closed
     *
     * @since ZCS 5.0.0
     */
    @ZAttr(id=535)
    public static final String A_zimbraDomainStatus = "zimbraDomainStatus";

    /**
     * should be one of: local, alias
     */
    @ZAttr(id=212)
    public static final String A_zimbraDomainType = "zimbraDomainType";

    /**
     * URL for posting error report popped up in WEB client
     *
     * @since ZCS 6.0.5
     */
    @ZAttr(id=1075)
    public static final String A_zimbraErrorReportUrl = "zimbraErrorReportUrl";

    /**
     * Indicates the account should be excluded from Crossmailbox searchers.
     */
    @ZAttr(id=501)
    public static final String A_zimbraExcludeFromCMBSearch = "zimbraExcludeFromCMBSearch";

    /**
     * external imap hostname
     *
     * @since ZCS 5.0.12
     */
    @ZAttr(id=786)
    public static final String A_zimbraExternalImapHostname = "zimbraExternalImapHostname";

    /**
     * external imap port
     *
     * @since ZCS 5.0.12
     */
    @ZAttr(id=782)
    public static final String A_zimbraExternalImapPort = "zimbraExternalImapPort";

    /**
     * external imap SSL hostname
     *
     * @since ZCS 5.0.12
     */
    @ZAttr(id=787)
    public static final String A_zimbraExternalImapSSLHostname = "zimbraExternalImapSSLHostname";

    /**
     * external imap SSL port
     *
     * @since ZCS 5.0.12
     */
    @ZAttr(id=783)
    public static final String A_zimbraExternalImapSSLPort = "zimbraExternalImapSSLPort";

    /**
     * external pop3 hostname
     *
     * @since ZCS 5.0.12
     */
    @ZAttr(id=784)
    public static final String A_zimbraExternalPop3Hostname = "zimbraExternalPop3Hostname";

    /**
     * external pop3 port
     *
     * @since ZCS 5.0.12
     */
    @ZAttr(id=780)
    public static final String A_zimbraExternalPop3Port = "zimbraExternalPop3Port";

    /**
     * external pop3 SSL hostname
     *
     * @since ZCS 5.0.12
     */
    @ZAttr(id=785)
    public static final String A_zimbraExternalPop3SSLHostname = "zimbraExternalPop3SSLHostname";

    /**
     * external pop3 SSL port
     *
     * @since ZCS 5.0.12
     */
    @ZAttr(id=781)
    public static final String A_zimbraExternalPop3SSLPort = "zimbraExternalPop3SSLPort";

    /**
     * advanced search button enabled
     */
    @ZAttr(id=138)
    public static final String A_zimbraFeatureAdvancedSearchEnabled = "zimbraFeatureAdvancedSearchEnabled";

    /**
     * Docs features enabled in briefcase
     *
     * @since ZCS 6.0.2
     */
    @ZAttr(id=1055)
    public static final String A_zimbraFeatureBriefcaseDocsEnabled = "zimbraFeatureBriefcaseDocsEnabled";

    /**
     * whether to allow use of briefcase feature
     */
    @ZAttr(id=498)
    public static final String A_zimbraFeatureBriefcasesEnabled = "zimbraFeatureBriefcasesEnabled";

    /**
     * Slides features enabled in briefcase
     *
     * @since ZCS 6.0.2
     */
    @ZAttr(id=1054)
    public static final String A_zimbraFeatureBriefcaseSlidesEnabled = "zimbraFeatureBriefcaseSlidesEnabled";

    /**
     * Spreadsheet features enabled in briefcase
     *
     * @since ZCS 6.0.2
     */
    @ZAttr(id=1053)
    public static final String A_zimbraFeatureBriefcaseSpreadsheetEnabled = "zimbraFeatureBriefcaseSpreadsheetEnabled";

    /**
     * calendar features
     */
    @ZAttr(id=136)
    public static final String A_zimbraFeatureCalendarEnabled = "zimbraFeatureCalendarEnabled";

    /**
     * calendar upsell enabled
     *
     * @since ZCS 5.0.0
     */
    @ZAttr(id=531)
    public static final String A_zimbraFeatureCalendarUpsellEnabled = "zimbraFeatureCalendarUpsellEnabled";

    /**
     * calendar upsell URL
     *
     * @since ZCS 5.0.0
     */
    @ZAttr(id=532)
    public static final String A_zimbraFeatureCalendarUpsellURL = "zimbraFeatureCalendarUpsellURL";

    /**
     * password changing
     */
    @ZAttr(id=141)
    public static final String A_zimbraFeatureChangePasswordEnabled = "zimbraFeatureChangePasswordEnabled";

    /**
     * whether or not compose messages in a new windows is allowed
     *
     * @since ZCS 5.0.1
     */
    @ZAttr(id=584)
    public static final String A_zimbraFeatureComposeInNewWindowEnabled = "zimbraFeatureComposeInNewWindowEnabled";

    /**
     * whether a confirmation page should be display after an operation is
     * done in the UI
     *
     * @since ZCS 6.0.0_BETA1
     */
    @ZAttr(id=806)
    public static final String A_zimbraFeatureConfirmationPageEnabled = "zimbraFeatureConfirmationPageEnabled";

    /**
     * contact features
     */
    @ZAttr(id=135)
    public static final String A_zimbraFeatureContactsEnabled = "zimbraFeatureContactsEnabled";

    /**
     * address book upsell enabled
     *
     * @since ZCS 5.0.0
     */
    @ZAttr(id=529)
    public static final String A_zimbraFeatureContactsUpsellEnabled = "zimbraFeatureContactsUpsellEnabled";

    /**
     * address book upsell URL
     *
     * @since ZCS 5.0.0
     */
    @ZAttr(id=530)
    public static final String A_zimbraFeatureContactsUpsellURL = "zimbraFeatureContactsUpsellURL";

    /**
     * conversations
     */
    @ZAttr(id=140)
    public static final String A_zimbraFeatureConversationsEnabled = "zimbraFeatureConversationsEnabled";

    /**
     * enable end-user mail discarding defined in mail filters features
     *
     * @since ZCS 6.0.0_BETA1
     */
    @ZAttr(id=773)
    public static final String A_zimbraFeatureDiscardInFiltersEnabled = "zimbraFeatureDiscardInFiltersEnabled";

    /**
     * filter prefs enabled
     */
    @ZAttr(id=143)
    public static final String A_zimbraFeatureFiltersEnabled = "zimbraFeatureFiltersEnabled";

    /**
     * whether to allow use of flagging feature
     */
    @ZAttr(id=499)
    public static final String A_zimbraFeatureFlaggingEnabled = "zimbraFeatureFlaggingEnabled";

    /**
     * enable auto-completion from the GAL, zimbraFeatureGalEnabled also has
     * to be enabled for the auto-completion feature
     */
    @ZAttr(id=359)
    public static final String A_zimbraFeatureGalAutoCompleteEnabled = "zimbraFeatureGalAutoCompleteEnabled";

    /**
     * whether GAL features are enabled
     */
    @ZAttr(id=149)
    public static final String A_zimbraFeatureGalEnabled = "zimbraFeatureGalEnabled";

    /**
     * whether GAL sync feature is enabled
     *
     * @since ZCS 5.0.10
     */
    @ZAttr(id=711)
    public static final String A_zimbraFeatureGalSyncEnabled = "zimbraFeatureGalSyncEnabled";

    /**
     * group calendar features. if set to FALSE, calendar works as a personal
     * calendar and attendees and scheduling etc are turned off in web UI
     */
    @ZAttr(id=481)
    public static final String A_zimbraFeatureGroupCalendarEnabled = "zimbraFeatureGroupCalendarEnabled";

    /**
     * enabled html composing
     */
    @ZAttr(id=219)
    public static final String A_zimbraFeatureHtmlComposeEnabled = "zimbraFeatureHtmlComposeEnabled";

    /**
     * whether to allow use of identities feature
     */
    @ZAttr(id=415)
    public static final String A_zimbraFeatureIdentitiesEnabled = "zimbraFeatureIdentitiesEnabled";

    /**
     * whether user is allowed to retrieve mail from an external IMAP data
     * source
     *
     * @since ZCS 5.0.0
     */
    @ZAttr(id=568)
    public static final String A_zimbraFeatureImapDataSourceEnabled = "zimbraFeatureImapDataSourceEnabled";

    /**
     * IM features
     */
    @ZAttr(id=305)
    public static final String A_zimbraFeatureIMEnabled = "zimbraFeatureIMEnabled";

    /**
     * whether import export folder feature is enabled
     *
     * @since ZCS 6.0.0_BETA1
     */
    @ZAttr(id=750)
    public static final String A_zimbraFeatureImportExportFolderEnabled = "zimbraFeatureImportExportFolderEnabled";

    /**
     * preference to set initial search
     */
    @ZAttr(id=142)
    public static final String A_zimbraFeatureInitialSearchPreferenceEnabled = "zimbraFeatureInitialSearchPreferenceEnabled";

    /**
     * Enable instant notifications
     */
    @ZAttr(id=521)
    public static final String A_zimbraFeatureInstantNotify = "zimbraFeatureInstantNotify";

    /**
     * email features enabled
     */
    @ZAttr(id=489)
    public static final String A_zimbraFeatureMailEnabled = "zimbraFeatureMailEnabled";

    /**
     * enable end-user mail forwarding features
     */
    @ZAttr(id=342)
    public static final String A_zimbraFeatureMailForwardingEnabled = "zimbraFeatureMailForwardingEnabled";

    /**
     * enable end-user mail forwarding defined in mail filters features
     *
     * @since ZCS 5.0.10
     */
    @ZAttr(id=704)
    public static final String A_zimbraFeatureMailForwardingInFiltersEnabled = "zimbraFeatureMailForwardingInFiltersEnabled";

    /**
     * Deprecated since: 5.0. done via skin template overrides. Orig desc:
     * whether user is allowed to set mail polling interval
     */
    @ZAttr(id=441)
    public static final String A_zimbraFeatureMailPollingIntervalPreferenceEnabled = "zimbraFeatureMailPollingIntervalPreferenceEnabled";

    /**
     * mail priority feature
     *
     * @since ZCS 5.0.0
     */
    @ZAttr(id=566)
    public static final String A_zimbraFeatureMailPriorityEnabled = "zimbraFeatureMailPriorityEnabled";

    /**
     * email upsell enabled
     *
     * @since ZCS 5.0.0
     */
    @ZAttr(id=527)
    public static final String A_zimbraFeatureMailUpsellEnabled = "zimbraFeatureMailUpsellEnabled";

    /**
     * email upsell URL
     *
     * @since ZCS 5.0.0
     */
    @ZAttr(id=528)
    public static final String A_zimbraFeatureMailUpsellURL = "zimbraFeatureMailUpsellURL";

    /**
     * enable end-user to manage zimlets
     *
     * @since ZCS 6.0.2
     */
    @ZAttr(id=1051)
    public static final String A_zimbraFeatureManageZimlets = "zimbraFeatureManageZimlets";

    /**
     * whether to enforce mobile policy
     *
     * @since ZCS 6.0.0_BETA1
     */
    @ZAttr(id=833)
    public static final String A_zimbraFeatureMobilePolicyEnabled = "zimbraFeatureMobilePolicyEnabled";

    /**
     * whether to permit mobile sync
     */
    @ZAttr(id=347)
    public static final String A_zimbraFeatureMobileSyncEnabled = "zimbraFeatureMobileSyncEnabled";

    /**
     * Whether user can create address books
     *
     * @since ZCS 5.0.4
     */
    @ZAttr(id=631)
    public static final String A_zimbraFeatureNewAddrBookEnabled = "zimbraFeatureNewAddrBookEnabled";

    /**
     * Whether new mail notification feature should be allowed for this
     * account or in this cos
     */
    @ZAttr(id=367)
    public static final String A_zimbraFeatureNewMailNotificationEnabled = "zimbraFeatureNewMailNotificationEnabled";

    /**
     * Whether notebook feature should be allowed for this account or in this
     * cos
     */
    @ZAttr(id=356)
    public static final String A_zimbraFeatureNotebookEnabled = "zimbraFeatureNotebookEnabled";

    /**
     * whether or not open a new msg/conv in a new windows is allowed
     *
     * @since ZCS 5.0.1
     */
    @ZAttr(id=585)
    public static final String A_zimbraFeatureOpenMailInNewWindowEnabled = "zimbraFeatureOpenMailInNewWindowEnabled";

    /**
     * whether an account can modify its zimbraPref* attributes
     */
    @ZAttr(id=451)
    public static final String A_zimbraFeatureOptionsEnabled = "zimbraFeatureOptionsEnabled";

    /**
     * Whether out of office reply feature should be allowed for this account
     * or in this cos
     */
    @ZAttr(id=366)
    public static final String A_zimbraFeatureOutOfOfficeReplyEnabled = "zimbraFeatureOutOfOfficeReplyEnabled";

    /**
     * whether user is allowed to retrieve mail from an external POP3 data
     * source
     */
    @ZAttr(id=416)
    public static final String A_zimbraFeaturePop3DataSourceEnabled = "zimbraFeaturePop3DataSourceEnabled";

    /**
     * portal features
     */
    @ZAttr(id=447)
    public static final String A_zimbraFeaturePortalEnabled = "zimbraFeaturePortalEnabled";

    /**
     * whether the web UI shows UI elements related to read receipts
     *
     * @since ZCS 6.0.0_BETA1
     */
    @ZAttr(id=821)
    public static final String A_zimbraFeatureReadReceiptsEnabled = "zimbraFeatureReadReceiptsEnabled";

    /**
     * saved search feature
     */
    @ZAttr(id=139)
    public static final String A_zimbraFeatureSavedSearchesEnabled = "zimbraFeatureSavedSearchesEnabled";

    /**
     * enabled sharing
     */
    @ZAttr(id=335)
    public static final String A_zimbraFeatureSharingEnabled = "zimbraFeatureSharingEnabled";

    /**
     * Deprecated since: 6.0.0_GA. deprecated. Orig desc: keyboard shortcuts
     * aliases features
     */
    @ZAttr(id=452)
    public static final String A_zimbraFeatureShortcutAliasesEnabled = "zimbraFeatureShortcutAliasesEnabled";

    /**
     * whether to allow use of signature feature
     */
    @ZAttr(id=494)
    public static final String A_zimbraFeatureSignaturesEnabled = "zimbraFeatureSignaturesEnabled";

    /**
     * Whether changing skin is allowed for this account or in this cos
     */
    @ZAttr(id=354)
    public static final String A_zimbraFeatureSkinChangeEnabled = "zimbraFeatureSkinChangeEnabled";

    /**
     * tagging feature
     */
    @ZAttr(id=137)
    public static final String A_zimbraFeatureTaggingEnabled = "zimbraFeatureTaggingEnabled";

    /**
     * whether to allow use of tasks feature
     */
    @ZAttr(id=436)
    public static final String A_zimbraFeatureTasksEnabled = "zimbraFeatureTasksEnabled";

    /**
     * option to view attachments in html
     */
    @ZAttr(id=312)
    public static final String A_zimbraFeatureViewInHtmlEnabled = "zimbraFeatureViewInHtmlEnabled";

    /**
     * whether or not changing voicemail pin is enabled
     *
     * @since ZCS 5.0.19
     */
    @ZAttr(id=1050)
    public static final String A_zimbraFeatureVoiceChangePinEnabled = "zimbraFeatureVoiceChangePinEnabled";

    /**
     * Voicemail features enabled
     */
    @ZAttr(id=445)
    public static final String A_zimbraFeatureVoiceEnabled = "zimbraFeatureVoiceEnabled";

    /**
     * voice upsell enabled
     *
     * @since ZCS 5.0.0
     */
    @ZAttr(id=533)
    public static final String A_zimbraFeatureVoiceUpsellEnabled = "zimbraFeatureVoiceUpsellEnabled";

    /**
     * voice upsell URL
     *
     * @since ZCS 5.0.0
     */
    @ZAttr(id=534)
    public static final String A_zimbraFeatureVoiceUpsellURL = "zimbraFeatureVoiceUpsellURL";

    /**
     * Deprecated since: 6.0.0_GA. deprecated per bug 40170. Orig desc:
     * whether web search feature is enabled
     *
     * @since ZCS 5.0.2
     */
    @ZAttr(id=602)
    public static final String A_zimbraFeatureWebSearchEnabled = "zimbraFeatureWebSearchEnabled";

    /**
     * Zimbra Assistant enabled
     *
     * @since ZCS 5.0.0
     */
    @ZAttr(id=544)
    public static final String A_zimbraFeatureZimbraAssistantEnabled = "zimbraFeatureZimbraAssistantEnabled";

    /**
     * Maximum size in bytes for attachments
     */
    @ZAttr(id=227)
    public static final String A_zimbraFileUploadMaxSize = "zimbraFileUploadMaxSize";

    /**
     * mapping to foreign principal identifier
     */
    @ZAttr(id=295)
    public static final String A_zimbraForeignPrincipal = "zimbraForeignPrincipal";

    /**
     * Exchange user password for free/busy lookup and propagation
     *
     * @since ZCS 5.0.3
     */
    @ZAttr(id=609)
    public static final String A_zimbraFreebusyExchangeAuthPassword = "zimbraFreebusyExchangeAuthPassword";

    /**
     * auth scheme to use
     *
     * @since ZCS 5.0.3
     */
    @ZAttr(id=611)
    public static final String A_zimbraFreebusyExchangeAuthScheme = "zimbraFreebusyExchangeAuthScheme";

    /**
     * Exchange username for free/busy lookup and propagation
     *
     * @since ZCS 5.0.3
     */
    @ZAttr(id=608)
    public static final String A_zimbraFreebusyExchangeAuthUsername = "zimbraFreebusyExchangeAuthUsername";

    /**
     * The duration of f/b block pushed to Exchange server.
     *
     * @since ZCS 5.0.3
     */
    @ZAttr(id=621)
    public static final String A_zimbraFreebusyExchangeCachedInterval = "zimbraFreebusyExchangeCachedInterval";

    /**
     * The value of duration is used to indicate the start date (in the past
     * relative to today) of the f/b interval pushed to Exchange server.
     *
     * @since ZCS 5.0.3
     */
    @ZAttr(id=620)
    public static final String A_zimbraFreebusyExchangeCachedIntervalStart = "zimbraFreebusyExchangeCachedIntervalStart";

    /**
     * Can be set to either webdav for Exchange 2007 or older, or ews for
     * 2010 and newer
     *
     * @since ZCS 6.0.11
     */
    @ZAttr(id=1174)
    public static final String A_zimbraFreebusyExchangeServerType = "zimbraFreebusyExchangeServerType";

    /**
     * URL to Exchange server for free/busy lookup and propagation
     *
     * @since ZCS 5.0.3
     */
    @ZAttr(id=607)
    public static final String A_zimbraFreebusyExchangeURL = "zimbraFreebusyExchangeURL";

    /**
     * O and OU used in legacyExchangeDN attribute
     *
     * @since ZCS 5.0.3
     */
    @ZAttr(id=610)
    public static final String A_zimbraFreebusyExchangeUserOrg = "zimbraFreebusyExchangeUserOrg";

    /**
     * when set to TRUE, free/busy for the account is not calculated from
     * local mailbox.
     *
     * @since ZCS 5.0.11
     */
    @ZAttr(id=752)
    public static final String A_zimbraFreebusyLocalMailboxNotActive = "zimbraFreebusyLocalMailboxNotActive";

    /**
     * The interval to wait when the server encounters problems while
     * propagating Zimbra users free/busy information to external provider
     * such as Exchange.
     *
     * @since ZCS 5.0.17
     */
    @ZAttr(id=1026)
    public static final String A_zimbraFreebusyPropagationRetryInterval = "zimbraFreebusyPropagationRetryInterval";

    /**
     * zimbraId of GAL sync accounts
     *
     * @since ZCS 6.0.0_BETA1
     */
    @ZAttr(id=831)
    public static final String A_zimbraGalAccountId = "zimbraGalAccountId";

    /**
     * When set to TRUE, GAL search will always include local calendar
     * resources regardless of zimbraGalMode.
     *
     * @since ZCS 6.0.7
     */
    @ZAttr(id=1093)
    public static final String A_zimbraGalAlwaysIncludeLocalCalendarResources = "zimbraGalAlwaysIncludeLocalCalendarResources";

    /**
     * LDAP search filter for external GAL auto-complete queries
     */
    @ZAttr(id=360)
    public static final String A_zimbraGalAutoCompleteLdapFilter = "zimbraGalAutoCompleteLdapFilter";

    /**
     * LDAP search base for interal GAL queries (special values:
     * &quot;ROOT&quot; for top, &quot;DOMAIN&quot; for domain only,
     * &quot;SUBDOMAINS&quot; for domain and subdomains)
     */
    @ZAttr(id=358)
    public static final String A_zimbraGalInternalSearchBase = "zimbraGalInternalSearchBase";

    /**
     * the last time at which a syncing attempt failed
     *
     * @since ZCS 6.0.0_BETA1
     */
    @ZAttr(id=829)
    public static final String A_zimbraGalLastFailedSyncTimestamp = "zimbraGalLastFailedSyncTimestamp";

    /**
     * the last time at which this GAL data source was successfully synced
     *
     * @since ZCS 6.0.0_BETA1
     */
    @ZAttr(id=828)
    public static final String A_zimbraGalLastSuccessfulSyncTimestamp = "zimbraGalLastSuccessfulSyncTimestamp";

    /**
     * LDAP Gal attribute to contact attr mapping
     */
    @ZAttr(id=153)
    public static final String A_zimbraGalLdapAttrMap = "zimbraGalLdapAttrMap";

    /**
     * external LDAP GAL authentication mechanism none: anonymous binding
     * simple: zimbraGalLdapBindDn and zimbraGalLdapBindPassword has to be
     * set kerberos5: zimbraGalLdapKerberos5Principal and
     * zimbraGalLdapKerberos5Keytab has to be set
     *
     * @since ZCS 5.0.0
     */
    @ZAttr(id=549)
    public static final String A_zimbraGalLdapAuthMech = "zimbraGalLdapAuthMech";

    /**
     * LDAP bind dn for external GAL queries
     */
    @ZAttr(id=49)
    public static final String A_zimbraGalLdapBindDn = "zimbraGalLdapBindDn";

    /**
     * LDAP bind password for external GAL queries
     */
    @ZAttr(id=50)
    public static final String A_zimbraGalLdapBindPassword = "zimbraGalLdapBindPassword";

    /**
     * LDAP search filter for external GAL search queries
     */
    @ZAttr(id=51)
    public static final String A_zimbraGalLdapFilter = "zimbraGalLdapFilter";

    /**
     * LDAP search filter definitions for GAL queries
     */
    @ZAttr(id=52)
    public static final String A_zimbraGalLdapFilterDef = "zimbraGalLdapFilterDef";

    /**
     * kerberos5 keytab file path for external GAL queries
     *
     * @since ZCS 5.0.0
     */
    @ZAttr(id=551)
    public static final String A_zimbraGalLdapKerberos5Keytab = "zimbraGalLdapKerberos5Keytab";

    /**
     * kerberos5 principal for external GAL queries
     *
     * @since ZCS 5.0.0
     */
    @ZAttr(id=550)
    public static final String A_zimbraGalLdapKerberos5Principal = "zimbraGalLdapKerberos5Principal";

    /**
     * LDAP page size for paged search control while accessing LDAP server
     * for GAL. This apples to both Zimbra and external LDAP servers. A value
     * of 0 means paging is not enabled.
     *
     * @since ZCS 5.0.1
     */
    @ZAttr(id=583)
    public static final String A_zimbraGalLdapPageSize = "zimbraGalLdapPageSize";

    /**
     * LDAP search base for external GAL queries
     */
    @ZAttr(id=48)
    public static final String A_zimbraGalLdapSearchBase = "zimbraGalLdapSearchBase";

    /**
     * whether to use startTLS for external GAL. startTLS will be used for
     * external GAL access only if this attribute is true and
     * zimbraGalLdapURL(or zimbraGalSyncLdapURL for sync) does not contain a
     * ldaps URL.
     *
     * @since ZCS 5.0.6
     */
    @ZAttr(id=655)
    public static final String A_zimbraGalLdapStartTlsEnabled = "zimbraGalLdapStartTlsEnabled";

    /**
     * LDAP URL for external GAL queries
     */
    @ZAttr(id=47)
    public static final String A_zimbraGalLdapURL = "zimbraGalLdapURL";

    /**
     * maximum number of gal entries to return from a search
     */
    @ZAttr(id=53)
    public static final String A_zimbraGalMaxResults = "zimbraGalMaxResults";

    /**
     * valid modes are &quot;zimbra&quot; (query internal directory only),
     * &quot;ldap&quot; (query external directory only), or &quot;both&quot;
     * (query internal and external directory)
     */
    @ZAttr(id=46)
    public static final String A_zimbraGalMode = "zimbraGalMode";

    /**
     * GAL data source status
     *
     * @since ZCS 6.0.0_BETA1
     */
    @ZAttr(id=830)
    public static final String A_zimbraGalStatus = "zimbraGalStatus";

    /**
     * whether to use gal sync account for autocomplete
     *
     * @since ZCS 6.0.0_BETA2
     */
    @ZAttr(id=1027)
    public static final String A_zimbraGalSyncAccountBasedAutoCompleteEnabled = "zimbraGalSyncAccountBasedAutoCompleteEnabled";

    /**
     * List of attributes that will be ignored when determining whether a GAL
     * contact has been modified. Any change in other attribute values will
     * make the contact &quot;dirty&quot; and the contact will show as
     * modified in the next GAL sync response. By default modifyTimeStamp is
     * always included in ignored attributes. Then if the only change in GAL
     * contact is modifyTimeStamp, the contact will not be shown as modified
     * in the next GAL sync response from the client, thus minimizing the
     * need to download the GAL contact again when none of the meaningful
     * attributes have changed.
     *
     * @since ZCS 6.0.10
     */
    @ZAttr(id=1145)
    public static final String A_zimbraGalSyncIgnoredAttributes = "zimbraGalSyncIgnoredAttributes";

    /**
     * LDAP search base for internal GAL sync (special values:
     * &quot;ROOT&quot; for top, &quot;DOMAIN&quot; for domain only,
     * &quot;SUBDOMAINS&quot; for domain and subdomains) If not set fallback
     * to zimbraGalInternalSearchBase
     *
     * @since ZCS 5.0.2
     */
    @ZAttr(id=598)
    public static final String A_zimbraGalSyncInternalSearchBase = "zimbraGalSyncInternalSearchBase";

    /**
     * external LDAP GAL authentication mechanism for GAL sync none:
     * anonymous binding simple: zimbraGalLdapBindDn and
     * zimbraGalLdapBindPassword has to be set kerberos5:
     * zimbraGalLdapKerberos5Principal and zimbraGalLdapKerberos5Keytab has
     * to be set if not set fallback to zimbraGalLdapAuthMech
     *
     * @since ZCS 5.0.2
     */
    @ZAttr(id=592)
    public static final String A_zimbraGalSyncLdapAuthMech = "zimbraGalSyncLdapAuthMech";

    /**
     * LDAP bind dn for external GAL sync queries, if not set fallback to
     * zimbraGalLdapBindDn
     *
     * @since ZCS 5.0.2
     */
    @ZAttr(id=593)
    public static final String A_zimbraGalSyncLdapBindDn = "zimbraGalSyncLdapBindDn";

    /**
     * LDAP bind password for external GAL sync queries, if not set fallback
     * to zimbraGalLdapBindPassword
     *
     * @since ZCS 5.0.2
     */
    @ZAttr(id=594)
    public static final String A_zimbraGalSyncLdapBindPassword = "zimbraGalSyncLdapBindPassword";

    /**
     * LDAP search filter for external GAL sync queries, if not set fallback
     * to zimbraGalLdapFilter
     *
     * @since ZCS 5.0.2
     */
    @ZAttr(id=591)
    public static final String A_zimbraGalSyncLdapFilter = "zimbraGalSyncLdapFilter";

    /**
     * kerberos5 keytab file path for external GAL sync queries, if not set
     * fallback to zimbraGalLdapKerberos5Keytab
     *
     * @since ZCS 5.0.2
     */
    @ZAttr(id=596)
    public static final String A_zimbraGalSyncLdapKerberos5Keytab = "zimbraGalSyncLdapKerberos5Keytab";

    /**
     * kerberos5 principal for external GAL sync queries, if not set fallback
     * to zimbraGalLdapKerberos5Principal
     *
     * @since ZCS 5.0.2
     */
    @ZAttr(id=595)
    public static final String A_zimbraGalSyncLdapKerberos5Principal = "zimbraGalSyncLdapKerberos5Principal";

    /**
     * LDAP page size for paged search control while accessing LDAP server
     * for GAL sync. This apples to both Zimbra and external LDAP servers. A
     * value of 0 means paging is not enabled. If not set fallback to
     * zimbraGalLdapPageSize
     *
     * @since ZCS 5.0.2
     */
    @ZAttr(id=597)
    public static final String A_zimbraGalSyncLdapPageSize = "zimbraGalSyncLdapPageSize";

    /**
     * LDAP search base for external GAL sync queries, if not set fallback to
     * zimbraGalLdapSearchBase
     *
     * @since ZCS 5.0.2
     */
    @ZAttr(id=590)
    public static final String A_zimbraGalSyncLdapSearchBase = "zimbraGalSyncLdapSearchBase";

    /**
     * whether to use startTLS for external GAL sync, if not set fallback to
     * zimbraGalLdapStartTlsEnabled
     *
     * @since ZCS 5.0.6
     */
    @ZAttr(id=656)
    public static final String A_zimbraGalSyncLdapStartTlsEnabled = "zimbraGalSyncLdapStartTlsEnabled";

    /**
     * LDAP URL for external GAL sync, if not set fallback to
     * zimbraGalLdapURL
     *
     * @since ZCS 5.0.2
     */
    @ZAttr(id=589)
    public static final String A_zimbraGalSyncLdapURL = "zimbraGalSyncLdapURL";

    /**
     * Maximum number of concurrent GAL sync requests allowed on the system /
     * domain.
     *
     * @since ZCS 7.0.0
     */
    @ZAttr(id=1154)
    public static final String A_zimbraGalSyncMaxConcurrentClients = "zimbraGalSyncMaxConcurrentClients";

    /**
     * LDAP generalized time format for external GAL sync
     *
     * @since ZCS 6.0.0_BETA2
     */
    @ZAttr(id=1019)
    public static final String A_zimbraGalSyncTimestampFormat = "zimbraGalSyncTimestampFormat";

    /**
     * whether to tokenize key and AND or OR the tokenized queries for GAL
     * auto complete, if not set, key is not tokenized
     *
     * @since ZCS 5.0.2
     */
    @ZAttr(id=599)
    public static final String A_zimbraGalTokenizeAutoCompleteKey = "zimbraGalTokenizeAutoCompleteKey";

    /**
     * whether to tokenize key and AND or OR the tokenized queries for GAL
     * search, if not set, key is not tokenized
     *
     * @since ZCS 5.0.2
     */
    @ZAttr(id=600)
    public static final String A_zimbraGalTokenizeSearchKey = "zimbraGalTokenizeSearchKey";

    /**
     * type of this GAl data source. zimbra - zimbra internal GAL. ldap -
     * external LDAP GAL.
     *
     * @since ZCS 6.0.0_BETA1
     */
    @ZAttr(id=850)
    public static final String A_zimbraGalType = "zimbraGalType";

    /**
     * Deprecated since: 3.2.0. greatly simplify dl/group model. Orig desc:
     * Zimbra Systems Unique Group ID
     */
    @ZAttr(id=325)
    public static final String A_zimbraGroupId = "zimbraGroupId";

    /**
     * help URL for admin
     *
     * @since ZCS 5.0.7
     */
    @ZAttr(id=674)
    public static final String A_zimbraHelpAdminURL = "zimbraHelpAdminURL";

    /**
     * help URL for advanced client
     *
     * @since ZCS 5.0.7
     */
    @ZAttr(id=676)
    public static final String A_zimbraHelpAdvancedURL = "zimbraHelpAdvancedURL";

    /**
     * help URL for delegated admin
     *
     * @since ZCS 5.0.7
     */
    @ZAttr(id=675)
    public static final String A_zimbraHelpDelegatedURL = "zimbraHelpDelegatedURL";

    /**
     * help URL for standard client
     *
     * @since ZCS 5.0.7
     */
    @ZAttr(id=677)
    public static final String A_zimbraHelpStandardURL = "zimbraHelpStandardURL";

    /**
     * hide entry in Global Address List
     */
    @ZAttr(id=353)
    public static final String A_zimbraHideInGal = "zimbraHideInGal";

    /**
     * Deprecated since: 6.0.0_BETA2. deprecated in favor for
     * zimbraHsmPolicy. Orig desc: Minimum age of mail items whose filesystem
     * data will be moved to secondary storage (nnnnn[hmsd]).
     */
    @ZAttr(id=8)
    public static final String A_zimbraHsmAge = "zimbraHsmAge";

    /**
     * The policy that determines which mail items get moved to secondary
     * storage during HSM. Each value specifies a comma-separated list of
     * item types and the search query used to select items to move. See the
     * spec for &lt;SearchRequest&gt; for the complete list of item types and
     * query.txt for the search query spec.
     *
     * @since ZCS 6.0.0_BETA2
     */
    @ZAttr(id=1024)
    public static final String A_zimbraHsmPolicy = "zimbraHsmPolicy";

    /**
     * Whether to enable http debug handler on a server
     *
     * @since ZCS 6.0.0_GA
     */
    @ZAttr(id=1043)
    public static final String A_zimbraHttpDebugHandlerEnabled = "zimbraHttpDebugHandlerEnabled";

    /**
     * number of http handler threads
     */
    @ZAttr(id=518)
    public static final String A_zimbraHttpNumThreads = "zimbraHttpNumThreads";

    /**
     * the http proxy URL to connect to when making outgoing connections
     * (Zimlet proxy, RSS/ATOM feeds, etc)
     */
    @ZAttr(id=388)
    public static final String A_zimbraHttpProxyURL = "zimbraHttpProxyURL";

    /**
     * Deprecated since: 5.0. not applicable for jetty. Orig desc: number of
     * https handler threads
     */
    @ZAttr(id=519)
    public static final String A_zimbraHttpSSLNumThreads = "zimbraHttpSSLNumThreads";

    /**
     * Zimbra Systems Unique ID
     */
    @ZAttr(id=1)
    public static final String A_zimbraId = "zimbraId";

    /**
     * maximum number of identities allowed on an account
     */
    @ZAttr(id=414)
    public static final String A_zimbraIdentityMaxNumEntries = "zimbraIdentityMaxNumEntries";

    /**
     * name to use in greeting and sign-off; if empty, uses hostname
     */
    @ZAttr(id=178)
    public static final String A_zimbraImapAdvertisedName = "zimbraImapAdvertisedName";

    /**
     * interface address(es) on which IMAP server should listen; if empty,
     * binds to all interfaces
     */
    @ZAttr(id=179)
    public static final String A_zimbraImapBindAddress = "zimbraImapBindAddress";

    /**
     * Whether to bind to port on startup irrespective of whether the server
     * is enabled. Useful when port to bind is privileged and must be bound
     * early.
     */
    @ZAttr(id=268)
    public static final String A_zimbraImapBindOnStartup = "zimbraImapBindOnStartup";

    /**
     * port number on which IMAP server should listen
     */
    @ZAttr(id=180)
    public static final String A_zimbraImapBindPort = "zimbraImapBindPort";

    /**
     * whether or not to allow cleartext logins over a non SSL/TLS connection
     */
    @ZAttr(id=185)
    public static final String A_zimbraImapCleartextLoginEnabled = "zimbraImapCleartextLoginEnabled";

    /**
     * disabled IMAP capabilities. Capabilities are listed on the CAPABILITY
     * line, also known in RFCs as extensions
     */
    @ZAttr(id=443)
    public static final String A_zimbraImapDisabledCapability = "zimbraImapDisabledCapability";

    /**
     * whether IMAP is enabled for an account
     */
    @ZAttr(id=174)
    public static final String A_zimbraImapEnabled = "zimbraImapEnabled";

    /**
     * Whether to expose version on IMAP banner
     *
     * @since ZCS 5.0.9
     */
    @ZAttr(id=693)
    public static final String A_zimbraImapExposeVersionOnBanner = "zimbraImapExposeVersionOnBanner";

    /**
     * maximum size of IMAP request in bytes excluding literal data
     *
     * @since ZCS 6.0.7
     */
    @ZAttr(id=1085)
    public static final String A_zimbraImapMaxRequestSize = "zimbraImapMaxRequestSize";

    /**
     * number of handler threads
     */
    @ZAttr(id=181)
    public static final String A_zimbraImapNumThreads = "zimbraImapNumThreads";

    /**
     * port number on which IMAP proxy server should listen
     */
    @ZAttr(id=348)
    public static final String A_zimbraImapProxyBindPort = "zimbraImapProxyBindPort";

    /**
     * whether POP3 SASL GSSAPI is enabled for a given server
     *
     * @since ZCS 5.0.0
     */
    @ZAttr(id=555)
    public static final String A_zimbraImapSaslGssapiEnabled = "zimbraImapSaslGssapiEnabled";

    /**
     * whether IMAP server is enabled for a given server
     */
    @ZAttr(id=176)
    public static final String A_zimbraImapServerEnabled = "zimbraImapServerEnabled";

    /**
     * number of seconds to wait before forcing IMAP server shutdown
     *
     * @since ZCS 6.0.7
     */
    @ZAttr(id=1080)
    public static final String A_zimbraImapShutdownGraceSeconds = "zimbraImapShutdownGraceSeconds";

    /**
     * interface address(es) on which IMAP server should listen; if empty,
     * binds to all interfaces
     */
    @ZAttr(id=182)
    public static final String A_zimbraImapSSLBindAddress = "zimbraImapSSLBindAddress";

    /**
     * Whether to bind to port on startup irrespective of whether the server
     * is enabled. Useful when port to bind is privileged and must be bound
     * early.
     */
    @ZAttr(id=269)
    public static final String A_zimbraImapSSLBindOnStartup = "zimbraImapSSLBindOnStartup";

    /**
     * port number on which IMAP SSL server should listen on
     */
    @ZAttr(id=183)
    public static final String A_zimbraImapSSLBindPort = "zimbraImapSSLBindPort";

    /**
     * disabled IMAP SSL capabilities. Capabilities are listed on the
     * CAPABILITY line, also known in RFCs as extensions
     */
    @ZAttr(id=444)
    public static final String A_zimbraImapSSLDisabledCapability = "zimbraImapSSLDisabledCapability";

    /**
     * port number on which IMAPS proxy server should listen
     */
    @ZAttr(id=349)
    public static final String A_zimbraImapSSLProxyBindPort = "zimbraImapSSLProxyBindPort";

    /**
     * whether IMAP SSL server is enabled for a given server
     */
    @ZAttr(id=184)
    public static final String A_zimbraImapSSLServerEnabled = "zimbraImapSSLServerEnabled";

    /**
     * available IM interop gateways
     *
     * @since ZCS 5.0.0
     */
    @ZAttr(id=571)
    public static final String A_zimbraIMAvailableInteropGateways = "zimbraIMAvailableInteropGateways";

    /**
     * interface address(es) on which IM server should listen; if empty,
     * binds to all interfaces
     *
     * @since ZCS 5.0.0
     */
    @ZAttr(id=567)
    public static final String A_zimbraIMBindAddress = "zimbraIMBindAddress";

    /**
     * Deprecated since: 6.0.0_GA. deprecated per bug 40069. Orig desc: IM
     * service
     *
     * @since ZCS 6.0.0_BETA1
     */
    @ZAttr(id=762)
    public static final String A_zimbraIMService = "zimbraIMService";

    /**
     * Deprecated since: 5.0. Installed skin list is a per server property,
     * the list is now generated by directory scan of skin files. Orig desc:
     * Skins installed and available on all servers (this is global config
     * only)
     */
    @ZAttr(id=368)
    public static final String A_zimbraInstalledSkin = "zimbraInstalledSkin";

    /**
     * The address to which legal intercept messages will be sent.
     *
     * @since ZCS 5.0.3
     */
    @ZAttr(id=614)
    public static final String A_zimbraInterceptAddress = "zimbraInterceptAddress";

    /**
     * Template used to construct the body of a legal intercept message.
     *
     * @since ZCS 5.0.3
     */
    @ZAttr(id=618)
    public static final String A_zimbraInterceptBody = "zimbraInterceptBody";

    /**
     * Template used to construct the sender of a legal intercept message.
     *
     * @since ZCS 5.0.3
     */
    @ZAttr(id=616)
    public static final String A_zimbraInterceptFrom = "zimbraInterceptFrom";

    /**
     * Specifies whether legal intercept messages should contain the entire
     * original message or just the headers.
     *
     * @since ZCS 5.0.3
     */
    @ZAttr(id=615)
    public static final String A_zimbraInterceptSendHeadersOnly = "zimbraInterceptSendHeadersOnly";

    /**
     * Template used to construct the subject of a legal intercept message.
     *
     * @since ZCS 5.0.3
     */
    @ZAttr(id=617)
    public static final String A_zimbraInterceptSubject = "zimbraInterceptSubject";

    /**
     * set to true for admin accounts
     */
    @ZAttr(id=31)
    public static final String A_zimbraIsAdminAccount = "zimbraIsAdminAccount";

    /**
     * set to true for admin groups
     *
     * @since ZCS 6.0.0_BETA1
     */
    @ZAttr(id=802)
    public static final String A_zimbraIsAdminGroup = "zimbraIsAdminGroup";

    /**
     * set to true for customer care accounts
     *
     * @since ZCS 5.0.2
     */
    @ZAttr(id=601)
    public static final String A_zimbraIsCustomerCareAccount = "zimbraIsCustomerCareAccount";

    /**
     * set to true for delegated admin accounts
     *
     * @since ZCS 6.0.0_BETA1
     */
    @ZAttr(id=852)
    public static final String A_zimbraIsDelegatedAdminAccount = "zimbraIsDelegatedAdminAccount";

    /**
     * set to true for domain admin accounts
     */
    @ZAttr(id=298)
    public static final String A_zimbraIsDomainAdminAccount = "zimbraIsDomainAdminAccount";

    /**
     * true if this server is the monitor host
     */
    @ZAttr(id=132)
    public static final String A_zimbraIsMonitorHost = "zimbraIsMonitorHost";

    /**
     * Indicates the account is a resource used by the system such as spam
     * accounts or Notebook accounts.
     */
    @ZAttr(id=376)
    public static final String A_zimbraIsSystemResource = "zimbraIsSystemResource";

    /**
     * Whether to index junk messages
     *
     * @since ZCS 5.0.0
     */
    @ZAttr(id=579)
    public static final String A_zimbraJunkMessagesIndexingEnabled = "zimbraJunkMessagesIndexingEnabled";

    /**
     * rough estimate of when the user last logged in. see
     * zimbraLastLogonTimestampFrequency
     */
    @ZAttr(id=113)
    public static final String A_zimbraLastLogonTimestamp = "zimbraLastLogonTimestamp";

    /**
     * how often (nnnnn[hmsd]) the zimbraLastLogonTimestamp is updated. if
     * set to 0, updating zimbraLastLogonTimestamp is completely disabled
     */
    @ZAttr(id=114)
    public static final String A_zimbraLastLogonTimestampFrequency = "zimbraLastLogonTimestampFrequency";

    /**
     * name to use in greeting and sign-off; if empty, uses hostname
     */
    @ZAttr(id=23)
    public static final String A_zimbraLmtpAdvertisedName = "zimbraLmtpAdvertisedName";

    /**
     * interface address(es) on which LMTP server should listen; if empty,
     * binds to all interfaces
     */
    @ZAttr(id=25)
    public static final String A_zimbraLmtpBindAddress = "zimbraLmtpBindAddress";

    /**
     * Whether to bind to port on startup irrespective of whether the server
     * is enabled. Useful when port to bind is privileged and must be bound
     * early.
     */
    @ZAttr(id=270)
    public static final String A_zimbraLmtpBindOnStartup = "zimbraLmtpBindOnStartup";

    /**
     * port number on which LMTP server should listen
     */
    @ZAttr(id=24)
    public static final String A_zimbraLmtpBindPort = "zimbraLmtpBindPort";

    /**
     * Whether to expose version on LMTP banner
     *
     * @since ZCS 5.0.9
     */
    @ZAttr(id=691)
    public static final String A_zimbraLmtpExposeVersionOnBanner = "zimbraLmtpExposeVersionOnBanner";

    /**
     * number of handler threads, should match MTA concurrency setting for
     * this server
     */
    @ZAttr(id=26)
    public static final String A_zimbraLmtpNumThreads = "zimbraLmtpNumThreads";

    /**
     * If true, a permanent failure (552) is returned when the user is over
     * quota. If false, a temporary failure (452) is returned.
     *
     * @since ZCS 5.0.6
     */
    @ZAttr(id=657)
    public static final String A_zimbraLmtpPermanentFailureWhenOverQuota = "zimbraLmtpPermanentFailureWhenOverQuota";

    /**
     * whether LMTP server is enabled for a given server
     *
     * @since ZCS 5.0.4
     */
    @ZAttr(id=630)
    public static final String A_zimbraLmtpServerEnabled = "zimbraLmtpServerEnabled";

    /**
     * number of seconds to wait before forcing LMTP server shutdown
     *
     * @since ZCS 6.0.7
     */
    @ZAttr(id=1082)
    public static final String A_zimbraLmtpShutdownGraceSeconds = "zimbraLmtpShutdownGraceSeconds";

    /**
     * locale of entry, e.g. en_US
     */
    @ZAttr(id=345)
    public static final String A_zimbraLocale = "zimbraLocale";

    /**
     * destination for syslog messages
     */
    @ZAttr(id=250)
    public static final String A_zimbraLogHostname = "zimbraLogHostname";

    /**
     * lifetime (nnnnn[hmsd]) of raw log rows in consolidated logger tables
     */
    @ZAttr(id=263)
    public static final String A_zimbraLogRawLifetime = "zimbraLogRawLifetime";

    /**
     * lifetime (nnnnn[hmsd]) of summarized log rows in consolidated logger
     * tables
     */
    @ZAttr(id=264)
    public static final String A_zimbraLogSummaryLifetime = "zimbraLogSummaryLifetime";

    /**
     * whether mailbox server should log to syslog
     */
    @ZAttr(id=520)
    public static final String A_zimbraLogToSyslog = "zimbraLogToSyslog";

    /**
     * RFC822 email address of this recipient for accepting mail
     */
    @ZAttr(id=3)
    public static final String A_zimbraMailAddress = "zimbraMailAddress";

    /**
     * RFC822 email address of this recipient for accepting mail
     */
    @ZAttr(id=20)
    public static final String A_zimbraMailAlias = "zimbraMailAlias";

    /**
     * Maximum number of entries for per user black list. This restricts the
     * number of values that can be set on the amavisBlacklistSender
     * attribute of an account. If set to 0, the per user white list feature
     * is disabled.
     *
     * @since ZCS 6.0.0_BETA1
     */
    @ZAttr(id=799)
    public static final String A_zimbraMailBlacklistMaxNumEntries = "zimbraMailBlacklistMaxNumEntries";

    /**
     * serverId:mboxId of mailbox before being moved
     */
    @ZAttr(id=346)
    public static final String A_zimbraMailboxLocationBeforeMove = "zimbraMailboxLocationBeforeMove";

    /**
     * if true, exclude blobs (HSM or not) from mailbox move
     *
     * @since ZCS 6.0.0_BETA2
     */
    @ZAttr(id=1007)
    public static final String A_zimbraMailboxMoveSkipBlobs = "zimbraMailboxMoveSkipBlobs";

    /**
     * if true, exclude blobs on secondary (HSM) volumes from mailbox move
     *
     * @since ZCS 6.0.0_BETA2
     */
    @ZAttr(id=1008)
    public static final String A_zimbraMailboxMoveSkipHsmBlobs = "zimbraMailboxMoveSkipHsmBlobs";

    /**
     * if true, exclude search index from mailbox move
     *
     * @since ZCS 6.0.0_BETA2
     */
    @ZAttr(id=1006)
    public static final String A_zimbraMailboxMoveSkipSearchIndex = "zimbraMailboxMoveSkipSearchIndex";

    /**
     * RFC822 email address for senders outbound messages
     */
    @ZAttr(id=213)
    public static final String A_zimbraMailCanonicalAddress = "zimbraMailCanonicalAddress";

    /**
     * Address to catch all messages to specified domain
     */
    @ZAttr(id=214)
    public static final String A_zimbraMailCatchAllAddress = "zimbraMailCatchAllAddress";

    /**
     * Catch all address to rewrite to
     */
    @ZAttr(id=216)
    public static final String A_zimbraMailCatchAllCanonicalAddress = "zimbraMailCatchAllCanonicalAddress";

    /**
     * Address to deliver catch all messages to
     */
    @ZAttr(id=215)
    public static final String A_zimbraMailCatchAllForwardingAddress = "zimbraMailCatchAllForwardingAddress";

    /**
     * Whether to allow password sent to non-secured port when zimbraMailMode
     * is mixed. If it set to TRUE the server will allow login with clear
     * text AuthRequests and change password with clear text
     * ChangePasswordRequest. If it set to FALSE the server will return an
     * error if an attempt is made to ChangePasswordRequest or AuthRequest.
     *
     * @since ZCS 6.0.0_BETA1
     */
    @ZAttr(id=791)
    public static final String A_zimbraMailClearTextPasswordEnabled = "zimbraMailClearTextPasswordEnabled";

    /**
     * Maximum size in bytes for the &lt;content &gt; element in SOAP. Mail
     * content larger than this limit will be truncated.
     *
     * @since ZCS 6.0.0_BETA1
     */
    @ZAttr(id=807)
    public static final String A_zimbraMailContentMaxSize = "zimbraMailContentMaxSize";

    /**
     * RFC822 email address of this recipient for local delivery
     */
    @ZAttr(id=13)
    public static final String A_zimbraMailDeliveryAddress = "zimbraMailDeliveryAddress";

    /**
     * Incoming messages larger than this number of bytes are streamed to
     * disk during LMTP delivery, instead of being read into memory. This
     * limits memory consumption at the expense of higher disk utilization.
     *
     * @since ZCS 5.0.0
     */
    @ZAttr(id=565)
    public static final String A_zimbraMailDiskStreamingThreshold = "zimbraMailDiskStreamingThreshold";

    /**
     * Maximum number of messages to delete during a single transaction when
     * emptying a large folder. When a folder is emptied and it contains more
     * than zimbraMailEmptyFolderBatchThreshold messages, the operation is
     * performed in multiple transactions.
     *
     * @since ZCS 6.0.8
     */
    @ZAttr(id=1097)
    public static final String A_zimbraMailEmptyFolderBatchSize = "zimbraMailEmptyFolderBatchSize";

    /**
     * Folders that contain more than this many messages will be emptied in
     * batches of size zimbraMailEmptyFolderBatchSize.
     *
     * @since ZCS 6.0.13
     */
    @ZAttr(id=1209)
    public static final String A_zimbraMailEmptyFolderBatchThreshold = "zimbraMailEmptyFolderBatchThreshold";

    /**
     * Sleep time between batches of deletes when emptying a large folder.
     * See zimbraMailEmptyFolderBatchSize.
     *
     * @since ZCS 6.0.13
     */
    @ZAttr(id=1208)
    public static final String A_zimbraMailEmptyFolderSleepInterval = "zimbraMailEmptyFolderSleepInterval";

    /**
     * Number of bytes to buffer in memory per file descriptor in the cache.
     * Larger values result in fewer disk reads, but increase memory
     * consumption.
     *
     * @since ZCS 6.0.0_RC1
     */
    @ZAttr(id=1035)
    public static final String A_zimbraMailFileDescriptorBufferSize = "zimbraMailFileDescriptorBufferSize";

    /**
     * Maximum number of file descriptors that are opened for accessing
     * message content.
     *
     * @since ZCS 6.0.0_RC1
     */
    @ZAttr(id=1034)
    public static final String A_zimbraMailFileDescriptorCacheSize = "zimbraMailFileDescriptorCacheSize";

    /**
     * RFC822 forwarding address for an account
     */
    @ZAttr(id=12)
    public static final String A_zimbraMailForwardingAddress = "zimbraMailForwardingAddress";

    /**
     * max number of chars in zimbraPrefMailForwardingAddress
     *
     * @since ZCS 6.0.0_RC1
     */
    @ZAttr(id=1039)
    public static final String A_zimbraMailForwardingAddressMaxLength = "zimbraMailForwardingAddressMaxLength";

    /**
     * max number of email addresses in zimbraPrefMailForwardingAddress
     *
     * @since ZCS 6.0.0_RC1
     */
    @ZAttr(id=1040)
    public static final String A_zimbraMailForwardingAddressMaxNumAddrs = "zimbraMailForwardingAddressMaxNumAddrs";

    /**
     * the server hosting the accounts mailbox
     */
    @ZAttr(id=4)
    public static final String A_zimbraMailHost = "zimbraMailHost";

    /**
     * servers that an account can be initially provisioned on
     */
    @ZAttr(id=125)
    public static final String A_zimbraMailHostPool = "zimbraMailHostPool";

    /**
     * idle timeout (nnnnn[hmsd])
     */
    @ZAttr(id=147)
    public static final String A_zimbraMailIdleSessionTimeout = "zimbraMailIdleSessionTimeout";

    /**
     * Deprecated since: 5.0.7. deprecated per bug 28842. Orig desc: The id
     * of the last purged mailbox.
     *
     * @since ZCS 5.0.0
     */
    @ZAttr(id=543)
    public static final String A_zimbraMailLastPurgedMailboxId = "zimbraMailLastPurgedMailboxId";

    /**
     * lifetime (nnnnn[hmsd]) of a mail message regardless of location
     */
    @ZAttr(id=106)
    public static final String A_zimbraMailMessageLifetime = "zimbraMailMessageLifetime";

    /**
     * minimum allowed value for zimbraPrefMailPollingInterval (nnnnn[hmsd])
     */
    @ZAttr(id=110)
    public static final String A_zimbraMailMinPollingInterval = "zimbraMailMinPollingInterval";

    /**
     * whether to run HTTP or HTTPS or both/mixed mode or redirect mode. See
     * also related attributes zimbraMailPort and zimbraMailSSLPort
     */
    @ZAttr(id=308)
    public static final String A_zimbraMailMode = "zimbraMailMode";

    /**
     * HTTP port for end-user UI
     */
    @ZAttr(id=154)
    public static final String A_zimbraMailPort = "zimbraMailPort";

    /**
     * HTTP proxy port
     *
     * @since ZCS 5.0.3
     */
    @ZAttr(id=626)
    public static final String A_zimbraMailProxyPort = "zimbraMailProxyPort";

    /**
     * Maximum number of messages to delete from a folder during a single
     * purge operation. If the limit is exceeded, the mailbox is purged again
     * at the end of the purge cycle until all qualifying messages are
     * purged.
     *
     * @since ZCS 6.0.8
     */
    @ZAttr(id=1096)
    public static final String A_zimbraMailPurgeBatchSize = "zimbraMailPurgeBatchSize";

    /**
     * Sleep time between subsequent mailbox purges. 0 means that mailbox
     * purging is disabled.
     *
     * @since ZCS 5.0.0
     */
    @ZAttr(id=542)
    public static final String A_zimbraMailPurgeSleepInterval = "zimbraMailPurgeSleepInterval";

    /**
     * If TRUE, a message is purged from trash based on the date that it was
     * moved to the Trash folder. If FALSE, a message is purged from Trash
     * based on the date that it was added to the mailbox.
     *
     * @since ZCS 5.0.17
     */
    @ZAttr(id=748)
    public static final String A_zimbraMailPurgeUseChangeDateForTrash = "zimbraMailPurgeUseChangeDateForTrash";

    /**
     * mail quota in bytes
     */
    @ZAttr(id=16)
    public static final String A_zimbraMailQuota = "zimbraMailQuota";

    /**
     * If TRUE, the envelope sender of a message redirected by mail filters
     * will be set to the users address. If FALSE, the envelope sender will
     * be set to the From address of the redirected message.
     *
     * @since ZCS 6.0.0_BETA1
     */
    @ZAttr(id=764)
    public static final String A_zimbraMailRedirectSetEnvelopeSender = "zimbraMailRedirectSetEnvelopeSender";

    /**
     * whether to send back a refer tag in an auth response to force a client
     * redirect. always - always send refer wronghost - send refer if only if
     * the account being authenticated does not live on this mail host
     * reverse-proxied - reverse proxy is in place and should never send
     * refer
     *
     * @since ZCS 5.0.3
     */
    @ZAttr(id=613)
    public static final String A_zimbraMailReferMode = "zimbraMailReferMode";

    /**
     * sieve script generated from user filter rules
     */
    @ZAttr(id=32)
    public static final String A_zimbraMailSieveScript = "zimbraMailSieveScript";

    /**
     * maximum length of mail signature, 0 means unlimited. If not set,
     * default is 1024
     */
    @ZAttr(id=454)
    public static final String A_zimbraMailSignatureMaxLength = "zimbraMailSignatureMaxLength";

    /**
     * Retention period of messages in the Junk folder. 0 means that all
     * messages will be retained. This admin-modifiable attribute works in
     * conjunction with zimbraPrefJunkLifetime, which is user-modifiable. The
     * shorter duration is used.
     */
    @ZAttr(id=105)
    public static final String A_zimbraMailSpamLifetime = "zimbraMailSpamLifetime";

    /**
     * SSL port for end-user UI
     */
    @ZAttr(id=166)
    public static final String A_zimbraMailSSLPort = "zimbraMailSSLPort";

    /**
     * SSL port HTTP proxy
     *
     * @since ZCS 5.0.3
     */
    @ZAttr(id=627)
    public static final String A_zimbraMailSSLProxyPort = "zimbraMailSSLProxyPort";

    /**
     * mail delivery status (enabled/disabled)
     */
    @ZAttr(id=15)
    public static final String A_zimbraMailStatus = "zimbraMailStatus";

    /**
     * where to deliver parameter for use in postfix transport_maps
     */
    @ZAttr(id=247)
    public static final String A_zimbraMailTransport = "zimbraMailTransport";

    /**
     * Retention period of messages in the Trash folder. 0 means that all
     * messages will be retained. This admin-modifiable attribute works in
     * conjunction with zimbraPrefTrashLifetime, which is user-modifiable.
     * The shorter duration is used.
     */
    @ZAttr(id=104)
    public static final String A_zimbraMailTrashLifetime = "zimbraMailTrashLifetime";

    /**
     * In our web app, AJAX and standard html client, we have support for
     * adding the HTTP client IP address as X-Originating-IP in an outbound
     * message. We also use the HTTP client IP address in our logging. In the
     * case of standard client making connections to the SOAP layer, the JSP
     * layer tells the SOAP layer in a http header what the remote HTTP
     * client address is. In the case where nginx or some other proxy layer
     * is fronting our webapps, the proxy tells the SOAP/JSP layers in a http
     * header what the real HTTP client s address is. Our SOAP/JSP layers
     * will trust the client/proxy only if the IP address of the client/proxy
     * is one of the IPs listed in this attribute.
     *
     * @since ZCS 5.0.17
     */
    @ZAttr(id=1025)
    public static final String A_zimbraMailTrustedIP = "zimbraMailTrustedIP";

    /**
     * Deprecated since: 6.0.7. Deprecated per bug 43497. The number of
     * uncompressed files on disk will never exceed
     * zimbraMailFileDescriptorCacheSize.. Orig desc: max number of bytes
     * stored in the uncompressed blob cache on disk
     *
     * @since ZCS 6.0.0_BETA1
     */
    @ZAttr(id=825)
    public static final String A_zimbraMailUncompressedCacheMaxBytes = "zimbraMailUncompressedCacheMaxBytes";

    /**
     * Deprecated since: 6.0.7. Deprecated per bug 43497. The number of
     * uncompressed files on disk will never exceed
     * zimbraMailFileDescriptorCacheSize.. Orig desc: max number of files in
     * the uncompressed blob cache on disk
     *
     * @since ZCS 6.0.0_BETA1
     */
    @ZAttr(id=824)
    public static final String A_zimbraMailUncompressedCacheMaxFiles = "zimbraMailUncompressedCacheMaxFiles";

    /**
     * URL prefix for where the zimbra app resides on this server
     */
    @ZAttr(id=340)
    public static final String A_zimbraMailURL = "zimbraMailURL";

    /**
     * Used to control whether Java NIO direct buffers are used. Value is
     * propagated to Jetty configuration. In the future, other NIO pieces
     * (IMAP/POP/LMTP) will also honor this.
     *
     * @since ZCS 5.0.22
     */
    @ZAttr(id=1002)
    public static final String A_zimbraMailUseDirectBuffers = "zimbraMailUseDirectBuffers";

    /**
     * Maximum number of entries for per user white list. This restricts the
     * number of values that can be set on the amavisWhitelistSender
     * attribute of an account. If set to 0, the per user white list feature
     * is disabled.
     *
     * @since ZCS 6.0.0_BETA1
     */
    @ZAttr(id=798)
    public static final String A_zimbraMailWhitelistMaxNumEntries = "zimbraMailWhitelistMaxNumEntries";

    /**
     * max number of contacts per page, Web client (not server) verifies that
     * zimbraPrefContactsPerPage should not exceed this attribute.
     *
     * @since ZCS 6.0.0_BETA2
     */
    @ZAttr(id=1012)
    public static final String A_zimbraMaxContactsPerPage = "zimbraMaxContactsPerPage";

    /**
     * max number of messages/conversations per page, Web client (not server)
     * verifies that zimbraPrefMailItemsPerPage should not exceed this
     * attribute.
     *
     * @since ZCS 6.0.0_BETA2
     */
    @ZAttr(id=1011)
    public static final String A_zimbraMaxMailItemsPerPage = "zimbraMaxMailItemsPerPage";

    /**
     * max number of voice items per page, Web client (not server) verifies
     * that zimbraPrefVoiceItemsPerPage should not exceed this attribute.
     *
     * @since ZCS 6.0.0_BETA2
     */
    @ZAttr(id=1013)
    public static final String A_zimbraMaxVoiceItemsPerPage = "zimbraMaxVoiceItemsPerPage";

    /**
     * Deprecated since: 3.2.0. greatly simplify dl/group model. Orig desc:
     * for group membership, included with person object
     */
    @ZAttr(id=11)
    public static final String A_zimbraMemberOf = "zimbraMemberOf";

    /**
     * interface address(es) on which memcached server
     *
     * @since ZCS 5.0.0
     */
    @ZAttr(id=581)
    public static final String A_zimbraMemcachedBindAddress = "zimbraMemcachedBindAddress";

    /**
     * port number on which memcached server should listen
     *
     * @since ZCS 5.0.0
     */
    @ZAttr(id=580)
    public static final String A_zimbraMemcachedBindPort = "zimbraMemcachedBindPort";

    /**
     * if true, use binary protocol of memcached; if false, use ascii
     * protocol
     *
     * @since ZCS 5.0.17
     */
    @ZAttr(id=1015)
    public static final String A_zimbraMemcachedClientBinaryProtocolEnabled = "zimbraMemcachedClientBinaryProtocolEnabled";

    /**
     * default expiration time in seconds for memcached values; default is 1
     * day
     *
     * @since ZCS 5.0.17
     */
    @ZAttr(id=1017)
    public static final String A_zimbraMemcachedClientExpirySeconds = "zimbraMemcachedClientExpirySeconds";

    /**
     * memcached hash algorithm
     *
     * @since ZCS 5.0.17
     */
    @ZAttr(id=1016)
    public static final String A_zimbraMemcachedClientHashAlgorithm = "zimbraMemcachedClientHashAlgorithm";

    /**
     * list of host:port for memcached servers; set to empty value to disable
     * the use of memcached
     *
     * @since ZCS 5.0.17
     */
    @ZAttr(id=1014)
    public static final String A_zimbraMemcachedClientServerList = "zimbraMemcachedClientServerList";

    /**
     * default timeout in milliseconds for async memcached operations
     *
     * @since ZCS 5.0.17
     */
    @ZAttr(id=1018)
    public static final String A_zimbraMemcachedClientTimeoutMillis = "zimbraMemcachedClientTimeoutMillis";

    /**
     * Maximum number of JavaMail MimeMessage objects in the message cache.
     */
    @ZAttr(id=297)
    public static final String A_zimbraMessageCacheSize = "zimbraMessageCacheSize";

    /**
     * Number of Message-Id header values to keep in the LMTP dedupe cache.
     * Subsequent attempts to deliver a message with a matching Message-Id to
     * the same mailbox will be ignored. A value of 0 disables deduping.
     */
    @ZAttr(id=334)
    public static final String A_zimbraMessageIdDedupeCacheSize = "zimbraMessageIdDedupeCacheSize";

    /**
<<<<<<< HEAD
=======
     * interface address(es) on which milter server should listen; if not
     * specified, binds to 127.0.0.1
     *
     * @since ZCS 7.0.0
     */
    @ZAttr(id=1115)
    public static final String A_zimbraMilterBindAddress = "zimbraMilterBindAddress";

    /**
     * port number on which milter server should listen
     *
     * @since ZCS 7.0.0
     */
    @ZAttr(id=1114)
    public static final String A_zimbraMilterBindPort = "zimbraMilterBindPort";

    /**
     * number of milter handler threads
     *
     * @since ZCS 7.0.0
     */
    @ZAttr(id=1144)
    public static final String A_zimbraMilterNumThreads = "zimbraMilterNumThreads";

    /**
     * whether milter server is enabled for a given server
     *
     * @since ZCS 7.0.0
     */
    @ZAttr(id=1116)
    public static final String A_zimbraMilterServerEnabled = "zimbraMilterServerEnabled";

    /**
>>>>>>> 5a1414f3
     * the file extension (without the .)
     */
    @ZAttr(id=160)
    public static final String A_zimbraMimeFileExtension = "zimbraMimeFileExtension";

    /**
     * the handler class for the mime type
     */
    @ZAttr(id=159)
    public static final String A_zimbraMimeHandlerClass = "zimbraMimeHandlerClass";

    /**
     * the name of the zimbra extension where the handler class for the mime
     * type lives
     */
    @ZAttr(id=293)
    public static final String A_zimbraMimeHandlerExtension = "zimbraMimeHandlerExtension";

    /**
     * whether or not indexing is enabled for this type
     */
    @ZAttr(id=158)
    public static final String A_zimbraMimeIndexingEnabled = "zimbraMimeIndexingEnabled";

    /**
     * The priority that this MIME type will be chosen, in the case that more
     * than one MIME type object matches a given type or filename extension.
     */
    @ZAttr(id=503)
    public static final String A_zimbraMimePriority = "zimbraMimePriority";

    /**
     * the MIME type (type/substype) or a regular expression
     */
    @ZAttr(id=157)
    public static final String A_zimbraMimeType = "zimbraMimeType";

    /**
     * whether to allow non-provisionable devices; ignored if
     * zimbraFeatureMobilePolicyEnabled=FALSE
     *
     * @since ZCS 6.0.0_BETA1
     */
    @ZAttr(id=834)
    public static final String A_zimbraMobilePolicyAllowNonProvisionableDevices = "zimbraMobilePolicyAllowNonProvisionableDevices";

    /**
     * whether to allow partial policy enforcement on device; ignored if
     * zimbraFeatureMobilePolicyEnabled=FALSE
     *
     * @since ZCS 6.0.0_BETA1
     */
    @ZAttr(id=835)
    public static final String A_zimbraMobilePolicyAllowPartialProvisioning = "zimbraMobilePolicyAllowPartialProvisioning";

    /**
     * whether to allow simple password; ignored if
     * zimbraFeatureMobilePolicyEnabled=FALSE or
     * zimbraMobileDevicePasswordEnabled=FALSE
     *
     * @since ZCS 6.0.0_BETA1
     */
    @ZAttr(id=839)
    public static final String A_zimbraMobilePolicyAllowSimpleDevicePassword = "zimbraMobilePolicyAllowSimpleDevicePassword";

    /**
     * whether to require alpha-numeric password as device pin; ignored if
     * zimbraFeatureMobilePolicyEnabled=FALSE or
     * zimbraMobileDevicePasswordEnabled=FALSE
     *
     * @since ZCS 6.0.0_BETA1
     */
    @ZAttr(id=840)
    public static final String A_zimbraMobilePolicyAlphanumericDevicePasswordRequired = "zimbraMobilePolicyAlphanumericDevicePasswordRequired";

    /**
     * require data encryption on device; ignored if
     * zimbraFeatureMobilePolicyEnabled=FALSE
     *
     * @since ZCS 6.0.0_BETA1
     */
    @ZAttr(id=847)
    public static final String A_zimbraMobilePolicyDeviceEncryptionEnabled = "zimbraMobilePolicyDeviceEncryptionEnabled";

    /**
     * whether to force pin on device; ignored if
     * zimbraFeatureMobilePolicyEnabled=FALSE
     *
     * @since ZCS 6.0.0_BETA1
     */
    @ZAttr(id=837)
    public static final String A_zimbraMobilePolicyDevicePasswordEnabled = "zimbraMobilePolicyDevicePasswordEnabled";

    /**
     * number of days before device pin must expire; ignored if
     * zimbraFeatureMobilePolicyEnabled=FALSE or
     * zimbraMobileDevicePasswordEnabled=FALSE
     *
     * @since ZCS 6.0.0_BETA1
     */
    @ZAttr(id=842)
    public static final String A_zimbraMobilePolicyDevicePasswordExpiration = "zimbraMobilePolicyDevicePasswordExpiration";

    /**
     * number of previously used password stored in history; ignored if
     * zimbraFeatureMobilePolicyEnabled=FALSE or
     * zimbraMobileDevicePasswordEnabled=FALSE or
     * zimbraMobilePolicyDevicePasswordExpiration=0
     *
     * @since ZCS 6.0.0_BETA1
     */
    @ZAttr(id=843)
    public static final String A_zimbraMobilePolicyDevicePasswordHistory = "zimbraMobilePolicyDevicePasswordHistory";

    /**
     * number of consecutive incorrect pin input before device is wiped;
     * ignored if zimbraFeatureMobilePolicyEnabled=FALSE or
     * zimbraMobileDevicePasswordEnabled=FALSE
     *
     * @since ZCS 6.0.0_BETA1
     */
    @ZAttr(id=845)
    public static final String A_zimbraMobilePolicyMaxDevicePasswordFailedAttempts = "zimbraMobilePolicyMaxDevicePasswordFailedAttempts";

    /**
     * max idle time in minutes before device is locked; ignored if
     * zimbraFeatureMobilePolicyEnabled=FALSE or
     * zimbraMobileDevicePasswordEnabled=FALSE
     *
     * @since ZCS 6.0.0_BETA1
     */
    @ZAttr(id=844)
    public static final String A_zimbraMobilePolicyMaxInactivityTimeDeviceLock = "zimbraMobilePolicyMaxInactivityTimeDeviceLock";

    /**
     * least number of complex characters must be included in device pin;
     * ignored if zimbraFeatureMobilePolicyEnabled=FALSE or
     * zimbraMobileDevicePasswordEnabled=FALSE
     *
     * @since ZCS 6.0.0_BETA1
     */
    @ZAttr(id=841)
    public static final String A_zimbraMobilePolicyMinDevicePasswordComplexCharacters = "zimbraMobilePolicyMinDevicePasswordComplexCharacters";

    /**
     * min length for device pin; ignored if
     * zimbraFeatureMobilePolicyEnabled=FALSE or
     * zimbraMobileDevicePasswordEnabled=FALSE
     *
     * @since ZCS 6.0.0_BETA1
     */
    @ZAttr(id=838)
    public static final String A_zimbraMobilePolicyMinDevicePasswordLength = "zimbraMobilePolicyMinDevicePasswordLength";

    /**
     * support device pin recovery; ignored if
     * zimbraFeatureMobilePolicyEnabled=FALSE or
     * zimbraMobileDevicePasswordEnabled=FALSE
     *
     * @since ZCS 6.0.0_BETA1
     */
    @ZAttr(id=846)
    public static final String A_zimbraMobilePolicyPasswordRecoveryEnabled = "zimbraMobilePolicyPasswordRecoveryEnabled";

    /**
     * time interval in minutes before forcing device to refresh policy;
     * ignored if zimbraFeatureMobilePolicyEnabled=FALSE
     *
     * @since ZCS 6.0.0_BETA1
     */
    @ZAttr(id=836)
    public static final String A_zimbraMobilePolicyRefreshInterval = "zimbraMobilePolicyRefreshInterval";

    /**
     * mta anti spam lock method.
     *
     * @since ZCS 5.0.3
     */
    @ZAttr(id=612)
    public static final String A_zimbraMtaAntiSpamLockMethod = "zimbraMtaAntiSpamLockMethod";

    /**
     * Deprecated since: 6.0.0_BETA1. deprecated in favor of
     * zimbraMtaTlsSecurityLevel and zimbraMtaSaslAuthEnable. Orig desc:
     * Value for postconf smtpd_tls_security_level
     */
    @ZAttr(id=194)
    public static final String A_zimbraMtaAuthEnabled = "zimbraMtaAuthEnabled";

    /**
     * Host running SOAP service for use by MTA auth. Setting this sets
     * zimbraMtaAuthURL via attr callback mechanism.
     */
    @ZAttr(id=309)
    public static final String A_zimbraMtaAuthHost = "zimbraMtaAuthHost";

    /**
     * whether this server is a mta auth target
     */
    @ZAttr(id=505)
    public static final String A_zimbraMtaAuthTarget = "zimbraMtaAuthTarget";

    /**
     * URL at which this MTA (via zimbra saslauthd) should authenticate. Set
     * by setting zimbraMtaAuthHost.
     */
    @ZAttr(id=310)
    public static final String A_zimbraMtaAuthURL = "zimbraMtaAuthURL";

    /**
     * Attachment file extensions that are blocked
     */
    @ZAttr(id=195)
    public static final String A_zimbraMtaBlockedExtension = "zimbraMtaBlockedExtension";

    /**
     * Whether to email admin on detection of attachment with blocked
     * extension
     *
     * @since ZCS 6.0.0_RC1
     */
    @ZAttr(id=1031)
    public static final String A_zimbraMtaBlockedExtensionWarnAdmin = "zimbraMtaBlockedExtensionWarnAdmin";

    /**
     * Whether to email recipient on detection of attachment with blocked
     * extension
     *
     * @since ZCS 6.0.0_RC1
     */
    @ZAttr(id=1032)
    public static final String A_zimbraMtaBlockedExtensionWarnRecipient = "zimbraMtaBlockedExtensionWarnRecipient";

    /**
     * Commonly blocked attachment file extensions
     */
    @ZAttr(id=196)
    public static final String A_zimbraMtaCommonBlockedExtension = "zimbraMtaCommonBlockedExtension";

    /**
     * Value for postconf disable_dns_lookups (note enable v. disable)
     */
    @ZAttr(id=197)
    public static final String A_zimbraMtaDnsLookupsEnabled = "zimbraMtaDnsLookupsEnabled";

    /**
     * Value for postconf message_size_limit
     */
    @ZAttr(id=198)
    public static final String A_zimbraMtaMaxMessageSize = "zimbraMtaMaxMessageSize";

    /**
     * value of postfix mydestination
     */
    @ZAttr(id=524)
    public static final String A_zimbraMtaMyDestination = "zimbraMtaMyDestination";

    /**
     * value of postfix myhostname
     */
    @ZAttr(id=509)
    public static final String A_zimbraMtaMyHostname = "zimbraMtaMyHostname";

    /**
     * value of postfix mynetworks
     */
    @ZAttr(id=311)
    public static final String A_zimbraMtaMyNetworks = "zimbraMtaMyNetworks";

    /**
     * value of postfix myorigin
     */
    @ZAttr(id=510)
    public static final String A_zimbraMtaMyOrigin = "zimbraMtaMyOrigin";

    /**
     * value for postfix non_smtpd_milters
     *
     * @since ZCS 5.0.7
     */
    @ZAttr(id=673)
    public static final String A_zimbraMtaNonSmtpdMilters = "zimbraMtaNonSmtpdMilters";

    /**
     * Value for postconf recipient_delimiter. Also used by ZCS LMTP server
     * to check if it should accept messages to addresses with extensions.
     */
    @ZAttr(id=306)
    public static final String A_zimbraMtaRecipientDelimiter = "zimbraMtaRecipientDelimiter";

    /**
     * Value for postconf relayhost
     */
    @ZAttr(id=199)
    public static final String A_zimbraMtaRelayHost = "zimbraMtaRelayHost";

    /**
     * restrictions to reject some suspect SMTP clients
     */
    @ZAttr(id=226)
    public static final String A_zimbraMtaRestriction = "zimbraMtaRestriction";

    /**
     * Value for postconf smtpd_sasl_auth_enable
     *
     * @since ZCS 6.0.0_BETA1
     */
    @ZAttr(id=796)
    public static final String A_zimbraMtaSaslAuthEnable = "zimbraMtaSaslAuthEnable";

    /**
     * value for postfix smtpd_milters
     *
     * @since ZCS 5.0.7
     */
    @ZAttr(id=672)
    public static final String A_zimbraMtaSmtpdMilters = "zimbraMtaSmtpdMilters";

    /**
     * Value for postconf smtpd_tls_auth_only
     */
    @ZAttr(id=200)
    public static final String A_zimbraMtaTlsAuthOnly = "zimbraMtaTlsAuthOnly";

    /**
     * Value for postconf smtpd_tls_security_level
     *
     * @since ZCS 6.0.0_BETA1
     */
    @ZAttr(id=795)
    public static final String A_zimbraMtaTlsSecurityLevel = "zimbraMtaTlsSecurityLevel";

    /**
     * A signed activation key that authorizes this installation.
     */
    @ZAttr(id=375)
    public static final String A_zimbraNetworkActivation = "zimbraNetworkActivation";

    /**
     * Contents of a signed Zimbra license key - an XML string.
     */
    @ZAttr(id=374)
    public static final String A_zimbraNetworkLicense = "zimbraNetworkLicense";

    /**
     * template used to construct the body of an email notification message
     */
    @ZAttr(id=152)
    public static final String A_zimbraNewMailNotificationBody = "zimbraNewMailNotificationBody";

    /**
     * template used to construct the sender of an email notification message
     */
    @ZAttr(id=150)
    public static final String A_zimbraNewMailNotificationFrom = "zimbraNewMailNotificationFrom";

    /**
     * template used to construct the subject of an email notification
     * message
     */
    @ZAttr(id=151)
    public static final String A_zimbraNewMailNotificationSubject = "zimbraNewMailNotificationSubject";

    /**
     * Account for storing templates and providing space for public wiki
     */
    @ZAttr(id=363)
    public static final String A_zimbraNotebookAccount = "zimbraNotebookAccount";

    /**
     * Deprecated since: 6.0.0_BETA1. deprecated. Orig desc: The size of Wiki
     * / Notebook folder cache on the server.
     */
    @ZAttr(id=370)
    public static final String A_zimbraNotebookFolderCacheSize = "zimbraNotebookFolderCacheSize";

    /**
     * Deprecated since: 6.0.0_BETA1. deprecated. Orig desc: The maximum
     * number of cached templates in each Wiki / Notebook folder cache.
     */
    @ZAttr(id=371)
    public static final String A_zimbraNotebookMaxCachedTemplatesPerFolder = "zimbraNotebookMaxCachedTemplatesPerFolder";

    /**
     * maximum number of revisions to keep for wiki pages and documents. 0
     * means unlimited.
     */
    @ZAttr(id=482)
    public static final String A_zimbraNotebookMaxRevisions = "zimbraNotebookMaxRevisions";

    /**
     * The size of composed Wiki / Notebook page cache on the server.
     */
    @ZAttr(id=369)
    public static final String A_zimbraNotebookPageCacheSize = "zimbraNotebookPageCacheSize";

    /**
     * whether to strip off potentially harming HTML tags in Wiki and HTML
     * Documents.
     *
     * @since ZCS 5.0.6
     */
    @ZAttr(id=646)
    public static final String A_zimbraNotebookSanitizeHtml = "zimbraNotebookSanitizeHtml";

    /**
     * administrative notes
     */
    @ZAttr(id=9)
    public static final String A_zimbraNotes = "zimbraNotes";

    /**
     * Deprecated since: 4.0. was experimental and never part of any shipping
     * feature. Orig desc: Network interface on which notification server
     * should listen; if empty, binds to all interfaces.
     */
    @ZAttr(id=317)
    public static final String A_zimbraNotifyBindAddress = "zimbraNotifyBindAddress";

    /**
     * Deprecated since: 4.0. was experimental and never part of any shipping
     * feature. Orig desc: Port number on which notification server should
     * listen.
     */
    @ZAttr(id=318)
    public static final String A_zimbraNotifyBindPort = "zimbraNotifyBindPort";

    /**
     * Deprecated since: 4.0. was experimental and never part of any shipping
     * feature. Orig desc: Whether notification server should be enabled.
     */
    @ZAttr(id=316)
    public static final String A_zimbraNotifyServerEnabled = "zimbraNotifyServerEnabled";

    /**
     * Deprecated since: 4.0. was experimental and never part of any shipping
     * feature. Orig desc: Network interface on which SSL notification server
     * should listen; if empty, binds to all interfaces
     */
    @ZAttr(id=320)
    public static final String A_zimbraNotifySSLBindAddress = "zimbraNotifySSLBindAddress";

    /**
     * Deprecated since: 4.0. was experimental and never part of any shipping
     * feature. Orig desc: Port number on which notification server should
     * listen.
     */
    @ZAttr(id=321)
    public static final String A_zimbraNotifySSLBindPort = "zimbraNotifySSLBindPort";

    /**
     * Deprecated since: 4.0. was experimental and never part of any shipping
     * feature. Orig desc: Whether SSL notification server should be enabled.
     */
    @ZAttr(id=319)
    public static final String A_zimbraNotifySSLServerEnabled = "zimbraNotifySSLServerEnabled";

    /**
     * the handler class for the object type
     */
    @ZAttr(id=164)
    public static final String A_zimbraObjectHandlerClass = "zimbraObjectHandlerClass";

    /**
     * config for this type
     */
    @ZAttr(id=165)
    public static final String A_zimbraObjectHandlerConfig = "zimbraObjectHandlerConfig";

    /**
     * whether or not indexing is enabled for this type
     */
    @ZAttr(id=162)
    public static final String A_zimbraObjectIndexingEnabled = "zimbraObjectIndexingEnabled";

    /**
     * whether or not store is matched for this type
     */
    @ZAttr(id=163)
    public static final String A_zimbraObjectStoreMatched = "zimbraObjectStoreMatched";

    /**
     * the object type
     */
    @ZAttr(id=161)
    public static final String A_zimbraObjectType = "zimbraObjectType";

    /**
     * registered change password listener name
     *
     * @since ZCS 5.0.1
     */
    @ZAttr(id=586)
    public static final String A_zimbraPasswordChangeListener = "zimbraPasswordChangeListener";

    /**
     * whether or not to enforce password history. Number of unique passwords
     * a user must have before being allowed to re-use an old one. A value of
     * 0 means no password history.
     */
    @ZAttr(id=37)
    public static final String A_zimbraPasswordEnforceHistory = "zimbraPasswordEnforceHistory";

    /**
     * historical password values
     */
    @ZAttr(id=38)
    public static final String A_zimbraPasswordHistory = "zimbraPasswordHistory";

    /**
     * user is unable to change password
     */
    @ZAttr(id=45)
    public static final String A_zimbraPasswordLocked = "zimbraPasswordLocked";

    /**
     * how long an account is locked out. Use 0 to lockout an account until
     * admin resets it
     */
    @ZAttr(id=379)
    public static final String A_zimbraPasswordLockoutDuration = "zimbraPasswordLockoutDuration";

    /**
     * whether or not account lockout is enabled.
     */
    @ZAttr(id=378)
    public static final String A_zimbraPasswordLockoutEnabled = "zimbraPasswordLockoutEnabled";

    /**
     * the duration after which old consecutive failed login attempts are
     * purged from the list, even though no successful authentication has
     * occurred
     */
    @ZAttr(id=381)
    public static final String A_zimbraPasswordLockoutFailureLifetime = "zimbraPasswordLockoutFailureLifetime";

    /**
     * this attribute contains the timestamps of each of the consecutive
     * authentication failures made on an account
     */
    @ZAttr(id=383)
    public static final String A_zimbraPasswordLockoutFailureTime = "zimbraPasswordLockoutFailureTime";

    /**
     * the time at which an account was locked
     */
    @ZAttr(id=382)
    public static final String A_zimbraPasswordLockoutLockedTime = "zimbraPasswordLockoutLockedTime";

    /**
     * number of consecutive failed login attempts until an account is locked
     * out
     */
    @ZAttr(id=380)
    public static final String A_zimbraPasswordLockoutMaxFailures = "zimbraPasswordLockoutMaxFailures";

    /**
     * maximum days between password changes
     */
    @ZAttr(id=36)
    public static final String A_zimbraPasswordMaxAge = "zimbraPasswordMaxAge";

    /**
     * max length of a password
     */
    @ZAttr(id=34)
    public static final String A_zimbraPasswordMaxLength = "zimbraPasswordMaxLength";

    /**
     * minimum days between password changes
     */
    @ZAttr(id=35)
    public static final String A_zimbraPasswordMinAge = "zimbraPasswordMinAge";

    /**
     * minimum length of a password
     */
    @ZAttr(id=33)
    public static final String A_zimbraPasswordMinLength = "zimbraPasswordMinLength";

    /**
     * minimum number of lower case characters required in a password
     */
    @ZAttr(id=390)
    public static final String A_zimbraPasswordMinLowerCaseChars = "zimbraPasswordMinLowerCaseChars";

    /**
     * minimum number of numeric characters required in a password
     */
    @ZAttr(id=392)
    public static final String A_zimbraPasswordMinNumericChars = "zimbraPasswordMinNumericChars";

    /**
     * minimum number of ascii punctuation characters required in a password
     */
    @ZAttr(id=391)
    public static final String A_zimbraPasswordMinPunctuationChars = "zimbraPasswordMinPunctuationChars";

    /**
     * minimum number of upper case characters required in a password
     */
    @ZAttr(id=389)
    public static final String A_zimbraPasswordMinUpperCaseChars = "zimbraPasswordMinUpperCaseChars";

    /**
     * time password was last changed
     */
    @ZAttr(id=39)
    public static final String A_zimbraPasswordModifiedTime = "zimbraPasswordModifiedTime";

    /**
     * must change password on auth
     */
    @ZAttr(id=41)
    public static final String A_zimbraPasswordMustChange = "zimbraPasswordMustChange";

    /**
     * name to use in greeting and sign-off; if empty, uses hostname
     */
    @ZAttr(id=93)
    public static final String A_zimbraPop3AdvertisedName = "zimbraPop3AdvertisedName";

    /**
     * interface address(es) on which POP3 server should listen; if empty,
     * binds to all interfaces
     */
    @ZAttr(id=95)
    public static final String A_zimbraPop3BindAddress = "zimbraPop3BindAddress";

    /**
     * Whether to bind to port on startup irrespective of whether the server
     * is enabled. Useful when port to bind is privileged and must be bound
     * early.
     */
    @ZAttr(id=271)
    public static final String A_zimbraPop3BindOnStartup = "zimbraPop3BindOnStartup";

    /**
     * port number on which POP3 server should listen
     */
    @ZAttr(id=94)
    public static final String A_zimbraPop3BindPort = "zimbraPop3BindPort";

    /**
     * whether or not to allow cleartext logins over a non SSL/TLS connection
     */
    @ZAttr(id=189)
    public static final String A_zimbraPop3CleartextLoginEnabled = "zimbraPop3CleartextLoginEnabled";

    /**
     * whether POP3 is enabled for an account
     */
    @ZAttr(id=175)
    public static final String A_zimbraPop3Enabled = "zimbraPop3Enabled";

    /**
     * Whether to expose version on POP3 banner
     *
     * @since ZCS 5.0.9
     */
    @ZAttr(id=692)
    public static final String A_zimbraPop3ExposeVersionOnBanner = "zimbraPop3ExposeVersionOnBanner";

    /**
     * number of handler threads
     */
    @ZAttr(id=96)
    public static final String A_zimbraPop3NumThreads = "zimbraPop3NumThreads";

    /**
     * port number on which POP3 proxy server should listen
     */
    @ZAttr(id=350)
    public static final String A_zimbraPop3ProxyBindPort = "zimbraPop3ProxyBindPort";

    /**
     * whether POP3 SASL GSSAPI is enabled for a given server
     *
     * @since ZCS 5.0.0
     */
    @ZAttr(id=554)
    public static final String A_zimbraPop3SaslGssapiEnabled = "zimbraPop3SaslGssapiEnabled";

    /**
     * whether IMAP is enabled for a server
     */
    @ZAttr(id=177)
    public static final String A_zimbraPop3ServerEnabled = "zimbraPop3ServerEnabled";

    /**
     * number of seconds to wait before forcing POP3 server shutdown
     *
     * @since ZCS 6.0.7
     */
    @ZAttr(id=1081)
    public static final String A_zimbraPop3ShutdownGraceSeconds = "zimbraPop3ShutdownGraceSeconds";

    /**
     * interface address(es) on which POP3 server should listen; if empty,
     * binds to all interfaces
     */
    @ZAttr(id=186)
    public static final String A_zimbraPop3SSLBindAddress = "zimbraPop3SSLBindAddress";

    /**
     * Whether to bind to port on startup irrespective of whether the server
     * is enabled. Useful when port to bind is privileged and must be bound
     * early.
     */
    @ZAttr(id=272)
    public static final String A_zimbraPop3SSLBindOnStartup = "zimbraPop3SSLBindOnStartup";

    /**
     * port number on which POP3 server should listen
     */
    @ZAttr(id=187)
    public static final String A_zimbraPop3SSLBindPort = "zimbraPop3SSLBindPort";

    /**
     * port number on which POP3S proxy server should listen
     */
    @ZAttr(id=351)
    public static final String A_zimbraPop3SSLProxyBindPort = "zimbraPop3SSLProxyBindPort";

    /**
     * whether POP3 SSL server is enabled for a server
     */
    @ZAttr(id=188)
    public static final String A_zimbraPop3SSLServerEnabled = "zimbraPop3SSLServerEnabled";

    /**
     * portal name
     */
    @ZAttr(id=448)
    public static final String A_zimbraPortalName = "zimbraPortalName";

    /**
     * preauth secret key
     */
    @ZAttr(id=307)
    public static final String A_zimbraPreAuthKey = "zimbraPreAuthKey";

    /**
     * whether or not account tree is expanded
     *
     * @since ZCS 6.0.2
     */
    @ZAttr(id=1048)
    public static final String A_zimbraPrefAccountTreeOpen = "zimbraPrefAccountTreeOpen";

    /**
     * whether to display a warning when users try to navigate away from the
     * admin console
     *
     * @since ZCS 6.0.0_RC1
     */
    @ZAttr(id=1036)
    public static final String A_zimbraPrefAdminConsoleWarnOnExit = "zimbraPrefAdminConsoleWarnOnExit";

    /**
     * After login, whether the advanced client should enforce minimum
     * display resolution
     *
     * @since ZCS 5.0.7
     */
    @ZAttr(id=678)
    public static final String A_zimbraPrefAdvancedClientEnforceMinDisplay = "zimbraPrefAdvancedClientEnforceMinDisplay";

    /**
     * Use the iCal style delegation model for shared calendars for CalDAV
     * interface when set to TRUE.
     *
     * @since ZCS 5.0.17
     */
    @ZAttr(id=1028)
    public static final String A_zimbraPrefAppleIcalDelegationEnabled = "zimbraPrefAppleIcalDelegationEnabled";

    /**
     * whether or not new address in outgoing email are auto added to address
     * book
     */
    @ZAttr(id=131)
    public static final String A_zimbraPrefAutoAddAddressEnabled = "zimbraPrefAutoAddAddressEnabled";

    /**
     * whether to end auto-complete on comma
     *
     * @since ZCS 6.0.7
     */
    @ZAttr(id=1091)
    public static final String A_zimbraPrefAutoCompleteQuickCompletionOnComma = "zimbraPrefAutoCompleteQuickCompletionOnComma";

    /**
     * time to wait before auto saving a draft(nnnnn[hmsd])
     *
     * @since ZCS 5.0.0
     */
    @ZAttr(id=561)
    public static final String A_zimbraPrefAutoSaveDraftInterval = "zimbraPrefAutoSaveDraftInterval";

    /**
     * address that we will bcc when using sending mail with this identity
     * (deprecatedSince 5.0 in identity)
     */
    @ZAttr(id=411)
    public static final String A_zimbraPrefBccAddress = "zimbraPrefBccAddress";

    /**
<<<<<<< HEAD
=======
     * where the reading pane is displayed for briefcase
     *
     * @since ZCS 7.0.0
     */
    @ZAttr(id=1152)
    public static final String A_zimbraPrefBriefcaseReadingPaneLocation = "zimbraPrefBriefcaseReadingPaneLocation";

    /**
>>>>>>> 5a1414f3
     * whether to allow a cancel email sent to organizer of appointment
     *
     * @since ZCS 5.0.9
     */
    @ZAttr(id=702)
    public static final String A_zimbraPrefCalendarAllowCancelEmailToSelf = "zimbraPrefCalendarAllowCancelEmailToSelf";

    /**
     * whether calendar invite part in a forwarded email is auto-added to
     * calendar
     *
     * @since ZCS 6.0.0_BETA1
     */
    @ZAttr(id=686)
    public static final String A_zimbraPrefCalendarAllowForwardedInvite = "zimbraPrefCalendarAllowForwardedInvite";

    /**
     * whether calendar invite part with PUBLISH method is auto-added to
     * calendar
     *
     * @since ZCS 6.0.0_BETA1
     */
    @ZAttr(id=688)
    public static final String A_zimbraPrefCalendarAllowPublishMethodInvite = "zimbraPrefCalendarAllowPublishMethodInvite";

    /**
     * always show the mini calendar
     */
    @ZAttr(id=276)
    public static final String A_zimbraPrefCalendarAlwaysShowMiniCal = "zimbraPrefCalendarAlwaysShowMiniCal";

    /**
     * Whether to allow attendees to make local edits to appointments. The
     * change is only on the attendees copy of the message and changes from
     * the organizer will overwrite the local changes.
     *
     * @since ZCS 6.0.7
     */
    @ZAttr(id=1089)
    public static final String A_zimbraPrefCalendarApptAllowAtendeeEdit = "zimbraPrefCalendarApptAllowAtendeeEdit";

    /**
     * number of minutes (0 = never) before appt to show reminder dialog
     */
    @ZAttr(id=341)
    public static final String A_zimbraPrefCalendarApptReminderWarningTime = "zimbraPrefCalendarApptReminderWarningTime";

    /**
     * default visibility of the appointment when starting a new appointment
     * in the UI
     *
     * @since ZCS 6.0.0_BETA1
     */
    @ZAttr(id=832)
    public static final String A_zimbraPrefCalendarApptVisibility = "zimbraPrefCalendarApptVisibility";

    /**
     * automatically add appointments when invited
     *
     * @since ZCS 6.0.0_BETA1
     */
    @ZAttr(id=848)
    public static final String A_zimbraPrefCalendarAutoAddInvites = "zimbraPrefCalendarAutoAddInvites";

    /**
     * hour of day that the day view should end at, non-inclusive (16=4pm, 24
     * = midnight, etc)
     */
    @ZAttr(id=440)
    public static final String A_zimbraPrefCalendarDayHourEnd = "zimbraPrefCalendarDayHourEnd";

    /**
     * hour of day that the day view should start at (1=1 AM, 8=8 AM, etc)
     */
    @ZAttr(id=439)
    public static final String A_zimbraPrefCalendarDayHourStart = "zimbraPrefCalendarDayHourStart";

    /**
     * first day of week to show in calendar (0=sunday, 6=saturday)
     */
    @ZAttr(id=261)
    public static final String A_zimbraPrefCalendarFirstDayOfWeek = "zimbraPrefCalendarFirstDayOfWeek";

    /**
     * Forward a copy of calendar invites received to these users.
     *
     * @since ZCS 6.0.0_BETA1
     */
    @ZAttr(id=851)
    public static final String A_zimbraPrefCalendarForwardInvitesTo = "zimbraPrefCalendarForwardInvitesTo";

    /**
     * comma-sep list of calendars that are initially checked
     */
    @ZAttr(id=275)
    public static final String A_zimbraPrefCalendarInitialCheckedCalendars = "zimbraPrefCalendarInitialCheckedCalendars";

    /**
     * initial calendar view to use
     */
    @ZAttr(id=240)
    public static final String A_zimbraPrefCalendarInitialView = "zimbraPrefCalendarInitialView";

    /**
     * If set to true, user is notified by email of changes made to her
     * calendar by others via delegated calendar access.
     */
    @ZAttr(id=273)
    public static final String A_zimbraPrefCalendarNotifyDelegatedChanges = "zimbraPrefCalendarNotifyDelegatedChanges";

    /**
     * Deprecated since: 6.0.0_BETA1. was added for Yahoo calendar, no longer
     * used. Orig desc: When to send the first reminder for an event.
     *
     * @since ZCS 5.0.0
     */
    @ZAttr(id=573)
    public static final String A_zimbraPrefCalendarReminderDuration1 = "zimbraPrefCalendarReminderDuration1";

    /**
     * Deprecated since: 6.0.0_BETA1. was added for Yahoo calendar, no longer
     * used. Orig desc: When to send the second reminder for an event.
     *
     * @since ZCS 5.0.0
     */
    @ZAttr(id=574)
    public static final String A_zimbraPrefCalendarReminderDuration2 = "zimbraPrefCalendarReminderDuration2";

    /**
     * Deprecated since: 6.0.0_BETA1. was added for Yahoo calendar, no longer
     * used. Orig desc: The email the reminder goes to.
     *
     * @since ZCS 5.0.0
     */
    @ZAttr(id=575)
    public static final String A_zimbraPrefCalendarReminderEmail = "zimbraPrefCalendarReminderEmail";

    /**
     * Flash title when on appointment remimnder notification
     *
     * @since ZCS 5.0.7
     */
    @ZAttr(id=682)
    public static final String A_zimbraPrefCalendarReminderFlashTitle = "zimbraPrefCalendarReminderFlashTitle";

    /**
     * Deprecated since: 6.0.0_BETA1. was added for Yahoo calendar, no longer
     * used. Orig desc: The mobile device (phone) the reminder goes to.
     *
     * @since ZCS 5.0.0
     */
    @ZAttr(id=577)
    public static final String A_zimbraPrefCalendarReminderMobile = "zimbraPrefCalendarReminderMobile";

    /**
     * Deprecated since: 6.0.0_BETA1. was added for Yahoo calendar, no longer
     * used. Orig desc: To send email or to not send email is the question.
     *
     * @since ZCS 5.0.0
     */
    @ZAttr(id=576)
    public static final String A_zimbraPrefCalendarReminderSendEmail = "zimbraPrefCalendarReminderSendEmail";

    /**
     * whether audible alert is enabled when appointment notification is
     * played
     *
     * @since ZCS 5.0.7
     */
    @ZAttr(id=667)
    public static final String A_zimbraPrefCalendarReminderSoundsEnabled = "zimbraPrefCalendarReminderSoundsEnabled";

    /**
     * Deprecated since: 6.0.0_BETA1. was added for Yahoo calendar, no longer
     * used. Orig desc: Send a reminder via YIM
     *
     * @since ZCS 5.0.0
     */
    @ZAttr(id=578)
    public static final String A_zimbraPrefCalendarReminderYMessenger = "zimbraPrefCalendarReminderYMessenger";

    /**
     * if an invite is received from an organizer who does not have
     * permission to invite this user to a meeting, send an auto-decline
     * reply
     *
     * @since ZCS 6.0.0_BETA1
     */
    @ZAttr(id=849)
    public static final String A_zimbraPrefCalendarSendInviteDeniedAutoReply = "zimbraPrefCalendarSendInviteDeniedAutoReply";

    /**
     * whether to pop-up reminder for past due appointments in the UI
     *
     * @since ZCS 6.0.0_BETA2
     */
    @ZAttr(id=1022)
    public static final String A_zimbraPrefCalendarShowPastDueReminders = "zimbraPrefCalendarShowPastDueReminders";

    /**
     * whether to enable toaster notification for new mail
     *
     * @since ZCS 6.0.0_BETA1
     */
    @ZAttr(id=813)
    public static final String A_zimbraPrefCalendarToasterEnabled = "zimbraPrefCalendarToasterEnabled";

    /**
     * whether or not use quick add dialog or go into full appt edit view
     */
    @ZAttr(id=274)
    public static final String A_zimbraPrefCalendarUseQuickAdd = "zimbraPrefCalendarUseQuickAdd";

    /**
<<<<<<< HEAD
=======
     * working hours for each day of the week
     *
     * @since ZCS 7.0.0
     */
    @ZAttr(id=1103)
    public static final String A_zimbraPrefCalendarWorkingHours = "zimbraPrefCalendarWorkingHours";

    /**
>>>>>>> 5a1414f3
     * zimbraId of visible child accounts
     *
     * @since ZCS 5.0.0
     */
    @ZAttr(id=553)
    public static final String A_zimbraPrefChildVisibleAccount = "zimbraPrefChildVisibleAccount";

    /**
     * user preference of client type
     */
    @ZAttr(id=453)
    public static final String A_zimbraPrefClientType = "zimbraPrefClientType";

    /**
     * whether or not to compose in html or text.
     */
    @ZAttr(id=217)
    public static final String A_zimbraPrefComposeFormat = "zimbraPrefComposeFormat";

    /**
     * whether or not compose messages in a new windows by default
     */
    @ZAttr(id=209)
    public static final String A_zimbraPrefComposeInNewWindow = "zimbraPrefComposeInNewWindow";

    /**
     * Disables autocomplete matching against the members email address.
     *
     * @since ZCS 6.0.7
     */
    @ZAttr(id=1090)
    public static final String A_zimbraPrefContactsDisableAutocompleteOnContactGroupMembers = "zimbraPrefContactsDisableAutocompleteOnContactGroupMembers";

    /**
     * Deprecated since: 6.0.5. We do not support cards view any more. See
     * bug 47439. Orig desc: initial contact view to use
     */
    @ZAttr(id=167)
    public static final String A_zimbraPrefContactsInitialView = "zimbraPrefContactsInitialView";

    /**
     * number of contacts per page
     */
    @ZAttr(id=148)
    public static final String A_zimbraPrefContactsPerPage = "zimbraPrefContactsPerPage";

    /**
     * order of messages displayed within a conversation
     *
     * @since ZCS 6.0.0_BETA1
     */
    @ZAttr(id=818)
    public static final String A_zimbraPrefConversationOrder = "zimbraPrefConversationOrder";

    /**
     * where the message reading pane is displayed in conv view
     *
     * @since ZCS 6.0.0_BETA2
     */
    @ZAttr(id=1010)
    public static final String A_zimbraPrefConvReadingPaneLocation = "zimbraPrefConvReadingPaneLocation";

    /**
     * dedupeNone|secondCopyIfOnToOrCC|moveSentMessageToInbox|dedupeAll
     */
    @ZAttr(id=144)
    public static final String A_zimbraPrefDedupeMessagesSentToSelf = "zimbraPrefDedupeMessagesSentToSelf";

    /**
     * default font size
     *
     * @since ZCS 6.0.8
     */
    @ZAttr(id=1095)
    public static final String A_zimbraPrefDefaultPrintFontSize = "zimbraPrefDefaultPrintFontSize";

    /**
     * default mail signature for account/identity/dataSource
     */
    @ZAttr(id=492)
    public static final String A_zimbraPrefDefaultSignatureId = "zimbraPrefDefaultSignatureId";

    /**
     * whether meeting invite emails are moved to Trash folder upon
     * accept/decline
     */
    @ZAttr(id=470)
    public static final String A_zimbraPrefDeleteInviteOnReply = "zimbraPrefDeleteInviteOnReply";

    /**
     * zimlets user does not want to see in the UI
     *
     * @since ZCS 6.0.5
     */
    @ZAttr(id=1076)
    public static final String A_zimbraPrefDisabledZimlets = "zimbraPrefDisabledZimlets";

    /**
     * whether to display external images in HTML mail
     */
    @ZAttr(id=511)
    public static final String A_zimbraPrefDisplayExternalImages = "zimbraPrefDisplayExternalImages";

    /**
     * whether folder color is enabled
     *
     * @since ZCS 6.0.0_BETA1
     */
    @ZAttr(id=771)
    public static final String A_zimbraPrefFolderColorEnabled = "zimbraPrefFolderColorEnabled";

    /**
     * whether or not folder tree is expanded
     *
     * @since ZCS 5.0.5
     */
    @ZAttr(id=637)
    public static final String A_zimbraPrefFolderTreeOpen = "zimbraPrefFolderTreeOpen";

    /**
     * what part of the original message to include during forwards
     * (deprecatedSince 5.0 in identity). The value includeBody has been
     * deprecated since 6.0.6, use includeBodyAndHeaders instead.
     */
    @ZAttr(id=134)
    public static final String A_zimbraPrefForwardIncludeOriginalText = "zimbraPrefForwardIncludeOriginalText";

    /**
     * what format we reply/forward messages in (deprecatedSince 5.0 in
     * identity)
     */
    @ZAttr(id=413)
    public static final String A_zimbraPrefForwardReplyFormat = "zimbraPrefForwardReplyFormat";

    /**
     * Deprecated since: 4.5. Deprecated in favor of
     * zimbraPrefForwardReplyFormat. Orig desc: whether or not to use same
     * format (text or html) of message we are replying to
     */
    @ZAttr(id=218)
    public static final String A_zimbraPrefForwardReplyInOriginalFormat = "zimbraPrefForwardReplyInOriginalFormat";

    /**
     * prefix character to use during forward/reply (deprecatedSince 5.0 in
     * identity)
     */
    @ZAttr(id=130)
    public static final String A_zimbraPrefForwardReplyPrefixChar = "zimbraPrefForwardReplyPrefixChar";

    /**
     * email address to put in from header
     */
    @ZAttr(id=403)
    public static final String A_zimbraPrefFromAddress = "zimbraPrefFromAddress";

    /**
     * personal part of email address put in from header
     */
    @ZAttr(id=402)
    public static final String A_zimbraPrefFromDisplay = "zimbraPrefFromDisplay";

    /**
     * whether end-user wants auto-complete from GAL. Feature must also be
     * enabled.
     */
    @ZAttr(id=372)
    public static final String A_zimbraPrefGalAutoCompleteEnabled = "zimbraPrefGalAutoCompleteEnabled";

    /**
     * whether end-user wants search from GAL. Feature must also be enabled
     *
     * @since ZCS 5.0.5
     */
    @ZAttr(id=635)
    public static final String A_zimbraPrefGalSearchEnabled = "zimbraPrefGalSearchEnabled";

    /**
     * action to perform for the get mail button in UI
     *
     * @since ZCS 6.0.2
     */
    @ZAttr(id=1067)
    public static final String A_zimbraPrefGetMailAction = "zimbraPrefGetMailAction";

    /**
     * how to group mail by default
     */
    @ZAttr(id=54)
    public static final String A_zimbraPrefGroupMailBy = "zimbraPrefGroupMailBy";

    /**
     * default font color
     */
    @ZAttr(id=260)
    public static final String A_zimbraPrefHtmlEditorDefaultFontColor = "zimbraPrefHtmlEditorDefaultFontColor";

    /**
     * default font family
     */
    @ZAttr(id=258)
    public static final String A_zimbraPrefHtmlEditorDefaultFontFamily = "zimbraPrefHtmlEditorDefaultFontFamily";

    /**
     * default font size
     */
    @ZAttr(id=259)
    public static final String A_zimbraPrefHtmlEditorDefaultFontSize = "zimbraPrefHtmlEditorDefaultFontSize";

    /**
     * Unique ID for an identity
     */
    @ZAttr(id=433)
    public static final String A_zimbraPrefIdentityId = "zimbraPrefIdentityId";

    /**
     * name of the identity
     */
    @ZAttr(id=412)
    public static final String A_zimbraPrefIdentityName = "zimbraPrefIdentityName";

    /**
     * whether or not the IMAP server exports search folders
     */
    @ZAttr(id=241)
    public static final String A_zimbraPrefImapSearchFoldersEnabled = "zimbraPrefImapSearchFoldersEnabled";

    /**
     * whether to login to the IM client automatically
     */
    @ZAttr(id=488)
    public static final String A_zimbraPrefIMAutoLogin = "zimbraPrefIMAutoLogin";

    /**
     * IM buddy list sort order
     *
     * @since ZCS 5.0.10
     */
    @ZAttr(id=705)
    public static final String A_zimbraPrefIMBuddyListSort = "zimbraPrefIMBuddyListSort";

    /**
     * Custom IM status messages
     *
     * @since ZCS 5.0.6
     */
    @ZAttr(id=645)
    public static final String A_zimbraPrefIMCustomStatusMessage = "zimbraPrefIMCustomStatusMessage";

    /**
     * Flash IM icon on new messages
     */
    @ZAttr(id=462)
    public static final String A_zimbraPrefIMFlashIcon = "zimbraPrefIMFlashIcon";

    /**
     * Flash title bar when a new IM arrives
     *
     * @since ZCS 5.0.7
     */
    @ZAttr(id=679)
    public static final String A_zimbraPrefIMFlashTitle = "zimbraPrefIMFlashTitle";

    /**
     * whether to hide IM blocked buddies
     *
     * @since ZCS 5.0.10
     */
    @ZAttr(id=707)
    public static final String A_zimbraPrefIMHideBlockedBuddies = "zimbraPrefIMHideBlockedBuddies";

    /**
     * whether to hide IM offline buddies
     *
     * @since ZCS 5.0.10
     */
    @ZAttr(id=706)
    public static final String A_zimbraPrefIMHideOfflineBuddies = "zimbraPrefIMHideOfflineBuddies";

    /**
     * IM idle status
     *
     * @since ZCS 5.0.0
     */
    @ZAttr(id=560)
    public static final String A_zimbraPrefIMIdleStatus = "zimbraPrefIMIdleStatus";

    /**
     * IM session idle timeout in minutes
     *
     * @since ZCS 5.0.0
     */
    @ZAttr(id=559)
    public static final String A_zimbraPrefIMIdleTimeout = "zimbraPrefIMIdleTimeout";

    /**
     * Enable instant notifications
     */
    @ZAttr(id=517)
    public static final String A_zimbraPrefIMInstantNotify = "zimbraPrefIMInstantNotify";

    /**
     * whether to log IM chats to the Chats folder
     *
     * @since ZCS 5.0.0
     */
    @ZAttr(id=556)
    public static final String A_zimbraPrefIMLogChats = "zimbraPrefIMLogChats";

    /**
     * whether IM log chats is enabled
     *
     * @since ZCS 5.0.0
     */
    @ZAttr(id=552)
    public static final String A_zimbraPrefIMLogChatsEnabled = "zimbraPrefIMLogChatsEnabled";

    /**
     * Notify for presence modifications
     */
    @ZAttr(id=463)
    public static final String A_zimbraPrefIMNotifyPresence = "zimbraPrefIMNotifyPresence";

    /**
     * Notify for status change
     */
    @ZAttr(id=464)
    public static final String A_zimbraPrefIMNotifyStatus = "zimbraPrefIMNotifyStatus";

    /**
     * whether to report IM idle status
     *
     * @since ZCS 5.0.0
     */
    @ZAttr(id=558)
    public static final String A_zimbraPrefIMReportIdle = "zimbraPrefIMReportIdle";

    /**
     * whether sounds is enabled in IM
     *
     * @since ZCS 5.0.0
     */
    @ZAttr(id=570)
    public static final String A_zimbraPrefIMSoundsEnabled = "zimbraPrefIMSoundsEnabled";

    /**
     * whether to enable toaster notification for IM
     *
     * @since ZCS 6.0.0_BETA1
     */
    @ZAttr(id=814)
    public static final String A_zimbraPrefIMToasterEnabled = "zimbraPrefIMToasterEnabled";

    /**
     * last used yahoo id
     *
     * @since ZCS 6.0.0_BETA1
     */
    @ZAttr(id=757)
    public static final String A_zimbraPrefIMYahooId = "zimbraPrefIMYahooId";

    /**
     * Retention period of read messages in the Inbox folder. 0 means that
     * all messages will be retained.
     *
     * @since ZCS 5.0.0
     */
    @ZAttr(id=538)
    public static final String A_zimbraPrefInboxReadLifetime = "zimbraPrefInboxReadLifetime";

    /**
     * Retention period of unread messages in the Inbox folder. 0 means that
     * all messages will be retained.
     *
     * @since ZCS 5.0.0
     */
    @ZAttr(id=537)
    public static final String A_zimbraPrefInboxUnreadLifetime = "zimbraPrefInboxUnreadLifetime";

    /**
     * whether or not to include spam in search by default
     */
    @ZAttr(id=55)
    public static final String A_zimbraPrefIncludeSpamInSearch = "zimbraPrefIncludeSpamInSearch";

    /**
     * whether or not to include trash in search by default
     */
    @ZAttr(id=56)
    public static final String A_zimbraPrefIncludeTrashInSearch = "zimbraPrefIncludeTrashInSearch";

    /**
     * number of messages/conversations per virtual page
     *
     * @since ZCS 6.0.6
     */
    @ZAttr(id=1079)
    public static final String A_zimbraPrefItemsPerVirtualPage = "zimbraPrefItemsPerVirtualPage";

    /**
     * Retention period of messages in the Junk folder. 0 means that all
     * messages will be retained. This user-modifiable attribute works in
     * conjunction with zimbraMailSpamLifetime, which is admin-modifiable.
     * The shorter duration is used.
     *
     * @since ZCS 5.0.0
     */
    @ZAttr(id=540)
    public static final String A_zimbraPrefJunkLifetime = "zimbraPrefJunkLifetime";

    /**
     * optional account descriptive label
     *
     * @since ZCS 5.0.2
     */
    @ZAttr(id=603)
    public static final String A_zimbraPrefLabel = "zimbraPrefLabel";

    /**
     * list view columns in web client
     *
     * @since ZCS 5.0.9
     */
    @ZAttr(id=694)
    public static final String A_zimbraPrefListViewColumns = "zimbraPrefListViewColumns";

    /**
     * user locale preference, e.g. en_US Whenever the server looks for the
     * user locale, it will first look for zimbraPrefLocale, if it is not set
     * then it will fallback to the current mechanism of looking for
     * zimbraLocale in the various places for a user. zimbraLocale is the non
     * end-user attribute that specifies which locale an object defaults to,
     * it is not an end-user setting.
     */
    @ZAttr(id=442)
    public static final String A_zimbraPrefLocale = "zimbraPrefLocale";

    /**
     * Default Charset for mail composing and parsing text
     */
    @ZAttr(id=469)
    public static final String A_zimbraPrefMailDefaultCharset = "zimbraPrefMailDefaultCharset";

    /**
     * Flash icon when a new email arrives
     *
     * @since ZCS 5.0.7
     */
    @ZAttr(id=681)
    public static final String A_zimbraPrefMailFlashIcon = "zimbraPrefMailFlashIcon";

    /**
     * Flash title bar when a new email arrives
     *
     * @since ZCS 5.0.7
     */
    @ZAttr(id=680)
    public static final String A_zimbraPrefMailFlashTitle = "zimbraPrefMailFlashTitle";

    /**
     * a list of comma separated folder ids of all folders used to count for
     * showing a new message indicator icon for the account, useful in UIs
     * managing multiple accounts: desktop and family mailboxes.
     *
     * @since ZCS 6.0.5
     */
    @ZAttr(id=1072)
    public static final String A_zimbraPrefMailFoldersCheckedForNewMsgIndicator = "zimbraPrefMailFoldersCheckedForNewMsgIndicator";

    /**
     * RFC822 forwarding address for an account
     */
    @ZAttr(id=343)
    public static final String A_zimbraPrefMailForwardingAddress = "zimbraPrefMailForwardingAddress";

    /**
     * initial search done by dhtml client
     */
    @ZAttr(id=102)
    public static final String A_zimbraPrefMailInitialSearch = "zimbraPrefMailInitialSearch";

    /**
     * number of messages/conversations per page
     */
    @ZAttr(id=57)
    public static final String A_zimbraPrefMailItemsPerPage = "zimbraPrefMailItemsPerPage";

    /**
     * whether or not to deliver mail locally
     */
    @ZAttr(id=344)
    public static final String A_zimbraPrefMailLocalDeliveryDisabled = "zimbraPrefMailLocalDeliveryDisabled";

    /**
     * interval at which the web client polls the server for new messages
     * (nnnnn[hmsd])
     */
    @ZAttr(id=111)
    public static final String A_zimbraPrefMailPollingInterval = "zimbraPrefMailPollingInterval";

    /**
     * After deleting a message in list, which message should be selected
     *
     * @since ZCS 6.0.0_GA
     */
    @ZAttr(id=1046)
    public static final String A_zimbraPrefMailSelectAfterDelete = "zimbraPrefMailSelectAfterDelete";

    /**
     * whether to send read receipt
     *
     * @since ZCS 6.0.0_BETA1
     */
    @ZAttr(id=822)
    public static final String A_zimbraPrefMailSendReadReceipts = "zimbraPrefMailSendReadReceipts";

    /**
     * mail text signature (deprecatedSince 5.0 in identity)
     */
    @ZAttr(id=17)
    public static final String A_zimbraPrefMailSignature = "zimbraPrefMailSignature";

    /**
     * mail signature enabled (deprecatedSince 5.0 in identity)
     */
    @ZAttr(id=18)
    public static final String A_zimbraPrefMailSignatureEnabled = "zimbraPrefMailSignatureEnabled";

    /**
     * mail html signature
     */
    @ZAttr(id=516)
    public static final String A_zimbraPrefMailSignatureHTML = "zimbraPrefMailSignatureHTML";

    /**
     * mail signature style outlook|internet (deprecatedSince 5.0 in
     * identity)
     */
    @ZAttr(id=156)
    public static final String A_zimbraPrefMailSignatureStyle = "zimbraPrefMailSignatureStyle";

    /**
     * whether audible alert is enabled when a new email arrives
     *
     * @since ZCS 5.0.7
     */
    @ZAttr(id=666)
    public static final String A_zimbraPrefMailSoundsEnabled = "zimbraPrefMailSoundsEnabled";

    /**
     * whether to enable toaster notification for new mail
     *
     * @since ZCS 6.0.0_BETA1
     */
    @ZAttr(id=812)
    public static final String A_zimbraPrefMailToasterEnabled = "zimbraPrefMailToasterEnabled";

    /**
     * whether mandatory spell check is enabled
     *
     * @since ZCS 6.0.0_BETA1
     */
    @ZAttr(id=749)
    public static final String A_zimbraPrefMandatorySpellCheckEnabled = "zimbraPrefMandatorySpellCheckEnabled";

    /**
     * whether and mark a message as read -1: Do not mark read 0: Mark read
     * 1..n: Mark read after this many seconds
     *
     * @since ZCS 5.0.6
     */
    @ZAttr(id=650)
    public static final String A_zimbraPrefMarkMsgRead = "zimbraPrefMarkMsgRead";

    /**
     * whether client prefers text/html or text/plain
     */
    @ZAttr(id=145)
    public static final String A_zimbraPrefMessageViewHtmlPreferred = "zimbraPrefMessageViewHtmlPreferred";

    /**
     * RFC822 email address for email notifications
     */
    @ZAttr(id=127)
    public static final String A_zimbraPrefNewMailNotificationAddress = "zimbraPrefNewMailNotificationAddress";

    /**
     * whether or not new mail notification is enabled
     */
    @ZAttr(id=126)
    public static final String A_zimbraPrefNewMailNotificationEnabled = "zimbraPrefNewMailNotificationEnabled";

    /**
     * whether or not the client opens a new msg/conv in a new window (via
     * dbl-click)
     */
    @ZAttr(id=500)
    public static final String A_zimbraPrefOpenMailInNewWindow = "zimbraPrefOpenMailInNewWindow";

    /**
     * server remembers addresses to which notifications have been sent for
     * this interval, and does not send duplicate notifications in this
     * interval
     */
    @ZAttr(id=386)
    public static final String A_zimbraPrefOutOfOfficeCacheDuration = "zimbraPrefOutOfOfficeCacheDuration";

    /**
     * per RFC 3834 no out of office notifications are sent if recipients
     * address is not directly specified in the To/CC headers - for this
     * check, we check to see if To/CC contained accounts address, aliases,
     * canonical address. But when external accounts are forwarded to Zimbra,
     * and you want notifications sent to messages that contain their
     * external address in To/Cc, add those address, then you can specify
     * those external addresses here.
     */
    @ZAttr(id=387)
    public static final String A_zimbraPrefOutOfOfficeDirectAddress = "zimbraPrefOutOfOfficeDirectAddress";

    /**
     * out of office notifications (if enabled) are sent only if current date
     * is after this date
     */
    @ZAttr(id=384)
    public static final String A_zimbraPrefOutOfOfficeFromDate = "zimbraPrefOutOfOfficeFromDate";

    /**
     * out of office message
     */
    @ZAttr(id=58)
    public static final String A_zimbraPrefOutOfOfficeReply = "zimbraPrefOutOfOfficeReply";

    /**
     * whether or not out of office reply is enabled
     */
    @ZAttr(id=59)
    public static final String A_zimbraPrefOutOfOfficeReplyEnabled = "zimbraPrefOutOfOfficeReplyEnabled";

    /**
     * out of office notifications (if enabled) are sent only if current date
     * is before this date
     */
    @ZAttr(id=385)
    public static final String A_zimbraPrefOutOfOfficeUntilDate = "zimbraPrefOutOfOfficeUntilDate";

    /**
     * download pop3 messages since
     *
     * @since ZCS 5.0.6
     */
    @ZAttr(id=653)
    public static final String A_zimbraPrefPop3DownloadSince = "zimbraPrefPop3DownloadSince";

    /**
     * Deprecated since: 6.0.0_BETA2. deprecated in favor of
     * zimbraPrefReadingPaneLocation and zimbraPrefConvReadingPaneLocation.
     * Orig desc: whether reading pane is shown by default
     */
    @ZAttr(id=394)
    public static final String A_zimbraPrefReadingPaneEnabled = "zimbraPrefReadingPaneEnabled";

    /**
     * where the message reading pane is displayed in list views
     *
     * @since ZCS 6.0.0_BETA1
     */
    @ZAttr(id=804)
    public static final String A_zimbraPrefReadingPaneLocation = "zimbraPrefReadingPaneLocation";

    /**
     * Deprecated since: 6.0.8. Deprecated per bug 46988. This feature was
     * never fully implemented.. Orig desc: address to put in reply-to header
     * of read receipt messages, if it is not set, then the compose identitys
     * primary email address is used.
     *
     * @since ZCS 6.0.0_BETA1
     */
    @ZAttr(id=823)
    public static final String A_zimbraPrefReadReceiptsToAddress = "zimbraPrefReadReceiptsToAddress";

    /**
     * what part of the original message to include during replies
     * (deprecatedSince 5.0 in identity). The value includeBody has been
     * deprecated since 6.0.6, use includeBodyAndHeaders instead.
     */
    @ZAttr(id=133)
    public static final String A_zimbraPrefReplyIncludeOriginalText = "zimbraPrefReplyIncludeOriginalText";

    /**
     * address to put in reply-to header
     */
    @ZAttr(id=60)
    public static final String A_zimbraPrefReplyToAddress = "zimbraPrefReplyToAddress";

    /**
     * personal part of email address put in reply-to header
     */
    @ZAttr(id=404)
    public static final String A_zimbraPrefReplyToDisplay = "zimbraPrefReplyToDisplay";

    /**
     * TRUE if we should set a reply-to header
     */
    @ZAttr(id=405)
    public static final String A_zimbraPrefReplyToEnabled = "zimbraPrefReplyToEnabled";

    /**
     * whether or not to save outgoing mail (deprecatedSince 5.0 in identity)
     */
    @ZAttr(id=22)
    public static final String A_zimbraPrefSaveToSent = "zimbraPrefSaveToSent";

    /**
     * whether or not search tree is expanded
     *
     * @since ZCS 5.0.5
     */
    @ZAttr(id=634)
    public static final String A_zimbraPrefSearchTreeOpen = "zimbraPrefSearchTreeOpen";

    /**
     * Retention period of messages in the Sent folder. 0 means that all
     * messages will be retained.
     *
     * @since ZCS 5.0.0
     */
    @ZAttr(id=539)
    public static final String A_zimbraPrefSentLifetime = "zimbraPrefSentLifetime";

    /**
     * name of folder to save sent mail in (deprecatedSince 5.0 in identity)
     */
    @ZAttr(id=103)
    public static final String A_zimbraPrefSentMailFolder = "zimbraPrefSentMailFolder";

    /**
     * whether end-user wants auto-complete from shared address books.
     *
     * @since ZCS 6.0.0_BETA1
     */
    @ZAttr(id=759)
    public static final String A_zimbraPrefSharedAddrBookAutoCompleteEnabled = "zimbraPrefSharedAddrBookAutoCompleteEnabled";

    /**
     * keyboard shortcuts
     */
    @ZAttr(id=396)
    public static final String A_zimbraPrefShortcuts = "zimbraPrefShortcuts";

    /**
     * show calendar week in calendar views
     *
     * @since ZCS 6.0.0_GA
     */
    @ZAttr(id=1045)
    public static final String A_zimbraPrefShowCalendarWeek = "zimbraPrefShowCalendarWeek";

    /**
     * show fragments in conversation and message lists
     */
    @ZAttr(id=192)
    public static final String A_zimbraPrefShowFragments = "zimbraPrefShowFragments";

    /**
     * whether to show search box or not
     */
    @ZAttr(id=222)
    public static final String A_zimbraPrefShowSearchString = "zimbraPrefShowSearchString";

    /**
     * show selection checkbox for selecting email, contact, voicemial items
     * in a list view for batch operations
     */
    @ZAttr(id=471)
    public static final String A_zimbraPrefShowSelectionCheckbox = "zimbraPrefShowSelectionCheckbox";

    /**
     * Skin to use for this account
     */
    @ZAttr(id=355)
    public static final String A_zimbraPrefSkin = "zimbraPrefSkin";

    /**
     * The name of the dictionary used for spell checking. If not set, the
     * locale is used.
     *
     * @since ZCS 6.0.0_GA
     */
    @ZAttr(id=1041)
    public static final String A_zimbraPrefSpellDictionary = "zimbraPrefSpellDictionary";

    /**
     * List of words to ignore when checking spelling. The word list of an
     * account includes the words specified for its cos and domain.
     *
     * @since ZCS 6.0.5
     */
    @ZAttr(id=1073)
    public static final String A_zimbraPrefSpellIgnoreWord = "zimbraPrefSpellIgnoreWord";

    /**
     * whether standard client should operate in accessibility Mode
     *
     * @since ZCS 6.0.0_BETA1
     */
    @ZAttr(id=689)
    public static final String A_zimbraPrefStandardClientAccessibilityMode = "zimbraPrefStandardClientAccessibilityMode";

    /**
     * whether or not tag tree is expanded
     *
     * @since ZCS 5.0.5
     */
    @ZAttr(id=633)
    public static final String A_zimbraPrefTagTreeOpen = "zimbraPrefTagTreeOpen";

    /**
     * time zone of user or COS
     */
    @ZAttr(id=235)
    public static final String A_zimbraPrefTimeZoneId = "zimbraPrefTimeZoneId";

    /**
     * Retention period of messages in the Trash folder. 0 means that all
     * messages will be retained. This user-modifiable attribute works in
     * conjunction with zimbraMailTrashLifetime, which is admin-modifiable.
     * The shorter duration is used.
     *
     * @since ZCS 5.0.0
     */
    @ZAttr(id=541)
    public static final String A_zimbraPrefTrashLifetime = "zimbraPrefTrashLifetime";

    /**
     * Deprecated since: 5.0. no longer used in account or identity. Orig
     * desc: TRUE if we this identity should get settings from the default
     * identity
     */
    @ZAttr(id=410)
    public static final String A_zimbraPrefUseDefaultIdentitySettings = "zimbraPrefUseDefaultIdentitySettings";

    /**
     * whether or not keyboard shortcuts are enabled
     */
    @ZAttr(id=61)
    public static final String A_zimbraPrefUseKeyboardShortcuts = "zimbraPrefUseKeyboardShortcuts";

    /**
     * When composing and sending mail, whether to use RFC 2231 MIME
     * parameter value encoding. If set to FALSE, then RFC 2047 style
     * encoding is used.
     */
    @ZAttr(id=395)
    public static final String A_zimbraPrefUseRfc2231 = "zimbraPrefUseRfc2231";

    /**
     * whether list of well known time zones is displayed in calendar UI
     */
    @ZAttr(id=236)
    public static final String A_zimbraPrefUseTimeZoneListInCalendar = "zimbraPrefUseTimeZoneListInCalendar";

    /**
     * number of voice messages/call logs per page
     *
     * @since ZCS 5.0.0
     */
    @ZAttr(id=526)
    public static final String A_zimbraPrefVoiceItemsPerPage = "zimbraPrefVoiceItemsPerPage";

    /**
     * whether to display a warning when users try to navigate away from ZCS
     */
    @ZAttr(id=456)
    public static final String A_zimbraPrefWarnOnExit = "zimbraPrefWarnOnExit";

    /**
     * if replying/forwarding a message in this folder, use this identity
     * (deprecatedSince 5.0 in account)
     */
    @ZAttr(id=409)
    public static final String A_zimbraPrefWhenInFolderIds = "zimbraPrefWhenInFolderIds";

    /**
     * TRUE if we should look at zimbraPrefWhenInFolderIds (deprecatedSince
     * 5.0 in account)
     */
    @ZAttr(id=408)
    public static final String A_zimbraPrefWhenInFoldersEnabled = "zimbraPrefWhenInFoldersEnabled";

    /**
     * addresses that we will look at to see if we should use an identity
     * (deprecatedSince 5.0 in account)
     */
    @ZAttr(id=407)
    public static final String A_zimbraPrefWhenSentToAddresses = "zimbraPrefWhenSentToAddresses";

    /**
     * TRUE if we should look at zimbraPrefWhenSentToAddresses
     * (deprecatedSince 5.0 in account)
     */
    @ZAttr(id=406)
    public static final String A_zimbraPrefWhenSentToEnabled = "zimbraPrefWhenSentToEnabled";

    /**
     * zimlets user wants to see in the UI
     *
     * @since ZCS 6.0.0_BETA1
     */
    @ZAttr(id=765)
    public static final String A_zimbraPrefZimlets = "zimbraPrefZimlets";

    /**
     * whether or not zimlet tree is expanded
     *
     * @since ZCS 5.0.5
     */
    @ZAttr(id=638)
    public static final String A_zimbraPrefZimletTreeOpen = "zimbraPrefZimletTreeOpen";

    /**
     * Allowed domains for Proxy servlet
     */
    @ZAttr(id=294)
    public static final String A_zimbraProxyAllowedDomains = "zimbraProxyAllowedDomains";

    /**
     * Content types that can be cached by proxy servlet
     */
    @ZAttr(id=303)
    public static final String A_zimbraProxyCacheableContentTypes = "zimbraProxyCacheableContentTypes";

    /**
     * Name to be used in public API such as REST or SOAP proxy.
     */
    @ZAttr(id=377)
    public static final String A_zimbraPublicServiceHostname = "zimbraPublicServiceHostname";

    /**
     * Port to be used in public API such as REST or SOAP proxy.
     *
     * @since ZCS 5.0.9
     */
    @ZAttr(id=699)
    public static final String A_zimbraPublicServicePort = "zimbraPublicServicePort";

    /**
     * Protocol to be used in public API such as REST or SOAP proxy.
     *
     * @since ZCS 5.0.9
     */
    @ZAttr(id=698)
    public static final String A_zimbraPublicServiceProtocol = "zimbraPublicServiceProtocol";

    /**
     * Last time a quota warning was sent.
     */
    @ZAttr(id=484)
    public static final String A_zimbraQuotaLastWarnTime = "zimbraQuotaLastWarnTime";

    /**
     * Minimum duration of time between quota warnings.
     */
    @ZAttr(id=485)
    public static final String A_zimbraQuotaWarnInterval = "zimbraQuotaWarnInterval";

    /**
     * Quota warning message template.
     */
    @ZAttr(id=486)
    public static final String A_zimbraQuotaWarnMessage = "zimbraQuotaWarnMessage";

    /**
     * Threshold for quota warning messages.
     */
    @ZAttr(id=483)
    public static final String A_zimbraQuotaWarnPercent = "zimbraQuotaWarnPercent";

    /**
     * redolog rollover destination
     */
    @ZAttr(id=76)
    public static final String A_zimbraRedoLogArchiveDir = "zimbraRedoLogArchiveDir";

    /**
     * how many seconds worth of committed redo ops to re-execute during
     * crash recovery; related to mysql parameter
     * innodb_flush_log_at_trx_commit=0
     *
     * @since ZCS 6.0.0_BETA2
     */
    @ZAttr(id=1009)
    public static final String A_zimbraRedoLogCrashRecoveryLookbackSec = "zimbraRedoLogCrashRecoveryLookbackSec";

    /**
     * whether logs are delete on rollover or archived
     */
    @ZAttr(id=251)
    public static final String A_zimbraRedoLogDeleteOnRollover = "zimbraRedoLogDeleteOnRollover";

    /**
     * whether redo logging is enabled
     */
    @ZAttr(id=74)
    public static final String A_zimbraRedoLogEnabled = "zimbraRedoLogEnabled";

    /**
     * how frequently writes to redo log get fsynced to disk
     */
    @ZAttr(id=79)
    public static final String A_zimbraRedoLogFsyncIntervalMS = "zimbraRedoLogFsyncIntervalMS";

    /**
     * name and location of the redolog file
     */
    @ZAttr(id=75)
    public static final String A_zimbraRedoLogLogPath = "zimbraRedoLogLogPath";

    /**
     * provider class name for redo logging
     */
    @ZAttr(id=225)
    public static final String A_zimbraRedoLogProvider = "zimbraRedoLogProvider";

    /**
     * redo.log file becomes eligible for rollover over when it goes over
     * this size
     */
    @ZAttr(id=78)
    public static final String A_zimbraRedoLogRolloverFileSizeKB = "zimbraRedoLogRolloverFileSizeKB";

    /**
     * redo.log file rolls over when it goes over this size, even if it does
     * not meet the minimum file age requirement
     *
     * @since ZCS 5.0.17
     */
    @ZAttr(id=1021)
    public static final String A_zimbraRedoLogRolloverHardMaxFileSizeKB = "zimbraRedoLogRolloverHardMaxFileSizeKB";

    /**
     * minimum age in minutes for redo.log file before it becomes eligible
     * for rollover based on size
     *
     * @since ZCS 5.0.17
     */
    @ZAttr(id=1020)
    public static final String A_zimbraRedoLogRolloverMinFileAge = "zimbraRedoLogRolloverMinFileAge";

    /**
     * Path to remote management command to execute on this server
     */
    @ZAttr(id=336)
    public static final String A_zimbraRemoteManagementCommand = "zimbraRemoteManagementCommand";

    /**
     * Port on which remote management sshd listening on this server.
     */
    @ZAttr(id=339)
    public static final String A_zimbraRemoteManagementPort = "zimbraRemoteManagementPort";

    /**
     * Private key this server should use to access another server
     */
    @ZAttr(id=338)
    public static final String A_zimbraRemoteManagementPrivateKeyPath = "zimbraRemoteManagementPrivateKeyPath";

    /**
     * Login name of user allowed to execute remote management command
     */
    @ZAttr(id=337)
    public static final String A_zimbraRemoteManagementUser = "zimbraRemoteManagementUser";

    /**
     * Custom response headers. For example, can be used to add a P3P header
     * for user agents to understand the sites privacy policy. Note: the
     * value MUST be the entire header line (e.g. X-Foo: Bar).
     *
     * @since ZCS 6.0.5
     */
    @ZAttr(id=1074)
    public static final String A_zimbraResponseHeader = "zimbraResponseHeader";

    /**
     * Allowed reverse proxy IP addresses. Lookup servlet will only generate
     * authtokens if request was made from one of these IP addresses
     *
     * @since ZCS 5.0.9
     */
    @ZAttr(id=697)
    public static final String A_zimbraReverseProxyAdminIPAddress = "zimbraReverseProxyAdminIPAddress";

    /**
     * the attribute that identifies the zimbra admin bind port
     *
     * @since ZCS 5.0.9
     */
    @ZAttr(id=700)
    public static final String A_zimbraReverseProxyAdminPortAttribute = "zimbraReverseProxyAdminPortAttribute";

    /**
     * wait duration before nginx sending back the NO response for failed
     * imap/pop3 reverse proxy lookups
     *
     * @since ZCS 5.0.0
     */
    @ZAttr(id=569)
    public static final String A_zimbraReverseProxyAuthWaitInterval = "zimbraReverseProxyAuthWaitInterval";

    /**
     * time interval that an entry cached by NGINX will remain in the cache
     *
     * @since ZCS 5.0.10
     */
    @ZAttr(id=732)
    public static final String A_zimbraReverseProxyCacheEntryTTL = "zimbraReverseProxyCacheEntryTTL";

    /**
     * time interval that NGINX proxy will wait for a cache result, before
     * considering the result as a cache miss
     *
     * @since ZCS 5.0.10
     */
    @ZAttr(id=731)
    public static final String A_zimbraReverseProxyCacheFetchTimeout = "zimbraReverseProxyCacheFetchTimeout";

    /**
     * time interval that NGINX proxy will wait before attempting to
     * re-establish a connection to a memcache server that disconnected
     *
     * @since ZCS 5.0.10
     */
    @ZAttr(id=730)
    public static final String A_zimbraReverseProxyCacheReconnectInterval = "zimbraReverseProxyCacheReconnectInterval";

    /**
     * Time interval after which NGINX mail proxy will disconnect while
     * establishing an upstream IMAP/POP connection
     *
     * @since ZCS 6.0.0_BETA1
     */
    @ZAttr(id=797)
    public static final String A_zimbraReverseProxyConnectTimeout = "zimbraReverseProxyConnectTimeout";

    /**
     * The default realm that will be used by NGINX mail proxy, when the
     * realm is not specified in GSSAPI Authentication
     *
     * @since ZCS 5.0.9
     */
    @ZAttr(id=703)
    public static final String A_zimbraReverseProxyDefaultRealm = "zimbraReverseProxyDefaultRealm";

    /**
     * LDAP attribute that contains domain name for the domain
     *
     * @since ZCS 5.0.0
     */
    @ZAttr(id=547)
    public static final String A_zimbraReverseProxyDomainNameAttribute = "zimbraReverseProxyDomainNameAttribute";

    /**
     * LDAP query to find a domain
     *
     * @since ZCS 5.0.0
     */
    @ZAttr(id=545)
    public static final String A_zimbraReverseProxyDomainNameQuery = "zimbraReverseProxyDomainNameQuery";

    /**
     * search base for zimbraReverseProxyDomainNameQuery
     *
     * @since ZCS 5.0.0
     */
    @ZAttr(id=546)
    public static final String A_zimbraReverseProxyDomainNameSearchBase = "zimbraReverseProxyDomainNameSearchBase";

    /**
     * Whether to enable HTTP proxy
     *
     * @since ZCS 5.0.3
     */
    @ZAttr(id=628)
    public static final String A_zimbraReverseProxyHttpEnabled = "zimbraReverseProxyHttpEnabled";

    /**
     * attribute that contains http bind port
     *
     * @since ZCS 5.0.5
     */
    @ZAttr(id=632)
    public static final String A_zimbraReverseProxyHttpPortAttribute = "zimbraReverseProxyHttpPortAttribute";

    /**
     * NGINX reverse proxy imap capabilities
     *
     * @since ZCS 5.0.10
     */
    @ZAttr(id=719)
    public static final String A_zimbraReverseProxyImapEnabledCapability = "zimbraReverseProxyImapEnabledCapability";

    /**
     * Whether to expose version on Proxy IMAP banner
     *
     * @since ZCS 5.0.10
     */
    @ZAttr(id=713)
    public static final String A_zimbraReverseProxyImapExposeVersionOnBanner = "zimbraReverseProxyImapExposeVersionOnBanner";

    /**
     * attribute that contains imap bind port
     */
    @ZAttr(id=479)
    public static final String A_zimbraReverseProxyImapPortAttribute = "zimbraReverseProxyImapPortAttribute";

    /**
     * whether IMAP SASL GSSAPI is enabled for reverse proxy
     *
     * @since ZCS 5.0.5
     */
    @ZAttr(id=643)
    public static final String A_zimbraReverseProxyImapSaslGssapiEnabled = "zimbraReverseProxyImapSaslGssapiEnabled";

    /**
     * whether IMAP SASL PLAIN is enabled for reverse proxy
     *
     * @since ZCS 5.0.10
     */
    @ZAttr(id=728)
    public static final String A_zimbraReverseProxyImapSaslPlainEnabled = "zimbraReverseProxyImapSaslPlainEnabled";

    /**
     * attribute that contains imap bind port for SSL
     */
    @ZAttr(id=480)
    public static final String A_zimbraReverseProxyImapSSLPortAttribute = "zimbraReverseProxyImapSSLPortAttribute";

    /**
     * on - on the plain POP/IMAP port, starttls is allowed off - no starttls
     * is offered on plain port only - you have to use starttls before clear
     * text login
     *
     * @since ZCS 5.0.5
     */
    @ZAttr(id=641)
    public static final String A_zimbraReverseProxyImapStartTlsMode = "zimbraReverseProxyImapStartTlsMode";

    /**
     * Time interval after which NGINX mail proxy will disconnect an inactive
     * IMAP/POP connection
     *
     * @since ZCS 5.0.10
     */
    @ZAttr(id=735)
    public static final String A_zimbraReverseProxyInactivityTimeout = "zimbraReverseProxyInactivityTimeout";

    /**
     * Sets the upper limit on logins from a remote IP via POP or IMAP to
     * this proxy server after which login is rejected with an appropriate
     * protocol specific bye response. This counter is cumulative for all
     * users that appear to the proxy to be logging in from the same IP
     * address. If multiple users appear to the proxy to be logging in from
     * the same IP address (usual with NATing), then each of the different
     * users login will contribute to increasing the hit counter for that IP
     * address, and when the counter eventually exceeds the limit, then the
     * connections from that IP address will be throttled. Therefore, all
     * users from the same IP will contribute to (and be affected by) this
     * counter. Logins using all protocols (POP3/POP3S/IMAP/IMAPS) will
     * affect this counter (the counter is aggregate for all protocols, *not*
     * separate). If this value is set to 0, then no limiting will take place
     * for any IP.
     *
     * @since ZCS 5.0.3
     */
    @ZAttr(id=622)
    public static final String A_zimbraReverseProxyIPLoginLimit = "zimbraReverseProxyIPLoginLimit";

    /**
     * Sets the time-to-live for the hit counter for IP based login
     * throttling. If time is set to 3600 and limit is set to 1000, then it
     * means that NGINX should not allow more than 1000 users to log in via
     * the proxy from the same IP, within the time interval of an hour. The
     * semantics for such a configuration would then be: allow maximum 1000
     * users per hour from any given IP address.
     *
     * @since ZCS 5.0.3
     */
    @ZAttr(id=623)
    public static final String A_zimbraReverseProxyIPLoginLimitTime = "zimbraReverseProxyIPLoginLimitTime";

    /**
     * The error message with which a connection attempt from an IP address
     * will be throttled, if the connection count exceeds the configured
     * limit
     *
     * @since ZCS 5.0.10
     */
    @ZAttr(id=727)
    public static final String A_zimbraReverseProxyIpThrottleMsg = "zimbraReverseProxyIpThrottleMsg";

    /**
     * Log level for NGINX Proxy error log
     *
     * @since ZCS 5.0.10
     */
    @ZAttr(id=723)
    public static final String A_zimbraReverseProxyLogLevel = "zimbraReverseProxyLogLevel";

    /**
     * whether this server is a reverse proxy lookup target
     */
    @ZAttr(id=504)
    public static final String A_zimbraReverseProxyLookupTarget = "zimbraReverseProxyLookupTarget";

    /**
     * Whether to enable IMAP/POP proxy
     *
     * @since ZCS 5.0.3
     */
    @ZAttr(id=629)
    public static final String A_zimbraReverseProxyMailEnabled = "zimbraReverseProxyMailEnabled";

    /**
     * LDAP attribute that contains mailhost for the user
     */
    @ZAttr(id=474)
    public static final String A_zimbraReverseProxyMailHostAttribute = "zimbraReverseProxyMailHostAttribute";

    /**
     * LDAP query to find a user
     */
    @ZAttr(id=472)
    public static final String A_zimbraReverseProxyMailHostQuery = "zimbraReverseProxyMailHostQuery";

    /**
     * search base for zimbraReverseProxyMailHostQuery
     */
    @ZAttr(id=473)
    public static final String A_zimbraReverseProxyMailHostSearchBase = "zimbraReverseProxyMailHostSearchBase";

    /**
     * whether to run proxy in HTTP, HTTPS, both, mixed, or redirect mode.
     * See also related attributes zimbraMailProxyPort and
     * zimbraMailSSLProxyPort
     *
     * @since ZCS 5.0.7
     */
    @ZAttr(id=685)
    public static final String A_zimbraReverseProxyMailMode = "zimbraReverseProxyMailMode";

    /**
     * whether NGINX mail proxy will pass upstream server errors back to the
     * downstream email clients
     *
     * @since ZCS 5.0.10
     */
    @ZAttr(id=736)
    public static final String A_zimbraReverseProxyPassErrors = "zimbraReverseProxyPassErrors";

    /**
     * NGINX reverse proxy pop3 capabilities
     *
     * @since ZCS 5.0.10
     */
    @ZAttr(id=721)
    public static final String A_zimbraReverseProxyPop3EnabledCapability = "zimbraReverseProxyPop3EnabledCapability";

    /**
     * Whether to expose version on Proxy POP3 banner
     *
     * @since ZCS 5.0.10
     */
    @ZAttr(id=712)
    public static final String A_zimbraReverseProxyPop3ExposeVersionOnBanner = "zimbraReverseProxyPop3ExposeVersionOnBanner";

    /**
     * attribute that contains pop3 bind port
     */
    @ZAttr(id=477)
    public static final String A_zimbraReverseProxyPop3PortAttribute = "zimbraReverseProxyPop3PortAttribute";

    /**
     * whether POP3 SASL GSSAPI is enabled for reverse proxy
     *
     * @since ZCS 5.0.5
     */
    @ZAttr(id=644)
    public static final String A_zimbraReverseProxyPop3SaslGssapiEnabled = "zimbraReverseProxyPop3SaslGssapiEnabled";

    /**
     * whether POP3 SASL PLAIN is enabled for reverse proxy
     *
     * @since ZCS 5.0.10
     */
    @ZAttr(id=729)
    public static final String A_zimbraReverseProxyPop3SaslPlainEnabled = "zimbraReverseProxyPop3SaslPlainEnabled";

    /**
     * attribute that contains pop3 bind port for SSL
     */
    @ZAttr(id=478)
    public static final String A_zimbraReverseProxyPop3SSLPortAttribute = "zimbraReverseProxyPop3SSLPortAttribute";

    /**
     * on - on the plain POP/IMAP port, starttls is allowed off - no starttls
     * is offered on plain port only - you have to use starttls before clear
     * text login
     *
     * @since ZCS 5.0.5
     */
    @ZAttr(id=642)
    public static final String A_zimbraReverseProxyPop3StartTlsMode = "zimbraReverseProxyPop3StartTlsMode";

    /**
     * LDAP query to find server object
     */
    @ZAttr(id=475)
    public static final String A_zimbraReverseProxyPortQuery = "zimbraReverseProxyPortQuery";

    /**
     * search base for zimbraReverseProxyPortQuery
     */
    @ZAttr(id=476)
    public static final String A_zimbraReverseProxyPortSearchBase = "zimbraReverseProxyPortSearchBase";

    /**
     * Time interval after which NGINX will fail over to the next route
     * lookup handler, if a handler does not respond to the route lookup
     * request within this time
     *
     * @since ZCS 5.0.10
     */
    @ZAttr(id=745)
    public static final String A_zimbraReverseProxyRouteLookupTimeout = "zimbraReverseProxyRouteLookupTimeout";

    /**
     * Time interval (ms) given to mail route lookup handler to cache a
     * failed response to route a previous lookup request (after this time
     * elapses, Proxy retries this host)
     *
     * @since ZCS 5.0.12
     */
    @ZAttr(id=778)
    public static final String A_zimbraReverseProxyRouteLookupTimeoutCache = "zimbraReverseProxyRouteLookupTimeoutCache";

    /**
     * whether nginx should send ID command for imap
     *
     * @since ZCS 5.0.1
     */
    @ZAttr(id=588)
    public static final String A_zimbraReverseProxySendImapId = "zimbraReverseProxySendImapId";

    /**
     * whether nginx should send XOIP command for pop3
     *
     * @since ZCS 5.0.1
     */
    @ZAttr(id=587)
    public static final String A_zimbraReverseProxySendPop3Xoip = "zimbraReverseProxySendPop3Xoip";

    /**
     * permitted ciphers for reverse proxy. Ciphers are in the formats
     * supported by OpenSSL e.g.
     * ALL:!ADH:!EXPORT56:RC4+RSA:+HIGH:+MEDIUM:+LOW:+SSLv2:+EXP; if not set,
     * default ciphers permitted by nginx will apply
     *
     * @since ZCS 5.0.5
     */
    @ZAttr(id=640)
    public static final String A_zimbraReverseProxySSLCiphers = "zimbraReverseProxySSLCiphers";

    /**
     * There is a deployment scenario for migrations where all of the
     * customers users are pointed at the zimbra POP IMAP reverse proxy. We
     * then want their connections proxied back to the legacy system for for
     * not-yet-non-migrated users. If this attribute is TRUE, reverse proxy
     * lookup sevlet should check to see if zimbraExternal* is set on the
     * domain. If so it is used. If not, lookup proceeds as usual.
     *
     * @since ZCS 5.0.12
     */
    @ZAttr(id=779)
    public static final String A_zimbraReverseProxyUseExternalRoute = "zimbraReverseProxyUseExternalRoute";

    /**
     * Limit how many times a user can login via the proxy. Setting limit to
     * 100 and time to 3600 means: allow maximum 100 logins per hour for any
     * user. As with the ip counterparts, the user hit counter and timeout
     * are cumulative for all protocols. Also, for a given users login, both
     * counters are checked in succession, with the IP counter being checked
     * first. A login may be rejected (throttled) because the IP is
     * over-usage, or because the login name itself is over-usage. A value of
     * 0 indicates that no throttling will take place for any user.
     *
     * @since ZCS 5.0.3
     */
    @ZAttr(id=624)
    public static final String A_zimbraReverseProxyUserLoginLimit = "zimbraReverseProxyUserLoginLimit";

    /**
     * Sets the time-to-live for the hit counter for per user login
     * throttling.
     *
     * @since ZCS 5.0.3
     */
    @ZAttr(id=625)
    public static final String A_zimbraReverseProxyUserLoginLimitTime = "zimbraReverseProxyUserLoginLimitTime";

    /**
     * LDAP attribute that contains user name for the principal
     *
     * @since ZCS 5.0.0
     */
    @ZAttr(id=572)
    public static final String A_zimbraReverseProxyUserNameAttribute = "zimbraReverseProxyUserNameAttribute";

    /**
     * The error message with which a login attempt by a user will be
     * throttled, if the attempt count exceeds the configured limit
     *
     * @since ZCS 5.0.10
     */
    @ZAttr(id=726)
    public static final String A_zimbraReverseProxyUserThrottleMsg = "zimbraReverseProxyUserThrottleMsg";

    /**
     * Maximum number of connections that an NGINX Proxy worker process is
     * allowed to handle
     *
     * @since ZCS 5.0.10
     */
    @ZAttr(id=725)
    public static final String A_zimbraReverseProxyWorkerConnections = "zimbraReverseProxyWorkerConnections";

    /**
     * Number of worker processes of NGINX Proxy
     *
     * @since ZCS 5.0.10
     */
    @ZAttr(id=724)
    public static final String A_zimbraReverseProxyWorkerProcesses = "zimbraReverseProxyWorkerProcesses";

    /**
     * whether TLS is required for IMAP/POP GSSAPI auth
     *
     * @since ZCS 5.0.20
     */
    @ZAttr(id=1068)
    public static final String A_zimbraSaslGssapiRequiresTls = "zimbraSaslGssapiRequiresTls";

    /**
     * Maximum number of scheduled tasks that can run simultaneously.
     */
    @ZAttr(id=522)
    public static final String A_zimbraScheduledTaskNumThreads = "zimbraScheduledTaskNumThreads";

    /**
     * Object classes to add when creating a zimbra server object.
     *
     * @since ZCS 6.0.0_BETA1
     */
    @ZAttr(id=756)
    public static final String A_zimbraServerExtraObjectClass = "zimbraServerExtraObjectClass";

    /**
     * ZimbraID of the server that this component is running on
     *
     * @since ZCS 6.0.0_BETA1
     */
    @ZAttr(id=742)
    public static final String A_zimbraServerId = "zimbraServerId";

    /**
     * Deprecated since: 5.0. deprecated in favor of the serverInherited
     * flag. Orig desc: zimbraServer attrs that get inherited from global
     * config
     */
    @ZAttr(id=62)
    public static final String A_zimbraServerInheritedAttr = "zimbraServerInheritedAttr";

    /**
     * services that are enabled on this server
     */
    @ZAttr(id=220)
    public static final String A_zimbraServiceEnabled = "zimbraServiceEnabled";

    /**
     * public hostname of the host
     */
    @ZAttr(id=65)
    public static final String A_zimbraServiceHostname = "zimbraServiceHostname";

    /**
     * services that are installed on this server
     */
    @ZAttr(id=221)
    public static final String A_zimbraServiceInstalled = "zimbraServiceInstalled";

    /**
     * items an account or group has shared
     */
    @ZAttr(id=357)
    public static final String A_zimbraShareInfo = "zimbraShareInfo";

    /**
     * Unique ID for an signature
     */
    @ZAttr(id=490)
    public static final String A_zimbraSignatureId = "zimbraSignatureId";

    /**
     * maximum number of signatures allowed on an account
     */
    @ZAttr(id=493)
    public static final String A_zimbraSignatureMaxNumEntries = "zimbraSignatureMaxNumEntries";

    /**
     * minimum number of signatures allowed on an account, this is only used
     * in the client
     */
    @ZAttr(id=523)
    public static final String A_zimbraSignatureMinNumEntries = "zimbraSignatureMinNumEntries";

    /**
     * name of the signature
     */
    @ZAttr(id=491)
    public static final String A_zimbraSignatureName = "zimbraSignatureName";

    /**
     * background color for chameleon skin for the domain
     *
     * @since ZCS 5.0.6
     */
    @ZAttr(id=648)
    public static final String A_zimbraSkinBackgroundColor = "zimbraSkinBackgroundColor";

    /**
     * favicon for chameleon skin for the domain
     *
     * @since ZCS 6.0.0_BETA1
     */
    @ZAttr(id=800)
    public static final String A_zimbraSkinFavicon = "zimbraSkinFavicon";

    /**
     * foreground color for chameleon skin for the domain
     *
     * @since ZCS 5.0.6
     */
    @ZAttr(id=647)
    public static final String A_zimbraSkinForegroundColor = "zimbraSkinForegroundColor";

    /**
     * logo app banner for chameleon skin for the domain
     *
     * @since ZCS 5.0.7
     */
    @ZAttr(id=671)
    public static final String A_zimbraSkinLogoAppBanner = "zimbraSkinLogoAppBanner";

    /**
     * logo login banner for chameleon skin for the domain
     *
     * @since ZCS 5.0.7
     */
    @ZAttr(id=670)
    public static final String A_zimbraSkinLogoLoginBanner = "zimbraSkinLogoLoginBanner";

    /**
     * Logo URL for chameleon skin for the domain
     *
     * @since ZCS 5.0.6
     */
    @ZAttr(id=649)
    public static final String A_zimbraSkinLogoURL = "zimbraSkinLogoURL";

    /**
     * secondary color for chameleon skin for the domain
     *
     * @since ZCS 5.0.7
     */
    @ZAttr(id=668)
    public static final String A_zimbraSkinSecondaryColor = "zimbraSkinSecondaryColor";

    /**
     * selection color for chameleon skin for the domain
     *
     * @since ZCS 5.0.7
     */
    @ZAttr(id=669)
    public static final String A_zimbraSkinSelectionColor = "zimbraSkinSelectionColor";

    /**
<<<<<<< HEAD
=======
     * LDAP attribute(s) for public key lookup for S/MIME via external LDAP.
     * Multiple attributes can be separated by comma. All SMIME attributes
     * are in the format of {config-name}:{value}. A &#039;SMIME config&#039;
     * is a set of SMIME attribute values with the same {config-name}.
     * Multiple SMIME configs can be configured on a domain or on
     * globalconfig. Note: SMIME attributes on domains do not inherited
     * values from globalconfig, they are not domain-inherited attributes.
     * During SMIME public key lookup, if there are any SMIME config on the
     * domain of the account, they are used. SMIME configs on globalconfig
     * will be used only when there is no SMIME config on the domain. SMIME
     * attributes cannot be modified directly with zmprov md/mcf commands.
     * Use zmprov gcsc/gdsc/mcsc/mdsc/rcsc/rdsc command instead.
     *
     * @since ZCS 7.1.0
     */
    @ZAttr(id=1182)
    public static final String A_zimbraSMIMELdapAttribute = "zimbraSMIMELdapAttribute";

    /**
     * LDAP bind DN for public key lookup for S/MIME via external LDAP. Can
     * be empty for anonymous bind. All SMIME attributes are in the format of
     * {config-name}:{value}. A &#039;SMIME config&#039; is a set of SMIME
     * attribute values with the same {config-name}. Multiple SMIME configs
     * can be configured on a domain or on globalconfig. Note: SMIME
     * attributes on domains do not inherited values from globalconfig, they
     * are not domain-inherited attributes. During SMIME public key lookup,
     * if there are any SMIME config on the domain of the account, they are
     * used. SMIME configs on globalconfig will be used only when there is no
     * SMIME config on the domain. SMIME attributes cannot be modified
     * directly with zmprov md/mcf commands. Use zmprov
     * gcsc/gdsc/mcsc/mdsc/rcsc/rdsc command instead.
     *
     * @since ZCS 7.1.0
     */
    @ZAttr(id=1178)
    public static final String A_zimbraSMIMELdapBindDn = "zimbraSMIMELdapBindDn";

    /**
     * LDAP bind password for public key lookup for S/MIME via external LDAP.
     * Can be empty for anonymous bind. All SMIME attributes are in the
     * format of {config-name}:{value}. A &#039;SMIME config&#039; is a set
     * of SMIME attribute values with the same {config-name}. Multiple SMIME
     * configs can be configured on a domain or on globalconfig. Note: SMIME
     * attributes on domains do not inherited values from globalconfig, they
     * are not domain-inherited attributes. During SMIME public key lookup,
     * if there are any SMIME config on the domain of the account, they are
     * used. SMIME configs on globalconfig will be used only when there is no
     * SMIME config on the domain. SMIME attributes cannot be modified
     * directly with zmprov md/mcf commands. Use zmprov
     * gcsc/gdsc/mcsc/mdsc/rcsc/rdsc command instead.
     *
     * @since ZCS 7.1.0
     */
    @ZAttr(id=1179)
    public static final String A_zimbraSMIMELdapBindPassword = "zimbraSMIMELdapBindPassword";

    /**
     * Whether or not to discover search base DNs if
     * zimbraSMIMELdapSearchBase is not set. Allowed values are TRUE or
     * FALSE. If zimbraSMIMELdapSearchBase is set for a config, this
     * attribute is ignored for the config. If not set, default for the
     * config is FALSE. In that case, if zimbraSMIMELdapSearchBase is not
     * set, the search will default to the rootDSE. If multiple DNs are
     * discovered, the ldap search will use them one by one until a hit is
     * returned. All SMIME attributes are in the format of
     * {config-name}:{value}. A &#039;SMIME config&#039; is a set of SMIME
     * attribute values with the same {config-name}. Multiple SMIME configs
     * can be configured on a domain or on globalconfig. Note: SMIME
     * attributes on domains do not inherited values from globalconfig, they
     * are not domain-inherited attributes. During SMIME public key lookup,
     * if there are any SMIME config on the domain of the account, they are
     * used. SMIME configs on globalconfig will be used only when there is no
     * SMIME config on the domain. SMIME attributes cannot be modified
     * directly with zmprov md/mcf commands. Use zmprov
     * gcsc/gdsc/mcsc/mdsc/rcsc/rdsc command instead.
     *
     * @since ZCS 7.1.1
     */
    @ZAttr(id=1210)
    public static final String A_zimbraSMIMELdapDiscoverSearchBaseEnabled = "zimbraSMIMELdapDiscoverSearchBaseEnabled";

    /**
     * LDAP search filter for public key lookup for S/MIME via external LDAP.
     * Can contain the following conversion variables for expansion: %n -
     * search key with @ (or without, if no @ was specified) %u - with @
     * removed e.g. (mail=%n) All SMIME attributes are in the format of
     * {config-name}:{value}. A &#039;SMIME config&#039; is a set of SMIME
     * attribute values with the same {config-name}. Multiple SMIME configs
     * can be configured on a domain or on globalconfig. Note: SMIME
     * attributes on domains do not inherited values from globalconfig, they
     * are not domain-inherited attributes. During SMIME public key lookup,
     * if there are any SMIME config on the domain of the account, they are
     * used. SMIME configs on globalconfig will be used only when there is no
     * SMIME config on the domain. SMIME attributes cannot be modified
     * directly with zmprov md/mcf commands. Use zmprov
     * gcsc/gdsc/mcsc/mdsc/rcsc/rdsc command instead.
     *
     * @since ZCS 7.1.0
     */
    @ZAttr(id=1181)
    public static final String A_zimbraSMIMELdapFilter = "zimbraSMIMELdapFilter";

    /**
     * LDAP search base for public key lookup for S/MIME via external LDAP.
     * All SMIME attributes are in the format of {config-name}:{value}. A
     * &#039;SMIME config&#039; is a set of SMIME attribute values with the
     * same {config-name}. Multiple SMIME configs can be configured on a
     * domain or on globalconfig. Note: SMIME attributes on domains do not
     * inherited values from globalconfig, they are not domain-inherited
     * attributes. During SMIME public key lookup, if there are any SMIME
     * config on the domain of the account, they are used. SMIME configs on
     * globalconfig will be used only when there is no SMIME config on the
     * domain. SMIME attributes cannot be modified directly with zmprov
     * md/mcf commands. Use zmprov gcsc/gdsc/mcsc/mdsc/rcsc/rdsc command
     * instead.
     *
     * @since ZCS 7.1.0
     */
    @ZAttr(id=1180)
    public static final String A_zimbraSMIMELdapSearchBase = "zimbraSMIMELdapSearchBase";

    /**
     * Whether to use startTLS for public key lookup for S/MIME via external
     * LDAP. All SMIME attributes are in the format of {config-name}:{value}.
     * A &#039;SMIME config&#039; is a set of SMIME attribute values with the
     * same {config-name}. Multiple SMIME configs can be configured on a
     * domain or on globalconfig. Note: SMIME attributes on domains do not
     * inherited values from globalconfig, they are not domain-inherited
     * attributes. During SMIME public key lookup, if there are any SMIME
     * config on the domain of the account, they are used. SMIME configs on
     * globalconfig will be used only when there is no SMIME config on the
     * domain. SMIME attributes cannot be modified directly with zmprov
     * md/mcf commands. Use zmprov gcsc/gdsc/mcsc/mdsc/rcsc/rdsc command
     * instead.
     *
     * @since ZCS 7.1.0
     */
    @ZAttr(id=1177)
    public static final String A_zimbraSMIMELdapStartTlsEnabled = "zimbraSMIMELdapStartTlsEnabled";

    /**
     * LDAP URL(s) for public key lookup for S/MIME via external LDAP.
     * Multiple URLs for error fallback purpose can be seperated by space.
     * All SMIME attributes are in the format of {config-name}:{value}. A
     * &#039;SMIME config&#039; is a set of SMIME attribute values with the
     * same {config-name}. Multiple SMIME configs can be configured on a
     * domain or on globalconfig. Note: SMIME attributes on domains do not
     * inherited values from globalconfig, they are not domain-inherited
     * attributes. During SMIME public key lookup, if there are any SMIME
     * config on the domain of the account, they are used. SMIME configs on
     * globalconfig will be used only when there is no SMIME config on the
     * domain. SMIME attributes cannot be modified directly with zmprov
     * md/mcf commands. Use zmprov gcsc/gdsc/mcsc/mdsc/rcsc/rdsc command
     * instead.
     *
     * @since ZCS 7.1.0
     */
    @ZAttr(id=1176)
    public static final String A_zimbraSMIMELdapURL = "zimbraSMIMELdapURL";

    /**
>>>>>>> 5a1414f3
     * Whether to enable smtp debug trace
     *
     * @since ZCS 6.0.0_BETA1
     */
    @ZAttr(id=793)
    public static final String A_zimbraSmtpEnableTrace = "zimbraSmtpEnableTrace";

    /**
     * the SMTP server to connect to when sending mail
     */
    @ZAttr(id=97)
    public static final String A_zimbraSmtpHostname = "zimbraSmtpHostname";

    /**
     * the SMTP server port to connect to when sending mail
     */
    @ZAttr(id=98)
    public static final String A_zimbraSmtpPort = "zimbraSmtpPort";

    /**
     * If TRUE, the address for MAIL FROM in the SMTP session will always be
     * set to the email address of the account. If FALSE, the address will be
     * the value of the Sender or From header in the outgoing message, in
     * that order.
     *
     * @since ZCS 6.0.5
     */
    @ZAttr(id=1077)
    public static final String A_zimbraSmtpRestrictEnvelopeFrom = "zimbraSmtpRestrictEnvelopeFrom";

    /**
     * If true, an X-Authenticated-User header will be added to messages sent
     * via SendMsgRequest.
     *
     * @since ZCS 5.0.10
     */
    @ZAttr(id=747)
    public static final String A_zimbraSmtpSendAddAuthenticatedUser = "zimbraSmtpSendAddAuthenticatedUser";

    /**
     * Whether X-Mailer will be added to messages sent by Zimbra
     *
     * @since ZCS 5.0.5
     */
    @ZAttr(id=636)
    public static final String A_zimbraSmtpSendAddMailer = "zimbraSmtpSendAddMailer";

    /**
     * Whether X-Originating-IP will be added to messages sent via
     * SendMsgRequest.
     */
    @ZAttr(id=435)
    public static final String A_zimbraSmtpSendAddOriginatingIP = "zimbraSmtpSendAddOriginatingIP";

    /**
     * Value of the mail.smtp.sendpartial property
     */
    @ZAttr(id=249)
    public static final String A_zimbraSmtpSendPartial = "zimbraSmtpSendPartial";

    /**
     * timeout value in seconds
     */
    @ZAttr(id=99)
    public static final String A_zimbraSmtpTimeout = "zimbraSmtpTimeout";

    /**
     * If TRUE, enables support for GetVersionInfo for account SOAP requests.
     * If FALSE, GetVersionInfoRequest returns a SOAP fault.
     *
     * @since ZCS 5.0.10
     */
    @ZAttr(id=708)
    public static final String A_zimbraSoapExposeVersion = "zimbraSoapExposeVersion";

    /**
     * Maximum size in bytes for incoming SOAP requests. 0 means no limit.
     *
     * @since ZCS 5.0.0
     */
    @ZAttr(id=557)
    public static final String A_zimbraSoapRequestMaxSize = "zimbraSoapRequestMaxSize";

    /**
     * If TRUE, spam messages will be affected by user mail filters instead
     * of being automatically filed into the Junk folder. This attribute is
     * deprecated and will be removed in a future release. See bug 23886 for
     * details.
     *
     * @since ZCS 5.0.2
     */
    @ZAttr(id=604)
    public static final String A_zimbraSpamApplyUserFilters = "zimbraSpamApplyUserFilters";

    /**
     * Deprecated since: 4.5. Deprecated in favor of zimbraServiceEnabled.
     * Orig desc: Whether to enable spam checking
     */
    @ZAttr(id=201)
    public static final String A_zimbraSpamCheckEnabled = "zimbraSpamCheckEnabled";

    /**
     * mail header name for flagging spam
     */
    @ZAttr(id=210)
    public static final String A_zimbraSpamHeader = "zimbraSpamHeader";

    /**
     * regular expression for matching the spam header
     */
    @ZAttr(id=211)
    public static final String A_zimbraSpamHeaderValue = "zimbraSpamHeaderValue";

    /**
     * When user classifies a message as not spam forward message via SMTP to
     * this account
     */
    @ZAttr(id=245)
    public static final String A_zimbraSpamIsNotSpamAccount = "zimbraSpamIsNotSpamAccount";

    /**
     * When user classifies a message as spam forward message via SMTP to
     * this account
     */
    @ZAttr(id=244)
    public static final String A_zimbraSpamIsSpamAccount = "zimbraSpamIsSpamAccount";

    /**
     * Spaminess percentage beyond which a message is dropped
     */
    @ZAttr(id=202)
    public static final String A_zimbraSpamKillPercent = "zimbraSpamKillPercent";

    /**
     * value for envelope from (MAIL FROM) in spam report
     *
     * @since ZCS 6.0.2
     */
    @ZAttr(id=1049)
    public static final String A_zimbraSpamReportEnvelopeFrom = "zimbraSpamReportEnvelopeFrom";

    /**
     * mail header name for sender in spam report
     */
    @ZAttr(id=465)
    public static final String A_zimbraSpamReportSenderHeader = "zimbraSpamReportSenderHeader";

    /**
     * spam report type value for ham
     */
    @ZAttr(id=468)
    public static final String A_zimbraSpamReportTypeHam = "zimbraSpamReportTypeHam";

    /**
     * mail header name for report type in spam report
     */
    @ZAttr(id=466)
    public static final String A_zimbraSpamReportTypeHeader = "zimbraSpamReportTypeHeader";

    /**
     * spam report type value for spam
     */
    @ZAttr(id=467)
    public static final String A_zimbraSpamReportTypeSpam = "zimbraSpamReportTypeSpam";

    /**
     * Subject prefix for spam messages
     */
    @ZAttr(id=203)
    public static final String A_zimbraSpamSubjectTag = "zimbraSpamSubjectTag";

    /**
     * Spaminess percentage beyound which a message is marked as spam
     */
    @ZAttr(id=204)
    public static final String A_zimbraSpamTagPercent = "zimbraSpamTagPercent";

    /**
     * The list of available dictionaries that can be used for spell
     * checking.
     *
     * @since ZCS 6.0.0_GA
     */
    @ZAttr(id=1042)
    public static final String A_zimbraSpellAvailableDictionary = "zimbraSpellAvailableDictionary";

    /**
     * URL of the server running the spell checking service. Multi-valued
     * attribute that allows multiple spell check servers to be specified. If
     * the request to the first server fails, a request to the second server
     * is sent and so on.
     */
    @ZAttr(id=267)
    public static final String A_zimbraSpellCheckURL = "zimbraSpellCheckURL";

    /**
     * Public key of this server, used by other hosts to authorize this
     * server to login.
     */
    @ZAttr(id=262)
    public static final String A_zimbraSshPublicKey = "zimbraSshPublicKey";

    /**
     * CA Cert used to sign all self signed certs
     */
    @ZAttr(id=277)
    public static final String A_zimbraSslCaCert = "zimbraSslCaCert";

    /**
     * CA Key used to sign all self signed certs
     */
    @ZAttr(id=278)
    public static final String A_zimbraSslCaKey = "zimbraSslCaKey";

    /**
     * SSL certificate
     *
     * @since ZCS 5.0.0
     */
    @ZAttr(id=563)
    public static final String A_zimbraSSLCertificate = "zimbraSSLCertificate";

    /**
     * excluded cipher suites
     *
     * @since ZCS 5.0.5
     */
    @ZAttr(id=639)
    public static final String A_zimbraSSLExcludeCipherSuites = "zimbraSSLExcludeCipherSuites";

    /**
     * SSL private key
     *
     * @since ZCS 5.0.0
     */
    @ZAttr(id=564)
    public static final String A_zimbraSSLPrivateKey = "zimbraSSLPrivateKey";

    /**
     * Prefixes of thread names. Each value is a column in threads.csv that
     * tracks the number of threads whose name starts with the given prefix.
     *
     * @since ZCS 6.0.0_BETA1
     */
    @ZAttr(id=792)
    public static final String A_zimbraStatThreadNamePrefix = "zimbraStatThreadNamePrefix";

    /**
     * The maximum batch size for each ZimbraSync transaction. Default value
     * of 0 means to follow client requested size. If set to any positive
     * integer, the value will be the maximum number of items to sync even if
     * client requests more. This setting affects all sync categories
     * including email, contacts, calendar and tasks.
     */
    @ZAttr(id=437)
    public static final String A_zimbraSyncWindowSize = "zimbraSyncWindowSize";

    /**
     * Deprecated since: 4.5.7. We now maintain all tables unconditionally.
     * See bug 19145. Orig desc: table maintenance will be performed if the
     * number of rows grows by this factor
     */
    @ZAttr(id=171)
    public static final String A_zimbraTableMaintenanceGrowthFactor = "zimbraTableMaintenanceGrowthFactor";

    /**
     * Deprecated since: 4.5.7. We now maintain all tables unconditionally.
     * See bug 19145. Orig desc: maximum number of rows required for database
     * table maintenance
     */
    @ZAttr(id=169)
    public static final String A_zimbraTableMaintenanceMaxRows = "zimbraTableMaintenanceMaxRows";

    /**
     * Deprecated since: 4.5.7. We now maintain all tables unconditionally.
     * See bug 19145. Orig desc: minimum number of rows required for database
     * table maintenance
     */
    @ZAttr(id=168)
    public static final String A_zimbraTableMaintenanceMinRows = "zimbraTableMaintenanceMinRows";

    /**
     * Deprecated since: 4.5.7. We now maintain all tables unconditionally.
     * See bug 19145. Orig desc: table maintenance operation that will be
     * performed. Valid options: &quot;ANALYZE&quot;, &quot;OPTIMIZE&quot;
     */
    @ZAttr(id=170)
    public static final String A_zimbraTableMaintenanceOperation = "zimbraTableMaintenanceOperation";

    /**
     * The registered name of the Zimbra Analyzer Extension for this account
     * to use
     */
    @ZAttr(id=393)
    public static final String A_zimbraTextAnalyzer = "zimbraTextAnalyzer";

    /**
     * Start date for daylight time
     */
    @ZAttr(id=232)
    public static final String A_zimbraTimeZoneDaylightDtStart = "zimbraTimeZoneDaylightDtStart";

    /**
     * Offset in daylight time
     */
    @ZAttr(id=233)
    public static final String A_zimbraTimeZoneDaylightOffset = "zimbraTimeZoneDaylightOffset";

    /**
     * iCalendar recurrence rule for onset of daylight time
     */
    @ZAttr(id=234)
    public static final String A_zimbraTimeZoneDaylightRRule = "zimbraTimeZoneDaylightRRule";

    /**
     * Start date for standard time
     */
    @ZAttr(id=229)
    public static final String A_zimbraTimeZoneStandardDtStart = "zimbraTimeZoneStandardDtStart";

    /**
     * Offset in standard time
     */
    @ZAttr(id=230)
    public static final String A_zimbraTimeZoneStandardOffset = "zimbraTimeZoneStandardOffset";

    /**
     * iCalendar recurrence rule for onset of standard time
     */
    @ZAttr(id=231)
    public static final String A_zimbraTimeZoneStandardRRule = "zimbraTimeZoneStandardRRule";

    /**
     * whether end-user services on SOAP and LMTP interfaces are enabled
     */
    @ZAttr(id=146)
    public static final String A_zimbraUserServicesEnabled = "zimbraUserServicesEnabled";

    /**
     * account version information
     */
    @ZAttr(id=399)
    public static final String A_zimbraVersion = "zimbraVersion";

    /**
     * an email address to send mail to if Zimbra version check detects a new
     * version
     *
     * @since ZCS 6.0.2
     */
    @ZAttr(id=1059)
    public static final String A_zimbraVersionCheckInterval = "zimbraVersionCheckInterval";

    /**
     * time Zimbra version was last checked
     *
     * @since ZCS 6.0.2
     */
    @ZAttr(id=1056)
    public static final String A_zimbraVersionCheckLastAttempt = "zimbraVersionCheckLastAttempt";

    /**
     * last response of last Zimbra version check. This will be a short XML
     * that will contain information about available updates.
     *
     * @since ZCS 6.0.2
     */
    @ZAttr(id=1058)
    public static final String A_zimbraVersionCheckLastResponse = "zimbraVersionCheckLastResponse";

    /**
     * time Zimbra version was last checked successfully
     *
     * @since ZCS 6.0.2
     */
    @ZAttr(id=1057)
    public static final String A_zimbraVersionCheckLastSuccess = "zimbraVersionCheckLastSuccess";

    /**
     * template used to construct the body of an Zimbra version check
     * notification message
     *
     * @since ZCS 6.0.2
     */
    @ZAttr(id=1066)
    public static final String A_zimbraVersionCheckNotificationBody = "zimbraVersionCheckNotificationBody";

    /**
     * email address to send mail to for the Zimbra version check
     * notification message
     *
     * @since ZCS 6.0.2
     */
    @ZAttr(id=1063)
    public static final String A_zimbraVersionCheckNotificationEmail = "zimbraVersionCheckNotificationEmail";

    /**
     * from address for the Zimbra version check notification message
     *
     * @since ZCS 6.0.2
     */
    @ZAttr(id=1064)
    public static final String A_zimbraVersionCheckNotificationEmailFrom = "zimbraVersionCheckNotificationEmailFrom";

    /**
     * template used to construct the subject of an Zimbra version check
     * notification message
     *
     * @since ZCS 6.0.2
     */
    @ZAttr(id=1065)
    public static final String A_zimbraVersionCheckNotificationSubject = "zimbraVersionCheckNotificationSubject";

    /**
     * whether to send a notification message if Zimbra version check detects
     * a new version
     *
     * @since ZCS 6.0.2
     */
    @ZAttr(id=1062)
    public static final String A_zimbraVersionCheckSendNotifications = "zimbraVersionCheckSendNotifications";

    /**
     * zimbraId of the server that should perform the Zimbra version checks
     *
     * @since ZCS 6.0.2
     */
    @ZAttr(id=1060)
    public static final String A_zimbraVersionCheckServer = "zimbraVersionCheckServer";

    /**
     * URL of the Zimbra version check script
     *
     * @since ZCS 6.0.2
     */
    @ZAttr(id=1061)
    public static final String A_zimbraVersionCheckURL = "zimbraVersionCheckURL";

    /**
     * An alias for this domain, used to determine default login domain based
     * on URL client is visiting
     */
    @ZAttr(id=352)
    public static final String A_zimbraVirtualHostname = "zimbraVirtualHostname";

    /**
     * An virtual IP address for this domain, used to determine domain based
     * on an IP address
     *
     * @since ZCS 5.0.0
     */
    @ZAttr(id=562)
    public static final String A_zimbraVirtualIPAddress = "zimbraVirtualIPAddress";

    /**
     * Whether to block archive files that are password protected or
     * encrypted
     */
    @ZAttr(id=205)
    public static final String A_zimbraVirusBlockEncryptedArchive = "zimbraVirusBlockEncryptedArchive";

    /**
     * Deprecated since: 4.5. Deprecated in favor of zimbraServiceEnabled.
     * Orig desc: Whether to enable virus checking
     */
    @ZAttr(id=206)
    public static final String A_zimbraVirusCheckEnabled = "zimbraVirusCheckEnabled";

    /**
     * how often (nnnnn[hmsd]) the virus definitions are updated
     */
    @ZAttr(id=191)
    public static final String A_zimbraVirusDefinitionsUpdateFrequency = "zimbraVirusDefinitionsUpdateFrequency";

    /**
     * Whether to email admin on virus detection
     */
    @ZAttr(id=207)
    public static final String A_zimbraVirusWarnAdmin = "zimbraVirusWarnAdmin";

    /**
     * Whether to email recipient on virus detection
     */
    @ZAttr(id=208)
    public static final String A_zimbraVirusWarnRecipient = "zimbraVirusWarnRecipient";

    /**
     * link for admin users in the web client
     *
     * @since ZCS 5.0.9
     */
    @ZAttr(id=701)
    public static final String A_zimbraWebClientAdminReference = "zimbraWebClientAdminReference";

    /**
     * login URL for web client to send the user to upon failed login, auth
     * expired, or no/invalid auth
     */
    @ZAttr(id=506)
    public static final String A_zimbraWebClientLoginURL = "zimbraWebClientLoginURL";

    /**
     * logout URL for web client to send the user to upon explicit loggin out
     */
    @ZAttr(id=507)
    public static final String A_zimbraWebClientLogoutURL = "zimbraWebClientLogoutURL";

    /**
     * whether or not to show link to offline version in the web UI top bar
     *
     * @since ZCS 6.0.0_GA
     */
    @ZAttr(id=1047)
    public static final String A_zimbraWebClientShowOfflineLink = "zimbraWebClientShowOfflineLink";

    /**
     * XMPP Category of the component
     *
     * @since ZCS 6.0.0_BETA1
     */
    @ZAttr(id=737)
    public static final String A_zimbraXMPPComponentCategory = "zimbraXMPPComponentCategory";

    /**
     * class name of the XMPP component
     *
     * @since ZCS 6.0.0_BETA1
     */
    @ZAttr(id=763)
    public static final String A_zimbraXMPPComponentClassName = "zimbraXMPPComponentClassName";

    /**
     * XMPP Type of the component
     *
     * @since ZCS 6.0.0_BETA1
     */
    @ZAttr(id=739)
    public static final String A_zimbraXMPPComponentFeatures = "zimbraXMPPComponentFeatures";

    /**
     * Name of the XMPP Component
     *
     * @since ZCS 6.0.0_BETA1
     */
    @ZAttr(id=740)
    public static final String A_zimbraXMPPComponentName = "zimbraXMPPComponentName";

    /**
     * XMPP Type of the component
     *
     * @since ZCS 6.0.0_BETA1
     */
    @ZAttr(id=738)
    public static final String A_zimbraXMPPComponentType = "zimbraXMPPComponentType";

    /**
     * Enable XMPP support for IM
     */
    @ZAttr(id=397)
    public static final String A_zimbraXMPPEnabled = "zimbraXMPPEnabled";

    /**
     * Shared Secret for XMPP Server Dialback Protocol
     *
     * @since ZCS 5.0.9
     */
    @ZAttr(id=695)
    public static final String A_zimbraXMPPServerDialbackKey = "zimbraXMPPServerDialbackKey";

    /**
     * Yahoo ID
     *
     * @since ZCS 5.0.6
     */
    @ZAttr(id=658)
    public static final String A_zimbraYahooId = "zimbraYahooId";

    /**
     * List of Zimlets available to this COS Values can be prefixed with ! or
     * + or - !: mandatory + (or no prefix): enabled by default -: disabled
     * by default
     */
    @ZAttr(id=291)
    public static final String A_zimbraZimletAvailableZimlets = "zimbraZimletAvailableZimlets";

    /**
     * The content object section in the Zimlet description
     */
    @ZAttr(id=288)
    public static final String A_zimbraZimletContentObject = "zimbraZimletContentObject";

    /**
     * Zimlet description
     */
    @ZAttr(id=283)
    public static final String A_zimbraZimletDescription = "zimbraZimletDescription";

    /**
     * List of Zimlets available to this domain. Zimlets available to
     * accounts in the domain is the union of account/cos attribute
     * zimbraZimletAvailableZimlets and this attribute. See
     * zimbraZimletAvailableZimlets for value format.
     *
     * @since ZCS 5.0.10
     */
    @ZAttr(id=710)
    public static final String A_zimbraZimletDomainAvailableZimlets = "zimbraZimletDomainAvailableZimlets";

    /**
     * whether this Zimlet is enabled
     */
    @ZAttr(id=301)
    public static final String A_zimbraZimletEnabled = "zimbraZimletEnabled";

    /**
     * The handler class for server side Zimlet extension
     */
    @ZAttr(id=286)
    public static final String A_zimbraZimletHandlerClass = "zimbraZimletHandlerClass";

    /**
     * The global config for the Zimlet
     */
    @ZAttr(id=287)
    public static final String A_zimbraZimletHandlerConfig = "zimbraZimletHandlerConfig";

    /**
     * Whether server side keyword indexing enabled
     */
    @ZAttr(id=284)
    public static final String A_zimbraZimletIndexingEnabled = "zimbraZimletIndexingEnabled";

    /**
     * Whether this zimlet is an extension
     */
    @ZAttr(id=304)
    public static final String A_zimbraZimletIsExtension = "zimbraZimletIsExtension";

    /**
     * Server side object keyword used for indexing and search for this
     * Zimlet
     */
    @ZAttr(id=281)
    public static final String A_zimbraZimletKeyword = "zimbraZimletKeyword";

    /**
     * The panel item section in the Zimlet description
     */
    @ZAttr(id=289)
    public static final String A_zimbraZimletPanelItem = "zimbraZimletPanelItem";

    /**
     * Object match priority
     */
    @ZAttr(id=302)
    public static final String A_zimbraZimletPriority = "zimbraZimletPriority";

    /**
     * URL of extra scripts used by the Zimlet
     */
    @ZAttr(id=290)
    public static final String A_zimbraZimletScript = "zimbraZimletScript";

    /**
     * Regex of content object
     */
    @ZAttr(id=292)
    public static final String A_zimbraZimletServerIndexRegex = "zimbraZimletServerIndexRegex";

    /**
     * Whether store is matched for this type
     */
    @ZAttr(id=285)
    public static final String A_zimbraZimletStoreMatched = "zimbraZimletStoreMatched";

    /**
     * Zimlet target apps
     *
     * @since ZCS 5.0.3
     */
    @ZAttr(id=606)
    public static final String A_zimbraZimletTarget = "zimbraZimletTarget";

    /**
     * User properties for Zimlets
     */
    @ZAttr(id=296)
    public static final String A_zimbraZimletUserProperties = "zimbraZimletUserProperties";

    /**
     * Version of the Zimlet
     */
    @ZAttr(id=282)
    public static final String A_zimbraZimletVersion = "zimbraZimletVersion";

    ///// END-AUTO-GEN-REPLACE
}
<|MERGE_RESOLUTION|>--- conflicted
+++ resolved
@@ -28,11 +28,7 @@
 
     ///// BEGIN-AUTO-GEN-REPLACE
 
-<<<<<<< HEAD
-    /* build: 6.0.2_BETA1_1111 pshao 20110427-1322 */
-=======
-    /* build: 7.0.0_BETA1_1111 pshao 20110502-1432 */
->>>>>>> 5a1414f3
+    /* build: 6.0.2_BETA1_1111 pshao 20110502-1459 */
 
     public static enum AccountCalendarUserType {
         RESOURCE("RESOURCE"),
@@ -438,25 +434,6 @@
         public boolean isDisabled() { return this == disabled;}
     }
 
-<<<<<<< HEAD
-=======
-    public static enum MtaSaslAuthEnable {
-        yes("yes"),
-        no("no");
-        private String mValue;
-        private MtaSaslAuthEnable(String value) { mValue = value; }
-        public String toString() { return mValue; }
-        public static MtaSaslAuthEnable fromString(String s) throws ServiceException {
-            for (MtaSaslAuthEnable value : values()) {
-                if (value.mValue.equals(s)) return value;
-             }
-             throw ServiceException.INVALID_REQUEST("invalid value: "+s+", valid values: "+ Arrays.asList(values()), null);
-        }
-        public boolean isYes() { return this == yes;}
-        public boolean isNo() { return this == no;}
-    }
-
->>>>>>> 5a1414f3
     public static enum MtaTlsSecurityLevel {
         may("may"),
         none("none");
@@ -4174,17 +4151,8 @@
      *
      * @since ZCS 6.0.13
      */
-    @ZAttr(id=1209)
+    @ZAttr(id=1208)
     public static final String A_zimbraMailEmptyFolderBatchThreshold = "zimbraMailEmptyFolderBatchThreshold";
-
-    /**
-     * Sleep time between batches of deletes when emptying a large folder.
-     * See zimbraMailEmptyFolderBatchSize.
-     *
-     * @since ZCS 6.0.13
-     */
-    @ZAttr(id=1208)
-    public static final String A_zimbraMailEmptyFolderSleepInterval = "zimbraMailEmptyFolderSleepInterval";
 
     /**
      * Number of bytes to buffer in memory per file descriptor in the cache.
@@ -4577,42 +4545,6 @@
     public static final String A_zimbraMessageIdDedupeCacheSize = "zimbraMessageIdDedupeCacheSize";
 
     /**
-<<<<<<< HEAD
-=======
-     * interface address(es) on which milter server should listen; if not
-     * specified, binds to 127.0.0.1
-     *
-     * @since ZCS 7.0.0
-     */
-    @ZAttr(id=1115)
-    public static final String A_zimbraMilterBindAddress = "zimbraMilterBindAddress";
-
-    /**
-     * port number on which milter server should listen
-     *
-     * @since ZCS 7.0.0
-     */
-    @ZAttr(id=1114)
-    public static final String A_zimbraMilterBindPort = "zimbraMilterBindPort";
-
-    /**
-     * number of milter handler threads
-     *
-     * @since ZCS 7.0.0
-     */
-    @ZAttr(id=1144)
-    public static final String A_zimbraMilterNumThreads = "zimbraMilterNumThreads";
-
-    /**
-     * whether milter server is enabled for a given server
-     *
-     * @since ZCS 7.0.0
-     */
-    @ZAttr(id=1116)
-    public static final String A_zimbraMilterServerEnabled = "zimbraMilterServerEnabled";
-
-    /**
->>>>>>> 5a1414f3
      * the file extension (without the .)
      */
     @ZAttr(id=160)
@@ -5421,17 +5353,6 @@
     public static final String A_zimbraPrefBccAddress = "zimbraPrefBccAddress";
 
     /**
-<<<<<<< HEAD
-=======
-     * where the reading pane is displayed for briefcase
-     *
-     * @since ZCS 7.0.0
-     */
-    @ZAttr(id=1152)
-    public static final String A_zimbraPrefBriefcaseReadingPaneLocation = "zimbraPrefBriefcaseReadingPaneLocation";
-
-    /**
->>>>>>> 5a1414f3
      * whether to allow a cancel email sent to organizer of appointment
      *
      * @since ZCS 5.0.9
@@ -5646,17 +5567,6 @@
     public static final String A_zimbraPrefCalendarUseQuickAdd = "zimbraPrefCalendarUseQuickAdd";
 
     /**
-<<<<<<< HEAD
-=======
-     * working hours for each day of the week
-     *
-     * @since ZCS 7.0.0
-     */
-    @ZAttr(id=1103)
-    public static final String A_zimbraPrefCalendarWorkingHours = "zimbraPrefCalendarWorkingHours";
-
-    /**
->>>>>>> 5a1414f3
      * zimbraId of visible child accounts
      *
      * @since ZCS 5.0.0
@@ -7350,170 +7260,6 @@
     public static final String A_zimbraSkinSelectionColor = "zimbraSkinSelectionColor";
 
     /**
-<<<<<<< HEAD
-=======
-     * LDAP attribute(s) for public key lookup for S/MIME via external LDAP.
-     * Multiple attributes can be separated by comma. All SMIME attributes
-     * are in the format of {config-name}:{value}. A &#039;SMIME config&#039;
-     * is a set of SMIME attribute values with the same {config-name}.
-     * Multiple SMIME configs can be configured on a domain or on
-     * globalconfig. Note: SMIME attributes on domains do not inherited
-     * values from globalconfig, they are not domain-inherited attributes.
-     * During SMIME public key lookup, if there are any SMIME config on the
-     * domain of the account, they are used. SMIME configs on globalconfig
-     * will be used only when there is no SMIME config on the domain. SMIME
-     * attributes cannot be modified directly with zmprov md/mcf commands.
-     * Use zmprov gcsc/gdsc/mcsc/mdsc/rcsc/rdsc command instead.
-     *
-     * @since ZCS 7.1.0
-     */
-    @ZAttr(id=1182)
-    public static final String A_zimbraSMIMELdapAttribute = "zimbraSMIMELdapAttribute";
-
-    /**
-     * LDAP bind DN for public key lookup for S/MIME via external LDAP. Can
-     * be empty for anonymous bind. All SMIME attributes are in the format of
-     * {config-name}:{value}. A &#039;SMIME config&#039; is a set of SMIME
-     * attribute values with the same {config-name}. Multiple SMIME configs
-     * can be configured on a domain or on globalconfig. Note: SMIME
-     * attributes on domains do not inherited values from globalconfig, they
-     * are not domain-inherited attributes. During SMIME public key lookup,
-     * if there are any SMIME config on the domain of the account, they are
-     * used. SMIME configs on globalconfig will be used only when there is no
-     * SMIME config on the domain. SMIME attributes cannot be modified
-     * directly with zmprov md/mcf commands. Use zmprov
-     * gcsc/gdsc/mcsc/mdsc/rcsc/rdsc command instead.
-     *
-     * @since ZCS 7.1.0
-     */
-    @ZAttr(id=1178)
-    public static final String A_zimbraSMIMELdapBindDn = "zimbraSMIMELdapBindDn";
-
-    /**
-     * LDAP bind password for public key lookup for S/MIME via external LDAP.
-     * Can be empty for anonymous bind. All SMIME attributes are in the
-     * format of {config-name}:{value}. A &#039;SMIME config&#039; is a set
-     * of SMIME attribute values with the same {config-name}. Multiple SMIME
-     * configs can be configured on a domain or on globalconfig. Note: SMIME
-     * attributes on domains do not inherited values from globalconfig, they
-     * are not domain-inherited attributes. During SMIME public key lookup,
-     * if there are any SMIME config on the domain of the account, they are
-     * used. SMIME configs on globalconfig will be used only when there is no
-     * SMIME config on the domain. SMIME attributes cannot be modified
-     * directly with zmprov md/mcf commands. Use zmprov
-     * gcsc/gdsc/mcsc/mdsc/rcsc/rdsc command instead.
-     *
-     * @since ZCS 7.1.0
-     */
-    @ZAttr(id=1179)
-    public static final String A_zimbraSMIMELdapBindPassword = "zimbraSMIMELdapBindPassword";
-
-    /**
-     * Whether or not to discover search base DNs if
-     * zimbraSMIMELdapSearchBase is not set. Allowed values are TRUE or
-     * FALSE. If zimbraSMIMELdapSearchBase is set for a config, this
-     * attribute is ignored for the config. If not set, default for the
-     * config is FALSE. In that case, if zimbraSMIMELdapSearchBase is not
-     * set, the search will default to the rootDSE. If multiple DNs are
-     * discovered, the ldap search will use them one by one until a hit is
-     * returned. All SMIME attributes are in the format of
-     * {config-name}:{value}. A &#039;SMIME config&#039; is a set of SMIME
-     * attribute values with the same {config-name}. Multiple SMIME configs
-     * can be configured on a domain or on globalconfig. Note: SMIME
-     * attributes on domains do not inherited values from globalconfig, they
-     * are not domain-inherited attributes. During SMIME public key lookup,
-     * if there are any SMIME config on the domain of the account, they are
-     * used. SMIME configs on globalconfig will be used only when there is no
-     * SMIME config on the domain. SMIME attributes cannot be modified
-     * directly with zmprov md/mcf commands. Use zmprov
-     * gcsc/gdsc/mcsc/mdsc/rcsc/rdsc command instead.
-     *
-     * @since ZCS 7.1.1
-     */
-    @ZAttr(id=1210)
-    public static final String A_zimbraSMIMELdapDiscoverSearchBaseEnabled = "zimbraSMIMELdapDiscoverSearchBaseEnabled";
-
-    /**
-     * LDAP search filter for public key lookup for S/MIME via external LDAP.
-     * Can contain the following conversion variables for expansion: %n -
-     * search key with @ (or without, if no @ was specified) %u - with @
-     * removed e.g. (mail=%n) All SMIME attributes are in the format of
-     * {config-name}:{value}. A &#039;SMIME config&#039; is a set of SMIME
-     * attribute values with the same {config-name}. Multiple SMIME configs
-     * can be configured on a domain or on globalconfig. Note: SMIME
-     * attributes on domains do not inherited values from globalconfig, they
-     * are not domain-inherited attributes. During SMIME public key lookup,
-     * if there are any SMIME config on the domain of the account, they are
-     * used. SMIME configs on globalconfig will be used only when there is no
-     * SMIME config on the domain. SMIME attributes cannot be modified
-     * directly with zmprov md/mcf commands. Use zmprov
-     * gcsc/gdsc/mcsc/mdsc/rcsc/rdsc command instead.
-     *
-     * @since ZCS 7.1.0
-     */
-    @ZAttr(id=1181)
-    public static final String A_zimbraSMIMELdapFilter = "zimbraSMIMELdapFilter";
-
-    /**
-     * LDAP search base for public key lookup for S/MIME via external LDAP.
-     * All SMIME attributes are in the format of {config-name}:{value}. A
-     * &#039;SMIME config&#039; is a set of SMIME attribute values with the
-     * same {config-name}. Multiple SMIME configs can be configured on a
-     * domain or on globalconfig. Note: SMIME attributes on domains do not
-     * inherited values from globalconfig, they are not domain-inherited
-     * attributes. During SMIME public key lookup, if there are any SMIME
-     * config on the domain of the account, they are used. SMIME configs on
-     * globalconfig will be used only when there is no SMIME config on the
-     * domain. SMIME attributes cannot be modified directly with zmprov
-     * md/mcf commands. Use zmprov gcsc/gdsc/mcsc/mdsc/rcsc/rdsc command
-     * instead.
-     *
-     * @since ZCS 7.1.0
-     */
-    @ZAttr(id=1180)
-    public static final String A_zimbraSMIMELdapSearchBase = "zimbraSMIMELdapSearchBase";
-
-    /**
-     * Whether to use startTLS for public key lookup for S/MIME via external
-     * LDAP. All SMIME attributes are in the format of {config-name}:{value}.
-     * A &#039;SMIME config&#039; is a set of SMIME attribute values with the
-     * same {config-name}. Multiple SMIME configs can be configured on a
-     * domain or on globalconfig. Note: SMIME attributes on domains do not
-     * inherited values from globalconfig, they are not domain-inherited
-     * attributes. During SMIME public key lookup, if there are any SMIME
-     * config on the domain of the account, they are used. SMIME configs on
-     * globalconfig will be used only when there is no SMIME config on the
-     * domain. SMIME attributes cannot be modified directly with zmprov
-     * md/mcf commands. Use zmprov gcsc/gdsc/mcsc/mdsc/rcsc/rdsc command
-     * instead.
-     *
-     * @since ZCS 7.1.0
-     */
-    @ZAttr(id=1177)
-    public static final String A_zimbraSMIMELdapStartTlsEnabled = "zimbraSMIMELdapStartTlsEnabled";
-
-    /**
-     * LDAP URL(s) for public key lookup for S/MIME via external LDAP.
-     * Multiple URLs for error fallback purpose can be seperated by space.
-     * All SMIME attributes are in the format of {config-name}:{value}. A
-     * &#039;SMIME config&#039; is a set of SMIME attribute values with the
-     * same {config-name}. Multiple SMIME configs can be configured on a
-     * domain or on globalconfig. Note: SMIME attributes on domains do not
-     * inherited values from globalconfig, they are not domain-inherited
-     * attributes. During SMIME public key lookup, if there are any SMIME
-     * config on the domain of the account, they are used. SMIME configs on
-     * globalconfig will be used only when there is no SMIME config on the
-     * domain. SMIME attributes cannot be modified directly with zmprov
-     * md/mcf commands. Use zmprov gcsc/gdsc/mcsc/mdsc/rcsc/rdsc command
-     * instead.
-     *
-     * @since ZCS 7.1.0
-     */
-    @ZAttr(id=1176)
-    public static final String A_zimbraSMIMELdapURL = "zimbraSMIMELdapURL";
-
-    /**
->>>>>>> 5a1414f3
      * Whether to enable smtp debug trace
      *
      * @since ZCS 6.0.0_BETA1
