--- conflicted
+++ resolved
@@ -1,7 +1,7 @@
 /*
  * ***** BEGIN LICENSE BLOCK *****
  * Zimbra Collaboration Suite Server
- * Copyright (C) 2008, 2009, 2010 Zimbra, Inc.
+ * Copyright (C) 2008, 2009, 2010, 2011 VMware, Inc.
  * 
  * The contents of this file are subject to the Zimbra Public License
  * Version 1.3 ("License"); you may not use this file except in
@@ -69,7 +69,6 @@
     private static final String A_CACHE        = "cache";
     private static final String A_FALLBACK     = "fallback";
     private static final String A_FILE         = "file";
-    private static final String A_GRANT_TARGET_TYPE  = "grantTargetType";
     private static final String A_LIMIT        = "l";
     private static final String A_N            = "n";
     private static final String A_NAME         = "name";
@@ -89,13 +88,10 @@
     static private class CoreRightDefFiles {
         private static final HashSet<String> sCoreRightDefFiles = new HashSet<String>();
         
-        static void init(boolean unittest) {
+        static {
             sCoreRightDefFiles.add("zimbra-rights.xml");
             sCoreRightDefFiles.add("zimbra-user-rights.xml");
-            
-            if (unittest) {
-                sCoreRightDefFiles.add("rights-unittest.xml");
-            }
+            // sCoreRightDefFiles.add("rights-unittest.xml");
         }
         
         static boolean isCoreRightFile(File file) {
@@ -117,16 +113,11 @@
     }
     
     public static synchronized RightManager getInstance() throws ServiceException {
-        return getInstance(false);
-    }
-    
-    public static synchronized RightManager getInstance(boolean unittest) throws ServiceException {
         if (mInstance != null) {
             return mInstance;
         }
-        
         String dir = LC.zimbra_rights_directory.value();
-        mInstance = new RightManager(dir, unittest);
+        mInstance = new RightManager(dir);
         
         try {
             Right.init(mInstance);
@@ -137,9 +128,7 @@
         return mInstance;
     }
     
-    private RightManager(String dir, boolean unittest) throws ServiceException {
-        CoreRightDefFiles.init(unittest);
-        
+    private RightManager(String dir) throws ServiceException {
         File fdir = new File(dir);
         if (!fdir.exists()) {
             throw ServiceException.FAILURE("rights directory does not exists: " + dir, null);
@@ -308,11 +297,10 @@
         
         if (userRight) {
             TargetType targetType;
-            if (targetTypeStr != null) {
+            if (targetTypeStr != null)
                 targetType = TargetType.fromCode(targetTypeStr);
-            } else {
+            else
                 targetType = TargetType.account;  // default target type for user right is account
-            }
             
             right = new UserRight(name);
             right.setTargetType(targetType);
@@ -325,9 +313,8 @@
             
         } else {
             String rt = eRight.attributeValue(A_TYPE);
-            if (rt == null) {
+            if (rt == null)
                 throw ServiceException.PARSE_ERROR("missing attribute [" + A_TYPE + "]", null);
-            }
             rightType = AdminRight.RightType.fromString(rt);
             
             right = AdminRight.newAdminSystemRight(name, rightType);
@@ -340,38 +327,24 @@
             }
         }
         
-        String grantTargetTypeStr = eRight.attributeValue(A_GRANT_TARGET_TYPE, null);
-        if (grantTargetTypeStr != null) {
-            TargetType grantTargetType = TargetType.fromCode(grantTargetTypeStr);
-            right.setGrantTargetType(grantTargetType);
-        }
-        
         boolean cache = getBooleanAttr(eRight, A_CACHE, false);
-        if (cache) {
+        if (cache)
             right.setCacheable();
-        }
-        
+
         for (Iterator elemIter = eRight.elementIterator(); elemIter.hasNext();) {
             Element elem = (Element)elemIter.next();
-            if (elem.getName().equals(E_DESC)) {
+            if (elem.getName().equals(E_DESC))
                 parseDesc(elem, right);
-<<<<<<< HEAD
-            } else if (elem.getName().equals(E_DOC)) {
-                parseDoc(elem, right);
-            } else if (elem.getName().equals(E_DEFAULT)) {
-=======
             else if (elem.getName().equals(E_HELP))
                 parseHelp(elem, right);
             else if (elem.getName().equals(E_DEFAULT))
->>>>>>> 2858d370
                 parseDefault(elem, right);
-            } else if (elem.getName().equals(E_ATTRS)) {
+            else if (elem.getName().equals(E_ATTRS))
                 parseAttrs(elem, right);
-            } else if (elem.getName().equals(E_RIGHTS)) {
+            else if (elem.getName().equals(E_RIGHTS))
                 parseRights(elem, right);
-            } else {
+            else
                 throw ServiceException.PARSE_ERROR("invalid element: " + elem.getName(), null);
-            }
         }
         
         // verify that all required fields are set and populate internal data
@@ -525,37 +498,32 @@
     
     public UserRight getUserRight(String right) throws ServiceException {
         UserRight r = sUserRights.get(right);
-        if (r == null) {
+        if (r == null)
             throw ServiceException.FAILURE("invalid right " + right, null);
-        }
         return r;
     }
     
     public AdminRight getAdminRight(String right) throws ServiceException {
         AdminRight r = sAdminRights.get(right);
-        if (r == null) {
+        if (r == null)
             throw ServiceException.FAILURE("invalid right " + right, null);
-        }
         return r;
     }
     
     public Right getRight(String right) throws ServiceException {
-        if (InlineAttrRight.looksLikeOne(right)) {
+        if (InlineAttrRight.looksLikeOne(right))
             return InlineAttrRight.newInlineAttrRight(right);
-        } else {
+        else
             return getRightInternal(right, true);
-        }
     }
     
     private Right getRightInternal(String right, boolean mustFind) throws ServiceException {
         Right r = sUserRights.get(right);
-        if (r == null) {
+        if (r == null)
             r = sAdminRights.get(right);
-        }
-        
-        if (mustFind && r == null) {
+        
+        if (mustFind && r == null)
             throw AccountServiceException.NO_SUCH_RIGHT("invalid right " + right);
-        }
         
         return r;
     }
@@ -569,9 +537,8 @@
     }
     
     private String dump(StringBuilder sb) {
-        if (sb == null) {
+        if (sb == null)
             sb = new StringBuilder();
-        }
         
         sb.append("============\n");
         sb.append("user rights:\n");
@@ -705,7 +672,7 @@
         private static void check() throws ServiceException  {
             ZimbraLog.toolSetupLog4j("DEBUG", "/Users/pshao/sandbox/conf/log4j.properties.phoebe");
             
-            RightManager rm = new RightManager("/Users/pshao/p4/main/ZimbraServer/conf/rights", false);
+            RightManager rm = new RightManager("/Users/pshao/p4/main/ZimbraServer/conf/rights");
             System.out.println(rm.dump(null));
         }
         
@@ -808,7 +775,7 @@
             if (!"genDomainAdminSetAttrsRights".equals(action)) {
                 if (!cl.hasOption('i')) usage("no input dir specified");
                 inputDir = cl.getOptionValue('i');
-                rm = new RightManager(inputDir, false);
+                rm = new RightManager(inputDir);
             }
              
             if ("genRightConsts".equals(action))
