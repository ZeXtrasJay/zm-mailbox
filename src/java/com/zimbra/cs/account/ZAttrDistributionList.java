/*
 * ***** BEGIN LICENSE BLOCK *****
 * Zimbra Collaboration Suite Server
 * Copyright (C) 2004, 2005, 2006, 2007, 2008, 2009, 2010, 2011 Zimbra, Inc.
 * 
 * The contents of this file are subject to the Zimbra Public License
 * Version 1.3 ("License"); you may not use this file except in
 * compliance with the License.  You may obtain a copy of the License at
 * http://www.zimbra.com/license.
 * 
 * Software distributed under the License is distributed on an "AS IS"
 * basis, WITHOUT WARRANTY OF ANY KIND, either express or implied.
 * ***** END LICENSE BLOCK *****
 */

package com.zimbra.cs.account;

import com.zimbra.common.util.ByteUtil;
import com.zimbra.common.util.DateUtil;
import com.zimbra.common.util.StringUtil;

import java.util.Date;
import java.util.HashMap;
import java.util.Map;

/**
 * AUTO-GENERATED. DO NOT EDIT.
 *
 */
public class ZAttrDistributionList extends MailTarget {

    protected ZAttrDistributionList(String name, String id, Map<String, Object> attrs, Provisioning prov) {
        super(name, id, attrs, null, prov);
    }

    ///// BEGIN-AUTO-GEN-REPLACE

<<<<<<< HEAD
    /* build: 8.0.0_BETA1_1111 administrator 20110712-1042 */
=======
    /* build: 7.0.0_BETA1_1111 jhahm 20110711-1959 */
>>>>>>> 11050c56

    /**
     * RFC2256: common name(s) for which the entity is known by
     *
     * @return cn, or null if unset
     */
    @ZAttr(id=-1)
    public String getCn() {
        return getAttr(Provisioning.A_cn, null);
    }

    /**
     * RFC2256: common name(s) for which the entity is known by
     *
     * @param cn new value
     * @throws com.zimbra.common.service.ServiceException if error during update
     */
    @ZAttr(id=-1)
    public void setCn(String cn) throws com.zimbra.common.service.ServiceException {
        HashMap<String,Object> attrs = new HashMap<String,Object>();
        attrs.put(Provisioning.A_cn, cn);
        getProvisioning().modifyAttrs(this, attrs);
    }

    /**
     * RFC2256: common name(s) for which the entity is known by
     *
     * @param cn new value
     * @param attrs existing map to populate, or null to create a new map
     * @return populated map to pass into Provisioning.modifyAttrs
     */
    @ZAttr(id=-1)
    public Map<String,Object> setCn(String cn, Map<String,Object> attrs) {
        if (attrs == null) attrs = new HashMap<String,Object>();
        attrs.put(Provisioning.A_cn, cn);
        return attrs;
    }

    /**
     * RFC2256: common name(s) for which the entity is known by
     *
     * @throws com.zimbra.common.service.ServiceException if error during update
     */
    @ZAttr(id=-1)
    public void unsetCn() throws com.zimbra.common.service.ServiceException {
        HashMap<String,Object> attrs = new HashMap<String,Object>();
        attrs.put(Provisioning.A_cn, "");
        getProvisioning().modifyAttrs(this, attrs);
    }

    /**
     * RFC2256: common name(s) for which the entity is known by
     *
     * @param attrs existing map to populate, or null to create a new map
     * @return populated map to pass into Provisioning.modifyAttrs
     */
    @ZAttr(id=-1)
    public Map<String,Object> unsetCn(Map<String,Object> attrs) {
        if (attrs == null) attrs = new HashMap<String,Object>();
        attrs.put(Provisioning.A_cn, "");
        return attrs;
    }

    /**
     * RFC2256: descriptive information
     *
     * @return description, or empty array if unset
     */
    @ZAttr(id=-1)
    public String[] getDescription() {
        return getMultiAttr(Provisioning.A_description);
    }

    /**
     * RFC2256: descriptive information
     *
     * @param description new value
     * @throws com.zimbra.common.service.ServiceException if error during update
     */
    @ZAttr(id=-1)
    public void setDescription(String[] description) throws com.zimbra.common.service.ServiceException {
        HashMap<String,Object> attrs = new HashMap<String,Object>();
        attrs.put(Provisioning.A_description, description);
        getProvisioning().modifyAttrs(this, attrs);
    }

    /**
     * RFC2256: descriptive information
     *
     * @param description new value
     * @param attrs existing map to populate, or null to create a new map
     * @return populated map to pass into Provisioning.modifyAttrs
     */
    @ZAttr(id=-1)
    public Map<String,Object> setDescription(String[] description, Map<String,Object> attrs) {
        if (attrs == null) attrs = new HashMap<String,Object>();
        attrs.put(Provisioning.A_description, description);
        return attrs;
    }

    /**
     * RFC2256: descriptive information
     *
     * @param description new to add to existing values
     * @throws com.zimbra.common.service.ServiceException if error during update
     */
    @ZAttr(id=-1)
    public void addDescription(String description) throws com.zimbra.common.service.ServiceException {
        HashMap<String,Object> attrs = new HashMap<String,Object>();
        StringUtil.addToMultiMap(attrs, "+" + Provisioning.A_description, description);
        getProvisioning().modifyAttrs(this, attrs);
    }

    /**
     * RFC2256: descriptive information
     *
     * @param description new to add to existing values
     * @param attrs existing map to populate, or null to create a new map
     * @return populated map to pass into Provisioning.modifyAttrs
     */
    @ZAttr(id=-1)
    public Map<String,Object> addDescription(String description, Map<String,Object> attrs) {
        if (attrs == null) attrs = new HashMap<String,Object>();
        StringUtil.addToMultiMap(attrs, "+" + Provisioning.A_description, description);
        return attrs;
    }

    /**
     * RFC2256: descriptive information
     *
     * @param description existing value to remove
     * @throws com.zimbra.common.service.ServiceException if error during update
     */
    @ZAttr(id=-1)
    public void removeDescription(String description) throws com.zimbra.common.service.ServiceException {
        HashMap<String,Object> attrs = new HashMap<String,Object>();
        StringUtil.addToMultiMap(attrs, "-" + Provisioning.A_description, description);
        getProvisioning().modifyAttrs(this, attrs);
    }

    /**
     * RFC2256: descriptive information
     *
     * @param description existing value to remove
     * @param attrs existing map to populate, or null to create a new map
     * @return populated map to pass into Provisioning.modifyAttrs
     */
    @ZAttr(id=-1)
    public Map<String,Object> removeDescription(String description, Map<String,Object> attrs) {
        if (attrs == null) attrs = new HashMap<String,Object>();
        StringUtil.addToMultiMap(attrs, "-" + Provisioning.A_description, description);
        return attrs;
    }

    /**
     * RFC2256: descriptive information
     *
     * @throws com.zimbra.common.service.ServiceException if error during update
     */
    @ZAttr(id=-1)
    public void unsetDescription() throws com.zimbra.common.service.ServiceException {
        HashMap<String,Object> attrs = new HashMap<String,Object>();
        attrs.put(Provisioning.A_description, "");
        getProvisioning().modifyAttrs(this, attrs);
    }

    /**
     * RFC2256: descriptive information
     *
     * @param attrs existing map to populate, or null to create a new map
     * @return populated map to pass into Provisioning.modifyAttrs
     */
    @ZAttr(id=-1)
    public Map<String,Object> unsetDescription(Map<String,Object> attrs) {
        if (attrs == null) attrs = new HashMap<String,Object>();
        attrs.put(Provisioning.A_description, "");
        return attrs;
    }

    /**
     * RFC2798: preferred name to be used when displaying entries
     *
     * @return displayName, or null if unset
     */
    @ZAttr(id=-1)
    public String getDisplayName() {
        return getAttr(Provisioning.A_displayName, null);
    }

    /**
     * RFC2798: preferred name to be used when displaying entries
     *
     * @param displayName new value
     * @throws com.zimbra.common.service.ServiceException if error during update
     */
    @ZAttr(id=-1)
    public void setDisplayName(String displayName) throws com.zimbra.common.service.ServiceException {
        HashMap<String,Object> attrs = new HashMap<String,Object>();
        attrs.put(Provisioning.A_displayName, displayName);
        getProvisioning().modifyAttrs(this, attrs);
    }

    /**
     * RFC2798: preferred name to be used when displaying entries
     *
     * @param displayName new value
     * @param attrs existing map to populate, or null to create a new map
     * @return populated map to pass into Provisioning.modifyAttrs
     */
    @ZAttr(id=-1)
    public Map<String,Object> setDisplayName(String displayName, Map<String,Object> attrs) {
        if (attrs == null) attrs = new HashMap<String,Object>();
        attrs.put(Provisioning.A_displayName, displayName);
        return attrs;
    }

    /**
     * RFC2798: preferred name to be used when displaying entries
     *
     * @throws com.zimbra.common.service.ServiceException if error during update
     */
    @ZAttr(id=-1)
    public void unsetDisplayName() throws com.zimbra.common.service.ServiceException {
        HashMap<String,Object> attrs = new HashMap<String,Object>();
        attrs.put(Provisioning.A_displayName, "");
        getProvisioning().modifyAttrs(this, attrs);
    }

    /**
     * RFC2798: preferred name to be used when displaying entries
     *
     * @param attrs existing map to populate, or null to create a new map
     * @return populated map to pass into Provisioning.modifyAttrs
     */
    @ZAttr(id=-1)
    public Map<String,Object> unsetDisplayName(Map<String,Object> attrs) {
        if (attrs == null) attrs = new HashMap<String,Object>();
        attrs.put(Provisioning.A_displayName, "");
        return attrs;
    }

    /**
     * RFC1274: RFC822 Mailbox
     *
     * @return mail, or null if unset
     */
    @ZAttr(id=-1)
    public String getMail() {
        return getAttr(Provisioning.A_mail, null);
    }

    /**
     * RFC1274: RFC822 Mailbox
     *
     * @param mail new value
     * @throws com.zimbra.common.service.ServiceException if error during update
     */
    @ZAttr(id=-1)
    public void setMail(String mail) throws com.zimbra.common.service.ServiceException {
        HashMap<String,Object> attrs = new HashMap<String,Object>();
        attrs.put(Provisioning.A_mail, mail);
        getProvisioning().modifyAttrs(this, attrs);
    }

    /**
     * RFC1274: RFC822 Mailbox
     *
     * @param mail new value
     * @param attrs existing map to populate, or null to create a new map
     * @return populated map to pass into Provisioning.modifyAttrs
     */
    @ZAttr(id=-1)
    public Map<String,Object> setMail(String mail, Map<String,Object> attrs) {
        if (attrs == null) attrs = new HashMap<String,Object>();
        attrs.put(Provisioning.A_mail, mail);
        return attrs;
    }

    /**
     * RFC1274: RFC822 Mailbox
     *
     * @throws com.zimbra.common.service.ServiceException if error during update
     */
    @ZAttr(id=-1)
    public void unsetMail() throws com.zimbra.common.service.ServiceException {
        HashMap<String,Object> attrs = new HashMap<String,Object>();
        attrs.put(Provisioning.A_mail, "");
        getProvisioning().modifyAttrs(this, attrs);
    }

    /**
     * RFC1274: RFC822 Mailbox
     *
     * @param attrs existing map to populate, or null to create a new map
     * @return populated map to pass into Provisioning.modifyAttrs
     */
    @ZAttr(id=-1)
    public Map<String,Object> unsetMail(Map<String,Object> attrs) {
        if (attrs == null) attrs = new HashMap<String,Object>();
        attrs.put(Provisioning.A_mail, "");
        return attrs;
    }

    /**
     * RFC1274: user identifier
     *
     * @return uid, or null if unset
     */
    @ZAttr(id=-1)
    public String getUid() {
        return getAttr(Provisioning.A_uid, null);
    }

    /**
     * RFC1274: user identifier
     *
     * @param uid new value
     * @throws com.zimbra.common.service.ServiceException if error during update
     */
    @ZAttr(id=-1)
    public void setUid(String uid) throws com.zimbra.common.service.ServiceException {
        HashMap<String,Object> attrs = new HashMap<String,Object>();
        attrs.put(Provisioning.A_uid, uid);
        getProvisioning().modifyAttrs(this, attrs);
    }

    /**
     * RFC1274: user identifier
     *
     * @param uid new value
     * @param attrs existing map to populate, or null to create a new map
     * @return populated map to pass into Provisioning.modifyAttrs
     */
    @ZAttr(id=-1)
    public Map<String,Object> setUid(String uid, Map<String,Object> attrs) {
        if (attrs == null) attrs = new HashMap<String,Object>();
        attrs.put(Provisioning.A_uid, uid);
        return attrs;
    }

    /**
     * RFC1274: user identifier
     *
     * @throws com.zimbra.common.service.ServiceException if error during update
     */
    @ZAttr(id=-1)
    public void unsetUid() throws com.zimbra.common.service.ServiceException {
        HashMap<String,Object> attrs = new HashMap<String,Object>();
        attrs.put(Provisioning.A_uid, "");
        getProvisioning().modifyAttrs(this, attrs);
    }

    /**
     * RFC1274: user identifier
     *
     * @param attrs existing map to populate, or null to create a new map
     * @return populated map to pass into Provisioning.modifyAttrs
     */
    @ZAttr(id=-1)
    public Map<String,Object> unsetUid(Map<String,Object> attrs) {
        if (attrs == null) attrs = new HashMap<String,Object>();
        attrs.put(Provisioning.A_uid, "");
        return attrs;
    }

    /**
     * Zimbra access control list
     *
     * @return zimbraACE, or empty array if unset
     *
     * @since ZCS 5.0.7
     */
    @ZAttr(id=659)
    public String[] getACE() {
        return getMultiAttr(Provisioning.A_zimbraACE);
    }

    /**
     * Zimbra access control list
     *
     * @param zimbraACE new value
     * @throws com.zimbra.common.service.ServiceException if error during update
     *
     * @since ZCS 5.0.7
     */
    @ZAttr(id=659)
    public void setACE(String[] zimbraACE) throws com.zimbra.common.service.ServiceException {
        HashMap<String,Object> attrs = new HashMap<String,Object>();
        attrs.put(Provisioning.A_zimbraACE, zimbraACE);
        getProvisioning().modifyAttrs(this, attrs);
    }

    /**
     * Zimbra access control list
     *
     * @param zimbraACE new value
     * @param attrs existing map to populate, or null to create a new map
     * @return populated map to pass into Provisioning.modifyAttrs
     *
     * @since ZCS 5.0.7
     */
    @ZAttr(id=659)
    public Map<String,Object> setACE(String[] zimbraACE, Map<String,Object> attrs) {
        if (attrs == null) attrs = new HashMap<String,Object>();
        attrs.put(Provisioning.A_zimbraACE, zimbraACE);
        return attrs;
    }

    /**
     * Zimbra access control list
     *
     * @param zimbraACE new to add to existing values
     * @throws com.zimbra.common.service.ServiceException if error during update
     *
     * @since ZCS 5.0.7
     */
    @ZAttr(id=659)
    public void addACE(String zimbraACE) throws com.zimbra.common.service.ServiceException {
        HashMap<String,Object> attrs = new HashMap<String,Object>();
        StringUtil.addToMultiMap(attrs, "+" + Provisioning.A_zimbraACE, zimbraACE);
        getProvisioning().modifyAttrs(this, attrs);
    }

    /**
     * Zimbra access control list
     *
     * @param zimbraACE new to add to existing values
     * @param attrs existing map to populate, or null to create a new map
     * @return populated map to pass into Provisioning.modifyAttrs
     *
     * @since ZCS 5.0.7
     */
    @ZAttr(id=659)
    public Map<String,Object> addACE(String zimbraACE, Map<String,Object> attrs) {
        if (attrs == null) attrs = new HashMap<String,Object>();
        StringUtil.addToMultiMap(attrs, "+" + Provisioning.A_zimbraACE, zimbraACE);
        return attrs;
    }

    /**
     * Zimbra access control list
     *
     * @param zimbraACE existing value to remove
     * @throws com.zimbra.common.service.ServiceException if error during update
     *
     * @since ZCS 5.0.7
     */
    @ZAttr(id=659)
    public void removeACE(String zimbraACE) throws com.zimbra.common.service.ServiceException {
        HashMap<String,Object> attrs = new HashMap<String,Object>();
        StringUtil.addToMultiMap(attrs, "-" + Provisioning.A_zimbraACE, zimbraACE);
        getProvisioning().modifyAttrs(this, attrs);
    }

    /**
     * Zimbra access control list
     *
     * @param zimbraACE existing value to remove
     * @param attrs existing map to populate, or null to create a new map
     * @return populated map to pass into Provisioning.modifyAttrs
     *
     * @since ZCS 5.0.7
     */
    @ZAttr(id=659)
    public Map<String,Object> removeACE(String zimbraACE, Map<String,Object> attrs) {
        if (attrs == null) attrs = new HashMap<String,Object>();
        StringUtil.addToMultiMap(attrs, "-" + Provisioning.A_zimbraACE, zimbraACE);
        return attrs;
    }

    /**
     * Zimbra access control list
     *
     * @throws com.zimbra.common.service.ServiceException if error during update
     *
     * @since ZCS 5.0.7
     */
    @ZAttr(id=659)
    public void unsetACE() throws com.zimbra.common.service.ServiceException {
        HashMap<String,Object> attrs = new HashMap<String,Object>();
        attrs.put(Provisioning.A_zimbraACE, "");
        getProvisioning().modifyAttrs(this, attrs);
    }

    /**
     * Zimbra access control list
     *
     * @param attrs existing map to populate, or null to create a new map
     * @return populated map to pass into Provisioning.modifyAttrs
     *
     * @since ZCS 5.0.7
     */
    @ZAttr(id=659)
    public Map<String,Object> unsetACE(Map<String,Object> attrs) {
        if (attrs == null) attrs = new HashMap<String,Object>();
        attrs.put(Provisioning.A_zimbraACE, "");
        return attrs;
    }

    /**
     * UI components available for the authed admin in admin console
     *
     * @return zimbraAdminConsoleUIComponents, or empty array if unset
     *
     * @since ZCS 6.0.0_BETA1
     */
    @ZAttr(id=761)
    public String[] getAdminConsoleUIComponents() {
        return getMultiAttr(Provisioning.A_zimbraAdminConsoleUIComponents);
    }

    /**
     * UI components available for the authed admin in admin console
     *
     * @param zimbraAdminConsoleUIComponents new value
     * @throws com.zimbra.common.service.ServiceException if error during update
     *
     * @since ZCS 6.0.0_BETA1
     */
    @ZAttr(id=761)
    public void setAdminConsoleUIComponents(String[] zimbraAdminConsoleUIComponents) throws com.zimbra.common.service.ServiceException {
        HashMap<String,Object> attrs = new HashMap<String,Object>();
        attrs.put(Provisioning.A_zimbraAdminConsoleUIComponents, zimbraAdminConsoleUIComponents);
        getProvisioning().modifyAttrs(this, attrs);
    }

    /**
     * UI components available for the authed admin in admin console
     *
     * @param zimbraAdminConsoleUIComponents new value
     * @param attrs existing map to populate, or null to create a new map
     * @return populated map to pass into Provisioning.modifyAttrs
     *
     * @since ZCS 6.0.0_BETA1
     */
    @ZAttr(id=761)
    public Map<String,Object> setAdminConsoleUIComponents(String[] zimbraAdminConsoleUIComponents, Map<String,Object> attrs) {
        if (attrs == null) attrs = new HashMap<String,Object>();
        attrs.put(Provisioning.A_zimbraAdminConsoleUIComponents, zimbraAdminConsoleUIComponents);
        return attrs;
    }

    /**
     * UI components available for the authed admin in admin console
     *
     * @param zimbraAdminConsoleUIComponents new to add to existing values
     * @throws com.zimbra.common.service.ServiceException if error during update
     *
     * @since ZCS 6.0.0_BETA1
     */
    @ZAttr(id=761)
    public void addAdminConsoleUIComponents(String zimbraAdminConsoleUIComponents) throws com.zimbra.common.service.ServiceException {
        HashMap<String,Object> attrs = new HashMap<String,Object>();
        StringUtil.addToMultiMap(attrs, "+" + Provisioning.A_zimbraAdminConsoleUIComponents, zimbraAdminConsoleUIComponents);
        getProvisioning().modifyAttrs(this, attrs);
    }

    /**
     * UI components available for the authed admin in admin console
     *
     * @param zimbraAdminConsoleUIComponents new to add to existing values
     * @param attrs existing map to populate, or null to create a new map
     * @return populated map to pass into Provisioning.modifyAttrs
     *
     * @since ZCS 6.0.0_BETA1
     */
    @ZAttr(id=761)
    public Map<String,Object> addAdminConsoleUIComponents(String zimbraAdminConsoleUIComponents, Map<String,Object> attrs) {
        if (attrs == null) attrs = new HashMap<String,Object>();
        StringUtil.addToMultiMap(attrs, "+" + Provisioning.A_zimbraAdminConsoleUIComponents, zimbraAdminConsoleUIComponents);
        return attrs;
    }

    /**
     * UI components available for the authed admin in admin console
     *
     * @param zimbraAdminConsoleUIComponents existing value to remove
     * @throws com.zimbra.common.service.ServiceException if error during update
     *
     * @since ZCS 6.0.0_BETA1
     */
    @ZAttr(id=761)
    public void removeAdminConsoleUIComponents(String zimbraAdminConsoleUIComponents) throws com.zimbra.common.service.ServiceException {
        HashMap<String,Object> attrs = new HashMap<String,Object>();
        StringUtil.addToMultiMap(attrs, "-" + Provisioning.A_zimbraAdminConsoleUIComponents, zimbraAdminConsoleUIComponents);
        getProvisioning().modifyAttrs(this, attrs);
    }

    /**
     * UI components available for the authed admin in admin console
     *
     * @param zimbraAdminConsoleUIComponents existing value to remove
     * @param attrs existing map to populate, or null to create a new map
     * @return populated map to pass into Provisioning.modifyAttrs
     *
     * @since ZCS 6.0.0_BETA1
     */
    @ZAttr(id=761)
    public Map<String,Object> removeAdminConsoleUIComponents(String zimbraAdminConsoleUIComponents, Map<String,Object> attrs) {
        if (attrs == null) attrs = new HashMap<String,Object>();
        StringUtil.addToMultiMap(attrs, "-" + Provisioning.A_zimbraAdminConsoleUIComponents, zimbraAdminConsoleUIComponents);
        return attrs;
    }

    /**
     * UI components available for the authed admin in admin console
     *
     * @throws com.zimbra.common.service.ServiceException if error during update
     *
     * @since ZCS 6.0.0_BETA1
     */
    @ZAttr(id=761)
    public void unsetAdminConsoleUIComponents() throws com.zimbra.common.service.ServiceException {
        HashMap<String,Object> attrs = new HashMap<String,Object>();
        attrs.put(Provisioning.A_zimbraAdminConsoleUIComponents, "");
        getProvisioning().modifyAttrs(this, attrs);
    }

    /**
     * UI components available for the authed admin in admin console
     *
     * @param attrs existing map to populate, or null to create a new map
     * @return populated map to pass into Provisioning.modifyAttrs
     *
     * @since ZCS 6.0.0_BETA1
     */
    @ZAttr(id=761)
    public Map<String,Object> unsetAdminConsoleUIComponents(Map<String,Object> attrs) {
        if (attrs == null) attrs = new HashMap<String,Object>();
        attrs.put(Provisioning.A_zimbraAdminConsoleUIComponents, "");
        return attrs;
    }

    /**
     * time object was created
     *
     * <p>Use getCreateTimestampAsString to access value as a string.
     *
     * @see #getCreateTimestampAsString()
     *
     * @return zimbraCreateTimestamp as Date, null if unset or unable to parse
     *
     * @since ZCS 6.0.0_BETA1
     */
    @ZAttr(id=790)
    public Date getCreateTimestamp() {
        return getGeneralizedTimeAttr(Provisioning.A_zimbraCreateTimestamp, null);
    }

    /**
     * time object was created
     *
     * @return zimbraCreateTimestamp, or null if unset
     *
     * @since ZCS 6.0.0_BETA1
     */
    @ZAttr(id=790)
    public String getCreateTimestampAsString() {
        return getAttr(Provisioning.A_zimbraCreateTimestamp, null);
    }

    /**
     * time object was created
     *
     * @param zimbraCreateTimestamp new value
     * @throws com.zimbra.common.service.ServiceException if error during update
     *
     * @since ZCS 6.0.0_BETA1
     */
    @ZAttr(id=790)
    public void setCreateTimestamp(Date zimbraCreateTimestamp) throws com.zimbra.common.service.ServiceException {
        HashMap<String,Object> attrs = new HashMap<String,Object>();
        attrs.put(Provisioning.A_zimbraCreateTimestamp, zimbraCreateTimestamp==null ? "" : DateUtil.toGeneralizedTime(zimbraCreateTimestamp));
        getProvisioning().modifyAttrs(this, attrs);
    }

    /**
     * time object was created
     *
     * @param zimbraCreateTimestamp new value
     * @param attrs existing map to populate, or null to create a new map
     * @return populated map to pass into Provisioning.modifyAttrs
     *
     * @since ZCS 6.0.0_BETA1
     */
    @ZAttr(id=790)
    public Map<String,Object> setCreateTimestamp(Date zimbraCreateTimestamp, Map<String,Object> attrs) {
        if (attrs == null) attrs = new HashMap<String,Object>();
        attrs.put(Provisioning.A_zimbraCreateTimestamp, zimbraCreateTimestamp==null ? "" : DateUtil.toGeneralizedTime(zimbraCreateTimestamp));
        return attrs;
    }

    /**
     * time object was created
     *
     * @param zimbraCreateTimestamp new value
     * @throws com.zimbra.common.service.ServiceException if error during update
     *
     * @since ZCS 6.0.0_BETA1
     */
    @ZAttr(id=790)
    public void setCreateTimestampAsString(String zimbraCreateTimestamp) throws com.zimbra.common.service.ServiceException {
        HashMap<String,Object> attrs = new HashMap<String,Object>();
        attrs.put(Provisioning.A_zimbraCreateTimestamp, zimbraCreateTimestamp);
        getProvisioning().modifyAttrs(this, attrs);
    }

    /**
     * time object was created
     *
     * @param zimbraCreateTimestamp new value
     * @param attrs existing map to populate, or null to create a new map
     * @return populated map to pass into Provisioning.modifyAttrs
     *
     * @since ZCS 6.0.0_BETA1
     */
    @ZAttr(id=790)
    public Map<String,Object> setCreateTimestampAsString(String zimbraCreateTimestamp, Map<String,Object> attrs) {
        if (attrs == null) attrs = new HashMap<String,Object>();
        attrs.put(Provisioning.A_zimbraCreateTimestamp, zimbraCreateTimestamp);
        return attrs;
    }

    /**
     * time object was created
     *
     * @throws com.zimbra.common.service.ServiceException if error during update
     *
     * @since ZCS 6.0.0_BETA1
     */
    @ZAttr(id=790)
    public void unsetCreateTimestamp() throws com.zimbra.common.service.ServiceException {
        HashMap<String,Object> attrs = new HashMap<String,Object>();
        attrs.put(Provisioning.A_zimbraCreateTimestamp, "");
        getProvisioning().modifyAttrs(this, attrs);
    }

    /**
     * time object was created
     *
     * @param attrs existing map to populate, or null to create a new map
     * @return populated map to pass into Provisioning.modifyAttrs
     *
     * @since ZCS 6.0.0_BETA1
     */
    @ZAttr(id=790)
    public Map<String,Object> unsetCreateTimestamp(Map<String,Object> attrs) {
        if (attrs == null) attrs = new HashMap<String,Object>();
        attrs.put(Provisioning.A_zimbraCreateTimestamp, "");
        return attrs;
    }

    /**
     * Email address to put in from header for the share info email. If not
     * set, email address of the authenticated admin account will be used.
     *
     * @return zimbraDistributionListSendShareMessageFromAddress, or null if unset
     *
     * @since ZCS 6.0.0_BETA1
     */
    @ZAttr(id=811)
    public String getDistributionListSendShareMessageFromAddress() {
        return getAttr(Provisioning.A_zimbraDistributionListSendShareMessageFromAddress, null);
    }

    /**
     * Email address to put in from header for the share info email. If not
     * set, email address of the authenticated admin account will be used.
     *
     * @param zimbraDistributionListSendShareMessageFromAddress new value
     * @throws com.zimbra.common.service.ServiceException if error during update
     *
     * @since ZCS 6.0.0_BETA1
     */
    @ZAttr(id=811)
    public void setDistributionListSendShareMessageFromAddress(String zimbraDistributionListSendShareMessageFromAddress) throws com.zimbra.common.service.ServiceException {
        HashMap<String,Object> attrs = new HashMap<String,Object>();
        attrs.put(Provisioning.A_zimbraDistributionListSendShareMessageFromAddress, zimbraDistributionListSendShareMessageFromAddress);
        getProvisioning().modifyAttrs(this, attrs);
    }

    /**
     * Email address to put in from header for the share info email. If not
     * set, email address of the authenticated admin account will be used.
     *
     * @param zimbraDistributionListSendShareMessageFromAddress new value
     * @param attrs existing map to populate, or null to create a new map
     * @return populated map to pass into Provisioning.modifyAttrs
     *
     * @since ZCS 6.0.0_BETA1
     */
    @ZAttr(id=811)
    public Map<String,Object> setDistributionListSendShareMessageFromAddress(String zimbraDistributionListSendShareMessageFromAddress, Map<String,Object> attrs) {
        if (attrs == null) attrs = new HashMap<String,Object>();
        attrs.put(Provisioning.A_zimbraDistributionListSendShareMessageFromAddress, zimbraDistributionListSendShareMessageFromAddress);
        return attrs;
    }

    /**
     * Email address to put in from header for the share info email. If not
     * set, email address of the authenticated admin account will be used.
     *
     * @throws com.zimbra.common.service.ServiceException if error during update
     *
     * @since ZCS 6.0.0_BETA1
     */
    @ZAttr(id=811)
    public void unsetDistributionListSendShareMessageFromAddress() throws com.zimbra.common.service.ServiceException {
        HashMap<String,Object> attrs = new HashMap<String,Object>();
        attrs.put(Provisioning.A_zimbraDistributionListSendShareMessageFromAddress, "");
        getProvisioning().modifyAttrs(this, attrs);
    }

    /**
     * Email address to put in from header for the share info email. If not
     * set, email address of the authenticated admin account will be used.
     *
     * @param attrs existing map to populate, or null to create a new map
     * @return populated map to pass into Provisioning.modifyAttrs
     *
     * @since ZCS 6.0.0_BETA1
     */
    @ZAttr(id=811)
    public Map<String,Object> unsetDistributionListSendShareMessageFromAddress(Map<String,Object> attrs) {
        if (attrs == null) attrs = new HashMap<String,Object>();
        attrs.put(Provisioning.A_zimbraDistributionListSendShareMessageFromAddress, "");
        return attrs;
    }

    /**
     * Whether to send an email with all the shares of the group when a new
     * member is added to the group. If not set, default is to send the
     * email.
     *
     * @return zimbraDistributionListSendShareMessageToNewMembers, or false if unset
     *
     * @since ZCS 6.0.0_BETA1
     */
    @ZAttr(id=810)
    public boolean isDistributionListSendShareMessageToNewMembers() {
        return getBooleanAttr(Provisioning.A_zimbraDistributionListSendShareMessageToNewMembers, false);
    }

    /**
     * Whether to send an email with all the shares of the group when a new
     * member is added to the group. If not set, default is to send the
     * email.
     *
     * @param zimbraDistributionListSendShareMessageToNewMembers new value
     * @throws com.zimbra.common.service.ServiceException if error during update
     *
     * @since ZCS 6.0.0_BETA1
     */
    @ZAttr(id=810)
    public void setDistributionListSendShareMessageToNewMembers(boolean zimbraDistributionListSendShareMessageToNewMembers) throws com.zimbra.common.service.ServiceException {
        HashMap<String,Object> attrs = new HashMap<String,Object>();
        attrs.put(Provisioning.A_zimbraDistributionListSendShareMessageToNewMembers, zimbraDistributionListSendShareMessageToNewMembers ? Provisioning.TRUE : Provisioning.FALSE);
        getProvisioning().modifyAttrs(this, attrs);
    }

    /**
     * Whether to send an email with all the shares of the group when a new
     * member is added to the group. If not set, default is to send the
     * email.
     *
     * @param zimbraDistributionListSendShareMessageToNewMembers new value
     * @param attrs existing map to populate, or null to create a new map
     * @return populated map to pass into Provisioning.modifyAttrs
     *
     * @since ZCS 6.0.0_BETA1
     */
    @ZAttr(id=810)
    public Map<String,Object> setDistributionListSendShareMessageToNewMembers(boolean zimbraDistributionListSendShareMessageToNewMembers, Map<String,Object> attrs) {
        if (attrs == null) attrs = new HashMap<String,Object>();
        attrs.put(Provisioning.A_zimbraDistributionListSendShareMessageToNewMembers, zimbraDistributionListSendShareMessageToNewMembers ? Provisioning.TRUE : Provisioning.FALSE);
        return attrs;
    }

    /**
     * Whether to send an email with all the shares of the group when a new
     * member is added to the group. If not set, default is to send the
     * email.
     *
     * @throws com.zimbra.common.service.ServiceException if error during update
     *
     * @since ZCS 6.0.0_BETA1
     */
    @ZAttr(id=810)
    public void unsetDistributionListSendShareMessageToNewMembers() throws com.zimbra.common.service.ServiceException {
        HashMap<String,Object> attrs = new HashMap<String,Object>();
        attrs.put(Provisioning.A_zimbraDistributionListSendShareMessageToNewMembers, "");
        getProvisioning().modifyAttrs(this, attrs);
    }

    /**
     * Whether to send an email with all the shares of the group when a new
     * member is added to the group. If not set, default is to send the
     * email.
     *
     * @param attrs existing map to populate, or null to create a new map
     * @return populated map to pass into Provisioning.modifyAttrs
     *
     * @since ZCS 6.0.0_BETA1
     */
    @ZAttr(id=810)
    public Map<String,Object> unsetDistributionListSendShareMessageToNewMembers(Map<String,Object> attrs) {
        if (attrs == null) attrs = new HashMap<String,Object>();
        attrs.put(Provisioning.A_zimbraDistributionListSendShareMessageToNewMembers, "");
        return attrs;
    }

    /**
     * Deprecated since: 3.2.0. greatly simplify dl/group model. Orig desc:
     * Zimbra Systems Unique Group ID
     *
     * @return zimbraGroupId, or null if unset
     */
    @ZAttr(id=325)
    public String getGroupId() {
        return getAttr(Provisioning.A_zimbraGroupId, null);
    }

    /**
     * Deprecated since: 3.2.0. greatly simplify dl/group model. Orig desc:
     * Zimbra Systems Unique Group ID
     *
     * @param zimbraGroupId new value
     * @throws com.zimbra.common.service.ServiceException if error during update
     */
    @ZAttr(id=325)
    public void setGroupId(String zimbraGroupId) throws com.zimbra.common.service.ServiceException {
        HashMap<String,Object> attrs = new HashMap<String,Object>();
        attrs.put(Provisioning.A_zimbraGroupId, zimbraGroupId);
        getProvisioning().modifyAttrs(this, attrs);
    }

    /**
     * Deprecated since: 3.2.0. greatly simplify dl/group model. Orig desc:
     * Zimbra Systems Unique Group ID
     *
     * @param zimbraGroupId new value
     * @param attrs existing map to populate, or null to create a new map
     * @return populated map to pass into Provisioning.modifyAttrs
     */
    @ZAttr(id=325)
    public Map<String,Object> setGroupId(String zimbraGroupId, Map<String,Object> attrs) {
        if (attrs == null) attrs = new HashMap<String,Object>();
        attrs.put(Provisioning.A_zimbraGroupId, zimbraGroupId);
        return attrs;
    }

    /**
     * Deprecated since: 3.2.0. greatly simplify dl/group model. Orig desc:
     * Zimbra Systems Unique Group ID
     *
     * @throws com.zimbra.common.service.ServiceException if error during update
     */
    @ZAttr(id=325)
    public void unsetGroupId() throws com.zimbra.common.service.ServiceException {
        HashMap<String,Object> attrs = new HashMap<String,Object>();
        attrs.put(Provisioning.A_zimbraGroupId, "");
        getProvisioning().modifyAttrs(this, attrs);
    }

    /**
     * Deprecated since: 3.2.0. greatly simplify dl/group model. Orig desc:
     * Zimbra Systems Unique Group ID
     *
     * @param attrs existing map to populate, or null to create a new map
     * @return populated map to pass into Provisioning.modifyAttrs
     */
    @ZAttr(id=325)
    public Map<String,Object> unsetGroupId(Map<String,Object> attrs) {
        if (attrs == null) attrs = new HashMap<String,Object>();
        attrs.put(Provisioning.A_zimbraGroupId, "");
        return attrs;
    }

    /**
     * Zimbra Systems Unique ID
     *
     * @return zimbraId, or null if unset
     */
    @ZAttr(id=1)
    public String getId() {
        return getAttr(Provisioning.A_zimbraId, null);
    }

    /**
     * Zimbra Systems Unique ID
     *
     * @param zimbraId new value
     * @throws com.zimbra.common.service.ServiceException if error during update
     */
    @ZAttr(id=1)
    public void setId(String zimbraId) throws com.zimbra.common.service.ServiceException {
        HashMap<String,Object> attrs = new HashMap<String,Object>();
        attrs.put(Provisioning.A_zimbraId, zimbraId);
        getProvisioning().modifyAttrs(this, attrs);
    }

    /**
     * Zimbra Systems Unique ID
     *
     * @param zimbraId new value
     * @param attrs existing map to populate, or null to create a new map
     * @return populated map to pass into Provisioning.modifyAttrs
     */
    @ZAttr(id=1)
    public Map<String,Object> setId(String zimbraId, Map<String,Object> attrs) {
        if (attrs == null) attrs = new HashMap<String,Object>();
        attrs.put(Provisioning.A_zimbraId, zimbraId);
        return attrs;
    }

    /**
     * Zimbra Systems Unique ID
     *
     * @throws com.zimbra.common.service.ServiceException if error during update
     */
    @ZAttr(id=1)
    public void unsetId() throws com.zimbra.common.service.ServiceException {
        HashMap<String,Object> attrs = new HashMap<String,Object>();
        attrs.put(Provisioning.A_zimbraId, "");
        getProvisioning().modifyAttrs(this, attrs);
    }

    /**
     * Zimbra Systems Unique ID
     *
     * @param attrs existing map to populate, or null to create a new map
     * @return populated map to pass into Provisioning.modifyAttrs
     */
    @ZAttr(id=1)
    public Map<String,Object> unsetId(Map<String,Object> attrs) {
        if (attrs == null) attrs = new HashMap<String,Object>();
        attrs.put(Provisioning.A_zimbraId, "");
        return attrs;
    }

    /**
     * set to true for admin groups
     *
     * @return zimbraIsAdminGroup, or false if unset
     *
     * @since ZCS 6.0.0_BETA1
     */
    @ZAttr(id=802)
    public boolean isIsAdminGroup() {
        return getBooleanAttr(Provisioning.A_zimbraIsAdminGroup, false);
    }

    /**
     * set to true for admin groups
     *
     * @param zimbraIsAdminGroup new value
     * @throws com.zimbra.common.service.ServiceException if error during update
     *
     * @since ZCS 6.0.0_BETA1
     */
    @ZAttr(id=802)
    public void setIsAdminGroup(boolean zimbraIsAdminGroup) throws com.zimbra.common.service.ServiceException {
        HashMap<String,Object> attrs = new HashMap<String,Object>();
        attrs.put(Provisioning.A_zimbraIsAdminGroup, zimbraIsAdminGroup ? Provisioning.TRUE : Provisioning.FALSE);
        getProvisioning().modifyAttrs(this, attrs);
    }

    /**
     * set to true for admin groups
     *
     * @param zimbraIsAdminGroup new value
     * @param attrs existing map to populate, or null to create a new map
     * @return populated map to pass into Provisioning.modifyAttrs
     *
     * @since ZCS 6.0.0_BETA1
     */
    @ZAttr(id=802)
    public Map<String,Object> setIsAdminGroup(boolean zimbraIsAdminGroup, Map<String,Object> attrs) {
        if (attrs == null) attrs = new HashMap<String,Object>();
        attrs.put(Provisioning.A_zimbraIsAdminGroup, zimbraIsAdminGroup ? Provisioning.TRUE : Provisioning.FALSE);
        return attrs;
    }

    /**
     * set to true for admin groups
     *
     * @throws com.zimbra.common.service.ServiceException if error during update
     *
     * @since ZCS 6.0.0_BETA1
     */
    @ZAttr(id=802)
    public void unsetIsAdminGroup() throws com.zimbra.common.service.ServiceException {
        HashMap<String,Object> attrs = new HashMap<String,Object>();
        attrs.put(Provisioning.A_zimbraIsAdminGroup, "");
        getProvisioning().modifyAttrs(this, attrs);
    }

    /**
     * set to true for admin groups
     *
     * @param attrs existing map to populate, or null to create a new map
     * @return populated map to pass into Provisioning.modifyAttrs
     *
     * @since ZCS 6.0.0_BETA1
     */
    @ZAttr(id=802)
    public Map<String,Object> unsetIsAdminGroup(Map<String,Object> attrs) {
        if (attrs == null) attrs = new HashMap<String,Object>();
        attrs.put(Provisioning.A_zimbraIsAdminGroup, "");
        return attrs;
    }

    /**
     * locale of entry, e.g. en_US
     *
     * @return zimbraLocale, or null if unset
     */
    @ZAttr(id=345)
    public String getLocaleAsString() {
        return getAttr(Provisioning.A_zimbraLocale, null);
    }

    /**
     * locale of entry, e.g. en_US
     *
     * @param zimbraLocale new value
     * @throws com.zimbra.common.service.ServiceException if error during update
     */
    @ZAttr(id=345)
    public void setLocale(String zimbraLocale) throws com.zimbra.common.service.ServiceException {
        HashMap<String,Object> attrs = new HashMap<String,Object>();
        attrs.put(Provisioning.A_zimbraLocale, zimbraLocale);
        getProvisioning().modifyAttrs(this, attrs);
    }

    /**
     * locale of entry, e.g. en_US
     *
     * @param zimbraLocale new value
     * @param attrs existing map to populate, or null to create a new map
     * @return populated map to pass into Provisioning.modifyAttrs
     */
    @ZAttr(id=345)
    public Map<String,Object> setLocale(String zimbraLocale, Map<String,Object> attrs) {
        if (attrs == null) attrs = new HashMap<String,Object>();
        attrs.put(Provisioning.A_zimbraLocale, zimbraLocale);
        return attrs;
    }

    /**
     * locale of entry, e.g. en_US
     *
     * @throws com.zimbra.common.service.ServiceException if error during update
     */
    @ZAttr(id=345)
    public void unsetLocale() throws com.zimbra.common.service.ServiceException {
        HashMap<String,Object> attrs = new HashMap<String,Object>();
        attrs.put(Provisioning.A_zimbraLocale, "");
        getProvisioning().modifyAttrs(this, attrs);
    }

    /**
     * locale of entry, e.g. en_US
     *
     * @param attrs existing map to populate, or null to create a new map
     * @return populated map to pass into Provisioning.modifyAttrs
     */
    @ZAttr(id=345)
    public Map<String,Object> unsetLocale(Map<String,Object> attrs) {
        if (attrs == null) attrs = new HashMap<String,Object>();
        attrs.put(Provisioning.A_zimbraLocale, "");
        return attrs;
    }

    /**
     * administrative notes
     *
     * @return zimbraNotes, or null if unset
     */
    @ZAttr(id=9)
    public String getNotes() {
        return getAttr(Provisioning.A_zimbraNotes, null);
    }

    /**
     * administrative notes
     *
     * @param zimbraNotes new value
     * @throws com.zimbra.common.service.ServiceException if error during update
     */
    @ZAttr(id=9)
    public void setNotes(String zimbraNotes) throws com.zimbra.common.service.ServiceException {
        HashMap<String,Object> attrs = new HashMap<String,Object>();
        attrs.put(Provisioning.A_zimbraNotes, zimbraNotes);
        getProvisioning().modifyAttrs(this, attrs);
    }

    /**
     * administrative notes
     *
     * @param zimbraNotes new value
     * @param attrs existing map to populate, or null to create a new map
     * @return populated map to pass into Provisioning.modifyAttrs
     */
    @ZAttr(id=9)
    public Map<String,Object> setNotes(String zimbraNotes, Map<String,Object> attrs) {
        if (attrs == null) attrs = new HashMap<String,Object>();
        attrs.put(Provisioning.A_zimbraNotes, zimbraNotes);
        return attrs;
    }

    /**
     * administrative notes
     *
     * @throws com.zimbra.common.service.ServiceException if error during update
     */
    @ZAttr(id=9)
    public void unsetNotes() throws com.zimbra.common.service.ServiceException {
        HashMap<String,Object> attrs = new HashMap<String,Object>();
        attrs.put(Provisioning.A_zimbraNotes, "");
        getProvisioning().modifyAttrs(this, attrs);
    }

    /**
     * administrative notes
     *
     * @param attrs existing map to populate, or null to create a new map
     * @return populated map to pass into Provisioning.modifyAttrs
     */
    @ZAttr(id=9)
    public Map<String,Object> unsetNotes(Map<String,Object> attrs) {
        if (attrs == null) attrs = new HashMap<String,Object>();
        attrs.put(Provisioning.A_zimbraNotes, "");
        return attrs;
    }

    /**
     * items an account or group has shared
     *
     * @return zimbraShareInfo, or empty array if unset
     */
    @ZAttr(id=357)
    public String[] getShareInfo() {
        return getMultiAttr(Provisioning.A_zimbraShareInfo);
    }

    /**
     * items an account or group has shared
     *
     * @param zimbraShareInfo new value
     * @throws com.zimbra.common.service.ServiceException if error during update
     */
    @ZAttr(id=357)
    public void setShareInfo(String[] zimbraShareInfo) throws com.zimbra.common.service.ServiceException {
        HashMap<String,Object> attrs = new HashMap<String,Object>();
        attrs.put(Provisioning.A_zimbraShareInfo, zimbraShareInfo);
        getProvisioning().modifyAttrs(this, attrs);
    }

    /**
     * items an account or group has shared
     *
     * @param zimbraShareInfo new value
     * @param attrs existing map to populate, or null to create a new map
     * @return populated map to pass into Provisioning.modifyAttrs
     */
    @ZAttr(id=357)
    public Map<String,Object> setShareInfo(String[] zimbraShareInfo, Map<String,Object> attrs) {
        if (attrs == null) attrs = new HashMap<String,Object>();
        attrs.put(Provisioning.A_zimbraShareInfo, zimbraShareInfo);
        return attrs;
    }

    /**
     * items an account or group has shared
     *
     * @param zimbraShareInfo new to add to existing values
     * @throws com.zimbra.common.service.ServiceException if error during update
     */
    @ZAttr(id=357)
    public void addShareInfo(String zimbraShareInfo) throws com.zimbra.common.service.ServiceException {
        HashMap<String,Object> attrs = new HashMap<String,Object>();
        StringUtil.addToMultiMap(attrs, "+" + Provisioning.A_zimbraShareInfo, zimbraShareInfo);
        getProvisioning().modifyAttrs(this, attrs);
    }

    /**
     * items an account or group has shared
     *
     * @param zimbraShareInfo new to add to existing values
     * @param attrs existing map to populate, or null to create a new map
     * @return populated map to pass into Provisioning.modifyAttrs
     */
    @ZAttr(id=357)
    public Map<String,Object> addShareInfo(String zimbraShareInfo, Map<String,Object> attrs) {
        if (attrs == null) attrs = new HashMap<String,Object>();
        StringUtil.addToMultiMap(attrs, "+" + Provisioning.A_zimbraShareInfo, zimbraShareInfo);
        return attrs;
    }

    /**
     * items an account or group has shared
     *
     * @param zimbraShareInfo existing value to remove
     * @throws com.zimbra.common.service.ServiceException if error during update
     */
    @ZAttr(id=357)
    public void removeShareInfo(String zimbraShareInfo) throws com.zimbra.common.service.ServiceException {
        HashMap<String,Object> attrs = new HashMap<String,Object>();
        StringUtil.addToMultiMap(attrs, "-" + Provisioning.A_zimbraShareInfo, zimbraShareInfo);
        getProvisioning().modifyAttrs(this, attrs);
    }

    /**
     * items an account or group has shared
     *
     * @param zimbraShareInfo existing value to remove
     * @param attrs existing map to populate, or null to create a new map
     * @return populated map to pass into Provisioning.modifyAttrs
     */
    @ZAttr(id=357)
    public Map<String,Object> removeShareInfo(String zimbraShareInfo, Map<String,Object> attrs) {
        if (attrs == null) attrs = new HashMap<String,Object>();
        StringUtil.addToMultiMap(attrs, "-" + Provisioning.A_zimbraShareInfo, zimbraShareInfo);
        return attrs;
    }

    /**
     * items an account or group has shared
     *
     * @throws com.zimbra.common.service.ServiceException if error during update
     */
    @ZAttr(id=357)
    public void unsetShareInfo() throws com.zimbra.common.service.ServiceException {
        HashMap<String,Object> attrs = new HashMap<String,Object>();
        attrs.put(Provisioning.A_zimbraShareInfo, "");
        getProvisioning().modifyAttrs(this, attrs);
    }

    /**
     * items an account or group has shared
     *
     * @param attrs existing map to populate, or null to create a new map
     * @return populated map to pass into Provisioning.modifyAttrs
     */
    @ZAttr(id=357)
    public Map<String,Object> unsetShareInfo(Map<String,Object> attrs) {
        if (attrs == null) attrs = new HashMap<String,Object>();
        attrs.put(Provisioning.A_zimbraShareInfo, "");
        return attrs;
    }

    ///// END-AUTO-GEN-REPLACE


}<|MERGE_RESOLUTION|>--- conflicted
+++ resolved
@@ -1,7 +1,7 @@
 /*
  * ***** BEGIN LICENSE BLOCK *****
  * Zimbra Collaboration Suite Server
- * Copyright (C) 2004, 2005, 2006, 2007, 2008, 2009, 2010, 2011 Zimbra, Inc.
+ * Copyright (C) 2004, 2005, 2006, 2007, 2008, 2009, 2010 Zimbra, Inc.
  * 
  * The contents of this file are subject to the Zimbra Public License
  * Version 1.3 ("License"); you may not use this file except in
@@ -27,7 +27,7 @@
  * AUTO-GENERATED. DO NOT EDIT.
  *
  */
-public class ZAttrDistributionList extends MailTarget {
+public abstract class ZAttrDistributionList extends MailTarget {
 
     protected ZAttrDistributionList(String name, String id, Map<String, Object> attrs, Provisioning prov) {
         super(name, id, attrs, null, prov);
@@ -35,11 +35,7 @@
 
     ///// BEGIN-AUTO-GEN-REPLACE
 
-<<<<<<< HEAD
-    /* build: 8.0.0_BETA1_1111 administrator 20110712-1042 */
-=======
-    /* build: 7.0.0_BETA1_1111 jhahm 20110711-1959 */
->>>>>>> 11050c56
+    /* build: 8.0.0_BETA1_1111 jhahm 20110707-1045 */
 
     /**
      * RFC2256: common name(s) for which the entity is known by
@@ -1277,7 +1273,9 @@
     }
 
     /**
-     * items an account or group has shared
+     * Deprecated since: 8.0.0. Manual publishing of shares by admin is no
+     * longer required since now automated publishing of sharing info updates
+     * to LDAP is supported. Orig desc: items an account or group has shared
      *
      * @return zimbraShareInfo, or empty array if unset
      */
@@ -1287,7 +1285,9 @@
     }
 
     /**
-     * items an account or group has shared
+     * Deprecated since: 8.0.0. Manual publishing of shares by admin is no
+     * longer required since now automated publishing of sharing info updates
+     * to LDAP is supported. Orig desc: items an account or group has shared
      *
      * @param zimbraShareInfo new value
      * @throws com.zimbra.common.service.ServiceException if error during update
@@ -1300,7 +1300,9 @@
     }
 
     /**
-     * items an account or group has shared
+     * Deprecated since: 8.0.0. Manual publishing of shares by admin is no
+     * longer required since now automated publishing of sharing info updates
+     * to LDAP is supported. Orig desc: items an account or group has shared
      *
      * @param zimbraShareInfo new value
      * @param attrs existing map to populate, or null to create a new map
@@ -1314,7 +1316,9 @@
     }
 
     /**
-     * items an account or group has shared
+     * Deprecated since: 8.0.0. Manual publishing of shares by admin is no
+     * longer required since now automated publishing of sharing info updates
+     * to LDAP is supported. Orig desc: items an account or group has shared
      *
      * @param zimbraShareInfo new to add to existing values
      * @throws com.zimbra.common.service.ServiceException if error during update
@@ -1327,7 +1331,9 @@
     }
 
     /**
-     * items an account or group has shared
+     * Deprecated since: 8.0.0. Manual publishing of shares by admin is no
+     * longer required since now automated publishing of sharing info updates
+     * to LDAP is supported. Orig desc: items an account or group has shared
      *
      * @param zimbraShareInfo new to add to existing values
      * @param attrs existing map to populate, or null to create a new map
@@ -1341,7 +1347,9 @@
     }
 
     /**
-     * items an account or group has shared
+     * Deprecated since: 8.0.0. Manual publishing of shares by admin is no
+     * longer required since now automated publishing of sharing info updates
+     * to LDAP is supported. Orig desc: items an account or group has shared
      *
      * @param zimbraShareInfo existing value to remove
      * @throws com.zimbra.common.service.ServiceException if error during update
@@ -1354,7 +1362,9 @@
     }
 
     /**
-     * items an account or group has shared
+     * Deprecated since: 8.0.0. Manual publishing of shares by admin is no
+     * longer required since now automated publishing of sharing info updates
+     * to LDAP is supported. Orig desc: items an account or group has shared
      *
      * @param zimbraShareInfo existing value to remove
      * @param attrs existing map to populate, or null to create a new map
@@ -1368,7 +1378,9 @@
     }
 
     /**
-     * items an account or group has shared
+     * Deprecated since: 8.0.0. Manual publishing of shares by admin is no
+     * longer required since now automated publishing of sharing info updates
+     * to LDAP is supported. Orig desc: items an account or group has shared
      *
      * @throws com.zimbra.common.service.ServiceException if error during update
      */
@@ -1380,7 +1392,9 @@
     }
 
     /**
-     * items an account or group has shared
+     * Deprecated since: 8.0.0. Manual publishing of shares by admin is no
+     * longer required since now automated publishing of sharing info updates
+     * to LDAP is supported. Orig desc: items an account or group has shared
      *
      * @param attrs existing map to populate, or null to create a new map
      * @return populated map to pass into Provisioning.modifyAttrs
