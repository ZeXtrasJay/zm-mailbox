/*
 * ***** BEGIN LICENSE BLOCK *****
 * Zimbra Collaboration Suite Server
 * Copyright (C) 2006, 2007, 2008, 2009, 2010 Zimbra, Inc.
 * 
 * The contents of this file are subject to the Zimbra Public License
 * Version 1.3 ("License"); you may not use this file except in
 * compliance with the License.  You may obtain a copy of the License at
 * http://www.zimbra.com/license.
 * 
 * Software distributed under the License is distributed on an "AS IS"
 * basis, WITHOUT WARRANTY OF ANY KIND, either express or implied.
 * ***** END LICENSE BLOCK *****
 */

package com.zimbra.cs.account;

import com.zimbra.common.util.DateUtil;

import java.util.Date;
import java.util.HashMap;
import java.util.Map;

/**
 * AUTO-GENERATED. DO NOT EDIT.
 *
 */
public class ZAttrCalendarResource extends Account {

    public ZAttrCalendarResource(String name, String id, Map<String, Object> attrs, Map<String, Object> defaults, Provisioning prov) {
        super(name, id, attrs, defaults, prov);
    }

    ///// BEGIN-AUTO-GEN-REPLACE

<<<<<<< HEAD
    /* build: 6.0.2_BETA1_1111 pshao 20100728-1657 */
=======
    /* build: 7.0.0_BETA1_1111 pshao 20101004-1531 */
>>>>>>> da003fd7

    /**
     * RFC2798: preferred name to be used when displaying entries
     *
     * @return displayName, or null if unset
     */
    @ZAttr(id=-1)
    public String getDisplayName() {
        return getAttr(Provisioning.A_displayName, null);
    }

    /**
     * RFC2798: preferred name to be used when displaying entries
     *
     * @param displayName new value
     * @throws com.zimbra.common.service.ServiceException if error during update
     */
    @ZAttr(id=-1)
    public void setDisplayName(String displayName) throws com.zimbra.common.service.ServiceException {
        HashMap<String,Object> attrs = new HashMap<String,Object>();
        attrs.put(Provisioning.A_displayName, displayName);
        getProvisioning().modifyAttrs(this, attrs);
    }

    /**
     * RFC2798: preferred name to be used when displaying entries
     *
     * @param displayName new value
     * @param attrs existing map to populate, or null to create a new map
     * @return populated map to pass into Provisioning.modifyAttrs
     */
    @ZAttr(id=-1)
    public Map<String,Object> setDisplayName(String displayName, Map<String,Object> attrs) {
        if (attrs == null) attrs = new HashMap<String,Object>();
        attrs.put(Provisioning.A_displayName, displayName);
        return attrs;
    }

    /**
     * RFC2798: preferred name to be used when displaying entries
     *
     * @throws com.zimbra.common.service.ServiceException if error during update
     */
    @ZAttr(id=-1)
    public void unsetDisplayName() throws com.zimbra.common.service.ServiceException {
        HashMap<String,Object> attrs = new HashMap<String,Object>();
        attrs.put(Provisioning.A_displayName, "");
        getProvisioning().modifyAttrs(this, attrs);
    }

    /**
     * RFC2798: preferred name to be used when displaying entries
     *
     * @param attrs existing map to populate, or null to create a new map
     * @return populated map to pass into Provisioning.modifyAttrs
     */
    @ZAttr(id=-1)
    public Map<String,Object> unsetDisplayName(Map<String,Object> attrs) {
        if (attrs == null) attrs = new HashMap<String,Object>();
        attrs.put(Provisioning.A_displayName, "");
        return attrs;
    }

    /**
     * calendar user type - USER (default) or RESOURCE
     *
     * <p>Valid values: [USER, RESOURCE]
     *
     * @return zimbraAccountCalendarUserType, or null if unset and/or has invalid value
     */
    @ZAttr(id=313)
    public ZAttrProvisioning.AccountCalendarUserType getAccountCalendarUserType() {
        try { String v = getAttr(Provisioning.A_zimbraAccountCalendarUserType); return v == null ? null : ZAttrProvisioning.AccountCalendarUserType.fromString(v); } catch(com.zimbra.common.service.ServiceException e) { return null; }
    }

    /**
     * calendar user type - USER (default) or RESOURCE
     *
     * <p>Valid values: [USER, RESOURCE]
     *
     * @return zimbraAccountCalendarUserType, or null if unset
     */
    @ZAttr(id=313)
    public String getAccountCalendarUserTypeAsString() {
        return getAttr(Provisioning.A_zimbraAccountCalendarUserType, null);
    }

    /**
     * calendar user type - USER (default) or RESOURCE
     *
     * <p>Valid values: [USER, RESOURCE]
     *
     * @param zimbraAccountCalendarUserType new value
     * @throws com.zimbra.common.service.ServiceException if error during update
     */
    @ZAttr(id=313)
    public void setAccountCalendarUserType(ZAttrProvisioning.AccountCalendarUserType zimbraAccountCalendarUserType) throws com.zimbra.common.service.ServiceException {
        HashMap<String,Object> attrs = new HashMap<String,Object>();
        attrs.put(Provisioning.A_zimbraAccountCalendarUserType, zimbraAccountCalendarUserType.toString());
        getProvisioning().modifyAttrs(this, attrs);
    }

    /**
     * calendar user type - USER (default) or RESOURCE
     *
     * <p>Valid values: [USER, RESOURCE]
     *
     * @param zimbraAccountCalendarUserType new value
     * @param attrs existing map to populate, or null to create a new map
     * @return populated map to pass into Provisioning.modifyAttrs
     */
    @ZAttr(id=313)
    public Map<String,Object> setAccountCalendarUserType(ZAttrProvisioning.AccountCalendarUserType zimbraAccountCalendarUserType, Map<String,Object> attrs) {
        if (attrs == null) attrs = new HashMap<String,Object>();
        attrs.put(Provisioning.A_zimbraAccountCalendarUserType, zimbraAccountCalendarUserType.toString());
        return attrs;
    }

    /**
     * calendar user type - USER (default) or RESOURCE
     *
     * <p>Valid values: [USER, RESOURCE]
     *
     * @param zimbraAccountCalendarUserType new value
     * @throws com.zimbra.common.service.ServiceException if error during update
     */
    @ZAttr(id=313)
    public void setAccountCalendarUserTypeAsString(String zimbraAccountCalendarUserType) throws com.zimbra.common.service.ServiceException {
        HashMap<String,Object> attrs = new HashMap<String,Object>();
        attrs.put(Provisioning.A_zimbraAccountCalendarUserType, zimbraAccountCalendarUserType);
        getProvisioning().modifyAttrs(this, attrs);
    }

    /**
     * calendar user type - USER (default) or RESOURCE
     *
     * <p>Valid values: [USER, RESOURCE]
     *
     * @param zimbraAccountCalendarUserType new value
     * @param attrs existing map to populate, or null to create a new map
     * @return populated map to pass into Provisioning.modifyAttrs
     */
    @ZAttr(id=313)
    public Map<String,Object> setAccountCalendarUserTypeAsString(String zimbraAccountCalendarUserType, Map<String,Object> attrs) {
        if (attrs == null) attrs = new HashMap<String,Object>();
        attrs.put(Provisioning.A_zimbraAccountCalendarUserType, zimbraAccountCalendarUserType);
        return attrs;
    }

    /**
     * calendar user type - USER (default) or RESOURCE
     *
     * <p>Valid values: [USER, RESOURCE]
     *
     * @throws com.zimbra.common.service.ServiceException if error during update
     */
    @ZAttr(id=313)
    public void unsetAccountCalendarUserType() throws com.zimbra.common.service.ServiceException {
        HashMap<String,Object> attrs = new HashMap<String,Object>();
        attrs.put(Provisioning.A_zimbraAccountCalendarUserType, "");
        getProvisioning().modifyAttrs(this, attrs);
    }

    /**
     * calendar user type - USER (default) or RESOURCE
     *
     * <p>Valid values: [USER, RESOURCE]
     *
     * @param attrs existing map to populate, or null to create a new map
     * @return populated map to pass into Provisioning.modifyAttrs
     */
    @ZAttr(id=313)
    public Map<String,Object> unsetAccountCalendarUserType(Map<String,Object> attrs) {
        if (attrs == null) attrs = new HashMap<String,Object>();
        attrs.put(Provisioning.A_zimbraAccountCalendarUserType, "");
        return attrs;
    }

    /**
     * Whether this calendar resource accepts/declines meeting invites
     * automatically; default TRUE
     *
     * @return zimbraCalResAutoAcceptDecline, or false if unset
     */
    @ZAttr(id=315)
    public boolean isCalResAutoAcceptDecline() {
        return getBooleanAttr(Provisioning.A_zimbraCalResAutoAcceptDecline, false);
    }

    /**
     * Whether this calendar resource accepts/declines meeting invites
     * automatically; default TRUE
     *
     * @param zimbraCalResAutoAcceptDecline new value
     * @throws com.zimbra.common.service.ServiceException if error during update
     */
    @ZAttr(id=315)
    public void setCalResAutoAcceptDecline(boolean zimbraCalResAutoAcceptDecline) throws com.zimbra.common.service.ServiceException {
        HashMap<String,Object> attrs = new HashMap<String,Object>();
        attrs.put(Provisioning.A_zimbraCalResAutoAcceptDecline, zimbraCalResAutoAcceptDecline ? Provisioning.TRUE : Provisioning.FALSE);
        getProvisioning().modifyAttrs(this, attrs);
    }

    /**
     * Whether this calendar resource accepts/declines meeting invites
     * automatically; default TRUE
     *
     * @param zimbraCalResAutoAcceptDecline new value
     * @param attrs existing map to populate, or null to create a new map
     * @return populated map to pass into Provisioning.modifyAttrs
     */
    @ZAttr(id=315)
    public Map<String,Object> setCalResAutoAcceptDecline(boolean zimbraCalResAutoAcceptDecline, Map<String,Object> attrs) {
        if (attrs == null) attrs = new HashMap<String,Object>();
        attrs.put(Provisioning.A_zimbraCalResAutoAcceptDecline, zimbraCalResAutoAcceptDecline ? Provisioning.TRUE : Provisioning.FALSE);
        return attrs;
    }

    /**
     * Whether this calendar resource accepts/declines meeting invites
     * automatically; default TRUE
     *
     * @throws com.zimbra.common.service.ServiceException if error during update
     */
    @ZAttr(id=315)
    public void unsetCalResAutoAcceptDecline() throws com.zimbra.common.service.ServiceException {
        HashMap<String,Object> attrs = new HashMap<String,Object>();
        attrs.put(Provisioning.A_zimbraCalResAutoAcceptDecline, "");
        getProvisioning().modifyAttrs(this, attrs);
    }

    /**
     * Whether this calendar resource accepts/declines meeting invites
     * automatically; default TRUE
     *
     * @param attrs existing map to populate, or null to create a new map
     * @return populated map to pass into Provisioning.modifyAttrs
     */
    @ZAttr(id=315)
    public Map<String,Object> unsetCalResAutoAcceptDecline(Map<String,Object> attrs) {
        if (attrs == null) attrs = new HashMap<String,Object>();
        attrs.put(Provisioning.A_zimbraCalResAutoAcceptDecline, "");
        return attrs;
    }

    /**
     * Whether this calendar resource declines invite if already busy;
     * default TRUE
     *
     * @return zimbraCalResAutoDeclineIfBusy, or false if unset
     */
    @ZAttr(id=322)
    public boolean isCalResAutoDeclineIfBusy() {
        return getBooleanAttr(Provisioning.A_zimbraCalResAutoDeclineIfBusy, false);
    }

    /**
     * Whether this calendar resource declines invite if already busy;
     * default TRUE
     *
     * @param zimbraCalResAutoDeclineIfBusy new value
     * @throws com.zimbra.common.service.ServiceException if error during update
     */
    @ZAttr(id=322)
    public void setCalResAutoDeclineIfBusy(boolean zimbraCalResAutoDeclineIfBusy) throws com.zimbra.common.service.ServiceException {
        HashMap<String,Object> attrs = new HashMap<String,Object>();
        attrs.put(Provisioning.A_zimbraCalResAutoDeclineIfBusy, zimbraCalResAutoDeclineIfBusy ? Provisioning.TRUE : Provisioning.FALSE);
        getProvisioning().modifyAttrs(this, attrs);
    }

    /**
     * Whether this calendar resource declines invite if already busy;
     * default TRUE
     *
     * @param zimbraCalResAutoDeclineIfBusy new value
     * @param attrs existing map to populate, or null to create a new map
     * @return populated map to pass into Provisioning.modifyAttrs
     */
    @ZAttr(id=322)
    public Map<String,Object> setCalResAutoDeclineIfBusy(boolean zimbraCalResAutoDeclineIfBusy, Map<String,Object> attrs) {
        if (attrs == null) attrs = new HashMap<String,Object>();
        attrs.put(Provisioning.A_zimbraCalResAutoDeclineIfBusy, zimbraCalResAutoDeclineIfBusy ? Provisioning.TRUE : Provisioning.FALSE);
        return attrs;
    }

    /**
     * Whether this calendar resource declines invite if already busy;
     * default TRUE
     *
     * @throws com.zimbra.common.service.ServiceException if error during update
     */
    @ZAttr(id=322)
    public void unsetCalResAutoDeclineIfBusy() throws com.zimbra.common.service.ServiceException {
        HashMap<String,Object> attrs = new HashMap<String,Object>();
        attrs.put(Provisioning.A_zimbraCalResAutoDeclineIfBusy, "");
        getProvisioning().modifyAttrs(this, attrs);
    }

    /**
     * Whether this calendar resource declines invite if already busy;
     * default TRUE
     *
     * @param attrs existing map to populate, or null to create a new map
     * @return populated map to pass into Provisioning.modifyAttrs
     */
    @ZAttr(id=322)
    public Map<String,Object> unsetCalResAutoDeclineIfBusy(Map<String,Object> attrs) {
        if (attrs == null) attrs = new HashMap<String,Object>();
        attrs.put(Provisioning.A_zimbraCalResAutoDeclineIfBusy, "");
        return attrs;
    }

    /**
     * Whether this calendar resource declines invites to recurring
     * appointments; default FALSE
     *
     * @return zimbraCalResAutoDeclineRecurring, or false if unset
     */
    @ZAttr(id=323)
    public boolean isCalResAutoDeclineRecurring() {
        return getBooleanAttr(Provisioning.A_zimbraCalResAutoDeclineRecurring, false);
    }

    /**
     * Whether this calendar resource declines invites to recurring
     * appointments; default FALSE
     *
     * @param zimbraCalResAutoDeclineRecurring new value
     * @throws com.zimbra.common.service.ServiceException if error during update
     */
    @ZAttr(id=323)
    public void setCalResAutoDeclineRecurring(boolean zimbraCalResAutoDeclineRecurring) throws com.zimbra.common.service.ServiceException {
        HashMap<String,Object> attrs = new HashMap<String,Object>();
        attrs.put(Provisioning.A_zimbraCalResAutoDeclineRecurring, zimbraCalResAutoDeclineRecurring ? Provisioning.TRUE : Provisioning.FALSE);
        getProvisioning().modifyAttrs(this, attrs);
    }

    /**
     * Whether this calendar resource declines invites to recurring
     * appointments; default FALSE
     *
     * @param zimbraCalResAutoDeclineRecurring new value
     * @param attrs existing map to populate, or null to create a new map
     * @return populated map to pass into Provisioning.modifyAttrs
     */
    @ZAttr(id=323)
    public Map<String,Object> setCalResAutoDeclineRecurring(boolean zimbraCalResAutoDeclineRecurring, Map<String,Object> attrs) {
        if (attrs == null) attrs = new HashMap<String,Object>();
        attrs.put(Provisioning.A_zimbraCalResAutoDeclineRecurring, zimbraCalResAutoDeclineRecurring ? Provisioning.TRUE : Provisioning.FALSE);
        return attrs;
    }

    /**
     * Whether this calendar resource declines invites to recurring
     * appointments; default FALSE
     *
     * @throws com.zimbra.common.service.ServiceException if error during update
     */
    @ZAttr(id=323)
    public void unsetCalResAutoDeclineRecurring() throws com.zimbra.common.service.ServiceException {
        HashMap<String,Object> attrs = new HashMap<String,Object>();
        attrs.put(Provisioning.A_zimbraCalResAutoDeclineRecurring, "");
        getProvisioning().modifyAttrs(this, attrs);
    }

    /**
     * Whether this calendar resource declines invites to recurring
     * appointments; default FALSE
     *
     * @param attrs existing map to populate, or null to create a new map
     * @return populated map to pass into Provisioning.modifyAttrs
     */
    @ZAttr(id=323)
    public Map<String,Object> unsetCalResAutoDeclineRecurring(Map<String,Object> attrs) {
        if (attrs == null) attrs = new HashMap<String,Object>();
        attrs.put(Provisioning.A_zimbraCalResAutoDeclineRecurring, "");
        return attrs;
    }

    /**
     * building number or name
     *
     * @return zimbraCalResBuilding, or null if unset
     */
    @ZAttr(id=327)
    public String getCalResBuilding() {
        return getAttr(Provisioning.A_zimbraCalResBuilding, null);
    }

    /**
     * building number or name
     *
     * @param zimbraCalResBuilding new value
     * @throws com.zimbra.common.service.ServiceException if error during update
     */
    @ZAttr(id=327)
    public void setCalResBuilding(String zimbraCalResBuilding) throws com.zimbra.common.service.ServiceException {
        HashMap<String,Object> attrs = new HashMap<String,Object>();
        attrs.put(Provisioning.A_zimbraCalResBuilding, zimbraCalResBuilding);
        getProvisioning().modifyAttrs(this, attrs);
    }

    /**
     * building number or name
     *
     * @param zimbraCalResBuilding new value
     * @param attrs existing map to populate, or null to create a new map
     * @return populated map to pass into Provisioning.modifyAttrs
     */
    @ZAttr(id=327)
    public Map<String,Object> setCalResBuilding(String zimbraCalResBuilding, Map<String,Object> attrs) {
        if (attrs == null) attrs = new HashMap<String,Object>();
        attrs.put(Provisioning.A_zimbraCalResBuilding, zimbraCalResBuilding);
        return attrs;
    }

    /**
     * building number or name
     *
     * @throws com.zimbra.common.service.ServiceException if error during update
     */
    @ZAttr(id=327)
    public void unsetCalResBuilding() throws com.zimbra.common.service.ServiceException {
        HashMap<String,Object> attrs = new HashMap<String,Object>();
        attrs.put(Provisioning.A_zimbraCalResBuilding, "");
        getProvisioning().modifyAttrs(this, attrs);
    }

    /**
     * building number or name
     *
     * @param attrs existing map to populate, or null to create a new map
     * @return populated map to pass into Provisioning.modifyAttrs
     */
    @ZAttr(id=327)
    public Map<String,Object> unsetCalResBuilding(Map<String,Object> attrs) {
        if (attrs == null) attrs = new HashMap<String,Object>();
        attrs.put(Provisioning.A_zimbraCalResBuilding, "");
        return attrs;
    }

    /**
     * capacity
     *
     * @return zimbraCalResCapacity, or -1 if unset
     */
    @ZAttr(id=330)
    public int getCalResCapacity() {
        return getIntAttr(Provisioning.A_zimbraCalResCapacity, -1);
    }

    /**
     * capacity
     *
     * @param zimbraCalResCapacity new value
     * @throws com.zimbra.common.service.ServiceException if error during update
     */
    @ZAttr(id=330)
    public void setCalResCapacity(int zimbraCalResCapacity) throws com.zimbra.common.service.ServiceException {
        HashMap<String,Object> attrs = new HashMap<String,Object>();
        attrs.put(Provisioning.A_zimbraCalResCapacity, Integer.toString(zimbraCalResCapacity));
        getProvisioning().modifyAttrs(this, attrs);
    }

    /**
     * capacity
     *
     * @param zimbraCalResCapacity new value
     * @param attrs existing map to populate, or null to create a new map
     * @return populated map to pass into Provisioning.modifyAttrs
     */
    @ZAttr(id=330)
    public Map<String,Object> setCalResCapacity(int zimbraCalResCapacity, Map<String,Object> attrs) {
        if (attrs == null) attrs = new HashMap<String,Object>();
        attrs.put(Provisioning.A_zimbraCalResCapacity, Integer.toString(zimbraCalResCapacity));
        return attrs;
    }

    /**
     * capacity
     *
     * @throws com.zimbra.common.service.ServiceException if error during update
     */
    @ZAttr(id=330)
    public void unsetCalResCapacity() throws com.zimbra.common.service.ServiceException {
        HashMap<String,Object> attrs = new HashMap<String,Object>();
        attrs.put(Provisioning.A_zimbraCalResCapacity, "");
        getProvisioning().modifyAttrs(this, attrs);
    }

    /**
     * capacity
     *
     * @param attrs existing map to populate, or null to create a new map
     * @return populated map to pass into Provisioning.modifyAttrs
     */
    @ZAttr(id=330)
    public Map<String,Object> unsetCalResCapacity(Map<String,Object> attrs) {
        if (attrs == null) attrs = new HashMap<String,Object>();
        attrs.put(Provisioning.A_zimbraCalResCapacity, "");
        return attrs;
    }

    /**
     * email of contact in charge of resource
     *
     * @return zimbraCalResContactEmail, or null if unset
     */
    @ZAttr(id=332)
    public String getCalResContactEmail() {
        return getAttr(Provisioning.A_zimbraCalResContactEmail, null);
    }

    /**
     * email of contact in charge of resource
     *
     * @param zimbraCalResContactEmail new value
     * @throws com.zimbra.common.service.ServiceException if error during update
     */
    @ZAttr(id=332)
    public void setCalResContactEmail(String zimbraCalResContactEmail) throws com.zimbra.common.service.ServiceException {
        HashMap<String,Object> attrs = new HashMap<String,Object>();
        attrs.put(Provisioning.A_zimbraCalResContactEmail, zimbraCalResContactEmail);
        getProvisioning().modifyAttrs(this, attrs);
    }

    /**
     * email of contact in charge of resource
     *
     * @param zimbraCalResContactEmail new value
     * @param attrs existing map to populate, or null to create a new map
     * @return populated map to pass into Provisioning.modifyAttrs
     */
    @ZAttr(id=332)
    public Map<String,Object> setCalResContactEmail(String zimbraCalResContactEmail, Map<String,Object> attrs) {
        if (attrs == null) attrs = new HashMap<String,Object>();
        attrs.put(Provisioning.A_zimbraCalResContactEmail, zimbraCalResContactEmail);
        return attrs;
    }

    /**
     * email of contact in charge of resource
     *
     * @throws com.zimbra.common.service.ServiceException if error during update
     */
    @ZAttr(id=332)
    public void unsetCalResContactEmail() throws com.zimbra.common.service.ServiceException {
        HashMap<String,Object> attrs = new HashMap<String,Object>();
        attrs.put(Provisioning.A_zimbraCalResContactEmail, "");
        getProvisioning().modifyAttrs(this, attrs);
    }

    /**
     * email of contact in charge of resource
     *
     * @param attrs existing map to populate, or null to create a new map
     * @return populated map to pass into Provisioning.modifyAttrs
     */
    @ZAttr(id=332)
    public Map<String,Object> unsetCalResContactEmail(Map<String,Object> attrs) {
        if (attrs == null) attrs = new HashMap<String,Object>();
        attrs.put(Provisioning.A_zimbraCalResContactEmail, "");
        return attrs;
    }

    /**
     * name of contact in charge of resource
     *
     * @return zimbraCalResContactName, or null if unset
     */
    @ZAttr(id=331)
    public String getCalResContactName() {
        return getAttr(Provisioning.A_zimbraCalResContactName, null);
    }

    /**
     * name of contact in charge of resource
     *
     * @param zimbraCalResContactName new value
     * @throws com.zimbra.common.service.ServiceException if error during update
     */
    @ZAttr(id=331)
    public void setCalResContactName(String zimbraCalResContactName) throws com.zimbra.common.service.ServiceException {
        HashMap<String,Object> attrs = new HashMap<String,Object>();
        attrs.put(Provisioning.A_zimbraCalResContactName, zimbraCalResContactName);
        getProvisioning().modifyAttrs(this, attrs);
    }

    /**
     * name of contact in charge of resource
     *
     * @param zimbraCalResContactName new value
     * @param attrs existing map to populate, or null to create a new map
     * @return populated map to pass into Provisioning.modifyAttrs
     */
    @ZAttr(id=331)
    public Map<String,Object> setCalResContactName(String zimbraCalResContactName, Map<String,Object> attrs) {
        if (attrs == null) attrs = new HashMap<String,Object>();
        attrs.put(Provisioning.A_zimbraCalResContactName, zimbraCalResContactName);
        return attrs;
    }

    /**
     * name of contact in charge of resource
     *
     * @throws com.zimbra.common.service.ServiceException if error during update
     */
    @ZAttr(id=331)
    public void unsetCalResContactName() throws com.zimbra.common.service.ServiceException {
        HashMap<String,Object> attrs = new HashMap<String,Object>();
        attrs.put(Provisioning.A_zimbraCalResContactName, "");
        getProvisioning().modifyAttrs(this, attrs);
    }

    /**
     * name of contact in charge of resource
     *
     * @param attrs existing map to populate, or null to create a new map
     * @return populated map to pass into Provisioning.modifyAttrs
     */
    @ZAttr(id=331)
    public Map<String,Object> unsetCalResContactName(Map<String,Object> attrs) {
        if (attrs == null) attrs = new HashMap<String,Object>();
        attrs.put(Provisioning.A_zimbraCalResContactName, "");
        return attrs;
    }

    /**
     * phone number of contact in charge of resource
     *
     * @return zimbraCalResContactPhone, or null if unset
     */
    @ZAttr(id=333)
    public String getCalResContactPhone() {
        return getAttr(Provisioning.A_zimbraCalResContactPhone, null);
    }

    /**
     * phone number of contact in charge of resource
     *
     * @param zimbraCalResContactPhone new value
     * @throws com.zimbra.common.service.ServiceException if error during update
     */
    @ZAttr(id=333)
    public void setCalResContactPhone(String zimbraCalResContactPhone) throws com.zimbra.common.service.ServiceException {
        HashMap<String,Object> attrs = new HashMap<String,Object>();
        attrs.put(Provisioning.A_zimbraCalResContactPhone, zimbraCalResContactPhone);
        getProvisioning().modifyAttrs(this, attrs);
    }

    /**
     * phone number of contact in charge of resource
     *
     * @param zimbraCalResContactPhone new value
     * @param attrs existing map to populate, or null to create a new map
     * @return populated map to pass into Provisioning.modifyAttrs
     */
    @ZAttr(id=333)
    public Map<String,Object> setCalResContactPhone(String zimbraCalResContactPhone, Map<String,Object> attrs) {
        if (attrs == null) attrs = new HashMap<String,Object>();
        attrs.put(Provisioning.A_zimbraCalResContactPhone, zimbraCalResContactPhone);
        return attrs;
    }

    /**
     * phone number of contact in charge of resource
     *
     * @throws com.zimbra.common.service.ServiceException if error during update
     */
    @ZAttr(id=333)
    public void unsetCalResContactPhone() throws com.zimbra.common.service.ServiceException {
        HashMap<String,Object> attrs = new HashMap<String,Object>();
        attrs.put(Provisioning.A_zimbraCalResContactPhone, "");
        getProvisioning().modifyAttrs(this, attrs);
    }

    /**
     * phone number of contact in charge of resource
     *
     * @param attrs existing map to populate, or null to create a new map
     * @return populated map to pass into Provisioning.modifyAttrs
     */
    @ZAttr(id=333)
    public Map<String,Object> unsetCalResContactPhone(Map<String,Object> attrs) {
        if (attrs == null) attrs = new HashMap<String,Object>();
        attrs.put(Provisioning.A_zimbraCalResContactPhone, "");
        return attrs;
    }

    /**
     * floor number or name
     *
     * @return zimbraCalResFloor, or null if unset
     */
    @ZAttr(id=328)
    public String getCalResFloor() {
        return getAttr(Provisioning.A_zimbraCalResFloor, null);
    }

    /**
     * floor number or name
     *
     * @param zimbraCalResFloor new value
     * @throws com.zimbra.common.service.ServiceException if error during update
     */
    @ZAttr(id=328)
    public void setCalResFloor(String zimbraCalResFloor) throws com.zimbra.common.service.ServiceException {
        HashMap<String,Object> attrs = new HashMap<String,Object>();
        attrs.put(Provisioning.A_zimbraCalResFloor, zimbraCalResFloor);
        getProvisioning().modifyAttrs(this, attrs);
    }

    /**
     * floor number or name
     *
     * @param zimbraCalResFloor new value
     * @param attrs existing map to populate, or null to create a new map
     * @return populated map to pass into Provisioning.modifyAttrs
     */
    @ZAttr(id=328)
    public Map<String,Object> setCalResFloor(String zimbraCalResFloor, Map<String,Object> attrs) {
        if (attrs == null) attrs = new HashMap<String,Object>();
        attrs.put(Provisioning.A_zimbraCalResFloor, zimbraCalResFloor);
        return attrs;
    }

    /**
     * floor number or name
     *
     * @throws com.zimbra.common.service.ServiceException if error during update
     */
    @ZAttr(id=328)
    public void unsetCalResFloor() throws com.zimbra.common.service.ServiceException {
        HashMap<String,Object> attrs = new HashMap<String,Object>();
        attrs.put(Provisioning.A_zimbraCalResFloor, "");
        getProvisioning().modifyAttrs(this, attrs);
    }

    /**
     * floor number or name
     *
     * @param attrs existing map to populate, or null to create a new map
     * @return populated map to pass into Provisioning.modifyAttrs
     */
    @ZAttr(id=328)
    public Map<String,Object> unsetCalResFloor(Map<String,Object> attrs) {
        if (attrs == null) attrs = new HashMap<String,Object>();
        attrs.put(Provisioning.A_zimbraCalResFloor, "");
        return attrs;
    }

    /**
     * display name for resource location
     *
     * @return zimbraCalResLocationDisplayName, or null if unset
     */
    @ZAttr(id=324)
    public String getCalResLocationDisplayName() {
        return getAttr(Provisioning.A_zimbraCalResLocationDisplayName, null);
    }

    /**
     * display name for resource location
     *
     * @param zimbraCalResLocationDisplayName new value
     * @throws com.zimbra.common.service.ServiceException if error during update
     */
    @ZAttr(id=324)
    public void setCalResLocationDisplayName(String zimbraCalResLocationDisplayName) throws com.zimbra.common.service.ServiceException {
        HashMap<String,Object> attrs = new HashMap<String,Object>();
        attrs.put(Provisioning.A_zimbraCalResLocationDisplayName, zimbraCalResLocationDisplayName);
        getProvisioning().modifyAttrs(this, attrs);
    }

    /**
     * display name for resource location
     *
     * @param zimbraCalResLocationDisplayName new value
     * @param attrs existing map to populate, or null to create a new map
     * @return populated map to pass into Provisioning.modifyAttrs
     */
    @ZAttr(id=324)
    public Map<String,Object> setCalResLocationDisplayName(String zimbraCalResLocationDisplayName, Map<String,Object> attrs) {
        if (attrs == null) attrs = new HashMap<String,Object>();
        attrs.put(Provisioning.A_zimbraCalResLocationDisplayName, zimbraCalResLocationDisplayName);
        return attrs;
    }

    /**
     * display name for resource location
     *
     * @throws com.zimbra.common.service.ServiceException if error during update
     */
    @ZAttr(id=324)
    public void unsetCalResLocationDisplayName() throws com.zimbra.common.service.ServiceException {
        HashMap<String,Object> attrs = new HashMap<String,Object>();
        attrs.put(Provisioning.A_zimbraCalResLocationDisplayName, "");
        getProvisioning().modifyAttrs(this, attrs);
    }

    /**
     * display name for resource location
     *
     * @param attrs existing map to populate, or null to create a new map
     * @return populated map to pass into Provisioning.modifyAttrs
     */
    @ZAttr(id=324)
    public Map<String,Object> unsetCalResLocationDisplayName(Map<String,Object> attrs) {
        if (attrs == null) attrs = new HashMap<String,Object>();
        attrs.put(Provisioning.A_zimbraCalResLocationDisplayName, "");
        return attrs;
    }

    /**
     * Maximum number of conflicting instances allowed before declining
     * schedule request for a recurring appointments; default 0 (means
     * decline on any conflict)
     *
     * @return zimbraCalResMaxNumConflictsAllowed, or -1 if unset
     *
     * @since ZCS 5.0.14
     */
    @ZAttr(id=808)
    public int getCalResMaxNumConflictsAllowed() {
        return getIntAttr(Provisioning.A_zimbraCalResMaxNumConflictsAllowed, -1);
    }

    /**
     * Maximum number of conflicting instances allowed before declining
     * schedule request for a recurring appointments; default 0 (means
     * decline on any conflict)
     *
     * @param zimbraCalResMaxNumConflictsAllowed new value
     * @throws com.zimbra.common.service.ServiceException if error during update
     *
     * @since ZCS 5.0.14
     */
    @ZAttr(id=808)
    public void setCalResMaxNumConflictsAllowed(int zimbraCalResMaxNumConflictsAllowed) throws com.zimbra.common.service.ServiceException {
        HashMap<String,Object> attrs = new HashMap<String,Object>();
        attrs.put(Provisioning.A_zimbraCalResMaxNumConflictsAllowed, Integer.toString(zimbraCalResMaxNumConflictsAllowed));
        getProvisioning().modifyAttrs(this, attrs);
    }

    /**
     * Maximum number of conflicting instances allowed before declining
     * schedule request for a recurring appointments; default 0 (means
     * decline on any conflict)
     *
     * @param zimbraCalResMaxNumConflictsAllowed new value
     * @param attrs existing map to populate, or null to create a new map
     * @return populated map to pass into Provisioning.modifyAttrs
     *
     * @since ZCS 5.0.14
     */
    @ZAttr(id=808)
    public Map<String,Object> setCalResMaxNumConflictsAllowed(int zimbraCalResMaxNumConflictsAllowed, Map<String,Object> attrs) {
        if (attrs == null) attrs = new HashMap<String,Object>();
        attrs.put(Provisioning.A_zimbraCalResMaxNumConflictsAllowed, Integer.toString(zimbraCalResMaxNumConflictsAllowed));
        return attrs;
    }

    /**
     * Maximum number of conflicting instances allowed before declining
     * schedule request for a recurring appointments; default 0 (means
     * decline on any conflict)
     *
     * @throws com.zimbra.common.service.ServiceException if error during update
     *
     * @since ZCS 5.0.14
     */
    @ZAttr(id=808)
    public void unsetCalResMaxNumConflictsAllowed() throws com.zimbra.common.service.ServiceException {
        HashMap<String,Object> attrs = new HashMap<String,Object>();
        attrs.put(Provisioning.A_zimbraCalResMaxNumConflictsAllowed, "");
        getProvisioning().modifyAttrs(this, attrs);
    }

    /**
     * Maximum number of conflicting instances allowed before declining
     * schedule request for a recurring appointments; default 0 (means
     * decline on any conflict)
     *
     * @param attrs existing map to populate, or null to create a new map
     * @return populated map to pass into Provisioning.modifyAttrs
     *
     * @since ZCS 5.0.14
     */
    @ZAttr(id=808)
    public Map<String,Object> unsetCalResMaxNumConflictsAllowed(Map<String,Object> attrs) {
        if (attrs == null) attrs = new HashMap<String,Object>();
        attrs.put(Provisioning.A_zimbraCalResMaxNumConflictsAllowed, "");
        return attrs;
    }

    /**
     * Maximum percent of conflicting instances allowed before declining
     * schedule request for a recurring appointment; default 0 (means decline
     * on any conflict)
     *
     * @return zimbraCalResMaxPercentConflictsAllowed, or -1 if unset
     *
     * @since ZCS 5.0.14
     */
    @ZAttr(id=809)
    public int getCalResMaxPercentConflictsAllowed() {
        return getIntAttr(Provisioning.A_zimbraCalResMaxPercentConflictsAllowed, -1);
    }

    /**
     * Maximum percent of conflicting instances allowed before declining
     * schedule request for a recurring appointment; default 0 (means decline
     * on any conflict)
     *
     * @param zimbraCalResMaxPercentConflictsAllowed new value
     * @throws com.zimbra.common.service.ServiceException if error during update
     *
     * @since ZCS 5.0.14
     */
    @ZAttr(id=809)
    public void setCalResMaxPercentConflictsAllowed(int zimbraCalResMaxPercentConflictsAllowed) throws com.zimbra.common.service.ServiceException {
        HashMap<String,Object> attrs = new HashMap<String,Object>();
        attrs.put(Provisioning.A_zimbraCalResMaxPercentConflictsAllowed, Integer.toString(zimbraCalResMaxPercentConflictsAllowed));
        getProvisioning().modifyAttrs(this, attrs);
    }

    /**
     * Maximum percent of conflicting instances allowed before declining
     * schedule request for a recurring appointment; default 0 (means decline
     * on any conflict)
     *
     * @param zimbraCalResMaxPercentConflictsAllowed new value
     * @param attrs existing map to populate, or null to create a new map
     * @return populated map to pass into Provisioning.modifyAttrs
     *
     * @since ZCS 5.0.14
     */
    @ZAttr(id=809)
    public Map<String,Object> setCalResMaxPercentConflictsAllowed(int zimbraCalResMaxPercentConflictsAllowed, Map<String,Object> attrs) {
        if (attrs == null) attrs = new HashMap<String,Object>();
        attrs.put(Provisioning.A_zimbraCalResMaxPercentConflictsAllowed, Integer.toString(zimbraCalResMaxPercentConflictsAllowed));
        return attrs;
    }

    /**
     * Maximum percent of conflicting instances allowed before declining
     * schedule request for a recurring appointment; default 0 (means decline
     * on any conflict)
     *
     * @throws com.zimbra.common.service.ServiceException if error during update
     *
     * @since ZCS 5.0.14
     */
    @ZAttr(id=809)
    public void unsetCalResMaxPercentConflictsAllowed() throws com.zimbra.common.service.ServiceException {
        HashMap<String,Object> attrs = new HashMap<String,Object>();
        attrs.put(Provisioning.A_zimbraCalResMaxPercentConflictsAllowed, "");
        getProvisioning().modifyAttrs(this, attrs);
    }

    /**
     * Maximum percent of conflicting instances allowed before declining
     * schedule request for a recurring appointment; default 0 (means decline
     * on any conflict)
     *
     * @param attrs existing map to populate, or null to create a new map
     * @return populated map to pass into Provisioning.modifyAttrs
     *
     * @since ZCS 5.0.14
     */
    @ZAttr(id=809)
    public Map<String,Object> unsetCalResMaxPercentConflictsAllowed(Map<String,Object> attrs) {
        if (attrs == null) attrs = new HashMap<String,Object>();
        attrs.put(Provisioning.A_zimbraCalResMaxPercentConflictsAllowed, "");
        return attrs;
    }

    /**
     * room number or name
     *
     * @return zimbraCalResRoom, or null if unset
     */
    @ZAttr(id=329)
    public String getCalResRoom() {
        return getAttr(Provisioning.A_zimbraCalResRoom, null);
    }

    /**
     * room number or name
     *
     * @param zimbraCalResRoom new value
     * @throws com.zimbra.common.service.ServiceException if error during update
     */
    @ZAttr(id=329)
    public void setCalResRoom(String zimbraCalResRoom) throws com.zimbra.common.service.ServiceException {
        HashMap<String,Object> attrs = new HashMap<String,Object>();
        attrs.put(Provisioning.A_zimbraCalResRoom, zimbraCalResRoom);
        getProvisioning().modifyAttrs(this, attrs);
    }

    /**
     * room number or name
     *
     * @param zimbraCalResRoom new value
     * @param attrs existing map to populate, or null to create a new map
     * @return populated map to pass into Provisioning.modifyAttrs
     */
    @ZAttr(id=329)
    public Map<String,Object> setCalResRoom(String zimbraCalResRoom, Map<String,Object> attrs) {
        if (attrs == null) attrs = new HashMap<String,Object>();
        attrs.put(Provisioning.A_zimbraCalResRoom, zimbraCalResRoom);
        return attrs;
    }

    /**
     * room number or name
     *
     * @throws com.zimbra.common.service.ServiceException if error during update
     */
    @ZAttr(id=329)
    public void unsetCalResRoom() throws com.zimbra.common.service.ServiceException {
        HashMap<String,Object> attrs = new HashMap<String,Object>();
        attrs.put(Provisioning.A_zimbraCalResRoom, "");
        getProvisioning().modifyAttrs(this, attrs);
    }

    /**
     * room number or name
     *
     * @param attrs existing map to populate, or null to create a new map
     * @return populated map to pass into Provisioning.modifyAttrs
     */
    @ZAttr(id=329)
    public Map<String,Object> unsetCalResRoom(Map<String,Object> attrs) {
        if (attrs == null) attrs = new HashMap<String,Object>();
        attrs.put(Provisioning.A_zimbraCalResRoom, "");
        return attrs;
    }

    /**
     * site name
     *
     * @return zimbraCalResSite, or null if unset
     */
    @ZAttr(id=326)
    public String getCalResSite() {
        return getAttr(Provisioning.A_zimbraCalResSite, null);
    }

    /**
     * site name
     *
     * @param zimbraCalResSite new value
     * @throws com.zimbra.common.service.ServiceException if error during update
     */
    @ZAttr(id=326)
    public void setCalResSite(String zimbraCalResSite) throws com.zimbra.common.service.ServiceException {
        HashMap<String,Object> attrs = new HashMap<String,Object>();
        attrs.put(Provisioning.A_zimbraCalResSite, zimbraCalResSite);
        getProvisioning().modifyAttrs(this, attrs);
    }

    /**
     * site name
     *
     * @param zimbraCalResSite new value
     * @param attrs existing map to populate, or null to create a new map
     * @return populated map to pass into Provisioning.modifyAttrs
     */
    @ZAttr(id=326)
    public Map<String,Object> setCalResSite(String zimbraCalResSite, Map<String,Object> attrs) {
        if (attrs == null) attrs = new HashMap<String,Object>();
        attrs.put(Provisioning.A_zimbraCalResSite, zimbraCalResSite);
        return attrs;
    }

    /**
     * site name
     *
     * @throws com.zimbra.common.service.ServiceException if error during update
     */
    @ZAttr(id=326)
    public void unsetCalResSite() throws com.zimbra.common.service.ServiceException {
        HashMap<String,Object> attrs = new HashMap<String,Object>();
        attrs.put(Provisioning.A_zimbraCalResSite, "");
        getProvisioning().modifyAttrs(this, attrs);
    }

    /**
     * site name
     *
     * @param attrs existing map to populate, or null to create a new map
     * @return populated map to pass into Provisioning.modifyAttrs
     */
    @ZAttr(id=326)
    public Map<String,Object> unsetCalResSite(Map<String,Object> attrs) {
        if (attrs == null) attrs = new HashMap<String,Object>();
        attrs.put(Provisioning.A_zimbraCalResSite, "");
        return attrs;
    }

    /**
     * calendar resource type - Location or Equipment
     *
     * <p>Valid values: [Equipment, Location]
     *
     * @return zimbraCalResType, or null if unset and/or has invalid value
     */
    @ZAttr(id=314)
    public ZAttrProvisioning.CalResType getCalResType() {
        try { String v = getAttr(Provisioning.A_zimbraCalResType); return v == null ? null : ZAttrProvisioning.CalResType.fromString(v); } catch(com.zimbra.common.service.ServiceException e) { return null; }
    }

    /**
     * calendar resource type - Location or Equipment
     *
     * <p>Valid values: [Equipment, Location]
     *
     * @return zimbraCalResType, or null if unset
     */
    @ZAttr(id=314)
    public String getCalResTypeAsString() {
        return getAttr(Provisioning.A_zimbraCalResType, null);
    }

    /**
     * calendar resource type - Location or Equipment
     *
     * <p>Valid values: [Equipment, Location]
     *
     * @param zimbraCalResType new value
     * @throws com.zimbra.common.service.ServiceException if error during update
     */
    @ZAttr(id=314)
    public void setCalResType(ZAttrProvisioning.CalResType zimbraCalResType) throws com.zimbra.common.service.ServiceException {
        HashMap<String,Object> attrs = new HashMap<String,Object>();
        attrs.put(Provisioning.A_zimbraCalResType, zimbraCalResType.toString());
        getProvisioning().modifyAttrs(this, attrs);
    }

    /**
     * calendar resource type - Location or Equipment
     *
     * <p>Valid values: [Equipment, Location]
     *
     * @param zimbraCalResType new value
     * @param attrs existing map to populate, or null to create a new map
     * @return populated map to pass into Provisioning.modifyAttrs
     */
    @ZAttr(id=314)
    public Map<String,Object> setCalResType(ZAttrProvisioning.CalResType zimbraCalResType, Map<String,Object> attrs) {
        if (attrs == null) attrs = new HashMap<String,Object>();
        attrs.put(Provisioning.A_zimbraCalResType, zimbraCalResType.toString());
        return attrs;
    }

    /**
     * calendar resource type - Location or Equipment
     *
     * <p>Valid values: [Equipment, Location]
     *
     * @param zimbraCalResType new value
     * @throws com.zimbra.common.service.ServiceException if error during update
     */
    @ZAttr(id=314)
    public void setCalResTypeAsString(String zimbraCalResType) throws com.zimbra.common.service.ServiceException {
        HashMap<String,Object> attrs = new HashMap<String,Object>();
        attrs.put(Provisioning.A_zimbraCalResType, zimbraCalResType);
        getProvisioning().modifyAttrs(this, attrs);
    }

    /**
     * calendar resource type - Location or Equipment
     *
     * <p>Valid values: [Equipment, Location]
     *
     * @param zimbraCalResType new value
     * @param attrs existing map to populate, or null to create a new map
     * @return populated map to pass into Provisioning.modifyAttrs
     */
    @ZAttr(id=314)
    public Map<String,Object> setCalResTypeAsString(String zimbraCalResType, Map<String,Object> attrs) {
        if (attrs == null) attrs = new HashMap<String,Object>();
        attrs.put(Provisioning.A_zimbraCalResType, zimbraCalResType);
        return attrs;
    }

    /**
     * calendar resource type - Location or Equipment
     *
     * <p>Valid values: [Equipment, Location]
     *
     * @throws com.zimbra.common.service.ServiceException if error during update
     */
    @ZAttr(id=314)
    public void unsetCalResType() throws com.zimbra.common.service.ServiceException {
        HashMap<String,Object> attrs = new HashMap<String,Object>();
        attrs.put(Provisioning.A_zimbraCalResType, "");
        getProvisioning().modifyAttrs(this, attrs);
    }

    /**
     * calendar resource type - Location or Equipment
     *
     * <p>Valid values: [Equipment, Location]
     *
     * @param attrs existing map to populate, or null to create a new map
     * @return populated map to pass into Provisioning.modifyAttrs
     */
    @ZAttr(id=314)
    public Map<String,Object> unsetCalResType(Map<String,Object> attrs) {
        if (attrs == null) attrs = new HashMap<String,Object>();
        attrs.put(Provisioning.A_zimbraCalResType, "");
        return attrs;
    }

    /**
     * time object was created
     *
     * <p>Use getCreateTimestampAsString to access value as a string.
     *
     * @see #getCreateTimestampAsString()
     *
     * @return zimbraCreateTimestamp as Date, null if unset or unable to parse
     *
     * @since ZCS 6.0.0_BETA1
     */
    @ZAttr(id=790)
    public Date getCreateTimestamp() {
        return getGeneralizedTimeAttr(Provisioning.A_zimbraCreateTimestamp, null);
    }

    /**
     * time object was created
     *
     * @return zimbraCreateTimestamp, or null if unset
     *
     * @since ZCS 6.0.0_BETA1
     */
    @ZAttr(id=790)
    public String getCreateTimestampAsString() {
        return getAttr(Provisioning.A_zimbraCreateTimestamp, null);
    }

    /**
     * time object was created
     *
     * @param zimbraCreateTimestamp new value
     * @throws com.zimbra.common.service.ServiceException if error during update
     *
     * @since ZCS 6.0.0_BETA1
     */
    @ZAttr(id=790)
    public void setCreateTimestamp(Date zimbraCreateTimestamp) throws com.zimbra.common.service.ServiceException {
        HashMap<String,Object> attrs = new HashMap<String,Object>();
        attrs.put(Provisioning.A_zimbraCreateTimestamp, DateUtil.toGeneralizedTime(zimbraCreateTimestamp));
        getProvisioning().modifyAttrs(this, attrs);
    }

    /**
     * time object was created
     *
     * @param zimbraCreateTimestamp new value
     * @param attrs existing map to populate, or null to create a new map
     * @return populated map to pass into Provisioning.modifyAttrs
     *
     * @since ZCS 6.0.0_BETA1
     */
    @ZAttr(id=790)
    public Map<String,Object> setCreateTimestamp(Date zimbraCreateTimestamp, Map<String,Object> attrs) {
        if (attrs == null) attrs = new HashMap<String,Object>();
        attrs.put(Provisioning.A_zimbraCreateTimestamp, DateUtil.toGeneralizedTime(zimbraCreateTimestamp));
        return attrs;
    }

    /**
     * time object was created
     *
     * @param zimbraCreateTimestamp new value
     * @throws com.zimbra.common.service.ServiceException if error during update
     *
     * @since ZCS 6.0.0_BETA1
     */
    @ZAttr(id=790)
    public void setCreateTimestampAsString(String zimbraCreateTimestamp) throws com.zimbra.common.service.ServiceException {
        HashMap<String,Object> attrs = new HashMap<String,Object>();
        attrs.put(Provisioning.A_zimbraCreateTimestamp, zimbraCreateTimestamp);
        getProvisioning().modifyAttrs(this, attrs);
    }

    /**
     * time object was created
     *
     * @param zimbraCreateTimestamp new value
     * @param attrs existing map to populate, or null to create a new map
     * @return populated map to pass into Provisioning.modifyAttrs
     *
     * @since ZCS 6.0.0_BETA1
     */
    @ZAttr(id=790)
    public Map<String,Object> setCreateTimestampAsString(String zimbraCreateTimestamp, Map<String,Object> attrs) {
        if (attrs == null) attrs = new HashMap<String,Object>();
        attrs.put(Provisioning.A_zimbraCreateTimestamp, zimbraCreateTimestamp);
        return attrs;
    }

    /**
     * time object was created
     *
     * @throws com.zimbra.common.service.ServiceException if error during update
     *
     * @since ZCS 6.0.0_BETA1
     */
    @ZAttr(id=790)
    public void unsetCreateTimestamp() throws com.zimbra.common.service.ServiceException {
        HashMap<String,Object> attrs = new HashMap<String,Object>();
        attrs.put(Provisioning.A_zimbraCreateTimestamp, "");
        getProvisioning().modifyAttrs(this, attrs);
    }

    /**
     * time object was created
     *
     * @param attrs existing map to populate, or null to create a new map
     * @return populated map to pass into Provisioning.modifyAttrs
     *
     * @since ZCS 6.0.0_BETA1
     */
    @ZAttr(id=790)
    public Map<String,Object> unsetCreateTimestamp(Map<String,Object> attrs) {
        if (attrs == null) attrs = new HashMap<String,Object>();
        attrs.put(Provisioning.A_zimbraCreateTimestamp, "");
        return attrs;
    }

    /**
     * Zimbra Systems Unique ID
     *
     * @return zimbraId, or null if unset
     */
    @ZAttr(id=1)
    public String getId() {
        return getAttr(Provisioning.A_zimbraId, null);
    }

    /**
     * Zimbra Systems Unique ID
     *
     * @param zimbraId new value
     * @throws com.zimbra.common.service.ServiceException if error during update
     */
    @ZAttr(id=1)
    public void setId(String zimbraId) throws com.zimbra.common.service.ServiceException {
        HashMap<String,Object> attrs = new HashMap<String,Object>();
        attrs.put(Provisioning.A_zimbraId, zimbraId);
        getProvisioning().modifyAttrs(this, attrs);
    }

    /**
     * Zimbra Systems Unique ID
     *
     * @param zimbraId new value
     * @param attrs existing map to populate, or null to create a new map
     * @return populated map to pass into Provisioning.modifyAttrs
     */
    @ZAttr(id=1)
    public Map<String,Object> setId(String zimbraId, Map<String,Object> attrs) {
        if (attrs == null) attrs = new HashMap<String,Object>();
        attrs.put(Provisioning.A_zimbraId, zimbraId);
        return attrs;
    }

    /**
     * Zimbra Systems Unique ID
     *
     * @throws com.zimbra.common.service.ServiceException if error during update
     */
    @ZAttr(id=1)
    public void unsetId() throws com.zimbra.common.service.ServiceException {
        HashMap<String,Object> attrs = new HashMap<String,Object>();
        attrs.put(Provisioning.A_zimbraId, "");
        getProvisioning().modifyAttrs(this, attrs);
    }

    /**
     * Zimbra Systems Unique ID
     *
     * @param attrs existing map to populate, or null to create a new map
     * @return populated map to pass into Provisioning.modifyAttrs
     */
    @ZAttr(id=1)
    public Map<String,Object> unsetId(Map<String,Object> attrs) {
        if (attrs == null) attrs = new HashMap<String,Object>();
        attrs.put(Provisioning.A_zimbraId, "");
        return attrs;
    }

    /**
     * locale of entry, e.g. en_US
     *
     * @return zimbraLocale, or null if unset
     */
    @ZAttr(id=345)
    public String getLocaleAsString() {
        return getAttr(Provisioning.A_zimbraLocale, null);
    }

    /**
     * locale of entry, e.g. en_US
     *
     * @param zimbraLocale new value
     * @throws com.zimbra.common.service.ServiceException if error during update
     */
    @ZAttr(id=345)
    public void setLocale(String zimbraLocale) throws com.zimbra.common.service.ServiceException {
        HashMap<String,Object> attrs = new HashMap<String,Object>();
        attrs.put(Provisioning.A_zimbraLocale, zimbraLocale);
        getProvisioning().modifyAttrs(this, attrs);
    }

    /**
     * locale of entry, e.g. en_US
     *
     * @param zimbraLocale new value
     * @param attrs existing map to populate, or null to create a new map
     * @return populated map to pass into Provisioning.modifyAttrs
     */
    @ZAttr(id=345)
    public Map<String,Object> setLocale(String zimbraLocale, Map<String,Object> attrs) {
        if (attrs == null) attrs = new HashMap<String,Object>();
        attrs.put(Provisioning.A_zimbraLocale, zimbraLocale);
        return attrs;
    }

    /**
     * locale of entry, e.g. en_US
     *
     * @throws com.zimbra.common.service.ServiceException if error during update
     */
    @ZAttr(id=345)
    public void unsetLocale() throws com.zimbra.common.service.ServiceException {
        HashMap<String,Object> attrs = new HashMap<String,Object>();
        attrs.put(Provisioning.A_zimbraLocale, "");
        getProvisioning().modifyAttrs(this, attrs);
    }

    /**
     * locale of entry, e.g. en_US
     *
     * @param attrs existing map to populate, or null to create a new map
     * @return populated map to pass into Provisioning.modifyAttrs
     */
    @ZAttr(id=345)
    public Map<String,Object> unsetLocale(Map<String,Object> attrs) {
        if (attrs == null) attrs = new HashMap<String,Object>();
        attrs.put(Provisioning.A_zimbraLocale, "");
        return attrs;
    }

    ///// END-AUTO-GEN-REPLACE
}<|MERGE_RESOLUTION|>--- conflicted
+++ resolved
@@ -33,11 +33,7 @@
 
     ///// BEGIN-AUTO-GEN-REPLACE
 
-<<<<<<< HEAD
-    /* build: 6.0.2_BETA1_1111 pshao 20100728-1657 */
-=======
-    /* build: 7.0.0_BETA1_1111 pshao 20101004-1531 */
->>>>>>> da003fd7
+    /* build: 6.0.2_BETA1_1111 pshao 20101005-2010 */
 
     /**
      * RFC2798: preferred name to be used when displaying entries
@@ -104,7 +100,7 @@
     /**
      * calendar user type - USER (default) or RESOURCE
      *
-     * <p>Valid values: [USER, RESOURCE]
+     * <p>Valid values: [RESOURCE, USER]
      *
      * @return zimbraAccountCalendarUserType, or null if unset and/or has invalid value
      */
@@ -116,7 +112,7 @@
     /**
      * calendar user type - USER (default) or RESOURCE
      *
-     * <p>Valid values: [USER, RESOURCE]
+     * <p>Valid values: [RESOURCE, USER]
      *
      * @return zimbraAccountCalendarUserType, or null if unset
      */
@@ -128,7 +124,7 @@
     /**
      * calendar user type - USER (default) or RESOURCE
      *
-     * <p>Valid values: [USER, RESOURCE]
+     * <p>Valid values: [RESOURCE, USER]
      *
      * @param zimbraAccountCalendarUserType new value
      * @throws com.zimbra.common.service.ServiceException if error during update
@@ -143,7 +139,7 @@
     /**
      * calendar user type - USER (default) or RESOURCE
      *
-     * <p>Valid values: [USER, RESOURCE]
+     * <p>Valid values: [RESOURCE, USER]
      *
      * @param zimbraAccountCalendarUserType new value
      * @param attrs existing map to populate, or null to create a new map
@@ -159,7 +155,7 @@
     /**
      * calendar user type - USER (default) or RESOURCE
      *
-     * <p>Valid values: [USER, RESOURCE]
+     * <p>Valid values: [RESOURCE, USER]
      *
      * @param zimbraAccountCalendarUserType new value
      * @throws com.zimbra.common.service.ServiceException if error during update
@@ -174,7 +170,7 @@
     /**
      * calendar user type - USER (default) or RESOURCE
      *
-     * <p>Valid values: [USER, RESOURCE]
+     * <p>Valid values: [RESOURCE, USER]
      *
      * @param zimbraAccountCalendarUserType new value
      * @param attrs existing map to populate, or null to create a new map
@@ -190,7 +186,7 @@
     /**
      * calendar user type - USER (default) or RESOURCE
      *
-     * <p>Valid values: [USER, RESOURCE]
+     * <p>Valid values: [RESOURCE, USER]
      *
      * @throws com.zimbra.common.service.ServiceException if error during update
      */
@@ -204,7 +200,7 @@
     /**
      * calendar user type - USER (default) or RESOURCE
      *
-     * <p>Valid values: [USER, RESOURCE]
+     * <p>Valid values: [RESOURCE, USER]
      *
      * @param attrs existing map to populate, or null to create a new map
      * @return populated map to pass into Provisioning.modifyAttrs
@@ -1142,7 +1138,7 @@
     /**
      * calendar resource type - Location or Equipment
      *
-     * <p>Valid values: [Equipment, Location]
+     * <p>Valid values: [Location, Equipment]
      *
      * @return zimbraCalResType, or null if unset and/or has invalid value
      */
@@ -1154,7 +1150,7 @@
     /**
      * calendar resource type - Location or Equipment
      *
-     * <p>Valid values: [Equipment, Location]
+     * <p>Valid values: [Location, Equipment]
      *
      * @return zimbraCalResType, or null if unset
      */
@@ -1166,7 +1162,7 @@
     /**
      * calendar resource type - Location or Equipment
      *
-     * <p>Valid values: [Equipment, Location]
+     * <p>Valid values: [Location, Equipment]
      *
      * @param zimbraCalResType new value
      * @throws com.zimbra.common.service.ServiceException if error during update
@@ -1181,7 +1177,7 @@
     /**
      * calendar resource type - Location or Equipment
      *
-     * <p>Valid values: [Equipment, Location]
+     * <p>Valid values: [Location, Equipment]
      *
      * @param zimbraCalResType new value
      * @param attrs existing map to populate, or null to create a new map
@@ -1197,7 +1193,7 @@
     /**
      * calendar resource type - Location or Equipment
      *
-     * <p>Valid values: [Equipment, Location]
+     * <p>Valid values: [Location, Equipment]
      *
      * @param zimbraCalResType new value
      * @throws com.zimbra.common.service.ServiceException if error during update
@@ -1212,7 +1208,7 @@
     /**
      * calendar resource type - Location or Equipment
      *
-     * <p>Valid values: [Equipment, Location]
+     * <p>Valid values: [Location, Equipment]
      *
      * @param zimbraCalResType new value
      * @param attrs existing map to populate, or null to create a new map
@@ -1228,7 +1224,7 @@
     /**
      * calendar resource type - Location or Equipment
      *
-     * <p>Valid values: [Equipment, Location]
+     * <p>Valid values: [Location, Equipment]
      *
      * @throws com.zimbra.common.service.ServiceException if error during update
      */
@@ -1242,7 +1238,7 @@
     /**
      * calendar resource type - Location or Equipment
      *
-     * <p>Valid values: [Equipment, Location]
+     * <p>Valid values: [Location, Equipment]
      *
      * @param attrs existing map to populate, or null to create a new map
      * @return populated map to pass into Provisioning.modifyAttrs
