/*
 * ***** BEGIN LICENSE BLOCK *****
 * Zimbra Collaboration Suite Server
 * Copyright (C) 2006, 2007, 2008, 2009, 2010, 2011 VMware, Inc.
 * 
 * The contents of this file are subject to the Zimbra Public License
 * Version 1.3 ("License"); you may not use this file except in
 * compliance with the License.  You may obtain a copy of the License at
 * http://www.zimbra.com/license.
 * 
 * Software distributed under the License is distributed on an "AS IS"
 * basis, WITHOUT WARRANTY OF ANY KIND, either express or implied.
 * ***** END LICENSE BLOCK *****
 */

package com.zimbra.cs.account;

import com.zimbra.common.util.ByteUtil;
import com.zimbra.common.util.DateUtil;

import java.util.Date;
import java.util.HashMap;
import java.util.Map;

/**
 * AUTO-GENERATED. DO NOT EDIT.
 *
 */
public class ZAttrCalendarResource extends Account {

    public ZAttrCalendarResource(String name, String id, Map<String, Object> attrs, Map<String, Object> defaults, Provisioning prov) {
        super(name, id, attrs, defaults, prov);
    }

    ///// BEGIN-AUTO-GEN-REPLACE

<<<<<<< HEAD
    /* build: 7.0.0_BETA1_1111 administrator 20120726-1726 */
=======
    /* build: 9.0.0_BETA1_1111 pburgu 20130117-1454 */
>>>>>>> cb44a856

    /**
     * RFC2798: preferred name to be used when displaying entries
     *
     * @return displayName, or null if unset
     */
    @ZAttr(id=-1)
    public String getDisplayName() {
        return getAttr(Provisioning.A_displayName, null);
    }

    /**
     * RFC2798: preferred name to be used when displaying entries
     *
     * @param displayName new value
     * @throws com.zimbra.common.service.ServiceException if error during update
     */
    @ZAttr(id=-1)
    public void setDisplayName(String displayName) throws com.zimbra.common.service.ServiceException {
        HashMap<String,Object> attrs = new HashMap<String,Object>();
        attrs.put(Provisioning.A_displayName, displayName);
        getProvisioning().modifyAttrs(this, attrs);
    }

    /**
     * RFC2798: preferred name to be used when displaying entries
     *
     * @param displayName new value
     * @param attrs existing map to populate, or null to create a new map
     * @return populated map to pass into Provisioning.modifyAttrs
     */
    @ZAttr(id=-1)
    public Map<String,Object> setDisplayName(String displayName, Map<String,Object> attrs) {
        if (attrs == null) attrs = new HashMap<String,Object>();
        attrs.put(Provisioning.A_displayName, displayName);
        return attrs;
    }

    /**
     * RFC2798: preferred name to be used when displaying entries
     *
     * @throws com.zimbra.common.service.ServiceException if error during update
     */
    @ZAttr(id=-1)
    public void unsetDisplayName() throws com.zimbra.common.service.ServiceException {
        HashMap<String,Object> attrs = new HashMap<String,Object>();
        attrs.put(Provisioning.A_displayName, "");
        getProvisioning().modifyAttrs(this, attrs);
    }

    /**
     * RFC2798: preferred name to be used when displaying entries
     *
     * @param attrs existing map to populate, or null to create a new map
     * @return populated map to pass into Provisioning.modifyAttrs
     */
    @ZAttr(id=-1)
    public Map<String,Object> unsetDisplayName(Map<String,Object> attrs) {
        if (attrs == null) attrs = new HashMap<String,Object>();
        attrs.put(Provisioning.A_displayName, "");
        return attrs;
    }

    /**
     * calendar user type - USER (default) or RESOURCE
     *
     * <p>Valid values: [RESOURCE, USER]
     *
     * @return zimbraAccountCalendarUserType, or null if unset and/or has invalid value
     */
    @ZAttr(id=313)
    public ZAttrProvisioning.AccountCalendarUserType getAccountCalendarUserType() {
        try { String v = getAttr(Provisioning.A_zimbraAccountCalendarUserType); return v == null ? null : ZAttrProvisioning.AccountCalendarUserType.fromString(v); } catch(com.zimbra.common.service.ServiceException e) { return null; }
    }

    /**
     * calendar user type - USER (default) or RESOURCE
     *
     * <p>Valid values: [RESOURCE, USER]
     *
     * @return zimbraAccountCalendarUserType, or null if unset
     */
    @ZAttr(id=313)
    public String getAccountCalendarUserTypeAsString() {
        return getAttr(Provisioning.A_zimbraAccountCalendarUserType, null);
    }

    /**
     * calendar user type - USER (default) or RESOURCE
     *
     * <p>Valid values: [RESOURCE, USER]
     *
     * @param zimbraAccountCalendarUserType new value
     * @throws com.zimbra.common.service.ServiceException if error during update
     */
    @ZAttr(id=313)
    public void setAccountCalendarUserType(ZAttrProvisioning.AccountCalendarUserType zimbraAccountCalendarUserType) throws com.zimbra.common.service.ServiceException {
        HashMap<String,Object> attrs = new HashMap<String,Object>();
        attrs.put(Provisioning.A_zimbraAccountCalendarUserType, zimbraAccountCalendarUserType.toString());
        getProvisioning().modifyAttrs(this, attrs);
    }

    /**
     * calendar user type - USER (default) or RESOURCE
     *
     * <p>Valid values: [RESOURCE, USER]
     *
     * @param zimbraAccountCalendarUserType new value
     * @param attrs existing map to populate, or null to create a new map
     * @return populated map to pass into Provisioning.modifyAttrs
     */
    @ZAttr(id=313)
    public Map<String,Object> setAccountCalendarUserType(ZAttrProvisioning.AccountCalendarUserType zimbraAccountCalendarUserType, Map<String,Object> attrs) {
        if (attrs == null) attrs = new HashMap<String,Object>();
        attrs.put(Provisioning.A_zimbraAccountCalendarUserType, zimbraAccountCalendarUserType.toString());
        return attrs;
    }

    /**
     * calendar user type - USER (default) or RESOURCE
     *
     * <p>Valid values: [RESOURCE, USER]
     *
     * @param zimbraAccountCalendarUserType new value
     * @throws com.zimbra.common.service.ServiceException if error during update
     */
    @ZAttr(id=313)
    public void setAccountCalendarUserTypeAsString(String zimbraAccountCalendarUserType) throws com.zimbra.common.service.ServiceException {
        HashMap<String,Object> attrs = new HashMap<String,Object>();
        attrs.put(Provisioning.A_zimbraAccountCalendarUserType, zimbraAccountCalendarUserType);
        getProvisioning().modifyAttrs(this, attrs);
    }

    /**
     * calendar user type - USER (default) or RESOURCE
     *
     * <p>Valid values: [RESOURCE, USER]
     *
     * @param zimbraAccountCalendarUserType new value
     * @param attrs existing map to populate, or null to create a new map
     * @return populated map to pass into Provisioning.modifyAttrs
     */
    @ZAttr(id=313)
    public Map<String,Object> setAccountCalendarUserTypeAsString(String zimbraAccountCalendarUserType, Map<String,Object> attrs) {
        if (attrs == null) attrs = new HashMap<String,Object>();
        attrs.put(Provisioning.A_zimbraAccountCalendarUserType, zimbraAccountCalendarUserType);
        return attrs;
    }

    /**
     * calendar user type - USER (default) or RESOURCE
     *
     * <p>Valid values: [RESOURCE, USER]
     *
     * @throws com.zimbra.common.service.ServiceException if error during update
     */
    @ZAttr(id=313)
    public void unsetAccountCalendarUserType() throws com.zimbra.common.service.ServiceException {
        HashMap<String,Object> attrs = new HashMap<String,Object>();
        attrs.put(Provisioning.A_zimbraAccountCalendarUserType, "");
        getProvisioning().modifyAttrs(this, attrs);
    }

    /**
     * calendar user type - USER (default) or RESOURCE
     *
     * <p>Valid values: [RESOURCE, USER]
     *
     * @param attrs existing map to populate, or null to create a new map
     * @return populated map to pass into Provisioning.modifyAttrs
     */
    @ZAttr(id=313)
    public Map<String,Object> unsetAccountCalendarUserType(Map<String,Object> attrs) {
        if (attrs == null) attrs = new HashMap<String,Object>();
        attrs.put(Provisioning.A_zimbraAccountCalendarUserType, "");
        return attrs;
    }

    /**
     * Whether this calendar resource accepts/declines meeting invites
     * automatically; default TRUE
     *
     * @return zimbraCalResAutoAcceptDecline, or false if unset
     */
    @ZAttr(id=315)
    public boolean isCalResAutoAcceptDecline() {
        return getBooleanAttr(Provisioning.A_zimbraCalResAutoAcceptDecline, false);
    }

    /**
     * Whether this calendar resource accepts/declines meeting invites
     * automatically; default TRUE
     *
     * @param zimbraCalResAutoAcceptDecline new value
     * @throws com.zimbra.common.service.ServiceException if error during update
     */
    @ZAttr(id=315)
    public void setCalResAutoAcceptDecline(boolean zimbraCalResAutoAcceptDecline) throws com.zimbra.common.service.ServiceException {
        HashMap<String,Object> attrs = new HashMap<String,Object>();
        attrs.put(Provisioning.A_zimbraCalResAutoAcceptDecline, zimbraCalResAutoAcceptDecline ? Provisioning.TRUE : Provisioning.FALSE);
        getProvisioning().modifyAttrs(this, attrs);
    }

    /**
     * Whether this calendar resource accepts/declines meeting invites
     * automatically; default TRUE
     *
     * @param zimbraCalResAutoAcceptDecline new value
     * @param attrs existing map to populate, or null to create a new map
     * @return populated map to pass into Provisioning.modifyAttrs
     */
    @ZAttr(id=315)
    public Map<String,Object> setCalResAutoAcceptDecline(boolean zimbraCalResAutoAcceptDecline, Map<String,Object> attrs) {
        if (attrs == null) attrs = new HashMap<String,Object>();
        attrs.put(Provisioning.A_zimbraCalResAutoAcceptDecline, zimbraCalResAutoAcceptDecline ? Provisioning.TRUE : Provisioning.FALSE);
        return attrs;
    }

    /**
     * Whether this calendar resource accepts/declines meeting invites
     * automatically; default TRUE
     *
     * @throws com.zimbra.common.service.ServiceException if error during update
     */
    @ZAttr(id=315)
    public void unsetCalResAutoAcceptDecline() throws com.zimbra.common.service.ServiceException {
        HashMap<String,Object> attrs = new HashMap<String,Object>();
        attrs.put(Provisioning.A_zimbraCalResAutoAcceptDecline, "");
        getProvisioning().modifyAttrs(this, attrs);
    }

    /**
     * Whether this calendar resource accepts/declines meeting invites
     * automatically; default TRUE
     *
     * @param attrs existing map to populate, or null to create a new map
     * @return populated map to pass into Provisioning.modifyAttrs
     */
    @ZAttr(id=315)
    public Map<String,Object> unsetCalResAutoAcceptDecline(Map<String,Object> attrs) {
        if (attrs == null) attrs = new HashMap<String,Object>();
        attrs.put(Provisioning.A_zimbraCalResAutoAcceptDecline, "");
        return attrs;
    }

    /**
     * Whether this calendar resource declines invite if already busy;
     * default TRUE
     *
     * @return zimbraCalResAutoDeclineIfBusy, or false if unset
     */
    @ZAttr(id=322)
    public boolean isCalResAutoDeclineIfBusy() {
        return getBooleanAttr(Provisioning.A_zimbraCalResAutoDeclineIfBusy, false);
    }

    /**
     * Whether this calendar resource declines invite if already busy;
     * default TRUE
     *
     * @param zimbraCalResAutoDeclineIfBusy new value
     * @throws com.zimbra.common.service.ServiceException if error during update
     */
    @ZAttr(id=322)
    public void setCalResAutoDeclineIfBusy(boolean zimbraCalResAutoDeclineIfBusy) throws com.zimbra.common.service.ServiceException {
        HashMap<String,Object> attrs = new HashMap<String,Object>();
        attrs.put(Provisioning.A_zimbraCalResAutoDeclineIfBusy, zimbraCalResAutoDeclineIfBusy ? Provisioning.TRUE : Provisioning.FALSE);
        getProvisioning().modifyAttrs(this, attrs);
    }

    /**
     * Whether this calendar resource declines invite if already busy;
     * default TRUE
     *
     * @param zimbraCalResAutoDeclineIfBusy new value
     * @param attrs existing map to populate, or null to create a new map
     * @return populated map to pass into Provisioning.modifyAttrs
     */
    @ZAttr(id=322)
    public Map<String,Object> setCalResAutoDeclineIfBusy(boolean zimbraCalResAutoDeclineIfBusy, Map<String,Object> attrs) {
        if (attrs == null) attrs = new HashMap<String,Object>();
        attrs.put(Provisioning.A_zimbraCalResAutoDeclineIfBusy, zimbraCalResAutoDeclineIfBusy ? Provisioning.TRUE : Provisioning.FALSE);
        return attrs;
    }

    /**
     * Whether this calendar resource declines invite if already busy;
     * default TRUE
     *
     * @throws com.zimbra.common.service.ServiceException if error during update
     */
    @ZAttr(id=322)
    public void unsetCalResAutoDeclineIfBusy() throws com.zimbra.common.service.ServiceException {
        HashMap<String,Object> attrs = new HashMap<String,Object>();
        attrs.put(Provisioning.A_zimbraCalResAutoDeclineIfBusy, "");
        getProvisioning().modifyAttrs(this, attrs);
    }

    /**
     * Whether this calendar resource declines invite if already busy;
     * default TRUE
     *
     * @param attrs existing map to populate, or null to create a new map
     * @return populated map to pass into Provisioning.modifyAttrs
     */
    @ZAttr(id=322)
    public Map<String,Object> unsetCalResAutoDeclineIfBusy(Map<String,Object> attrs) {
        if (attrs == null) attrs = new HashMap<String,Object>();
        attrs.put(Provisioning.A_zimbraCalResAutoDeclineIfBusy, "");
        return attrs;
    }

    /**
     * Whether this calendar resource declines invites to recurring
     * appointments; default FALSE
     *
     * @return zimbraCalResAutoDeclineRecurring, or false if unset
     */
    @ZAttr(id=323)
    public boolean isCalResAutoDeclineRecurring() {
        return getBooleanAttr(Provisioning.A_zimbraCalResAutoDeclineRecurring, false);
    }

    /**
     * Whether this calendar resource declines invites to recurring
     * appointments; default FALSE
     *
     * @param zimbraCalResAutoDeclineRecurring new value
     * @throws com.zimbra.common.service.ServiceException if error during update
     */
    @ZAttr(id=323)
    public void setCalResAutoDeclineRecurring(boolean zimbraCalResAutoDeclineRecurring) throws com.zimbra.common.service.ServiceException {
        HashMap<String,Object> attrs = new HashMap<String,Object>();
        attrs.put(Provisioning.A_zimbraCalResAutoDeclineRecurring, zimbraCalResAutoDeclineRecurring ? Provisioning.TRUE : Provisioning.FALSE);
        getProvisioning().modifyAttrs(this, attrs);
    }

    /**
     * Whether this calendar resource declines invites to recurring
     * appointments; default FALSE
     *
     * @param zimbraCalResAutoDeclineRecurring new value
     * @param attrs existing map to populate, or null to create a new map
     * @return populated map to pass into Provisioning.modifyAttrs
     */
    @ZAttr(id=323)
    public Map<String,Object> setCalResAutoDeclineRecurring(boolean zimbraCalResAutoDeclineRecurring, Map<String,Object> attrs) {
        if (attrs == null) attrs = new HashMap<String,Object>();
        attrs.put(Provisioning.A_zimbraCalResAutoDeclineRecurring, zimbraCalResAutoDeclineRecurring ? Provisioning.TRUE : Provisioning.FALSE);
        return attrs;
    }

    /**
     * Whether this calendar resource declines invites to recurring
     * appointments; default FALSE
     *
     * @throws com.zimbra.common.service.ServiceException if error during update
     */
    @ZAttr(id=323)
    public void unsetCalResAutoDeclineRecurring() throws com.zimbra.common.service.ServiceException {
        HashMap<String,Object> attrs = new HashMap<String,Object>();
        attrs.put(Provisioning.A_zimbraCalResAutoDeclineRecurring, "");
        getProvisioning().modifyAttrs(this, attrs);
    }

    /**
     * Whether this calendar resource declines invites to recurring
     * appointments; default FALSE
     *
     * @param attrs existing map to populate, or null to create a new map
     * @return populated map to pass into Provisioning.modifyAttrs
     */
    @ZAttr(id=323)
    public Map<String,Object> unsetCalResAutoDeclineRecurring(Map<String,Object> attrs) {
        if (attrs == null) attrs = new HashMap<String,Object>();
        attrs.put(Provisioning.A_zimbraCalResAutoDeclineRecurring, "");
        return attrs;
    }

    /**
     * building number or name
     *
     * @return zimbraCalResBuilding, or null if unset
     */
    @ZAttr(id=327)
    public String getCalResBuilding() {
        return getAttr(Provisioning.A_zimbraCalResBuilding, null);
    }

    /**
     * building number or name
     *
     * @param zimbraCalResBuilding new value
     * @throws com.zimbra.common.service.ServiceException if error during update
     */
    @ZAttr(id=327)
    public void setCalResBuilding(String zimbraCalResBuilding) throws com.zimbra.common.service.ServiceException {
        HashMap<String,Object> attrs = new HashMap<String,Object>();
        attrs.put(Provisioning.A_zimbraCalResBuilding, zimbraCalResBuilding);
        getProvisioning().modifyAttrs(this, attrs);
    }

    /**
     * building number or name
     *
     * @param zimbraCalResBuilding new value
     * @param attrs existing map to populate, or null to create a new map
     * @return populated map to pass into Provisioning.modifyAttrs
     */
    @ZAttr(id=327)
    public Map<String,Object> setCalResBuilding(String zimbraCalResBuilding, Map<String,Object> attrs) {
        if (attrs == null) attrs = new HashMap<String,Object>();
        attrs.put(Provisioning.A_zimbraCalResBuilding, zimbraCalResBuilding);
        return attrs;
    }

    /**
     * building number or name
     *
     * @throws com.zimbra.common.service.ServiceException if error during update
     */
    @ZAttr(id=327)
    public void unsetCalResBuilding() throws com.zimbra.common.service.ServiceException {
        HashMap<String,Object> attrs = new HashMap<String,Object>();
        attrs.put(Provisioning.A_zimbraCalResBuilding, "");
        getProvisioning().modifyAttrs(this, attrs);
    }

    /**
     * building number or name
     *
     * @param attrs existing map to populate, or null to create a new map
     * @return populated map to pass into Provisioning.modifyAttrs
     */
    @ZAttr(id=327)
    public Map<String,Object> unsetCalResBuilding(Map<String,Object> attrs) {
        if (attrs == null) attrs = new HashMap<String,Object>();
        attrs.put(Provisioning.A_zimbraCalResBuilding, "");
        return attrs;
    }

    /**
     * capacity
     *
     * @return zimbraCalResCapacity, or -1 if unset
     */
    @ZAttr(id=330)
    public int getCalResCapacity() {
        return getIntAttr(Provisioning.A_zimbraCalResCapacity, -1);
    }

    /**
     * capacity
     *
     * @param zimbraCalResCapacity new value
     * @throws com.zimbra.common.service.ServiceException if error during update
     */
    @ZAttr(id=330)
    public void setCalResCapacity(int zimbraCalResCapacity) throws com.zimbra.common.service.ServiceException {
        HashMap<String,Object> attrs = new HashMap<String,Object>();
        attrs.put(Provisioning.A_zimbraCalResCapacity, Integer.toString(zimbraCalResCapacity));
        getProvisioning().modifyAttrs(this, attrs);
    }

    /**
     * capacity
     *
     * @param zimbraCalResCapacity new value
     * @param attrs existing map to populate, or null to create a new map
     * @return populated map to pass into Provisioning.modifyAttrs
     */
    @ZAttr(id=330)
    public Map<String,Object> setCalResCapacity(int zimbraCalResCapacity, Map<String,Object> attrs) {
        if (attrs == null) attrs = new HashMap<String,Object>();
        attrs.put(Provisioning.A_zimbraCalResCapacity, Integer.toString(zimbraCalResCapacity));
        return attrs;
    }

    /**
     * capacity
     *
     * @throws com.zimbra.common.service.ServiceException if error during update
     */
    @ZAttr(id=330)
    public void unsetCalResCapacity() throws com.zimbra.common.service.ServiceException {
        HashMap<String,Object> attrs = new HashMap<String,Object>();
        attrs.put(Provisioning.A_zimbraCalResCapacity, "");
        getProvisioning().modifyAttrs(this, attrs);
    }

    /**
     * capacity
     *
     * @param attrs existing map to populate, or null to create a new map
     * @return populated map to pass into Provisioning.modifyAttrs
     */
    @ZAttr(id=330)
    public Map<String,Object> unsetCalResCapacity(Map<String,Object> attrs) {
        if (attrs == null) attrs = new HashMap<String,Object>();
        attrs.put(Provisioning.A_zimbraCalResCapacity, "");
        return attrs;
    }

    /**
     * email of contact in charge of resource
     *
     * @return zimbraCalResContactEmail, or null if unset
     */
    @ZAttr(id=332)
    public String getCalResContactEmail() {
        return getAttr(Provisioning.A_zimbraCalResContactEmail, null);
    }

    /**
     * email of contact in charge of resource
     *
     * @param zimbraCalResContactEmail new value
     * @throws com.zimbra.common.service.ServiceException if error during update
     */
    @ZAttr(id=332)
    public void setCalResContactEmail(String zimbraCalResContactEmail) throws com.zimbra.common.service.ServiceException {
        HashMap<String,Object> attrs = new HashMap<String,Object>();
        attrs.put(Provisioning.A_zimbraCalResContactEmail, zimbraCalResContactEmail);
        getProvisioning().modifyAttrs(this, attrs);
    }

    /**
     * email of contact in charge of resource
     *
     * @param zimbraCalResContactEmail new value
     * @param attrs existing map to populate, or null to create a new map
     * @return populated map to pass into Provisioning.modifyAttrs
     */
    @ZAttr(id=332)
    public Map<String,Object> setCalResContactEmail(String zimbraCalResContactEmail, Map<String,Object> attrs) {
        if (attrs == null) attrs = new HashMap<String,Object>();
        attrs.put(Provisioning.A_zimbraCalResContactEmail, zimbraCalResContactEmail);
        return attrs;
    }

    /**
     * email of contact in charge of resource
     *
     * @throws com.zimbra.common.service.ServiceException if error during update
     */
    @ZAttr(id=332)
    public void unsetCalResContactEmail() throws com.zimbra.common.service.ServiceException {
        HashMap<String,Object> attrs = new HashMap<String,Object>();
        attrs.put(Provisioning.A_zimbraCalResContactEmail, "");
        getProvisioning().modifyAttrs(this, attrs);
    }

    /**
     * email of contact in charge of resource
     *
     * @param attrs existing map to populate, or null to create a new map
     * @return populated map to pass into Provisioning.modifyAttrs
     */
    @ZAttr(id=332)
    public Map<String,Object> unsetCalResContactEmail(Map<String,Object> attrs) {
        if (attrs == null) attrs = new HashMap<String,Object>();
        attrs.put(Provisioning.A_zimbraCalResContactEmail, "");
        return attrs;
    }

    /**
     * name of contact in charge of resource
     *
     * @return zimbraCalResContactName, or null if unset
     */
    @ZAttr(id=331)
    public String getCalResContactName() {
        return getAttr(Provisioning.A_zimbraCalResContactName, null);
    }

    /**
     * name of contact in charge of resource
     *
     * @param zimbraCalResContactName new value
     * @throws com.zimbra.common.service.ServiceException if error during update
     */
    @ZAttr(id=331)
    public void setCalResContactName(String zimbraCalResContactName) throws com.zimbra.common.service.ServiceException {
        HashMap<String,Object> attrs = new HashMap<String,Object>();
        attrs.put(Provisioning.A_zimbraCalResContactName, zimbraCalResContactName);
        getProvisioning().modifyAttrs(this, attrs);
    }

    /**
     * name of contact in charge of resource
     *
     * @param zimbraCalResContactName new value
     * @param attrs existing map to populate, or null to create a new map
     * @return populated map to pass into Provisioning.modifyAttrs
     */
    @ZAttr(id=331)
    public Map<String,Object> setCalResContactName(String zimbraCalResContactName, Map<String,Object> attrs) {
        if (attrs == null) attrs = new HashMap<String,Object>();
        attrs.put(Provisioning.A_zimbraCalResContactName, zimbraCalResContactName);
        return attrs;
    }

    /**
     * name of contact in charge of resource
     *
     * @throws com.zimbra.common.service.ServiceException if error during update
     */
    @ZAttr(id=331)
    public void unsetCalResContactName() throws com.zimbra.common.service.ServiceException {
        HashMap<String,Object> attrs = new HashMap<String,Object>();
        attrs.put(Provisioning.A_zimbraCalResContactName, "");
        getProvisioning().modifyAttrs(this, attrs);
    }

    /**
     * name of contact in charge of resource
     *
     * @param attrs existing map to populate, or null to create a new map
     * @return populated map to pass into Provisioning.modifyAttrs
     */
    @ZAttr(id=331)
    public Map<String,Object> unsetCalResContactName(Map<String,Object> attrs) {
        if (attrs == null) attrs = new HashMap<String,Object>();
        attrs.put(Provisioning.A_zimbraCalResContactName, "");
        return attrs;
    }

    /**
     * phone number of contact in charge of resource
     *
     * @return zimbraCalResContactPhone, or null if unset
     */
    @ZAttr(id=333)
    public String getCalResContactPhone() {
        return getAttr(Provisioning.A_zimbraCalResContactPhone, null);
    }

    /**
     * phone number of contact in charge of resource
     *
     * @param zimbraCalResContactPhone new value
     * @throws com.zimbra.common.service.ServiceException if error during update
     */
    @ZAttr(id=333)
    public void setCalResContactPhone(String zimbraCalResContactPhone) throws com.zimbra.common.service.ServiceException {
        HashMap<String,Object> attrs = new HashMap<String,Object>();
        attrs.put(Provisioning.A_zimbraCalResContactPhone, zimbraCalResContactPhone);
        getProvisioning().modifyAttrs(this, attrs);
    }

    /**
     * phone number of contact in charge of resource
     *
     * @param zimbraCalResContactPhone new value
     * @param attrs existing map to populate, or null to create a new map
     * @return populated map to pass into Provisioning.modifyAttrs
     */
    @ZAttr(id=333)
    public Map<String,Object> setCalResContactPhone(String zimbraCalResContactPhone, Map<String,Object> attrs) {
        if (attrs == null) attrs = new HashMap<String,Object>();
        attrs.put(Provisioning.A_zimbraCalResContactPhone, zimbraCalResContactPhone);
        return attrs;
    }

    /**
     * phone number of contact in charge of resource
     *
     * @throws com.zimbra.common.service.ServiceException if error during update
     */
    @ZAttr(id=333)
    public void unsetCalResContactPhone() throws com.zimbra.common.service.ServiceException {
        HashMap<String,Object> attrs = new HashMap<String,Object>();
        attrs.put(Provisioning.A_zimbraCalResContactPhone, "");
        getProvisioning().modifyAttrs(this, attrs);
    }

    /**
     * phone number of contact in charge of resource
     *
     * @param attrs existing map to populate, or null to create a new map
     * @return populated map to pass into Provisioning.modifyAttrs
     */
    @ZAttr(id=333)
    public Map<String,Object> unsetCalResContactPhone(Map<String,Object> attrs) {
        if (attrs == null) attrs = new HashMap<String,Object>();
        attrs.put(Provisioning.A_zimbraCalResContactPhone, "");
        return attrs;
    }

    /**
     * floor number or name
     *
     * @return zimbraCalResFloor, or null if unset
     */
    @ZAttr(id=328)
    public String getCalResFloor() {
        return getAttr(Provisioning.A_zimbraCalResFloor, null);
    }

    /**
     * floor number or name
     *
     * @param zimbraCalResFloor new value
     * @throws com.zimbra.common.service.ServiceException if error during update
     */
    @ZAttr(id=328)
    public void setCalResFloor(String zimbraCalResFloor) throws com.zimbra.common.service.ServiceException {
        HashMap<String,Object> attrs = new HashMap<String,Object>();
        attrs.put(Provisioning.A_zimbraCalResFloor, zimbraCalResFloor);
        getProvisioning().modifyAttrs(this, attrs);
    }

    /**
     * floor number or name
     *
     * @param zimbraCalResFloor new value
     * @param attrs existing map to populate, or null to create a new map
     * @return populated map to pass into Provisioning.modifyAttrs
     */
    @ZAttr(id=328)
    public Map<String,Object> setCalResFloor(String zimbraCalResFloor, Map<String,Object> attrs) {
        if (attrs == null) attrs = new HashMap<String,Object>();
        attrs.put(Provisioning.A_zimbraCalResFloor, zimbraCalResFloor);
        return attrs;
    }

    /**
     * floor number or name
     *
     * @throws com.zimbra.common.service.ServiceException if error during update
     */
    @ZAttr(id=328)
    public void unsetCalResFloor() throws com.zimbra.common.service.ServiceException {
        HashMap<String,Object> attrs = new HashMap<String,Object>();
        attrs.put(Provisioning.A_zimbraCalResFloor, "");
        getProvisioning().modifyAttrs(this, attrs);
    }

    /**
     * floor number or name
     *
     * @param attrs existing map to populate, or null to create a new map
     * @return populated map to pass into Provisioning.modifyAttrs
     */
    @ZAttr(id=328)
    public Map<String,Object> unsetCalResFloor(Map<String,Object> attrs) {
        if (attrs == null) attrs = new HashMap<String,Object>();
        attrs.put(Provisioning.A_zimbraCalResFloor, "");
        return attrs;
    }

    /**
     * display name for resource location
     *
     * @return zimbraCalResLocationDisplayName, or null if unset
     */
    @ZAttr(id=324)
    public String getCalResLocationDisplayName() {
        return getAttr(Provisioning.A_zimbraCalResLocationDisplayName, null);
    }

    /**
     * display name for resource location
     *
     * @param zimbraCalResLocationDisplayName new value
     * @throws com.zimbra.common.service.ServiceException if error during update
     */
    @ZAttr(id=324)
    public void setCalResLocationDisplayName(String zimbraCalResLocationDisplayName) throws com.zimbra.common.service.ServiceException {
        HashMap<String,Object> attrs = new HashMap<String,Object>();
        attrs.put(Provisioning.A_zimbraCalResLocationDisplayName, zimbraCalResLocationDisplayName);
        getProvisioning().modifyAttrs(this, attrs);
    }

    /**
     * display name for resource location
     *
     * @param zimbraCalResLocationDisplayName new value
     * @param attrs existing map to populate, or null to create a new map
     * @return populated map to pass into Provisioning.modifyAttrs
     */
    @ZAttr(id=324)
    public Map<String,Object> setCalResLocationDisplayName(String zimbraCalResLocationDisplayName, Map<String,Object> attrs) {
        if (attrs == null) attrs = new HashMap<String,Object>();
        attrs.put(Provisioning.A_zimbraCalResLocationDisplayName, zimbraCalResLocationDisplayName);
        return attrs;
    }

    /**
     * display name for resource location
     *
     * @throws com.zimbra.common.service.ServiceException if error during update
     */
    @ZAttr(id=324)
    public void unsetCalResLocationDisplayName() throws com.zimbra.common.service.ServiceException {
        HashMap<String,Object> attrs = new HashMap<String,Object>();
        attrs.put(Provisioning.A_zimbraCalResLocationDisplayName, "");
        getProvisioning().modifyAttrs(this, attrs);
    }

    /**
     * display name for resource location
     *
     * @param attrs existing map to populate, or null to create a new map
     * @return populated map to pass into Provisioning.modifyAttrs
     */
    @ZAttr(id=324)
    public Map<String,Object> unsetCalResLocationDisplayName(Map<String,Object> attrs) {
        if (attrs == null) attrs = new HashMap<String,Object>();
        attrs.put(Provisioning.A_zimbraCalResLocationDisplayName, "");
        return attrs;
    }

    /**
     * Maximum number of conflicting instances allowed before declining
     * schedule request for a recurring appointments; default 0 (means
     * decline on any conflict)
     *
     * @return zimbraCalResMaxNumConflictsAllowed, or -1 if unset
     *
     * @since ZCS 5.0.14
     */
    @ZAttr(id=808)
    public int getCalResMaxNumConflictsAllowed() {
        return getIntAttr(Provisioning.A_zimbraCalResMaxNumConflictsAllowed, -1);
    }

    /**
     * Maximum number of conflicting instances allowed before declining
     * schedule request for a recurring appointments; default 0 (means
     * decline on any conflict)
     *
     * @param zimbraCalResMaxNumConflictsAllowed new value
     * @throws com.zimbra.common.service.ServiceException if error during update
     *
     * @since ZCS 5.0.14
     */
    @ZAttr(id=808)
    public void setCalResMaxNumConflictsAllowed(int zimbraCalResMaxNumConflictsAllowed) throws com.zimbra.common.service.ServiceException {
        HashMap<String,Object> attrs = new HashMap<String,Object>();
        attrs.put(Provisioning.A_zimbraCalResMaxNumConflictsAllowed, Integer.toString(zimbraCalResMaxNumConflictsAllowed));
        getProvisioning().modifyAttrs(this, attrs);
    }

    /**
     * Maximum number of conflicting instances allowed before declining
     * schedule request for a recurring appointments; default 0 (means
     * decline on any conflict)
     *
     * @param zimbraCalResMaxNumConflictsAllowed new value
     * @param attrs existing map to populate, or null to create a new map
     * @return populated map to pass into Provisioning.modifyAttrs
     *
     * @since ZCS 5.0.14
     */
    @ZAttr(id=808)
    public Map<String,Object> setCalResMaxNumConflictsAllowed(int zimbraCalResMaxNumConflictsAllowed, Map<String,Object> attrs) {
        if (attrs == null) attrs = new HashMap<String,Object>();
        attrs.put(Provisioning.A_zimbraCalResMaxNumConflictsAllowed, Integer.toString(zimbraCalResMaxNumConflictsAllowed));
        return attrs;
    }

    /**
     * Maximum number of conflicting instances allowed before declining
     * schedule request for a recurring appointments; default 0 (means
     * decline on any conflict)
     *
     * @throws com.zimbra.common.service.ServiceException if error during update
     *
     * @since ZCS 5.0.14
     */
    @ZAttr(id=808)
    public void unsetCalResMaxNumConflictsAllowed() throws com.zimbra.common.service.ServiceException {
        HashMap<String,Object> attrs = new HashMap<String,Object>();
        attrs.put(Provisioning.A_zimbraCalResMaxNumConflictsAllowed, "");
        getProvisioning().modifyAttrs(this, attrs);
    }

    /**
     * Maximum number of conflicting instances allowed before declining
     * schedule request for a recurring appointments; default 0 (means
     * decline on any conflict)
     *
     * @param attrs existing map to populate, or null to create a new map
     * @return populated map to pass into Provisioning.modifyAttrs
     *
     * @since ZCS 5.0.14
     */
    @ZAttr(id=808)
    public Map<String,Object> unsetCalResMaxNumConflictsAllowed(Map<String,Object> attrs) {
        if (attrs == null) attrs = new HashMap<String,Object>();
        attrs.put(Provisioning.A_zimbraCalResMaxNumConflictsAllowed, "");
        return attrs;
    }

    /**
     * Maximum percent of conflicting instances allowed before declining
     * schedule request for a recurring appointment; default 0 (means decline
     * on any conflict)
     *
     * @return zimbraCalResMaxPercentConflictsAllowed, or -1 if unset
     *
     * @since ZCS 5.0.14
     */
    @ZAttr(id=809)
    public int getCalResMaxPercentConflictsAllowed() {
        return getIntAttr(Provisioning.A_zimbraCalResMaxPercentConflictsAllowed, -1);
    }

    /**
     * Maximum percent of conflicting instances allowed before declining
     * schedule request for a recurring appointment; default 0 (means decline
     * on any conflict)
     *
     * @param zimbraCalResMaxPercentConflictsAllowed new value
     * @throws com.zimbra.common.service.ServiceException if error during update
     *
     * @since ZCS 5.0.14
     */
    @ZAttr(id=809)
    public void setCalResMaxPercentConflictsAllowed(int zimbraCalResMaxPercentConflictsAllowed) throws com.zimbra.common.service.ServiceException {
        HashMap<String,Object> attrs = new HashMap<String,Object>();
        attrs.put(Provisioning.A_zimbraCalResMaxPercentConflictsAllowed, Integer.toString(zimbraCalResMaxPercentConflictsAllowed));
        getProvisioning().modifyAttrs(this, attrs);
    }

    /**
     * Maximum percent of conflicting instances allowed before declining
     * schedule request for a recurring appointment; default 0 (means decline
     * on any conflict)
     *
     * @param zimbraCalResMaxPercentConflictsAllowed new value
     * @param attrs existing map to populate, or null to create a new map
     * @return populated map to pass into Provisioning.modifyAttrs
     *
     * @since ZCS 5.0.14
     */
    @ZAttr(id=809)
    public Map<String,Object> setCalResMaxPercentConflictsAllowed(int zimbraCalResMaxPercentConflictsAllowed, Map<String,Object> attrs) {
        if (attrs == null) attrs = new HashMap<String,Object>();
        attrs.put(Provisioning.A_zimbraCalResMaxPercentConflictsAllowed, Integer.toString(zimbraCalResMaxPercentConflictsAllowed));
        return attrs;
    }

    /**
     * Maximum percent of conflicting instances allowed before declining
     * schedule request for a recurring appointment; default 0 (means decline
     * on any conflict)
     *
     * @throws com.zimbra.common.service.ServiceException if error during update
     *
     * @since ZCS 5.0.14
     */
    @ZAttr(id=809)
    public void unsetCalResMaxPercentConflictsAllowed() throws com.zimbra.common.service.ServiceException {
        HashMap<String,Object> attrs = new HashMap<String,Object>();
        attrs.put(Provisioning.A_zimbraCalResMaxPercentConflictsAllowed, "");
        getProvisioning().modifyAttrs(this, attrs);
    }

    /**
     * Maximum percent of conflicting instances allowed before declining
     * schedule request for a recurring appointment; default 0 (means decline
     * on any conflict)
     *
     * @param attrs existing map to populate, or null to create a new map
     * @return populated map to pass into Provisioning.modifyAttrs
     *
     * @since ZCS 5.0.14
     */
    @ZAttr(id=809)
    public Map<String,Object> unsetCalResMaxPercentConflictsAllowed(Map<String,Object> attrs) {
        if (attrs == null) attrs = new HashMap<String,Object>();
        attrs.put(Provisioning.A_zimbraCalResMaxPercentConflictsAllowed, "");
        return attrs;
    }

    /**
     * room number or name
     *
     * @return zimbraCalResRoom, or null if unset
     */
    @ZAttr(id=329)
    public String getCalResRoom() {
        return getAttr(Provisioning.A_zimbraCalResRoom, null);
    }

    /**
     * room number or name
     *
     * @param zimbraCalResRoom new value
     * @throws com.zimbra.common.service.ServiceException if error during update
     */
    @ZAttr(id=329)
    public void setCalResRoom(String zimbraCalResRoom) throws com.zimbra.common.service.ServiceException {
        HashMap<String,Object> attrs = new HashMap<String,Object>();
        attrs.put(Provisioning.A_zimbraCalResRoom, zimbraCalResRoom);
        getProvisioning().modifyAttrs(this, attrs);
    }

    /**
     * room number or name
     *
     * @param zimbraCalResRoom new value
     * @param attrs existing map to populate, or null to create a new map
     * @return populated map to pass into Provisioning.modifyAttrs
     */
    @ZAttr(id=329)
    public Map<String,Object> setCalResRoom(String zimbraCalResRoom, Map<String,Object> attrs) {
        if (attrs == null) attrs = new HashMap<String,Object>();
        attrs.put(Provisioning.A_zimbraCalResRoom, zimbraCalResRoom);
        return attrs;
    }

    /**
     * room number or name
     *
     * @throws com.zimbra.common.service.ServiceException if error during update
     */
    @ZAttr(id=329)
    public void unsetCalResRoom() throws com.zimbra.common.service.ServiceException {
        HashMap<String,Object> attrs = new HashMap<String,Object>();
        attrs.put(Provisioning.A_zimbraCalResRoom, "");
        getProvisioning().modifyAttrs(this, attrs);
    }

    /**
     * room number or name
     *
     * @param attrs existing map to populate, or null to create a new map
     * @return populated map to pass into Provisioning.modifyAttrs
     */
    @ZAttr(id=329)
    public Map<String,Object> unsetCalResRoom(Map<String,Object> attrs) {
        if (attrs == null) attrs = new HashMap<String,Object>();
        attrs.put(Provisioning.A_zimbraCalResRoom, "");
        return attrs;
    }

    /**
     * site name
     *
     * @return zimbraCalResSite, or null if unset
     */
    @ZAttr(id=326)
    public String getCalResSite() {
        return getAttr(Provisioning.A_zimbraCalResSite, null);
    }

    /**
     * site name
     *
     * @param zimbraCalResSite new value
     * @throws com.zimbra.common.service.ServiceException if error during update
     */
    @ZAttr(id=326)
    public void setCalResSite(String zimbraCalResSite) throws com.zimbra.common.service.ServiceException {
        HashMap<String,Object> attrs = new HashMap<String,Object>();
        attrs.put(Provisioning.A_zimbraCalResSite, zimbraCalResSite);
        getProvisioning().modifyAttrs(this, attrs);
    }

    /**
     * site name
     *
     * @param zimbraCalResSite new value
     * @param attrs existing map to populate, or null to create a new map
     * @return populated map to pass into Provisioning.modifyAttrs
     */
    @ZAttr(id=326)
    public Map<String,Object> setCalResSite(String zimbraCalResSite, Map<String,Object> attrs) {
        if (attrs == null) attrs = new HashMap<String,Object>();
        attrs.put(Provisioning.A_zimbraCalResSite, zimbraCalResSite);
        return attrs;
    }

    /**
     * site name
     *
     * @throws com.zimbra.common.service.ServiceException if error during update
     */
    @ZAttr(id=326)
    public void unsetCalResSite() throws com.zimbra.common.service.ServiceException {
        HashMap<String,Object> attrs = new HashMap<String,Object>();
        attrs.put(Provisioning.A_zimbraCalResSite, "");
        getProvisioning().modifyAttrs(this, attrs);
    }

    /**
     * site name
     *
     * @param attrs existing map to populate, or null to create a new map
     * @return populated map to pass into Provisioning.modifyAttrs
     */
    @ZAttr(id=326)
    public Map<String,Object> unsetCalResSite(Map<String,Object> attrs) {
        if (attrs == null) attrs = new HashMap<String,Object>();
        attrs.put(Provisioning.A_zimbraCalResSite, "");
        return attrs;
    }

    /**
     * calendar resource type - Location or Equipment
     *
     * <p>Valid values: [Location, Equipment]
     *
     * @return zimbraCalResType, or null if unset and/or has invalid value
     */
    @ZAttr(id=314)
    public ZAttrProvisioning.CalResType getCalResType() {
        try { String v = getAttr(Provisioning.A_zimbraCalResType); return v == null ? null : ZAttrProvisioning.CalResType.fromString(v); } catch(com.zimbra.common.service.ServiceException e) { return null; }
    }

    /**
     * calendar resource type - Location or Equipment
     *
     * <p>Valid values: [Location, Equipment]
     *
     * @return zimbraCalResType, or null if unset
     */
    @ZAttr(id=314)
    public String getCalResTypeAsString() {
        return getAttr(Provisioning.A_zimbraCalResType, null);
    }

    /**
     * calendar resource type - Location or Equipment
     *
     * <p>Valid values: [Location, Equipment]
     *
     * @param zimbraCalResType new value
     * @throws com.zimbra.common.service.ServiceException if error during update
     */
    @ZAttr(id=314)
    public void setCalResType(ZAttrProvisioning.CalResType zimbraCalResType) throws com.zimbra.common.service.ServiceException {
        HashMap<String,Object> attrs = new HashMap<String,Object>();
        attrs.put(Provisioning.A_zimbraCalResType, zimbraCalResType.toString());
        getProvisioning().modifyAttrs(this, attrs);
    }

    /**
     * calendar resource type - Location or Equipment
     *
     * <p>Valid values: [Location, Equipment]
     *
     * @param zimbraCalResType new value
     * @param attrs existing map to populate, or null to create a new map
     * @return populated map to pass into Provisioning.modifyAttrs
     */
    @ZAttr(id=314)
    public Map<String,Object> setCalResType(ZAttrProvisioning.CalResType zimbraCalResType, Map<String,Object> attrs) {
        if (attrs == null) attrs = new HashMap<String,Object>();
        attrs.put(Provisioning.A_zimbraCalResType, zimbraCalResType.toString());
        return attrs;
    }

    /**
     * calendar resource type - Location or Equipment
     *
     * <p>Valid values: [Location, Equipment]
     *
     * @param zimbraCalResType new value
     * @throws com.zimbra.common.service.ServiceException if error during update
     */
    @ZAttr(id=314)
    public void setCalResTypeAsString(String zimbraCalResType) throws com.zimbra.common.service.ServiceException {
        HashMap<String,Object> attrs = new HashMap<String,Object>();
        attrs.put(Provisioning.A_zimbraCalResType, zimbraCalResType);
        getProvisioning().modifyAttrs(this, attrs);
    }

    /**
     * calendar resource type - Location or Equipment
     *
     * <p>Valid values: [Location, Equipment]
     *
     * @param zimbraCalResType new value
     * @param attrs existing map to populate, or null to create a new map
     * @return populated map to pass into Provisioning.modifyAttrs
     */
    @ZAttr(id=314)
    public Map<String,Object> setCalResTypeAsString(String zimbraCalResType, Map<String,Object> attrs) {
        if (attrs == null) attrs = new HashMap<String,Object>();
        attrs.put(Provisioning.A_zimbraCalResType, zimbraCalResType);
        return attrs;
    }

    /**
     * calendar resource type - Location or Equipment
     *
     * <p>Valid values: [Location, Equipment]
     *
     * @throws com.zimbra.common.service.ServiceException if error during update
     */
    @ZAttr(id=314)
    public void unsetCalResType() throws com.zimbra.common.service.ServiceException {
        HashMap<String,Object> attrs = new HashMap<String,Object>();
        attrs.put(Provisioning.A_zimbraCalResType, "");
        getProvisioning().modifyAttrs(this, attrs);
    }

    /**
     * calendar resource type - Location or Equipment
     *
     * <p>Valid values: [Location, Equipment]
     *
     * @param attrs existing map to populate, or null to create a new map
     * @return populated map to pass into Provisioning.modifyAttrs
     */
    @ZAttr(id=314)
    public Map<String,Object> unsetCalResType(Map<String,Object> attrs) {
        if (attrs == null) attrs = new HashMap<String,Object>();
        attrs.put(Provisioning.A_zimbraCalResType, "");
        return attrs;
    }

    /**
     * time object was created
     *
     * <p>Use getCreateTimestampAsString to access value as a string.
     *
     * @see #getCreateTimestampAsString()
     *
     * @return zimbraCreateTimestamp as Date, null if unset or unable to parse
     *
     * @since ZCS 6.0.0_BETA1
     */
    @ZAttr(id=790)
    public Date getCreateTimestamp() {
        return getGeneralizedTimeAttr(Provisioning.A_zimbraCreateTimestamp, null);
    }

    /**
     * time object was created
     *
     * @return zimbraCreateTimestamp, or null if unset
     *
     * @since ZCS 6.0.0_BETA1
     */
    @ZAttr(id=790)
    public String getCreateTimestampAsString() {
        return getAttr(Provisioning.A_zimbraCreateTimestamp, null);
    }

    /**
     * time object was created
     *
     * @param zimbraCreateTimestamp new value
     * @throws com.zimbra.common.service.ServiceException if error during update
     *
     * @since ZCS 6.0.0_BETA1
     */
    @ZAttr(id=790)
    public void setCreateTimestamp(Date zimbraCreateTimestamp) throws com.zimbra.common.service.ServiceException {
        HashMap<String,Object> attrs = new HashMap<String,Object>();
        attrs.put(Provisioning.A_zimbraCreateTimestamp, zimbraCreateTimestamp==null ? "" : DateUtil.toGeneralizedTime(zimbraCreateTimestamp));
        getProvisioning().modifyAttrs(this, attrs);
    }

    /**
     * time object was created
     *
     * @param zimbraCreateTimestamp new value
     * @param attrs existing map to populate, or null to create a new map
     * @return populated map to pass into Provisioning.modifyAttrs
     *
     * @since ZCS 6.0.0_BETA1
     */
    @ZAttr(id=790)
    public Map<String,Object> setCreateTimestamp(Date zimbraCreateTimestamp, Map<String,Object> attrs) {
        if (attrs == null) attrs = new HashMap<String,Object>();
        attrs.put(Provisioning.A_zimbraCreateTimestamp, zimbraCreateTimestamp==null ? "" : DateUtil.toGeneralizedTime(zimbraCreateTimestamp));
        return attrs;
    }

    /**
     * time object was created
     *
     * @param zimbraCreateTimestamp new value
     * @throws com.zimbra.common.service.ServiceException if error during update
     *
     * @since ZCS 6.0.0_BETA1
     */
    @ZAttr(id=790)
    public void setCreateTimestampAsString(String zimbraCreateTimestamp) throws com.zimbra.common.service.ServiceException {
        HashMap<String,Object> attrs = new HashMap<String,Object>();
        attrs.put(Provisioning.A_zimbraCreateTimestamp, zimbraCreateTimestamp);
        getProvisioning().modifyAttrs(this, attrs);
    }

    /**
     * time object was created
     *
     * @param zimbraCreateTimestamp new value
     * @param attrs existing map to populate, or null to create a new map
     * @return populated map to pass into Provisioning.modifyAttrs
     *
     * @since ZCS 6.0.0_BETA1
     */
    @ZAttr(id=790)
    public Map<String,Object> setCreateTimestampAsString(String zimbraCreateTimestamp, Map<String,Object> attrs) {
        if (attrs == null) attrs = new HashMap<String,Object>();
        attrs.put(Provisioning.A_zimbraCreateTimestamp, zimbraCreateTimestamp);
        return attrs;
    }

    /**
     * time object was created
     *
     * @throws com.zimbra.common.service.ServiceException if error during update
     *
     * @since ZCS 6.0.0_BETA1
     */
    @ZAttr(id=790)
    public void unsetCreateTimestamp() throws com.zimbra.common.service.ServiceException {
        HashMap<String,Object> attrs = new HashMap<String,Object>();
        attrs.put(Provisioning.A_zimbraCreateTimestamp, "");
        getProvisioning().modifyAttrs(this, attrs);
    }

    /**
     * time object was created
     *
     * @param attrs existing map to populate, or null to create a new map
     * @return populated map to pass into Provisioning.modifyAttrs
     *
     * @since ZCS 6.0.0_BETA1
     */
    @ZAttr(id=790)
    public Map<String,Object> unsetCreateTimestamp(Map<String,Object> attrs) {
        if (attrs == null) attrs = new HashMap<String,Object>();
        attrs.put(Provisioning.A_zimbraCreateTimestamp, "");
        return attrs;
    }

    /**
     * Zimbra Systems Unique ID
     *
     * @return zimbraId, or null if unset
     */
    @ZAttr(id=1)
    public String getId() {
        return getAttr(Provisioning.A_zimbraId, null);
    }

    /**
     * Zimbra Systems Unique ID
     *
     * @param zimbraId new value
     * @throws com.zimbra.common.service.ServiceException if error during update
     */
    @ZAttr(id=1)
    public void setId(String zimbraId) throws com.zimbra.common.service.ServiceException {
        HashMap<String,Object> attrs = new HashMap<String,Object>();
        attrs.put(Provisioning.A_zimbraId, zimbraId);
        getProvisioning().modifyAttrs(this, attrs);
    }

    /**
     * Zimbra Systems Unique ID
     *
     * @param zimbraId new value
     * @param attrs existing map to populate, or null to create a new map
     * @return populated map to pass into Provisioning.modifyAttrs
     */
    @ZAttr(id=1)
    public Map<String,Object> setId(String zimbraId, Map<String,Object> attrs) {
        if (attrs == null) attrs = new HashMap<String,Object>();
        attrs.put(Provisioning.A_zimbraId, zimbraId);
        return attrs;
    }

    /**
     * Zimbra Systems Unique ID
     *
     * @throws com.zimbra.common.service.ServiceException if error during update
     */
    @ZAttr(id=1)
    public void unsetId() throws com.zimbra.common.service.ServiceException {
        HashMap<String,Object> attrs = new HashMap<String,Object>();
        attrs.put(Provisioning.A_zimbraId, "");
        getProvisioning().modifyAttrs(this, attrs);
    }

    /**
     * Zimbra Systems Unique ID
     *
     * @param attrs existing map to populate, or null to create a new map
     * @return populated map to pass into Provisioning.modifyAttrs
     */
    @ZAttr(id=1)
    public Map<String,Object> unsetId(Map<String,Object> attrs) {
        if (attrs == null) attrs = new HashMap<String,Object>();
        attrs.put(Provisioning.A_zimbraId, "");
        return attrs;
    }

    /**
     * locale of entry, e.g. en_US
     *
     * @return zimbraLocale, or null if unset
     */
    @ZAttr(id=345)
    public String getLocaleAsString() {
        return getAttr(Provisioning.A_zimbraLocale, null);
    }

    /**
     * locale of entry, e.g. en_US
     *
     * @param zimbraLocale new value
     * @throws com.zimbra.common.service.ServiceException if error during update
     */
    @ZAttr(id=345)
    public void setLocale(String zimbraLocale) throws com.zimbra.common.service.ServiceException {
        HashMap<String,Object> attrs = new HashMap<String,Object>();
        attrs.put(Provisioning.A_zimbraLocale, zimbraLocale);
        getProvisioning().modifyAttrs(this, attrs);
    }

    /**
     * locale of entry, e.g. en_US
     *
     * @param zimbraLocale new value
     * @param attrs existing map to populate, or null to create a new map
     * @return populated map to pass into Provisioning.modifyAttrs
     */
    @ZAttr(id=345)
    public Map<String,Object> setLocale(String zimbraLocale, Map<String,Object> attrs) {
        if (attrs == null) attrs = new HashMap<String,Object>();
        attrs.put(Provisioning.A_zimbraLocale, zimbraLocale);
        return attrs;
    }

    /**
     * locale of entry, e.g. en_US
     *
     * @throws com.zimbra.common.service.ServiceException if error during update
     */
    @ZAttr(id=345)
    public void unsetLocale() throws com.zimbra.common.service.ServiceException {
        HashMap<String,Object> attrs = new HashMap<String,Object>();
        attrs.put(Provisioning.A_zimbraLocale, "");
        getProvisioning().modifyAttrs(this, attrs);
    }

    /**
     * locale of entry, e.g. en_US
     *
     * @param attrs existing map to populate, or null to create a new map
     * @return populated map to pass into Provisioning.modifyAttrs
     */
    @ZAttr(id=345)
    public Map<String,Object> unsetLocale(Map<String,Object> attrs) {
        if (attrs == null) attrs = new HashMap<String,Object>();
        attrs.put(Provisioning.A_zimbraLocale, "");
        return attrs;
    }

    ///// END-AUTO-GEN-REPLACE
}<|MERGE_RESOLUTION|>--- conflicted
+++ resolved
@@ -34,11 +34,7 @@
 
     ///// BEGIN-AUTO-GEN-REPLACE
 
-<<<<<<< HEAD
-    /* build: 7.0.0_BETA1_1111 administrator 20120726-1726 */
-=======
-    /* build: 9.0.0_BETA1_1111 pburgu 20130117-1454 */
->>>>>>> cb44a856
+    /* build: 7.0.0_BETA1_1111 pburgu 20121116-1547 */
 
     /**
      * RFC2798: preferred name to be used when displaying entries
