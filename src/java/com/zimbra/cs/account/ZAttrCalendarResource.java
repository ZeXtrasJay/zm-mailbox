/*
 * ***** BEGIN LICENSE BLOCK *****
 * Zimbra Collaboration Suite Server
 * Copyright (C) 2006, 2007, 2008, 2009, 2010, 2011 Zimbra, Inc.
 * 
 * The contents of this file are subject to the Zimbra Public License
 * Version 1.3 ("License"); you may not use this file except in
 * compliance with the License.  You may obtain a copy of the License at
 * http://www.zimbra.com/license.
 * 
 * Software distributed under the License is distributed on an "AS IS"
 * basis, WITHOUT WARRANTY OF ANY KIND, either express or implied.
 * ***** END LICENSE BLOCK *****
 */

package com.zimbra.cs.account;

import com.zimbra.common.util.ByteUtil;
import com.zimbra.common.util.DateUtil;

import java.util.Date;
import java.util.HashMap;
import java.util.Map;

/**
 * AUTO-GENERATED. DO NOT EDIT.
 *
 */
public class ZAttrCalendarResource extends Account {

    public ZAttrCalendarResource(String name, String id, Map<String, Object> attrs, Map<String, Object> defaults, Provisioning prov) {
        super(name, id, attrs, defaults, prov);
    }

    ///// BEGIN-AUTO-GEN-REPLACE

<<<<<<< HEAD
    /* build: 7.0.0_BETA1_1111 administrator 20110301-1455 */
=======
    /* build: 7.0.0_BETA1_1111 pshao 20110303-0146 */
>>>>>>> 25e540f5

    /**
     * RFC2798: preferred name to be used when displaying entries
     *
     * @return displayName, or null if unset
     */
    @ZAttr(id=-1)
    public String getDisplayName() {
        return getAttr(Provisioning.A_displayName, null);
    }

    /**
     * RFC2798: preferred name to be used when displaying entries
     *
     * @param displayName new value
     * @throws com.zimbra.common.service.ServiceException if error during update
     */
    @ZAttr(id=-1)
    public void setDisplayName(String displayName) throws com.zimbra.common.service.ServiceException {
        HashMap<String,Object> attrs = new HashMap<String,Object>();
        attrs.put(Provisioning.A_displayName, displayName);
        getProvisioning().modifyAttrs(this, attrs);
    }

    /**
     * RFC2798: preferred name to be used when displaying entries
     *
     * @param displayName new value
     * @param attrs existing map to populate, or null to create a new map
     * @return populated map to pass into Provisioning.modifyAttrs
     */
    @ZAttr(id=-1)
    public Map<String,Object> setDisplayName(String displayName, Map<String,Object> attrs) {
        if (attrs == null) attrs = new HashMap<String,Object>();
        attrs.put(Provisioning.A_displayName, displayName);
        return attrs;
    }

    /**
     * RFC2798: preferred name to be used when displaying entries
     *
     * @throws com.zimbra.common.service.ServiceException if error during update
     */
    @ZAttr(id=-1)
    public void unsetDisplayName() throws com.zimbra.common.service.ServiceException {
        HashMap<String,Object> attrs = new HashMap<String,Object>();
        attrs.put(Provisioning.A_displayName, "");
        getProvisioning().modifyAttrs(this, attrs);
    }

    /**
     * RFC2798: preferred name to be used when displaying entries
     *
     * @param attrs existing map to populate, or null to create a new map
     * @return populated map to pass into Provisioning.modifyAttrs
     */
    @ZAttr(id=-1)
    public Map<String,Object> unsetDisplayName(Map<String,Object> attrs) {
        if (attrs == null) attrs = new HashMap<String,Object>();
        attrs.put(Provisioning.A_displayName, "");
        return attrs;
    }

    /**
     * calendar user type - USER (default) or RESOURCE
     *
     * <p>Valid values: [RESOURCE, USER]
     *
     * @return zimbraAccountCalendarUserType, or null if unset and/or has invalid value
     */
    @ZAttr(id=313)
    public ZAttrProvisioning.AccountCalendarUserType getAccountCalendarUserType() {
        try { String v = getAttr(Provisioning.A_zimbraAccountCalendarUserType); return v == null ? null : ZAttrProvisioning.AccountCalendarUserType.fromString(v); } catch(com.zimbra.common.service.ServiceException e) { return null; }
    }

    /**
     * calendar user type - USER (default) or RESOURCE
     *
     * <p>Valid values: [RESOURCE, USER]
     *
     * @return zimbraAccountCalendarUserType, or null if unset
     */
    @ZAttr(id=313)
    public String getAccountCalendarUserTypeAsString() {
        return getAttr(Provisioning.A_zimbraAccountCalendarUserType, null);
    }

    /**
     * calendar user type - USER (default) or RESOURCE
     *
     * <p>Valid values: [RESOURCE, USER]
     *
     * @param zimbraAccountCalendarUserType new value
     * @throws com.zimbra.common.service.ServiceException if error during update
     */
    @ZAttr(id=313)
    public void setAccountCalendarUserType(ZAttrProvisioning.AccountCalendarUserType zimbraAccountCalendarUserType) throws com.zimbra.common.service.ServiceException {
        HashMap<String,Object> attrs = new HashMap<String,Object>();
        attrs.put(Provisioning.A_zimbraAccountCalendarUserType, zimbraAccountCalendarUserType.toString());
        getProvisioning().modifyAttrs(this, attrs);
    }

    /**
     * calendar user type - USER (default) or RESOURCE
     *
     * <p>Valid values: [RESOURCE, USER]
     *
     * @param zimbraAccountCalendarUserType new value
     * @param attrs existing map to populate, or null to create a new map
     * @return populated map to pass into Provisioning.modifyAttrs
     */
    @ZAttr(id=313)
    public Map<String,Object> setAccountCalendarUserType(ZAttrProvisioning.AccountCalendarUserType zimbraAccountCalendarUserType, Map<String,Object> attrs) {
        if (attrs == null) attrs = new HashMap<String,Object>();
        attrs.put(Provisioning.A_zimbraAccountCalendarUserType, zimbraAccountCalendarUserType.toString());
        return attrs;
    }

    /**
     * calendar user type - USER (default) or RESOURCE
     *
     * <p>Valid values: [RESOURCE, USER]
     *
     * @param zimbraAccountCalendarUserType new value
     * @throws com.zimbra.common.service.ServiceException if error during update
     */
    @ZAttr(id=313)
    public void setAccountCalendarUserTypeAsString(String zimbraAccountCalendarUserType) throws com.zimbra.common.service.ServiceException {
        HashMap<String,Object> attrs = new HashMap<String,Object>();
        attrs.put(Provisioning.A_zimbraAccountCalendarUserType, zimbraAccountCalendarUserType);
        getProvisioning().modifyAttrs(this, attrs);
    }

    /**
     * calendar user type - USER (default) or RESOURCE
     *
     * <p>Valid values: [RESOURCE, USER]
     *
     * @param zimbraAccountCalendarUserType new value
     * @param attrs existing map to populate, or null to create a new map
     * @return populated map to pass into Provisioning.modifyAttrs
     */
    @ZAttr(id=313)
    public Map<String,Object> setAccountCalendarUserTypeAsString(String zimbraAccountCalendarUserType, Map<String,Object> attrs) {
        if (attrs == null) attrs = new HashMap<String,Object>();
        attrs.put(Provisioning.A_zimbraAccountCalendarUserType, zimbraAccountCalendarUserType);
        return attrs;
    }

    /**
     * calendar user type - USER (default) or RESOURCE
     *
     * <p>Valid values: [RESOURCE, USER]
     *
     * @throws com.zimbra.common.service.ServiceException if error during update
     */
    @ZAttr(id=313)
    public void unsetAccountCalendarUserType() throws com.zimbra.common.service.ServiceException {
        HashMap<String,Object> attrs = new HashMap<String,Object>();
        attrs.put(Provisioning.A_zimbraAccountCalendarUserType, "");
        getProvisioning().modifyAttrs(this, attrs);
    }

    /**
     * calendar user type - USER (default) or RESOURCE
     *
     * <p>Valid values: [RESOURCE, USER]
     *
     * @param attrs existing map to populate, or null to create a new map
     * @return populated map to pass into Provisioning.modifyAttrs
     */
    @ZAttr(id=313)
    public Map<String,Object> unsetAccountCalendarUserType(Map<String,Object> attrs) {
        if (attrs == null) attrs = new HashMap<String,Object>();
        attrs.put(Provisioning.A_zimbraAccountCalendarUserType, "");
        return attrs;
    }

    /**
     * Whether this calendar resource accepts/declines meeting invites
     * automatically; default TRUE
     *
     * @return zimbraCalResAutoAcceptDecline, or false if unset
     */
    @ZAttr(id=315)
    public boolean isCalResAutoAcceptDecline() {
        return getBooleanAttr(Provisioning.A_zimbraCalResAutoAcceptDecline, false);
    }

    /**
     * Whether this calendar resource accepts/declines meeting invites
     * automatically; default TRUE
     *
     * @param zimbraCalResAutoAcceptDecline new value
     * @throws com.zimbra.common.service.ServiceException if error during update
     */
    @ZAttr(id=315)
    public void setCalResAutoAcceptDecline(boolean zimbraCalResAutoAcceptDecline) throws com.zimbra.common.service.ServiceException {
        HashMap<String,Object> attrs = new HashMap<String,Object>();
        attrs.put(Provisioning.A_zimbraCalResAutoAcceptDecline, zimbraCalResAutoAcceptDecline ? Provisioning.TRUE : Provisioning.FALSE);
        getProvisioning().modifyAttrs(this, attrs);
    }

    /**
     * Whether this calendar resource accepts/declines meeting invites
     * automatically; default TRUE
     *
     * @param zimbraCalResAutoAcceptDecline new value
     * @param attrs existing map to populate, or null to create a new map
     * @return populated map to pass into Provisioning.modifyAttrs
     */
    @ZAttr(id=315)
    public Map<String,Object> setCalResAutoAcceptDecline(boolean zimbraCalResAutoAcceptDecline, Map<String,Object> attrs) {
        if (attrs == null) attrs = new HashMap<String,Object>();
        attrs.put(Provisioning.A_zimbraCalResAutoAcceptDecline, zimbraCalResAutoAcceptDecline ? Provisioning.TRUE : Provisioning.FALSE);
        return attrs;
    }

    /**
     * Whether this calendar resource accepts/declines meeting invites
     * automatically; default TRUE
     *
     * @throws com.zimbra.common.service.ServiceException if error during update
     */
    @ZAttr(id=315)
    public void unsetCalResAutoAcceptDecline() throws com.zimbra.common.service.ServiceException {
        HashMap<String,Object> attrs = new HashMap<String,Object>();
        attrs.put(Provisioning.A_zimbraCalResAutoAcceptDecline, "");
        getProvisioning().modifyAttrs(this, attrs);
    }

    /**
     * Whether this calendar resource accepts/declines meeting invites
     * automatically; default TRUE
     *
     * @param attrs existing map to populate, or null to create a new map
     * @return populated map to pass into Provisioning.modifyAttrs
     */
    @ZAttr(id=315)
    public Map<String,Object> unsetCalResAutoAcceptDecline(Map<String,Object> attrs) {
        if (attrs == null) attrs = new HashMap<String,Object>();
        attrs.put(Provisioning.A_zimbraCalResAutoAcceptDecline, "");
        return attrs;
    }

    /**
     * Whether this calendar resource declines invite if already busy;
     * default TRUE
     *
     * @return zimbraCalResAutoDeclineIfBusy, or false if unset
     */
    @ZAttr(id=322)
    public boolean isCalResAutoDeclineIfBusy() {
        return getBooleanAttr(Provisioning.A_zimbraCalResAutoDeclineIfBusy, false);
    }

    /**
     * Whether this calendar resource declines invite if already busy;
     * default TRUE
     *
     * @param zimbraCalResAutoDeclineIfBusy new value
     * @throws com.zimbra.common.service.ServiceException if error during update
     */
    @ZAttr(id=322)
    public void setCalResAutoDeclineIfBusy(boolean zimbraCalResAutoDeclineIfBusy) throws com.zimbra.common.service.ServiceException {
        HashMap<String,Object> attrs = new HashMap<String,Object>();
        attrs.put(Provisioning.A_zimbraCalResAutoDeclineIfBusy, zimbraCalResAutoDeclineIfBusy ? Provisioning.TRUE : Provisioning.FALSE);
        getProvisioning().modifyAttrs(this, attrs);
    }

    /**
     * Whether this calendar resource declines invite if already busy;
     * default TRUE
     *
     * @param zimbraCalResAutoDeclineIfBusy new value
     * @param attrs existing map to populate, or null to create a new map
     * @return populated map to pass into Provisioning.modifyAttrs
     */
    @ZAttr(id=322)
    public Map<String,Object> setCalResAutoDeclineIfBusy(boolean zimbraCalResAutoDeclineIfBusy, Map<String,Object> attrs) {
        if (attrs == null) attrs = new HashMap<String,Object>();
        attrs.put(Provisioning.A_zimbraCalResAutoDeclineIfBusy, zimbraCalResAutoDeclineIfBusy ? Provisioning.TRUE : Provisioning.FALSE);
        return attrs;
    }

    /**
     * Whether this calendar resource declines invite if already busy;
     * default TRUE
     *
     * @throws com.zimbra.common.service.ServiceException if error during update
     */
    @ZAttr(id=322)
    public void unsetCalResAutoDeclineIfBusy() throws com.zimbra.common.service.ServiceException {
        HashMap<String,Object> attrs = new HashMap<String,Object>();
        attrs.put(Provisioning.A_zimbraCalResAutoDeclineIfBusy, "");
        getProvisioning().modifyAttrs(this, attrs);
    }

    /**
     * Whether this calendar resource declines invite if already busy;
     * default TRUE
     *
     * @param attrs existing map to populate, or null to create a new map
     * @return populated map to pass into Provisioning.modifyAttrs
     */
    @ZAttr(id=322)
    public Map<String,Object> unsetCalResAutoDeclineIfBusy(Map<String,Object> attrs) {
        if (attrs == null) attrs = new HashMap<String,Object>();
        attrs.put(Provisioning.A_zimbraCalResAutoDeclineIfBusy, "");
        return attrs;
    }

    /**
     * Whether this calendar resource declines invites to recurring
     * appointments; default FALSE
     *
     * @return zimbraCalResAutoDeclineRecurring, or false if unset
     */
    @ZAttr(id=323)
    public boolean isCalResAutoDeclineRecurring() {
        return getBooleanAttr(Provisioning.A_zimbraCalResAutoDeclineRecurring, false);
    }

    /**
     * Whether this calendar resource declines invites to recurring
     * appointments; default FALSE
     *
     * @param zimbraCalResAutoDeclineRecurring new value
     * @throws com.zimbra.common.service.ServiceException if error during update
     */
    @ZAttr(id=323)
    public void setCalResAutoDeclineRecurring(boolean zimbraCalResAutoDeclineRecurring) throws com.zimbra.common.service.ServiceException {
        HashMap<String,Object> attrs = new HashMap<String,Object>();
        attrs.put(Provisioning.A_zimbraCalResAutoDeclineRecurring, zimbraCalResAutoDeclineRecurring ? Provisioning.TRUE : Provisioning.FALSE);
        getProvisioning().modifyAttrs(this, attrs);
    }

    /**
     * Whether this calendar resource declines invites to recurring
     * appointments; default FALSE
     *
     * @param zimbraCalResAutoDeclineRecurring new value
     * @param attrs existing map to populate, or null to create a new map
     * @return populated map to pass into Provisioning.modifyAttrs
     */
    @ZAttr(id=323)
    public Map<String,Object> setCalResAutoDeclineRecurring(boolean zimbraCalResAutoDeclineRecurring, Map<String,Object> attrs) {
        if (attrs == null) attrs = new HashMap<String,Object>();
        attrs.put(Provisioning.A_zimbraCalResAutoDeclineRecurring, zimbraCalResAutoDeclineRecurring ? Provisioning.TRUE : Provisioning.FALSE);
        return attrs;
    }

    /**
     * Whether this calendar resource declines invites to recurring
     * appointments; default FALSE
     *
     * @throws com.zimbra.common.service.ServiceException if error during update
     */
    @ZAttr(id=323)
    public void unsetCalResAutoDeclineRecurring() throws com.zimbra.common.service.ServiceException {
        HashMap<String,Object> attrs = new HashMap<String,Object>();
        attrs.put(Provisioning.A_zimbraCalResAutoDeclineRecurring, "");
        getProvisioning().modifyAttrs(this, attrs);
    }

    /**
     * Whether this calendar resource declines invites to recurring
     * appointments; default FALSE
     *
     * @param attrs existing map to populate, or null to create a new map
     * @return populated map to pass into Provisioning.modifyAttrs
     */
    @ZAttr(id=323)
    public Map<String,Object> unsetCalResAutoDeclineRecurring(Map<String,Object> attrs) {
        if (attrs == null) attrs = new HashMap<String,Object>();
        attrs.put(Provisioning.A_zimbraCalResAutoDeclineRecurring, "");
        return attrs;
    }

    /**
     * building number or name
     *
     * @return zimbraCalResBuilding, or null if unset
     */
    @ZAttr(id=327)
    public String getCalResBuilding() {
        return getAttr(Provisioning.A_zimbraCalResBuilding, null);
    }

    /**
     * building number or name
     *
     * @param zimbraCalResBuilding new value
     * @throws com.zimbra.common.service.ServiceException if error during update
     */
    @ZAttr(id=327)
    public void setCalResBuilding(String zimbraCalResBuilding) throws com.zimbra.common.service.ServiceException {
        HashMap<String,Object> attrs = new HashMap<String,Object>();
        attrs.put(Provisioning.A_zimbraCalResBuilding, zimbraCalResBuilding);
        getProvisioning().modifyAttrs(this, attrs);
    }

    /**
     * building number or name
     *
     * @param zimbraCalResBuilding new value
     * @param attrs existing map to populate, or null to create a new map
     * @return populated map to pass into Provisioning.modifyAttrs
     */
    @ZAttr(id=327)
    public Map<String,Object> setCalResBuilding(String zimbraCalResBuilding, Map<String,Object> attrs) {
        if (attrs == null) attrs = new HashMap<String,Object>();
        attrs.put(Provisioning.A_zimbraCalResBuilding, zimbraCalResBuilding);
        return attrs;
    }

    /**
     * building number or name
     *
     * @throws com.zimbra.common.service.ServiceException if error during update
     */
    @ZAttr(id=327)
    public void unsetCalResBuilding() throws com.zimbra.common.service.ServiceException {
        HashMap<String,Object> attrs = new HashMap<String,Object>();
        attrs.put(Provisioning.A_zimbraCalResBuilding, "");
        getProvisioning().modifyAttrs(this, attrs);
    }

    /**
     * building number or name
     *
     * @param attrs existing map to populate, or null to create a new map
     * @return populated map to pass into Provisioning.modifyAttrs
     */
    @ZAttr(id=327)
    public Map<String,Object> unsetCalResBuilding(Map<String,Object> attrs) {
        if (attrs == null) attrs = new HashMap<String,Object>();
        attrs.put(Provisioning.A_zimbraCalResBuilding, "");
        return attrs;
    }

    /**
     * capacity
     *
     * @return zimbraCalResCapacity, or -1 if unset
     */
    @ZAttr(id=330)
    public int getCalResCapacity() {
        return getIntAttr(Provisioning.A_zimbraCalResCapacity, -1);
    }

    /**
     * capacity
     *
     * @param zimbraCalResCapacity new value
     * @throws com.zimbra.common.service.ServiceException if error during update
     */
    @ZAttr(id=330)
    public void setCalResCapacity(int zimbraCalResCapacity) throws com.zimbra.common.service.ServiceException {
        HashMap<String,Object> attrs = new HashMap<String,Object>();
        attrs.put(Provisioning.A_zimbraCalResCapacity, Integer.toString(zimbraCalResCapacity));
        getProvisioning().modifyAttrs(this, attrs);
    }

    /**
     * capacity
     *
     * @param zimbraCalResCapacity new value
     * @param attrs existing map to populate, or null to create a new map
     * @return populated map to pass into Provisioning.modifyAttrs
     */
    @ZAttr(id=330)
    public Map<String,Object> setCalResCapacity(int zimbraCalResCapacity, Map<String,Object> attrs) {
        if (attrs == null) attrs = new HashMap<String,Object>();
        attrs.put(Provisioning.A_zimbraCalResCapacity, Integer.toString(zimbraCalResCapacity));
        return attrs;
    }

    /**
     * capacity
     *
     * @throws com.zimbra.common.service.ServiceException if error during update
     */
    @ZAttr(id=330)
    public void unsetCalResCapacity() throws com.zimbra.common.service.ServiceException {
        HashMap<String,Object> attrs = new HashMap<String,Object>();
        attrs.put(Provisioning.A_zimbraCalResCapacity, "");
        getProvisioning().modifyAttrs(this, attrs);
    }

    /**
     * capacity
     *
     * @param attrs existing map to populate, or null to create a new map
     * @return populated map to pass into Provisioning.modifyAttrs
     */
    @ZAttr(id=330)
    public Map<String,Object> unsetCalResCapacity(Map<String,Object> attrs) {
        if (attrs == null) attrs = new HashMap<String,Object>();
        attrs.put(Provisioning.A_zimbraCalResCapacity, "");
        return attrs;
    }

    /**
     * email of contact in charge of resource
     *
     * @return zimbraCalResContactEmail, or null if unset
     */
    @ZAttr(id=332)
    public String getCalResContactEmail() {
        return getAttr(Provisioning.A_zimbraCalResContactEmail, null);
    }

    /**
     * email of contact in charge of resource
     *
     * @param zimbraCalResContactEmail new value
     * @throws com.zimbra.common.service.ServiceException if error during update
     */
    @ZAttr(id=332)
    public void setCalResContactEmail(String zimbraCalResContactEmail) throws com.zimbra.common.service.ServiceException {
        HashMap<String,Object> attrs = new HashMap<String,Object>();
        attrs.put(Provisioning.A_zimbraCalResContactEmail, zimbraCalResContactEmail);
        getProvisioning().modifyAttrs(this, attrs);
    }

    /**
     * email of contact in charge of resource
     *
     * @param zimbraCalResContactEmail new value
     * @param attrs existing map to populate, or null to create a new map
     * @return populated map to pass into Provisioning.modifyAttrs
     */
    @ZAttr(id=332)
    public Map<String,Object> setCalResContactEmail(String zimbraCalResContactEmail, Map<String,Object> attrs) {
        if (attrs == null) attrs = new HashMap<String,Object>();
        attrs.put(Provisioning.A_zimbraCalResContactEmail, zimbraCalResContactEmail);
        return attrs;
    }

    /**
     * email of contact in charge of resource
     *
     * @throws com.zimbra.common.service.ServiceException if error during update
     */
    @ZAttr(id=332)
    public void unsetCalResContactEmail() throws com.zimbra.common.service.ServiceException {
        HashMap<String,Object> attrs = new HashMap<String,Object>();
        attrs.put(Provisioning.A_zimbraCalResContactEmail, "");
        getProvisioning().modifyAttrs(this, attrs);
    }

    /**
     * email of contact in charge of resource
     *
     * @param attrs existing map to populate, or null to create a new map
     * @return populated map to pass into Provisioning.modifyAttrs
     */
    @ZAttr(id=332)
    public Map<String,Object> unsetCalResContactEmail(Map<String,Object> attrs) {
        if (attrs == null) attrs = new HashMap<String,Object>();
        attrs.put(Provisioning.A_zimbraCalResContactEmail, "");
        return attrs;
    }

    /**
     * name of contact in charge of resource
     *
     * @return zimbraCalResContactName, or null if unset
     */
    @ZAttr(id=331)
    public String getCalResContactName() {
        return getAttr(Provisioning.A_zimbraCalResContactName, null);
    }

    /**
     * name of contact in charge of resource
     *
     * @param zimbraCalResContactName new value
     * @throws com.zimbra.common.service.ServiceException if error during update
     */
    @ZAttr(id=331)
    public void setCalResContactName(String zimbraCalResContactName) throws com.zimbra.common.service.ServiceException {
        HashMap<String,Object> attrs = new HashMap<String,Object>();
        attrs.put(Provisioning.A_zimbraCalResContactName, zimbraCalResContactName);
        getProvisioning().modifyAttrs(this, attrs);
    }

    /**
     * name of contact in charge of resource
     *
     * @param zimbraCalResContactName new value
     * @param attrs existing map to populate, or null to create a new map
     * @return populated map to pass into Provisioning.modifyAttrs
     */
    @ZAttr(id=331)
    public Map<String,Object> setCalResContactName(String zimbraCalResContactName, Map<String,Object> attrs) {
        if (attrs == null) attrs = new HashMap<String,Object>();
        attrs.put(Provisioning.A_zimbraCalResContactName, zimbraCalResContactName);
        return attrs;
    }

    /**
     * name of contact in charge of resource
     *
     * @throws com.zimbra.common.service.ServiceException if error during update
     */
    @ZAttr(id=331)
    public void unsetCalResContactName() throws com.zimbra.common.service.ServiceException {
        HashMap<String,Object> attrs = new HashMap<String,Object>();
        attrs.put(Provisioning.A_zimbraCalResContactName, "");
        getProvisioning().modifyAttrs(this, attrs);
    }

    /**
     * name of contact in charge of resource
     *
     * @param attrs existing map to populate, or null to create a new map
     * @return populated map to pass into Provisioning.modifyAttrs
     */
    @ZAttr(id=331)
    public Map<String,Object> unsetCalResContactName(Map<String,Object> attrs) {
        if (attrs == null) attrs = new HashMap<String,Object>();
        attrs.put(Provisioning.A_zimbraCalResContactName, "");
        return attrs;
    }

    /**
     * phone number of contact in charge of resource
     *
     * @return zimbraCalResContactPhone, or null if unset
     */
    @ZAttr(id=333)
    public String getCalResContactPhone() {
        return getAttr(Provisioning.A_zimbraCalResContactPhone, null);
    }

    /**
     * phone number of contact in charge of resource
     *
     * @param zimbraCalResContactPhone new value
     * @throws com.zimbra.common.service.ServiceException if error during update
     */
    @ZAttr(id=333)
    public void setCalResContactPhone(String zimbraCalResContactPhone) throws com.zimbra.common.service.ServiceException {
        HashMap<String,Object> attrs = new HashMap<String,Object>();
        attrs.put(Provisioning.A_zimbraCalResContactPhone, zimbraCalResContactPhone);
        getProvisioning().modifyAttrs(this, attrs);
    }

    /**
     * phone number of contact in charge of resource
     *
     * @param zimbraCalResContactPhone new value
     * @param attrs existing map to populate, or null to create a new map
     * @return populated map to pass into Provisioning.modifyAttrs
     */
    @ZAttr(id=333)
    public Map<String,Object> setCalResContactPhone(String zimbraCalResContactPhone, Map<String,Object> attrs) {
        if (attrs == null) attrs = new HashMap<String,Object>();
        attrs.put(Provisioning.A_zimbraCalResContactPhone, zimbraCalResContactPhone);
        return attrs;
    }

    /**
     * phone number of contact in charge of resource
     *
     * @throws com.zimbra.common.service.ServiceException if error during update
     */
    @ZAttr(id=333)
    public void unsetCalResContactPhone() throws com.zimbra.common.service.ServiceException {
        HashMap<String,Object> attrs = new HashMap<String,Object>();
        attrs.put(Provisioning.A_zimbraCalResContactPhone, "");
        getProvisioning().modifyAttrs(this, attrs);
    }

    /**
     * phone number of contact in charge of resource
     *
     * @param attrs existing map to populate, or null to create a new map
     * @return populated map to pass into Provisioning.modifyAttrs
     */
    @ZAttr(id=333)
    public Map<String,Object> unsetCalResContactPhone(Map<String,Object> attrs) {
        if (attrs == null) attrs = new HashMap<String,Object>();
        attrs.put(Provisioning.A_zimbraCalResContactPhone, "");
        return attrs;
    }

    /**
     * floor number or name
     *
     * @return zimbraCalResFloor, or null if unset
     */
    @ZAttr(id=328)
    public String getCalResFloor() {
        return getAttr(Provisioning.A_zimbraCalResFloor, null);
    }

    /**
     * floor number or name
     *
     * @param zimbraCalResFloor new value
     * @throws com.zimbra.common.service.ServiceException if error during update
     */
    @ZAttr(id=328)
    public void setCalResFloor(String zimbraCalResFloor) throws com.zimbra.common.service.ServiceException {
        HashMap<String,Object> attrs = new HashMap<String,Object>();
        attrs.put(Provisioning.A_zimbraCalResFloor, zimbraCalResFloor);
        getProvisioning().modifyAttrs(this, attrs);
    }

    /**
     * floor number or name
     *
     * @param zimbraCalResFloor new value
     * @param attrs existing map to populate, or null to create a new map
     * @return populated map to pass into Provisioning.modifyAttrs
     */
    @ZAttr(id=328)
    public Map<String,Object> setCalResFloor(String zimbraCalResFloor, Map<String,Object> attrs) {
        if (attrs == null) attrs = new HashMap<String,Object>();
        attrs.put(Provisioning.A_zimbraCalResFloor, zimbraCalResFloor);
        return attrs;
    }

    /**
     * floor number or name
     *
     * @throws com.zimbra.common.service.ServiceException if error during update
     */
    @ZAttr(id=328)
    public void unsetCalResFloor() throws com.zimbra.common.service.ServiceException {
        HashMap<String,Object> attrs = new HashMap<String,Object>();
        attrs.put(Provisioning.A_zimbraCalResFloor, "");
        getProvisioning().modifyAttrs(this, attrs);
    }

    /**
     * floor number or name
     *
     * @param attrs existing map to populate, or null to create a new map
     * @return populated map to pass into Provisioning.modifyAttrs
     */
    @ZAttr(id=328)
    public Map<String,Object> unsetCalResFloor(Map<String,Object> attrs) {
        if (attrs == null) attrs = new HashMap<String,Object>();
        attrs.put(Provisioning.A_zimbraCalResFloor, "");
        return attrs;
    }

    /**
     * display name for resource location
     *
     * @return zimbraCalResLocationDisplayName, or null if unset
     */
    @ZAttr(id=324)
    public String getCalResLocationDisplayName() {
        return getAttr(Provisioning.A_zimbraCalResLocationDisplayName, null);
    }

    /**
     * display name for resource location
     *
     * @param zimbraCalResLocationDisplayName new value
     * @throws com.zimbra.common.service.ServiceException if error during update
     */
    @ZAttr(id=324)
    public void setCalResLocationDisplayName(String zimbraCalResLocationDisplayName) throws com.zimbra.common.service.ServiceException {
        HashMap<String,Object> attrs = new HashMap<String,Object>();
        attrs.put(Provisioning.A_zimbraCalResLocationDisplayName, zimbraCalResLocationDisplayName);
        getProvisioning().modifyAttrs(this, attrs);
    }

    /**
     * display name for resource location
     *
     * @param zimbraCalResLocationDisplayName new value
     * @param attrs existing map to populate, or null to create a new map
     * @return populated map to pass into Provisioning.modifyAttrs
     */
    @ZAttr(id=324)
    public Map<String,Object> setCalResLocationDisplayName(String zimbraCalResLocationDisplayName, Map<String,Object> attrs) {
        if (attrs == null) attrs = new HashMap<String,Object>();
        attrs.put(Provisioning.A_zimbraCalResLocationDisplayName, zimbraCalResLocationDisplayName);
        return attrs;
    }

    /**
     * display name for resource location
     *
     * @throws com.zimbra.common.service.ServiceException if error during update
     */
    @ZAttr(id=324)
    public void unsetCalResLocationDisplayName() throws com.zimbra.common.service.ServiceException {
        HashMap<String,Object> attrs = new HashMap<String,Object>();
        attrs.put(Provisioning.A_zimbraCalResLocationDisplayName, "");
        getProvisioning().modifyAttrs(this, attrs);
    }

    /**
     * display name for resource location
     *
     * @param attrs existing map to populate, or null to create a new map
     * @return populated map to pass into Provisioning.modifyAttrs
     */
    @ZAttr(id=324)
    public Map<String,Object> unsetCalResLocationDisplayName(Map<String,Object> attrs) {
        if (attrs == null) attrs = new HashMap<String,Object>();
        attrs.put(Provisioning.A_zimbraCalResLocationDisplayName, "");
        return attrs;
    }

    /**
     * Maximum number of conflicting instances allowed before declining
     * schedule request for a recurring appointments; default 0 (means
     * decline on any conflict)
     *
     * @return zimbraCalResMaxNumConflictsAllowed, or -1 if unset
     *
     * @since ZCS 5.0.14
     */
    @ZAttr(id=808)
    public int getCalResMaxNumConflictsAllowed() {
        return getIntAttr(Provisioning.A_zimbraCalResMaxNumConflictsAllowed, -1);
    }

    /**
     * Maximum number of conflicting instances allowed before declining
     * schedule request for a recurring appointments; default 0 (means
     * decline on any conflict)
     *
     * @param zimbraCalResMaxNumConflictsAllowed new value
     * @throws com.zimbra.common.service.ServiceException if error during update
     *
     * @since ZCS 5.0.14
     */
    @ZAttr(id=808)
    public void setCalResMaxNumConflictsAllowed(int zimbraCalResMaxNumConflictsAllowed) throws com.zimbra.common.service.ServiceException {
        HashMap<String,Object> attrs = new HashMap<String,Object>();
        attrs.put(Provisioning.A_zimbraCalResMaxNumConflictsAllowed, Integer.toString(zimbraCalResMaxNumConflictsAllowed));
        getProvisioning().modifyAttrs(this, attrs);
    }

    /**
     * Maximum number of conflicting instances allowed before declining
     * schedule request for a recurring appointments; default 0 (means
     * decline on any conflict)
     *
     * @param zimbraCalResMaxNumConflictsAllowed new value
     * @param attrs existing map to populate, or null to create a new map
     * @return populated map to pass into Provisioning.modifyAttrs
     *
     * @since ZCS 5.0.14
     */
    @ZAttr(id=808)
    public Map<String,Object> setCalResMaxNumConflictsAllowed(int zimbraCalResMaxNumConflictsAllowed, Map<String,Object> attrs) {
        if (attrs == null) attrs = new HashMap<String,Object>();
        attrs.put(Provisioning.A_zimbraCalResMaxNumConflictsAllowed, Integer.toString(zimbraCalResMaxNumConflictsAllowed));
        return attrs;
    }

    /**
     * Maximum number of conflicting instances allowed before declining
     * schedule request for a recurring appointments; default 0 (means
     * decline on any conflict)
     *
     * @throws com.zimbra.common.service.ServiceException if error during update
     *
     * @since ZCS 5.0.14
     */
    @ZAttr(id=808)
    public void unsetCalResMaxNumConflictsAllowed() throws com.zimbra.common.service.ServiceException {
        HashMap<String,Object> attrs = new HashMap<String,Object>();
        attrs.put(Provisioning.A_zimbraCalResMaxNumConflictsAllowed, "");
        getProvisioning().modifyAttrs(this, attrs);
    }

    /**
     * Maximum number of conflicting instances allowed before declining
     * schedule request for a recurring appointments; default 0 (means
     * decline on any conflict)
     *
     * @param attrs existing map to populate, or null to create a new map
     * @return populated map to pass into Provisioning.modifyAttrs
     *
     * @since ZCS 5.0.14
     */
    @ZAttr(id=808)
    public Map<String,Object> unsetCalResMaxNumConflictsAllowed(Map<String,Object> attrs) {
        if (attrs == null) attrs = new HashMap<String,Object>();
        attrs.put(Provisioning.A_zimbraCalResMaxNumConflictsAllowed, "");
        return attrs;
    }

    /**
     * Maximum percent of conflicting instances allowed before declining
     * schedule request for a recurring appointment; default 0 (means decline
     * on any conflict)
     *
     * @return zimbraCalResMaxPercentConflictsAllowed, or -1 if unset
     *
     * @since ZCS 5.0.14
     */
    @ZAttr(id=809)
    public int getCalResMaxPercentConflictsAllowed() {
        return getIntAttr(Provisioning.A_zimbraCalResMaxPercentConflictsAllowed, -1);
    }

    /**
     * Maximum percent of conflicting instances allowed before declining
     * schedule request for a recurring appointment; default 0 (means decline
     * on any conflict)
     *
     * @param zimbraCalResMaxPercentConflictsAllowed new value
     * @throws com.zimbra.common.service.ServiceException if error during update
     *
     * @since ZCS 5.0.14
     */
    @ZAttr(id=809)
    public void setCalResMaxPercentConflictsAllowed(int zimbraCalResMaxPercentConflictsAllowed) throws com.zimbra.common.service.ServiceException {
        HashMap<String,Object> attrs = new HashMap<String,Object>();
        attrs.put(Provisioning.A_zimbraCalResMaxPercentConflictsAllowed, Integer.toString(zimbraCalResMaxPercentConflictsAllowed));
        getProvisioning().modifyAttrs(this, attrs);
    }

    /**
     * Maximum percent of conflicting instances allowed before declining
     * schedule request for a recurring appointment; default 0 (means decline
     * on any conflict)
     *
     * @param zimbraCalResMaxPercentConflictsAllowed new value
     * @param attrs existing map to populate, or null to create a new map
     * @return populated map to pass into Provisioning.modifyAttrs
     *
     * @since ZCS 5.0.14
     */
    @ZAttr(id=809)
    public Map<String,Object> setCalResMaxPercentConflictsAllowed(int zimbraCalResMaxPercentConflictsAllowed, Map<String,Object> attrs) {
        if (attrs == null) attrs = new HashMap<String,Object>();
        attrs.put(Provisioning.A_zimbraCalResMaxPercentConflictsAllowed, Integer.toString(zimbraCalResMaxPercentConflictsAllowed));
        return attrs;
    }

    /**
     * Maximum percent of conflicting instances allowed before declining
     * schedule request for a recurring appointment; default 0 (means decline
     * on any conflict)
     *
     * @throws com.zimbra.common.service.ServiceException if error during update
     *
     * @since ZCS 5.0.14
     */
    @ZAttr(id=809)
    public void unsetCalResMaxPercentConflictsAllowed() throws com.zimbra.common.service.ServiceException {
        HashMap<String,Object> attrs = new HashMap<String,Object>();
        attrs.put(Provisioning.A_zimbraCalResMaxPercentConflictsAllowed, "");
        getProvisioning().modifyAttrs(this, attrs);
    }

    /**
     * Maximum percent of conflicting instances allowed before declining
     * schedule request for a recurring appointment; default 0 (means decline
     * on any conflict)
     *
     * @param attrs existing map to populate, or null to create a new map
     * @return populated map to pass into Provisioning.modifyAttrs
     *
     * @since ZCS 5.0.14
     */
    @ZAttr(id=809)
    public Map<String,Object> unsetCalResMaxPercentConflictsAllowed(Map<String,Object> attrs) {
        if (attrs == null) attrs = new HashMap<String,Object>();
        attrs.put(Provisioning.A_zimbraCalResMaxPercentConflictsAllowed, "");
        return attrs;
    }

    /**
     * room number or name
     *
     * @return zimbraCalResRoom, or null if unset
     */
    @ZAttr(id=329)
    public String getCalResRoom() {
        return getAttr(Provisioning.A_zimbraCalResRoom, null);
    }

    /**
     * room number or name
     *
     * @param zimbraCalResRoom new value
     * @throws com.zimbra.common.service.ServiceException if error during update
     */
    @ZAttr(id=329)
    public void setCalResRoom(String zimbraCalResRoom) throws com.zimbra.common.service.ServiceException {
        HashMap<String,Object> attrs = new HashMap<String,Object>();
        attrs.put(Provisioning.A_zimbraCalResRoom, zimbraCalResRoom);
        getProvisioning().modifyAttrs(this, attrs);
    }

    /**
     * room number or name
     *
     * @param zimbraCalResRoom new value
     * @param attrs existing map to populate, or null to create a new map
     * @return populated map to pass into Provisioning.modifyAttrs
     */
    @ZAttr(id=329)
    public Map<String,Object> setCalResRoom(String zimbraCalResRoom, Map<String,Object> attrs) {
        if (attrs == null) attrs = new HashMap<String,Object>();
        attrs.put(Provisioning.A_zimbraCalResRoom, zimbraCalResRoom);
        return attrs;
    }

    /**
     * room number or name
     *
     * @throws com.zimbra.common.service.ServiceException if error during update
     */
    @ZAttr(id=329)
    public void unsetCalResRoom() throws com.zimbra.common.service.ServiceException {
        HashMap<String,Object> attrs = new HashMap<String,Object>();
        attrs.put(Provisioning.A_zimbraCalResRoom, "");
        getProvisioning().modifyAttrs(this, attrs);
    }

    /**
     * room number or name
     *
     * @param attrs existing map to populate, or null to create a new map
     * @return populated map to pass into Provisioning.modifyAttrs
     */
    @ZAttr(id=329)
    public Map<String,Object> unsetCalResRoom(Map<String,Object> attrs) {
        if (attrs == null) attrs = new HashMap<String,Object>();
        attrs.put(Provisioning.A_zimbraCalResRoom, "");
        return attrs;
    }

    /**
     * site name
     *
     * @return zimbraCalResSite, or null if unset
     */
    @ZAttr(id=326)
    public String getCalResSite() {
        return getAttr(Provisioning.A_zimbraCalResSite, null);
    }

    /**
     * site name
     *
     * @param zimbraCalResSite new value
     * @throws com.zimbra.common.service.ServiceException if error during update
     */
    @ZAttr(id=326)
    public void setCalResSite(String zimbraCalResSite) throws com.zimbra.common.service.ServiceException {
        HashMap<String,Object> attrs = new HashMap<String,Object>();
        attrs.put(Provisioning.A_zimbraCalResSite, zimbraCalResSite);
        getProvisioning().modifyAttrs(this, attrs);
    }

    /**
     * site name
     *
     * @param zimbraCalResSite new value
     * @param attrs existing map to populate, or null to create a new map
     * @return populated map to pass into Provisioning.modifyAttrs
     */
    @ZAttr(id=326)
    public Map<String,Object> setCalResSite(String zimbraCalResSite, Map<String,Object> attrs) {
        if (attrs == null) attrs = new HashMap<String,Object>();
        attrs.put(Provisioning.A_zimbraCalResSite, zimbraCalResSite);
        return attrs;
    }

    /**
     * site name
     *
     * @throws com.zimbra.common.service.ServiceException if error during update
     */
    @ZAttr(id=326)
    public void unsetCalResSite() throws com.zimbra.common.service.ServiceException {
        HashMap<String,Object> attrs = new HashMap<String,Object>();
        attrs.put(Provisioning.A_zimbraCalResSite, "");
        getProvisioning().modifyAttrs(this, attrs);
    }

    /**
     * site name
     *
     * @param attrs existing map to populate, or null to create a new map
     * @return populated map to pass into Provisioning.modifyAttrs
     */
    @ZAttr(id=326)
    public Map<String,Object> unsetCalResSite(Map<String,Object> attrs) {
        if (attrs == null) attrs = new HashMap<String,Object>();
        attrs.put(Provisioning.A_zimbraCalResSite, "");
        return attrs;
    }

    /**
     * calendar resource type - Location or Equipment
     *
     * <p>Valid values: [Location, Equipment]
     *
     * @return zimbraCalResType, or null if unset and/or has invalid value
     */
    @ZAttr(id=314)
    public ZAttrProvisioning.CalResType getCalResType() {
        try { String v = getAttr(Provisioning.A_zimbraCalResType); return v == null ? null : ZAttrProvisioning.CalResType.fromString(v); } catch(com.zimbra.common.service.ServiceException e) { return null; }
    }

    /**
     * calendar resource type - Location or Equipment
     *
     * <p>Valid values: [Location, Equipment]
     *
     * @return zimbraCalResType, or null if unset
     */
    @ZAttr(id=314)
    public String getCalResTypeAsString() {
        return getAttr(Provisioning.A_zimbraCalResType, null);
    }

    /**
     * calendar resource type - Location or Equipment
     *
     * <p>Valid values: [Location, Equipment]
     *
     * @param zimbraCalResType new value
     * @throws com.zimbra.common.service.ServiceException if error during update
     */
    @ZAttr(id=314)
    public void setCalResType(ZAttrProvisioning.CalResType zimbraCalResType) throws com.zimbra.common.service.ServiceException {
        HashMap<String,Object> attrs = new HashMap<String,Object>();
        attrs.put(Provisioning.A_zimbraCalResType, zimbraCalResType.toString());
        getProvisioning().modifyAttrs(this, attrs);
    }

    /**
     * calendar resource type - Location or Equipment
     *
     * <p>Valid values: [Location, Equipment]
     *
     * @param zimbraCalResType new value
     * @param attrs existing map to populate, or null to create a new map
     * @return populated map to pass into Provisioning.modifyAttrs
     */
    @ZAttr(id=314)
    public Map<String,Object> setCalResType(ZAttrProvisioning.CalResType zimbraCalResType, Map<String,Object> attrs) {
        if (attrs == null) attrs = new HashMap<String,Object>();
        attrs.put(Provisioning.A_zimbraCalResType, zimbraCalResType.toString());
        return attrs;
    }

    /**
     * calendar resource type - Location or Equipment
     *
     * <p>Valid values: [Location, Equipment]
     *
     * @param zimbraCalResType new value
     * @throws com.zimbra.common.service.ServiceException if error during update
     */
    @ZAttr(id=314)
    public void setCalResTypeAsString(String zimbraCalResType) throws com.zimbra.common.service.ServiceException {
        HashMap<String,Object> attrs = new HashMap<String,Object>();
        attrs.put(Provisioning.A_zimbraCalResType, zimbraCalResType);
        getProvisioning().modifyAttrs(this, attrs);
    }

    /**
     * calendar resource type - Location or Equipment
     *
     * <p>Valid values: [Location, Equipment]
     *
     * @param zimbraCalResType new value
     * @param attrs existing map to populate, or null to create a new map
     * @return populated map to pass into Provisioning.modifyAttrs
     */
    @ZAttr(id=314)
    public Map<String,Object> setCalResTypeAsString(String zimbraCalResType, Map<String,Object> attrs) {
        if (attrs == null) attrs = new HashMap<String,Object>();
        attrs.put(Provisioning.A_zimbraCalResType, zimbraCalResType);
        return attrs;
    }

    /**
     * calendar resource type - Location or Equipment
     *
     * <p>Valid values: [Location, Equipment]
     *
     * @throws com.zimbra.common.service.ServiceException if error during update
     */
    @ZAttr(id=314)
    public void unsetCalResType() throws com.zimbra.common.service.ServiceException {
        HashMap<String,Object> attrs = new HashMap<String,Object>();
        attrs.put(Provisioning.A_zimbraCalResType, "");
        getProvisioning().modifyAttrs(this, attrs);
    }

    /**
     * calendar resource type - Location or Equipment
     *
     * <p>Valid values: [Location, Equipment]
     *
     * @param attrs existing map to populate, or null to create a new map
     * @return populated map to pass into Provisioning.modifyAttrs
     */
    @ZAttr(id=314)
    public Map<String,Object> unsetCalResType(Map<String,Object> attrs) {
        if (attrs == null) attrs = new HashMap<String,Object>();
        attrs.put(Provisioning.A_zimbraCalResType, "");
        return attrs;
    }

    /**
     * time object was created
     *
     * <p>Use getCreateTimestampAsString to access value as a string.
     *
     * @see #getCreateTimestampAsString()
     *
     * @return zimbraCreateTimestamp as Date, null if unset or unable to parse
     *
     * @since ZCS 6.0.0_BETA1
     */
    @ZAttr(id=790)
    public Date getCreateTimestamp() {
        return getGeneralizedTimeAttr(Provisioning.A_zimbraCreateTimestamp, null);
    }

    /**
     * time object was created
     *
     * @return zimbraCreateTimestamp, or null if unset
     *
     * @since ZCS 6.0.0_BETA1
     */
    @ZAttr(id=790)
    public String getCreateTimestampAsString() {
        return getAttr(Provisioning.A_zimbraCreateTimestamp, null);
    }

    /**
     * time object was created
     *
     * @param zimbraCreateTimestamp new value
     * @throws com.zimbra.common.service.ServiceException if error during update
     *
     * @since ZCS 6.0.0_BETA1
     */
    @ZAttr(id=790)
    public void setCreateTimestamp(Date zimbraCreateTimestamp) throws com.zimbra.common.service.ServiceException {
        HashMap<String,Object> attrs = new HashMap<String,Object>();
        attrs.put(Provisioning.A_zimbraCreateTimestamp, zimbraCreateTimestamp==null ? "" : DateUtil.toGeneralizedTime(zimbraCreateTimestamp));
        getProvisioning().modifyAttrs(this, attrs);
    }

    /**
     * time object was created
     *
     * @param zimbraCreateTimestamp new value
     * @param attrs existing map to populate, or null to create a new map
     * @return populated map to pass into Provisioning.modifyAttrs
     *
     * @since ZCS 6.0.0_BETA1
     */
    @ZAttr(id=790)
    public Map<String,Object> setCreateTimestamp(Date zimbraCreateTimestamp, Map<String,Object> attrs) {
        if (attrs == null) attrs = new HashMap<String,Object>();
        attrs.put(Provisioning.A_zimbraCreateTimestamp, zimbraCreateTimestamp==null ? "" : DateUtil.toGeneralizedTime(zimbraCreateTimestamp));
        return attrs;
    }

    /**
     * time object was created
     *
     * @param zimbraCreateTimestamp new value
     * @throws com.zimbra.common.service.ServiceException if error during update
     *
     * @since ZCS 6.0.0_BETA1
     */
    @ZAttr(id=790)
    public void setCreateTimestampAsString(String zimbraCreateTimestamp) throws com.zimbra.common.service.ServiceException {
        HashMap<String,Object> attrs = new HashMap<String,Object>();
        attrs.put(Provisioning.A_zimbraCreateTimestamp, zimbraCreateTimestamp);
        getProvisioning().modifyAttrs(this, attrs);
    }

    /**
     * time object was created
     *
     * @param zimbraCreateTimestamp new value
     * @param attrs existing map to populate, or null to create a new map
     * @return populated map to pass into Provisioning.modifyAttrs
     *
     * @since ZCS 6.0.0_BETA1
     */
    @ZAttr(id=790)
    public Map<String,Object> setCreateTimestampAsString(String zimbraCreateTimestamp, Map<String,Object> attrs) {
        if (attrs == null) attrs = new HashMap<String,Object>();
        attrs.put(Provisioning.A_zimbraCreateTimestamp, zimbraCreateTimestamp);
        return attrs;
    }

    /**
     * time object was created
     *
     * @throws com.zimbra.common.service.ServiceException if error during update
     *
     * @since ZCS 6.0.0_BETA1
     */
    @ZAttr(id=790)
    public void unsetCreateTimestamp() throws com.zimbra.common.service.ServiceException {
        HashMap<String,Object> attrs = new HashMap<String,Object>();
        attrs.put(Provisioning.A_zimbraCreateTimestamp, "");
        getProvisioning().modifyAttrs(this, attrs);
    }

    /**
     * time object was created
     *
     * @param attrs existing map to populate, or null to create a new map
     * @return populated map to pass into Provisioning.modifyAttrs
     *
     * @since ZCS 6.0.0_BETA1
     */
    @ZAttr(id=790)
    public Map<String,Object> unsetCreateTimestamp(Map<String,Object> attrs) {
        if (attrs == null) attrs = new HashMap<String,Object>();
        attrs.put(Provisioning.A_zimbraCreateTimestamp, "");
        return attrs;
    }

    /**
     * Zimbra Systems Unique ID
     *
     * @return zimbraId, or null if unset
     */
    @ZAttr(id=1)
    public String getId() {
        return getAttr(Provisioning.A_zimbraId, null);
    }

    /**
     * Zimbra Systems Unique ID
     *
     * @param zimbraId new value
     * @throws com.zimbra.common.service.ServiceException if error during update
     */
    @ZAttr(id=1)
    public void setId(String zimbraId) throws com.zimbra.common.service.ServiceException {
        HashMap<String,Object> attrs = new HashMap<String,Object>();
        attrs.put(Provisioning.A_zimbraId, zimbraId);
        getProvisioning().modifyAttrs(this, attrs);
    }

    /**
     * Zimbra Systems Unique ID
     *
     * @param zimbraId new value
     * @param attrs existing map to populate, or null to create a new map
     * @return populated map to pass into Provisioning.modifyAttrs
     */
    @ZAttr(id=1)
    public Map<String,Object> setId(String zimbraId, Map<String,Object> attrs) {
        if (attrs == null) attrs = new HashMap<String,Object>();
        attrs.put(Provisioning.A_zimbraId, zimbraId);
        return attrs;
    }

    /**
     * Zimbra Systems Unique ID
     *
     * @throws com.zimbra.common.service.ServiceException if error during update
     */
    @ZAttr(id=1)
    public void unsetId() throws com.zimbra.common.service.ServiceException {
        HashMap<String,Object> attrs = new HashMap<String,Object>();
        attrs.put(Provisioning.A_zimbraId, "");
        getProvisioning().modifyAttrs(this, attrs);
    }

    /**
     * Zimbra Systems Unique ID
     *
     * @param attrs existing map to populate, or null to create a new map
     * @return populated map to pass into Provisioning.modifyAttrs
     */
    @ZAttr(id=1)
    public Map<String,Object> unsetId(Map<String,Object> attrs) {
        if (attrs == null) attrs = new HashMap<String,Object>();
        attrs.put(Provisioning.A_zimbraId, "");
        return attrs;
    }

    /**
     * locale of entry, e.g. en_US
     *
     * @return zimbraLocale, or null if unset
     */
    @ZAttr(id=345)
    public String getLocaleAsString() {
        return getAttr(Provisioning.A_zimbraLocale, null);
    }

    /**
     * locale of entry, e.g. en_US
     *
     * @param zimbraLocale new value
     * @throws com.zimbra.common.service.ServiceException if error during update
     */
    @ZAttr(id=345)
    public void setLocale(String zimbraLocale) throws com.zimbra.common.service.ServiceException {
        HashMap<String,Object> attrs = new HashMap<String,Object>();
        attrs.put(Provisioning.A_zimbraLocale, zimbraLocale);
        getProvisioning().modifyAttrs(this, attrs);
    }

    /**
     * locale of entry, e.g. en_US
     *
     * @param zimbraLocale new value
     * @param attrs existing map to populate, or null to create a new map
     * @return populated map to pass into Provisioning.modifyAttrs
     */
    @ZAttr(id=345)
    public Map<String,Object> setLocale(String zimbraLocale, Map<String,Object> attrs) {
        if (attrs == null) attrs = new HashMap<String,Object>();
        attrs.put(Provisioning.A_zimbraLocale, zimbraLocale);
        return attrs;
    }

    /**
     * locale of entry, e.g. en_US
     *
     * @throws com.zimbra.common.service.ServiceException if error during update
     */
    @ZAttr(id=345)
    public void unsetLocale() throws com.zimbra.common.service.ServiceException {
        HashMap<String,Object> attrs = new HashMap<String,Object>();
        attrs.put(Provisioning.A_zimbraLocale, "");
        getProvisioning().modifyAttrs(this, attrs);
    }

    /**
     * locale of entry, e.g. en_US
     *
     * @param attrs existing map to populate, or null to create a new map
     * @return populated map to pass into Provisioning.modifyAttrs
     */
    @ZAttr(id=345)
    public Map<String,Object> unsetLocale(Map<String,Object> attrs) {
        if (attrs == null) attrs = new HashMap<String,Object>();
        attrs.put(Provisioning.A_zimbraLocale, "");
        return attrs;
    }

    ///// END-AUTO-GEN-REPLACE
}<|MERGE_RESOLUTION|>--- conflicted
+++ resolved
@@ -34,11 +34,7 @@
 
     ///// BEGIN-AUTO-GEN-REPLACE
 
-<<<<<<< HEAD
-    /* build: 7.0.0_BETA1_1111 administrator 20110301-1455 */
-=======
-    /* build: 7.0.0_BETA1_1111 pshao 20110303-0146 */
->>>>>>> 25e540f5
+    /* build: 7.0.0_BETA1_1111 pshao 20110303-1516 */
 
     /**
      * RFC2798: preferred name to be used when displaying entries
