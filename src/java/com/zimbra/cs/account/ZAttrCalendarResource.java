--- conflicted
+++ resolved
@@ -34,11 +34,7 @@
 
     ///// BEGIN-AUTO-GEN-REPLACE
 
-<<<<<<< HEAD
-    /* build: 7.0.0_BETA1_1111 administrator 20110818-1727 */
-=======
-    /* build: 8.0.0_BETA1_1111 administrator 20110830-1047 */
->>>>>>> a0e13d09
+    /* build: 7.0.0_BETA1_1111 administrator 20110826-1045 */
 
     /**
      * RFC2798: preferred name to be used when displaying entries
