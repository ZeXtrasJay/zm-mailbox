/*
 * ***** BEGIN LICENSE BLOCK *****
 * Zimbra Collaboration Suite Server
 * Copyright (C) 2005, 2006, 2007, 2008, 2009, 2010, 2011, 2012, 2013 Zimbra Software, LLC.
 *
 * The contents of this file are subject to the Zimbra Public License
 * Version 1.4 ("License"); you may not use this file except in
 * compliance with the License.  You may obtain a copy of the License at
 * http://www.zimbra.com/license.
 *
 * Software distributed under the License is distributed on an "AS IS"
 * basis, WITHOUT WARRANTY OF ANY KIND, either express or implied.
 * ***** END LICENSE BLOCK *****
 */

package com.zimbra.cs.account;

<<<<<<< HEAD
=======
import java.io.File;
import java.util.ArrayList;
import java.util.HashMap;
import java.util.HashSet;
import java.util.Iterator;
import java.util.LinkedList;
import java.util.List;
import java.util.Map;
import java.util.Set;

import org.dom4j.Attribute;
import org.dom4j.Document;
import org.dom4j.DocumentException;
import org.dom4j.Element;
import org.dom4j.io.SAXReader;

import com.google.common.annotations.VisibleForTesting;
>>>>>>> 3acd3e40
import com.zimbra.common.localconfig.LC;
import com.zimbra.common.service.ServiceException;
import com.zimbra.common.util.SetUtil;
import com.zimbra.common.util.Version;
import com.zimbra.common.util.ZimbraLog;
import com.zimbra.cs.account.callback.CallbackContext;
import com.zimbra.cs.account.callback.IDNCallback;
import com.zimbra.cs.account.ldap.LdapProv;
import com.zimbra.cs.extension.ExtensionUtil;
import org.dom4j.Attribute;
import org.dom4j.Document;
import org.dom4j.DocumentException;
import org.dom4j.Element;
import org.dom4j.io.SAXReader;

import java.io.File;
import java.util.ArrayList;
import java.util.HashMap;
import java.util.HashSet;
import java.util.Iterator;
import java.util.LinkedList;
import java.util.List;
import java.util.Map;
import java.util.Set;

public class AttributeManager {

    private static final String E_ATTRS = "attrs";
    private static final String E_OBJECTCLASSES = "objectclasses";
    private static final String A_GROUP = "group";
    private static final String A_GROUP_ID = "groupid";

    private static final String E_ATTR = "attr";
    private static final String A_NAME = "name";
    private static final String A_IMMUTABLE = "immutable";
    private static final String A_TYPE = "type";
    private static final String A_ORDER = "order";
    private static final String A_VALUE = "value";
    static final String A_MAX = "max";
    static final String A_MIN = "min";
    private static final String A_CALLBACK = "callback";
    private static final String A_ID = "id";
    private static final String A_PARENT_OID = "parentOid";
    private static final String A_CARDINALITY = "cardinality";
    private static final String A_REQUIRED_IN = "requiredIn";
    private static final String A_OPTIONAL_IN = "optionalIn";
    private static final String A_FLAGS = "flags";
    private static final String A_DEPRECATED_SINCE = "deprecatedSince";
    private static final String A_SINCE = "since";
    private static final String A_REQUIRES_RESTART = "requiresRestart";

    private static final String E_OBJECTCLASS = "objectclass";
    private static final String E_SUP = "sup";
    private static final String E_COMMENT = "comment";

    private static final String E_DESCRIPTION = "desc";
    private static final String E_DEPRECATE_DESC = "deprecateDesc";
    private static final String E_GLOBAL_CONFIG_VALUE = "globalConfigValue";
    private static final String E_GLOBAL_CONFIG_VALUE_UPGRADE = "globalConfigValueUpgrade";
    private static final String E_DEFAULT_COS_VALUE = "defaultCOSValue";
    private static final String E_DEFAULT_EXTERNAL_COS_VALUE = "defaultExternalCOSValue";
    private static final String E_DEFAULT_COS_VALUE_UPGRADE = "defaultCOSValueUpgrade";

    private static AttributeManager mInstance;

    // contains attrs defined in one of the zimbra .xml files (currently zimbra attrs and some of the amavis attrs)
    // these attrs have AttributeInfo
    //
    // Note: does *not* contains attrs defined in the extensions(attrs in OCs specified in global config ***ExtraObjectClass)
    //
    // Extension attr names are in the class -> attrs maps:
    //     mClassToAttrsMap, mClassToLowerCaseAttrsMap, mClassToAllAttrsMap maps.
    //
    private Map<String, AttributeInfo> mAttrs = new HashMap<String, AttributeInfo>();

    private Map<String, ObjectClassInfo> mOCs = new HashMap<String, ObjectClassInfo>();

    // only direct attrs
    private Map<AttributeClass, Set<String>> mClassToAttrsMap = new HashMap<AttributeClass, Set<String>>();
    private Map<AttributeClass, Set<String>> mClassToLowerCaseAttrsMap = new HashMap<AttributeClass, Set<String>>();

    // direct attrs and attrs from included objectClass's
    private Map<AttributeClass, Set<String>> mClassToAllAttrsMap = new HashMap<AttributeClass, Set<String>>();

    private boolean mLdapSchemaExtensionInited = false;

    private AttributeCallback mIDNCallback = new IDNCallback();

    private static Map<Integer,String> mGroupMap = new HashMap<Integer,String>();

    private static Map<Integer,String> mOCGroupMap = new HashMap<Integer,String>();
    
    // attrs declared as type="binary" in zimbra-attrs.xml 
    private static Set<String> mBinaryAttrs = new HashSet<String>();
    
    // attrs that require ";binary" appended explicitly when transferred.
    // The only such syntax we support for now is:
    // 1.3.6.1.4.1.1466.115.121.1.8 - Certificate syntax
    private static Set<String> mBinaryTransferAttrs = new HashSet<String>();
    
    /*
     * Notes on certificate attributes
     * 
     * attribute                       origin               cardinality   has EQUALITY rule       SYNTAX                          require     require JNDI 
     *                                                                    (i.e. can add/delete                                    ";binary"   "java.naming.ldap.attributes.binary" 
     *                                                                     individual values)                                     transfer    environment property
     * ---------------------------------------------------------------------------------------------------------------------------------------------------------------------------
     * userCertificate                 RFC2256              multi         yes                     1.3.6.1.4.1.1466.115.121.1.8    yes         no
           # contains DER format certificate
     * 
     * userSMIMECertificate            RFC2798              multi         no                      1.3.6.1.4.1.1466.115.121.1.5    no          yes
           # A PKCS#7 [RFC2315] SignedData, where the content that is signed is
           # ignored by consumers of userSMIMECertificate values.  It is
           # recommended that values have a `contentType' of data with an absent
           # `content' field.  Values of this attribute contain a person's entire
           # certificate chain and an smimeCapabilities field [RFC2633] that at a
           # minimum describes their SMIME algorithm capabilities.  Values for
           # this attribute are to be stored and requested in binary form, as
           # 'userSMIMECertificate;binary'.  If available, this attribute is
           # preferred over the userCertificate attribute for S/MIME applications.
           ## OpenLDAP note: ";binary" transfer should NOT be used as syntax is binary
     *
     * 
     * zimbraPrefMailSMIMECertificate  Zimbra(deprecated)   multi         yes                     1.3.6.1.4.1.1466.115.121.1.40   no          yes
     * 
     */

    // do not keep comments and descriptions when running in a server
    private static boolean mMinimize = false;

    public static AttributeManager getInst() {
        try {
            return AttributeManager.getInstance();
        } catch (ServiceException e) {
            ZimbraLog.account.warn("could not get AttributeManager instance", e);
            return null;
        }
    }
    
    public static AttributeManager getInstance() throws ServiceException {
        synchronized(AttributeManager.class) {
            if (mInstance != null) {
                return mInstance;
            }
            String dir = LC.zimbra_attrs_directory.value();
            String className = LC.zimbra_class_attrmanager.value();
            if (className != null && !className.equals("")) {
                try {
                    try {
                        mInstance = (AttributeManager) Class.forName(className).getDeclaredConstructor(String.class).newInstance(dir);
                    } catch (ClassNotFoundException cnfe) {
                        // ignore and look in extensions
                        mInstance = (AttributeManager) ExtensionUtil.findClass(className).getDeclaredConstructor(String.class).newInstance(dir);
                    }
                } catch (Exception e) {
                    ZimbraLog.account.debug("could not instantiate AttributeManager interface of class '" + className + "'; defaulting to AttributeManager");
                }
            }
            if (mInstance == null) {
                mInstance = new AttributeManager(dir);
            }
            if (mInstance.hasErrors()) {
                throw ServiceException.FAILURE(mInstance.getErrors(), null);
            }

            mInstance.computeClassToAllAttrsMap();

            return mInstance;
        }
    }

    @VisibleForTesting
    void addAttribute(AttributeInfo info) {
        mAttrs.put(info.mName.toLowerCase(), info);
    }

    @VisibleForTesting
    AttributeManager() {
    }

    public AttributeManager(String dir) throws ServiceException {
        initFlagsToAttrsMap();
        initClassToAttrsMap();
        File fdir = new File(dir);
        if (!fdir.exists()) {
            throw ServiceException.FAILURE("attrs directory does not exists: " + dir, null);
        }
        if (!fdir.isDirectory()) {
            throw ServiceException.FAILURE("attrs directory is not a directory: " + dir, null);
        }

        File[] files = fdir.listFiles();
        for (File file : files) {
            if (!file.getPath().endsWith(".xml")) {
                ZimbraLog.misc.warn("while loading attrs, ignoring not .xml file: " + file);
                continue;
            }
            if (!file.isFile()) {
                ZimbraLog.misc.warn("while loading attrs, ignored non-file: " + file);
            }
            try {
                SAXReader reader = new SAXReader();
                Document doc = reader.read(file);
                Element root = doc.getRootElement();
                if (root.getName().equals(E_ATTRS))
                    loadAttrs(file);
                else if (root.getName().equals(E_OBJECTCLASSES))
                    loadObjectClasses(file);
                else
                    ZimbraLog.misc.warn("while loading attrs, ignored unknown file: " + file);

            } catch (DocumentException de) {
                throw ServiceException.FAILURE("error loading attrs file: " + file, de);
            }
        }
    }

    private List<String> mErrors = new LinkedList<String>();

    boolean hasErrors() {
        return mErrors.size() > 0;
    }

    String getErrors() {
        StringBuilder result = new StringBuilder();
        for (String error : mErrors) {
            result.append(error).append("\n");
        }
        return result.toString();
    }

    // called only from AttributeManagerUtil
    Map<String, AttributeInfo> getAttrs() {
        return mAttrs;
    }
    
    // called only from AttributeManagerUtil
    Map<String, ObjectClassInfo> getOCs() {
        return mOCs;
    }
    
    // called only from AttributeManagerUtil
    Map<Integer,String> getGroupMap() {
        return mGroupMap;
    }
    
    // called only from AttributeManagerUtil
    Map<Integer,String> getOCGroupMap() {
        return mOCGroupMap;
    }
    
    private void error(String attrName, File file, String error) {
        if (attrName != null) {
            mErrors.add("attr " + attrName + " in file " + file + ": " + error);
        } else {
            mErrors.add("file " + file + ": " + error);
        }
    }

    private void loadAttrs(File file) throws DocumentException {
        SAXReader reader = new SAXReader();
        Document doc = reader.read(file);
        Element root = doc.getRootElement();

        if (!root.getName().equals(E_ATTRS)) {
            error(null, file, "root tag is not " + E_ATTRS);
            return;
        }
        
        Map<Integer, String> idsSeen = new HashMap<Integer, String>();

        String group = root.attributeValue(A_GROUP);
        String groupIdStr = root.attributeValue(A_GROUP_ID);

        if (group == null ^ groupIdStr == null) {
            error(null, file, A_GROUP + " and " + A_GROUP_ID + " both have to be both specified");
        }
        int groupId = -1;
        if (group != null) {
            try {
                groupId = Integer.valueOf(groupIdStr);
            } catch (NumberFormatException nfe) {
                error(null, file, A_GROUP_ID + " is not a number: " + groupIdStr);
            }
        }
        if (groupId == 2) {
            error(null, file, A_GROUP_ID + " is not valid (used by ZimbraObjectClass)");
        } else if (groupId > 0) {
            if (mGroupMap.containsKey(groupId)) {
                error(null, file, "duplicate group id: " + groupId);
            } else if (mGroupMap.containsValue(group)) {
                error(null, file, "duplicate group: " + group);
            } else {
                mGroupMap.put(groupId, group);
            }
        }

        NEXT_ATTR: for (Iterator iter = root.elementIterator(); iter.hasNext();) {
            Element eattr = (Element) iter.next();
            if (!eattr.getName().equals(E_ATTR)) {
                error(null, file, "unknown element: " + eattr.getName());
                continue;
            }

            AttributeCallback callback = null;
            AttributeType type = null;
            AttributeOrder order = null;
            String value = null;
            String min = null;
            String max = null;
            boolean immutable = false;
//            boolean ignore = false;
            int id = -1;
            String parentOid = null;
            AttributeCardinality cardinality = null;
            Set<AttributeClass> requiredIn = null;
            Set<AttributeClass> optionalIn = null;
            Set<AttributeFlag> flags = null;
            
            String canonicalName = null;
            String name = eattr.attributeValue(A_NAME);
            if (name == null) {
                error(null, file, "no name specified");
                continue;
            }
            canonicalName = name.toLowerCase();

            List<AttributeServerType> requiresRestart = null;
            Version deprecatedSinceVer = null;
            List<Version> sinceVer = null;

            for (Iterator attrIter = eattr.attributeIterator(); attrIter.hasNext();) {
                Attribute attr = (Attribute) attrIter.next();
                String aname = attr.getName();
                if (aname.equals(A_NAME)) {
                    // nothing to do - already processed
                } else if (aname.equals(A_CALLBACK)) {
                    callback = loadCallback(attr.getValue());
                } else if (aname.equals(A_IMMUTABLE)) {
                    immutable = "1".equals(attr.getValue());
                } else if (aname.equals(A_MAX)) {
                    max = attr.getValue();
                } else if (aname.equals(A_MIN)) {
                    min = attr.getValue();
                } else if (aname.equals(A_TYPE)) {
                    type = AttributeType.getType(attr.getValue());
                    if (type == null) {
                        error(name, file, "unknown <attr> type: " + attr.getValue());
                        continue NEXT_ATTR;
                    }
                } else if (aname.equals(A_VALUE)) {
                    value = attr.getValue();
                } else if (aname.equals(A_PARENT_OID)) {
                    parentOid = attr.getValue();
                    if (!parentOid.matches("^\\d+(\\.\\d+)+"))
                        error(name, file, "invalid parent OID " + parentOid + ": must be an OID");
                } else if (aname.equals(A_ID)) {
                    try {
                        id = Integer.parseInt(attr.getValue());
                        if (id < 0)  {
                            error(name, file, "invalid id " + id + ": must be positive");
                        }
                    } catch (NumberFormatException nfe) {
                        error(name, file, aname + " is not a number: " + attr.getValue());
                    }
                } else if (aname.equals(A_CARDINALITY)) {
                    try {
                        cardinality = AttributeCardinality.valueOf(attr.getValue());
                    } catch (IllegalArgumentException iae) {
                        error(name, file, aname + " is not valid: " + attr.getValue());
                    }
                } else if (aname.equals(A_REQUIRED_IN)) {
                    requiredIn = parseClasses(name, file, attr.getValue());
                } else if (aname.equals(A_OPTIONAL_IN)) {
                    optionalIn = parseClasses(name, file, attr.getValue());
                } else if (aname.equals(A_FLAGS)) {
                    flags = parseFlags(name, file, attr.getValue());
                } else if (aname.equals(A_ORDER)) {
                    try {
                        order = AttributeOrder.valueOf(attr.getValue());
                    } catch (IllegalArgumentException iae) {
                        error(name, file, aname + " is not valid: " + attr.getValue());
                    }
                } else if (aname.equals(A_REQUIRES_RESTART)) {
                    requiresRestart = parseRequiresRestart(name, file, attr.getValue());

                } else if (aname.equals(A_DEPRECATED_SINCE)) {
                    String depreSince = attr.getValue();
                    if (depreSince != null) {
                        try {
                            deprecatedSinceVer = new Version(depreSince);
                        } catch (ServiceException e) {
                            error(name, file, aname + " is not valid: " + attr.getValue() + " (" + e.getMessage() + ")");
                        }
                    }

                } else if (aname.equals(A_SINCE)) {
                    String since = attr.getValue();
                    if (since != null) {
                        try {
                            String[] versions = since.split(",");
                            sinceVer = new ArrayList<Version>();
                            for (String verStr : versions) {
                                sinceVer.add(new Version(verStr.trim()));
                            }
                        } catch (ServiceException e) {
                            error(name, file, aname + " is not valid: " + attr.getValue() + " (" + e.getMessage() + ")");
                        }
                    }

                } else {
                    error(name, file, "unknown <attr> attr: " + aname);
                }
            }

            List<String> globalConfigValues = new LinkedList<String>();
            List<String> globalConfigValuesUpgrade = null; // note: init to null instead of empty List
            List<String> defaultCOSValues = new LinkedList<String>();
            List<String> defaultExternalCOSValues = new LinkedList<String>();
            List<String> defaultCOSValuesUpgrade = null;   // note: init to null instead of empty List
            String description = null;
            String deprecateDesc = null;

            for (Iterator elemIter = eattr.elementIterator(); elemIter.hasNext();) {
                Element elem = (Element)elemIter.next();
                if (elem.getName().equals(E_GLOBAL_CONFIG_VALUE)) {
                    globalConfigValues.add(elem.getText());
                } else if (elem.getName().equals(E_GLOBAL_CONFIG_VALUE_UPGRADE)) {
                    if (globalConfigValuesUpgrade == null)
                        globalConfigValuesUpgrade = new LinkedList<String>();
                    globalConfigValuesUpgrade.add(elem.getText());
                } else if (elem.getName().equals(E_DEFAULT_COS_VALUE)) {
                    defaultCOSValues.add(elem.getText());
                } else if (elem.getName().equals(E_DEFAULT_EXTERNAL_COS_VALUE)) {
                    defaultExternalCOSValues.add(elem.getText());
                } else if (elem.getName().equals(E_DEFAULT_COS_VALUE_UPGRADE)) {
                    if (defaultCOSValuesUpgrade == null)
                        defaultCOSValuesUpgrade = new LinkedList<String>();
                    defaultCOSValuesUpgrade.add(elem.getText());
                } else if (elem.getName().equals(E_DESCRIPTION)) {
                    if (description != null) {
                        error(name, file, "more than one " + E_DESCRIPTION);
                    }
                    description = elem.getText();
                } else if (elem.getName().equals(E_DEPRECATE_DESC)) {
                    if (deprecateDesc != null) {
                        error(name, file, "more than one " + E_DEPRECATE_DESC);
                    }
                    deprecateDesc = elem.getText();
                } else {
                    error(name, file, "unknown element: " + elem.getName());
                }
            }

            if (deprecatedSinceVer != null && deprecateDesc == null)
                error(name, file, "missing attr " + A_DEPRECATED_SINCE);
            else if (deprecatedSinceVer == null && deprecateDesc != null)
                error(name, file, "missing element " + E_DEPRECATE_DESC);

            if (deprecatedSinceVer != null) {
                String deprecateInfo = "Deprecated since: " + deprecatedSinceVer.toString() + ".  " + deprecateDesc;
                if (description == null)
                    description = deprecateInfo;
                else
                    description = deprecateInfo + ".  Orig desc: " + description;
            }

            // since is required after(inclusive) oid 525 - first attribute in 5.0
            if (sinceVer == null && id >= 525) {
                error(name, file, "missing since (required after(inclusive) oid 710)");
            }

            // Check that if id is specified, then cardinality is specified.
            if (id > 0  && cardinality == null) {
                error(name, file, "cardinality not specified");
            }

            // Check that if id is specified, then at least one object class is defined
            if (id > 0 && (optionalIn != null && optionalIn.isEmpty()) && (requiredIn != null && requiredIn.isEmpty())) {
                error(name, file, "atleast one of " + A_REQUIRED_IN + " or " + A_OPTIONAL_IN + " must be specified");
            }
            
            // Check that if id is specified, it must be unique
            if (id > 0) {
                String idForAttr = idsSeen.get(Integer.valueOf(id));
                if (idForAttr != null) {
                    error(name, file, "duplicate id: " + id + " is already used for " + idForAttr);
                } else {
                    idsSeen.put(Integer.valueOf(id), name);
                }
            }

            // Check that if it is COS inheritable it is in account and COS classes
            checkFlag(name, file, flags, AttributeFlag.accountInherited, AttributeClass.account, AttributeClass.cos, null, requiredIn, optionalIn);

            // Check that if it is COS-domain inheritable it is in account and COS and domain classes
            checkFlag(name, file, flags, AttributeFlag.accountCosDomainInherited, AttributeClass.account, AttributeClass.cos, AttributeClass.domain, requiredIn, optionalIn);

            // Check that if it is domain inheritable it is in domain and global config
            checkFlag(name, file, flags, AttributeFlag.domainInherited, AttributeClass.domain, AttributeClass.globalConfig, null, requiredIn, optionalIn);

            // Check that if it is server inheritable it is in server and global config
            checkFlag(name, file, flags, AttributeFlag.serverInherited, AttributeClass.server, AttributeClass.globalConfig, null, requiredIn, optionalIn);

            // Check that is cardinality is single, then not more than one
            // default value is specified
            if (cardinality == AttributeCardinality.single) {
                if (globalConfigValues.size() > 1) {
                    error(name, file, "more than one global config value specified for cardinality " + AttributeCardinality.single);
                }
                if (defaultCOSValues.size() > 1 || defaultExternalCOSValues.size() > 1) {
                    error(name, file, "more than one default COS value specified for cardinality " + AttributeCardinality.single);
                }
            }

            AttributeInfo info = createAttributeInfo(
                    name, id, parentOid, groupId, callback, type, order, value, immutable, min, max,
                    cardinality, requiredIn, optionalIn, flags, globalConfigValues, defaultCOSValues,
                    defaultExternalCOSValues, globalConfigValuesUpgrade, defaultCOSValuesUpgrade,
                    mMinimize ? null : description, requiresRestart, sinceVer, deprecatedSinceVer);

            if (mAttrs.get(canonicalName) != null) {
                error(name, file, "duplicate definiton");
            }
            mAttrs.put(canonicalName, info);

            if (flags != null) {
                for (AttributeFlag flag : flags) {
                    mFlagToAttrsMap.get(flag).add(name);
                    if (flag == AttributeFlag.accountCosDomainInherited)
                        mFlagToAttrsMap.get(AttributeFlag.accountInherited).add(name);
                }
            }

            if (requiredIn != null || optionalIn != null) {
                if (requiredIn != null) {
                    for (AttributeClass klass : requiredIn) {
                        mClassToAttrsMap.get(klass).add(name);
                        mClassToLowerCaseAttrsMap.get(klass).add(name.toLowerCase());
                    }
                }
                if (optionalIn != null) {
                    for (AttributeClass klass : optionalIn) {
                        mClassToAttrsMap.get(klass).add(name);
                        mClassToLowerCaseAttrsMap.get(klass).add(name.toLowerCase());
                    }
                }
            }
            
            if (isBinaryType(type)) {
                mBinaryAttrs.add(canonicalName);
            } else if (isBinaryTransferType(type)) {
                mBinaryTransferAttrs.add(canonicalName);
            }
            
        }
    }

    protected AttributeInfo createAttributeInfo(
            String name, int id, String parentOid, int groupId,
            AttributeCallback callback, AttributeType type, AttributeOrder order,
            String value, boolean immutable, String min, String max,
            AttributeCardinality cardinality, Set<AttributeClass> requiredIn,
            Set<AttributeClass> optionalIn, Set<AttributeFlag> flags,
            List<String> globalConfigValues, List<String> defaultCOSValues,
            List<String> defaultExternalCOSValues, List<String> globalConfigValuesUpgrade,
            List<String> defaultCOSValuesUpgrade, String description, List<AttributeServerType> requiresRestart,
            List<Version> sinceVer, Version deprecatedSinceVer) {
        return new AttributeInfo(
                name, id, parentOid, groupId, callback, type, order, value, immutable, min, max,
                cardinality, requiredIn, optionalIn, flags, globalConfigValues, defaultCOSValues,
                defaultExternalCOSValues, globalConfigValuesUpgrade, defaultCOSValuesUpgrade,
                description, requiresRestart, sinceVer, deprecatedSinceVer);
    }

    private enum ObjectClassType {
        ABSTRACT,
        AUXILIARY,
        STRUCTURAL;
    }

    class ObjectClassInfo {
        private AttributeClass mAttributeClass;
        private String mName;
        private int mId;
        private int mGroupId;
        private ObjectClassType mType;
        private List<String> mSuperOCs;
        private String mDescription;
        private List<String> mComment;

        // there must be a one-to-one mapping between enums in AttributeClass and ocs defined in the xml


        ObjectClassInfo(AttributeClass attrClass, String ocName, int id, int groupId, ObjectClassType type,
                        List<String> superOCs, String description, List<String> comment) {
            mAttributeClass = attrClass;
            mName = ocName;
            mId = id;
            mGroupId = groupId;
            mType = type;
            mSuperOCs = superOCs;
            mDescription = description;
            mComment = comment;
        }

        AttributeClass getAttributeClass() {
            return mAttributeClass;
        }

        String getName() {
            return mName;
        }

        int getId() {
            return mId;
        }

        int getGroupId() {
            return mGroupId;
        }

        ObjectClassType getType() {
            return mType;
        }

        List<String> getSuperOCs() {
            return mSuperOCs;
        }

        String getDescription() {
            return mDescription;
        }

        List<String> getComment() {
            return mComment;
        }

    }

    private void loadObjectClasses(File file) throws DocumentException {
        SAXReader reader = new SAXReader();
        Document doc = reader.read(file);
        Element root = doc.getRootElement();

        if (!root.getName().equals(E_OBJECTCLASSES)) {
            error(null, file, "root tag is not " + E_OBJECTCLASSES);
            return;
        }

        String group = root.attributeValue(A_GROUP);
        String groupIdStr = root.attributeValue(A_GROUP_ID);
        if (group == null ^ groupIdStr == null) {
            error(null, file, A_GROUP + " and " + A_GROUP_ID + " both have to be both specified");
        }
        int groupId = -1;
        if (group != null) {
            try {
                groupId = Integer.valueOf(groupIdStr);
            } catch (NumberFormatException nfe) {
                error(null, file, A_GROUP_ID + " is not a number: " + groupIdStr);
            }
        }
        if (groupId == 1) {
            error(null, file, A_GROUP_ID + " is not valid (used by ZimbraAttrType)");
        } else if (groupId > 0) {
            if (mOCGroupMap.containsKey(groupId)) {
                error(null, file, "duplicate group id: " + groupId);
            } else if (mOCGroupMap.containsValue(group)) {
                error(null, file, "duplicate group: " + group);
            } else {
                mOCGroupMap.put(groupId, group);
            }
        }

        for (Iterator iter = root.elementIterator(); iter.hasNext();) {
            Element eattr = (Element) iter.next();
            if (!eattr.getName().equals(E_OBJECTCLASS)) {
                error(null, file, "unknown element: " + eattr.getName());
                continue;
            }

            int id = -1;
            ObjectClassType type = null;
            String canonicalName = null;
            String name = eattr.attributeValue(A_NAME);
            if (name == null) {
                error(null, file, "no name specified");
                continue;
            }
            canonicalName = name.toLowerCase();

            for (Iterator attrIter = eattr.attributeIterator(); attrIter.hasNext();) {
                Attribute attr = (Attribute) attrIter.next();
                String aname = attr.getName();
                if (aname.equals(A_NAME)) {
                    // nothing to do - already processed
                } else if (aname.equals(A_TYPE)) {
                    type = ObjectClassType.valueOf(attr.getValue());
                } else if (aname.equals(A_ID)) {
                    try {
                        id = Integer.parseInt(attr.getValue());
                        if (id < 0)  {
                            error(name, file, "invalid id " + id + ": must be positive");
                        }
                    } catch (NumberFormatException nfe) {
                        error(name, file, aname + " is not a number: " + attr.getValue());
                    }
                } else {
                    error(name, file, "unknown <attr> attr: " + aname);
                }
            }

            List<String> superOCs = new LinkedList<String>();
            String description = null;
            List<String> comment = null;
            for (Iterator elemIter = eattr.elementIterator(); elemIter.hasNext();) {
                Element elem = (Element)elemIter.next();
                if (elem.getName().equals(E_SUP)) {
                    superOCs.add(elem.getText());
                } else if (elem.getName().equals(E_DESCRIPTION)) {
                    if (description != null) {
                        error(name, file, "more than one " + E_DESCRIPTION);
                    }
                    description = elem.getText();
                } else if (elem.getName().equals(E_COMMENT)) {
                    if (comment != null) {
                        error(name, file, "more than one " + E_COMMENT);
                    }
                    comment = new ArrayList<String>();
                    String[] lines = elem.getText().trim().split("\\n");
                    for (String line : lines)
                        comment.add(line.trim());
                } else {
                    error(name, file, "unknown element: " + elem.getName());
                }
            }

            // Check that if all bits are specified
            if (id <= 0) {
                error(name, file, "id not specified");
            }

            if (type == null) {
                error(name, file, "type not specified");
            }

            if (description == null) {
                error(name, file, "desc not specified");
            }

            if (superOCs.isEmpty()) {
                error(name, file, "sup not specified");
            }

            // there must be a one-to-one mapping between enums in AttributeClass and ocs defined in the xml
            AttributeClass attrClass = AttributeClass.getAttributeClass(name);
            if (attrClass == null) {
                error(name, file, "unknown class in AttributeClass: " + name);
            }

            ObjectClassInfo info = new ObjectClassInfo(attrClass, name, id, groupId, type, superOCs,
                mMinimize ? null : description, mMinimize ? null : comment);
            if (mOCs.get(canonicalName) != null) {
                error(name, file, "duplicate objectclass definiton");
            }
            mOCs.put(canonicalName, info);

        }
    }


    private Set<AttributeClass> parseClasses(String attrName, File file, String value) {
        Set<AttributeClass> result = new HashSet<AttributeClass>();
        String[] cnames = value.split(",");
        for (String cname : cnames) {
            try {
                AttributeClass ac = AttributeClass.valueOf(cname);
                if (result.contains(ac)) {
                    error(attrName, file, "duplicate class: " + cname);
                }
                result.add(ac);
            } catch (IllegalArgumentException iae) {
                error(attrName, file, "invalid class: " + cname);
            }
        }
        return result;
    }

    private Set<AttributeFlag> parseFlags(String attrName, File file, String value) {
        Set<AttributeFlag> result = new HashSet<AttributeFlag>();
        String[] flags = value.split(",");
        for (String flag : flags) {
            try {
                AttributeFlag ac = AttributeFlag.valueOf(flag);
                if (result.contains(ac)) {
                    error(attrName, file, "duplicate flag: " + flag);
                }
                result.add(ac);
            } catch (IllegalArgumentException iae) {
                error(attrName, file, "invalid flag: " + flag);
            }
        }
        return result;
    }

    private void checkFlag(String attrName, File file, Set<AttributeFlag> flags, AttributeFlag flag,
                           AttributeClass c1, AttributeClass c2, AttributeClass c3,
                           Set<AttributeClass> required, Set<AttributeClass> optional) {

        if (flags != null && flags.contains(flag)) {
            boolean inC1 = (optional != null && optional.contains(c1)) || (required != null && required.contains(c1));
            boolean inC2 = (optional != null && optional.contains(c2)) || (required != null && required.contains(c2));
            boolean inC3 = (c3==null)? true : (optional != null && optional.contains(c3)) || (required != null && required.contains(c3));
            if (!(inC1 && inC2 && inC3)) {
                String classes = c1 + " and " + c2 + (c3==null?"":" and " + c3);
                error(attrName, file, "flag " + flag + " requires that attr be in all these classes: " + classes);
            }
        }
    }

    private List<AttributeServerType> parseRequiresRestart(String attrName, File file, String value) {
        List<AttributeServerType> result = new ArrayList<AttributeServerType>();
        String[] serverTypes = value.split(",");
        for (String server : serverTypes) {
            try {
                AttributeServerType ast = AttributeServerType.valueOf(server);
                if (result.contains(ast)) {
                    error(attrName, file, "duplicate server type: " + server);
                }
                result.add(ast);
            } catch (IllegalArgumentException iae) {
                error(attrName, file, "invalid server type: " + server);
            }
        }
        return result;
    }

    /*
     * Support for lookup by class
     */

    private void initClassToAttrsMap() {
        for (AttributeClass klass : AttributeClass.values()) {
            mClassToAttrsMap.put(klass, new HashSet<String>());
            mClassToLowerCaseAttrsMap.put(klass, new HashSet<String>());
        }
    }

    private void computeClassToAllAttrsMap() {

        Set<String> attrs;

        for (AttributeClass klass : mClassToAttrsMap.keySet()) {

            switch (klass) {
            case account:
                attrs = SetUtil.union(new HashSet<String>(),
                                      mClassToAttrsMap.get(AttributeClass.mailRecipient),
                                      mClassToAttrsMap.get(AttributeClass.account));
                mClassToAllAttrsMap.put(klass, attrs);
                break;
            case calendarResource:
                attrs = SetUtil.union(new HashSet<String>(),
                        mClassToAttrsMap.get(AttributeClass.mailRecipient),
                        mClassToAttrsMap.get(AttributeClass.account));
                attrs = SetUtil.union(attrs,
                                      mClassToAttrsMap.get(AttributeClass.calendarResource));
                mClassToAllAttrsMap.put(klass, attrs);
                break;
            case distributionList:
                attrs = SetUtil.union(new HashSet<String>(),
                                      mClassToAttrsMap.get(AttributeClass.mailRecipient),
                                      mClassToAttrsMap.get(AttributeClass.distributionList));
                mClassToAllAttrsMap.put(klass, attrs);
                break;
            case imapDataSource:
                attrs = SetUtil.union(new HashSet<String>(),
                        mClassToAttrsMap.get(AttributeClass.dataSource),
                        mClassToAttrsMap.get(AttributeClass.imapDataSource));
                mClassToAllAttrsMap.put(klass, attrs);
                break;
            case pop3DataSource:
                attrs = SetUtil.union(new HashSet<String>(),
                        mClassToAttrsMap.get(AttributeClass.dataSource),
                        mClassToAttrsMap.get(AttributeClass.pop3DataSource));
                mClassToAllAttrsMap.put(klass, attrs);
                break;
            case rssDataSource:
                attrs = SetUtil.union(new HashSet<String>(),
                        mClassToAttrsMap.get(AttributeClass.dataSource),
                        mClassToAttrsMap.get(AttributeClass.rssDataSource));
                mClassToAllAttrsMap.put(klass, attrs);
                break;
            case liveDataSource:
                attrs = SetUtil.union(new HashSet<String>(),
                        mClassToAttrsMap.get(AttributeClass.dataSource),
                        mClassToAttrsMap.get(AttributeClass.liveDataSource));
                mClassToAllAttrsMap.put(klass, attrs);
                break;
            case galDataSource:
                attrs = SetUtil.union(new HashSet<String>(),
                        mClassToAttrsMap.get(AttributeClass.dataSource),
                        mClassToAttrsMap.get(AttributeClass.galDataSource));
                mClassToAllAttrsMap.put(klass, attrs);
                break;
            case domain:
                attrs = SetUtil.union(new HashSet<String>(),
                        mClassToAttrsMap.get(AttributeClass.mailRecipient),
                        mClassToAttrsMap.get(AttributeClass.domain));
                mClassToAllAttrsMap.put(klass, attrs);
                break;
            default:
                mClassToAllAttrsMap.put(klass, mClassToAttrsMap.get(klass));
            }
        }
    }


    /*
     * Support for lookup by flag
     */
    private Map<AttributeFlag, Set<String>> mFlagToAttrsMap = new HashMap<AttributeFlag, Set<String>>();

    private void initFlagsToAttrsMap() {
        for (AttributeFlag flag : AttributeFlag.values()) {
            mFlagToAttrsMap.put(flag, new HashSet<String>());
        }
    }

    public boolean isAccountInherited(String attr) {
        return mFlagToAttrsMap.get(AttributeFlag.accountInherited).contains(attr);
    }

    public boolean isAccountCosDomainInherited(String attr) {
        return mFlagToAttrsMap.get(AttributeFlag.accountCosDomainInherited).contains(attr);
     }

    public boolean isDomainInherited(String attr) {
        return mFlagToAttrsMap.get(AttributeFlag.domainInherited).contains(attr);
    }

    public boolean isServerInherited(String attr) {
        return mFlagToAttrsMap.get(AttributeFlag.serverInherited).contains(attr);
    }

    public boolean isDomainAdminModifiable(String attr, AttributeClass klass) throws ServiceException {
        // bug 32507
        if (!mClassToAllAttrsMap.get(klass).contains(attr))
            throw AccountServiceException.INVALID_ATTR_NAME("unknown attribute on " + klass.name() + ": " + attr, null);

        return mFlagToAttrsMap.get(AttributeFlag.domainAdminModifiable).contains(attr);
    }

    public void makeDomainAdminModifiable(String attr) {
        mFlagToAttrsMap.get(AttributeFlag.domainAdminModifiable).add(attr);
    }

    public static enum IDNType {
        email,     // attr type is email
        emailp,    // attr type is emailp
        cs_emailp, // attr type is cs_emailp
        idn,       // attr has idn flag
        none;      // attr is not of type smail, emailp, cs_emailp, nor does it have idn flag

        public boolean isEmailOrIDN() {
            return this != none;
        }
    }

    public static IDNType idnType(AttributeManager am, String attr) {
        if (am == null)
            return IDNType.none;
        else
            return am.idnType(attr);
    }

    private IDNType idnType(String attr) {
        AttributeInfo ai = mAttrs.get(attr.toLowerCase());
        if (ai != null) {
            AttributeType at = ai.getType();
            if (at == AttributeType.TYPE_EMAIL)
                return IDNType.email;
            else if (at == AttributeType.TYPE_EMAILP)
                return IDNType.emailp;
            else if (at == AttributeType.TYPE_CS_EMAILP)
                return IDNType.cs_emailp;
            else if (mFlagToAttrsMap.get(AttributeFlag.idn).contains(attr))
                return IDNType.idn;
        }

        return IDNType.none;
    }

    /**
     * returns whether attr is in the specified version.
     * 
     * An attr is considered in a version if it is introduced prior to version 
     * or on the same version.
     * 
     * e.g. 
     *   - if attr is introduced on 7.1.0, it is in 7.1.1
     *   - if attr is introduced on 7.1.1, it is in 7.1.1
     *   - if attr is introduced on 7.1.2, it is not in 7.1.1
     * 
     * @param attr
     * @param version
     * @return
     * @throws ServiceException
     */
    public boolean inVersion(String attr, String version) throws ServiceException {
        return versionCheck(attr, version, true, true);
    }
    
    /**
     * returns whether attr is introduced before the specified version.
     * 
     * e.g. 
     *   - if attr is introduced on 7.1.0, it is before 7.1.1
     *   - if attr is introduced on 7.1.1, it is *NOT* before 7.1.1
     *   - if attr is introduced on 7.1.2, it is not before 7.1.1
     * 
     * @param attr
     * @param version
     * @return
     * @throws ServiceException
     */
    public boolean beforeVersion(String attr, String version) throws ServiceException {
        return versionCheck(attr, version, false, true);
    }

    private boolean versionCheck(String attr, String version, boolean in, boolean before) throws ServiceException {
        AttributeInfo ai = mAttrs.get(attr.toLowerCase());
        if (ai != null) {
            List<Version> since = ai.getSince();
            if (since == null) {
                return true;
            } else {
                Version current = new Version(version);
                boolean good = false;
                for (Version sinceVer : since) {
                    if (current.isSameMinorRelease(sinceVer)) {
                        //ok same release; just compare
                        return (before && sinceVer.compare(version) < 0) || (in && sinceVer.compare(version) == 0);
                    } else if (!current.isLaterMajorMinorRelease(sinceVer)) {
                        //current is lower series than one item in list
                        //if it was OK from earlier series then it's OK
                        return good;
                    } else {
                        //current is later major/minor, so check in/before and iterate further
                        good = (before && sinceVer.compare(version) < 0) || (in && sinceVer.compare(version) == 0);
                    }
                }
                return good;
            }
        } else {
            throw AccountServiceException.INVALID_ATTR_NAME("unknown attribute: " + attr, null);
        }
    }

    public boolean isFuture(String attr) {
        AttributeInfo ai = mAttrs.get(attr.toLowerCase());
        return (ai != null && ai.getSince() != null && ai.getSince().size() == 1 && ai.getSince().iterator().next().isFuture());
    }

    public boolean addedIn(String attr, String version) throws ServiceException {
        return versionCheck(attr, version, true, false);
    }



    public AttributeType getAttributeType(String attr) throws ServiceException {
        AttributeInfo ai = mAttrs.get(attr.toLowerCase());
        if (ai != null)
            return ai.getType();
        else
            throw AccountServiceException.INVALID_ATTR_NAME("unknown attribute: " + attr, null);
    }
    
    // types need to be set in JNDI "java.naming.ldap.attributes.binary" environment property
    // when making a connection
    public static boolean isBinaryType(AttributeType type) {
        return type == AttributeType.TYPE_BINARY;
    }
    
    // types need the ";binary" treatment to/from the LDAP server
    // for now the only supported binary transfer type is certificate
    public static boolean isBinaryTransferType(AttributeType type) {
        return type == AttributeType.TYPE_CERTIFICATE;
    }
    
    public boolean containsBinaryData(String attr) {
        return mBinaryAttrs.contains(attr.toLowerCase()) ||
               mBinaryTransferAttrs.contains(attr.toLowerCase());
    }
    
    public boolean isBinaryTransfer(String attr) {
        return mBinaryTransferAttrs.contains(attr.toLowerCase());
    }
    
    public Set<String> getBinaryAttrs() {
        return mBinaryAttrs;
    }
    
    public Set<String> getBinaryTransferAttrs() {
        return mBinaryTransferAttrs;
    }

    boolean hasFlag(AttributeFlag flag, String attr) {
        return mFlagToAttrsMap.get(flag).contains(attr);
    }

    public Set<String> getAttrsWithFlag(AttributeFlag flag) {
        return mFlagToAttrsMap.get(flag);
    }

    public Set<String> getAttrsInClass(AttributeClass klass) {
        return mClassToAttrsMap.get(klass);
    }

    public Set<String> getAllAttrsInClass(AttributeClass klass) {
        return mClassToAllAttrsMap.get(klass);
    }

    public Set<String> getLowerCaseAttrsInClass(AttributeClass klass) {
        return mClassToLowerCaseAttrsMap.get(klass);
    }

    public Set<String> getImmutableAttrs() {
        Set<String> immutable = new HashSet<String>();
        for (AttributeInfo info : mAttrs.values()) {
            if (info != null && info.isImmutable())
                immutable.add(info.getName());
        }
        return immutable;
    }

    public Set<String> getImmutableAttrsInClass(AttributeClass klass) {
        Set<String> immutable = new HashSet<String>();
        for (String attr : mClassToAttrsMap.get(klass)) {
            AttributeInfo info = mAttrs.get(attr.toLowerCase());
            if (info != null) {
                if (info.isImmutable())
                    immutable.add(attr);
            } else {
                ZimbraLog.misc.warn("getImmutableAttrsInClass: no attribute info for: " + attr);
            }
        }
        return immutable;
    }

    public static void setMinimize(boolean minimize) { mMinimize = minimize; }

    /**
     * @param type
     * @return
     */
    private static AttributeCallback loadCallback(String clazz) {
        AttributeCallback cb = null;
        if (clazz == null)
            return null;
        if (clazz.indexOf('.') == -1)
            clazz = "com.zimbra.cs.account.callback." + clazz;
        try {
            cb = (AttributeCallback) Class.forName(clazz).newInstance();
        } catch (Exception e) {
            ZimbraLog.misc.warn("loadCallback caught exception", e);
        }
        return cb;
    }

    public void preModify(Map<String, ? extends Object> attrs,
            Entry entry, CallbackContext context, boolean checkImmutable)
    throws ServiceException {
        preModify(attrs, entry, context, checkImmutable, true);
    }

    public void preModify(Map<String, ? extends Object> attrs,
            Entry entry, CallbackContext context, boolean checkImmutable, boolean allowCallback)
    throws ServiceException {
        String[] keys = attrs.keySet().toArray(new String[0]);
        for (int i = 0; i < keys.length; i++) {
            String name = keys[i];
            if (name.length() == 0) {
                throw AccountServiceException.INVALID_ATTR_NAME("empty attr name found", null);
            }
            Object value = attrs.get(name);
            if (name.charAt(0) == '-' || name.charAt(0) == '+') name = name.substring(1);
            AttributeInfo info = mAttrs.get(name.toLowerCase());
            if (info != null) {
                if (info.isDeprecated()) {
                    ZimbraLog.misc.warn("Attempt to modify a deprecated attribute: " + name);
                }
                
                // IDN unicode to ACE conversion needs to happen before checkValue or else
                // regex attrs will be rejected by checkValue
                if (idnType(name).isEmailOrIDN()) {
                    mIDNCallback.preModify(context, name, value, attrs, entry);
                    value = attrs.get(name);
                }
                info.checkValue(value, checkImmutable, attrs);
                if (allowCallback && info.getCallback() != null) {
                    info.getCallback().preModify(context, name, value, attrs, entry);
                }
            } else {
                ZimbraLog.misc.warn("checkValue: no attribute info for: "+name);
            }
        }
    }

    public void postModify(Map<String, ? extends Object> attrs,
            Entry entry, CallbackContext context) {
        postModify(attrs, entry, context, true);
    }

    public void postModify(Map<String, ? extends Object> attrs,
            Entry entry, CallbackContext context, boolean allowCallback) {
        String[] keys = attrs.keySet().toArray(new String[0]);
        for (int i = 0; i < keys.length; i++) {
            String name = keys[i];
//            Object value = attrs.get(name);
            if (name.charAt(0) == '-' || name.charAt(0) == '+') name = name.substring(1);
            AttributeInfo info = mAttrs.get(name.toLowerCase());
            if (info != null) {
                if (allowCallback && info.getCallback() != null) {
                    try {
                        info.getCallback().postModify(context, name, entry);
                    } catch (Exception e) {
                        // need to swallow all exceptions as postModify shouldn't throw any...
                        ZimbraLog.account.warn("postModify caught exception: "+e.getMessage(), e);
                    }
                }
            }
       }
    }


    public AttributeInfo getAttributeInfo(String name) {
        if (name == null)
            return null;
        else
            return mAttrs.get(name.toLowerCase());
    }

    public static void loadLdapSchemaExtensionAttrs(LdapProv prov) {
        synchronized(AttributeManager.class) {
            try {
                AttributeManager theInstance = AttributeManager.getInstance();
                theInstance.getLdapSchemaExtensionAttrs(prov);
                theInstance.computeClassToAllAttrsMap();  // recompute the ClassToAllAttrsMap
            } catch (ServiceException e) {
                ZimbraLog.account.warn("unable to load LDAP schema extensions", e);
            }
        }
    }

    private void getLdapSchemaExtensionAttrs(LdapProv prov) throws ServiceException {
        if (mLdapSchemaExtensionInited)
            return;

        mLdapSchemaExtensionInited = true;

        getExtraObjectClassAttrs(prov, AttributeClass.account, Provisioning.A_zimbraAccountExtraObjectClass);
        getExtraObjectClassAttrs(prov, AttributeClass.calendarResource, Provisioning.A_zimbraCalendarResourceExtraObjectClass);
        getExtraObjectClassAttrs(prov, AttributeClass.cos, Provisioning.A_zimbraCosExtraObjectClass);
        getExtraObjectClassAttrs(prov, AttributeClass.domain, Provisioning.A_zimbraDomainExtraObjectClass);
        getExtraObjectClassAttrs(prov, AttributeClass.server, Provisioning.A_zimbraServerExtraObjectClass);
    }

    private void getExtraObjectClassAttrs(LdapProv prov, AttributeClass attrClass, String extraObjectClassAttr) 
    throws ServiceException {
        Config config = prov.getConfig();

        String[] extraObjectClasses = config.getMultiAttr(extraObjectClassAttr);

        if (extraObjectClasses.length > 0) {
            Set<String> attrsInOCs = mClassToAttrsMap.get(AttributeClass.account);
            prov.getAttrsInOCs(extraObjectClasses, attrsInOCs);
        }
    }
}<|MERGE_RESOLUTION|>--- conflicted
+++ resolved
@@ -15,8 +15,6 @@
 
 package com.zimbra.cs.account;
 
-<<<<<<< HEAD
-=======
 import java.io.File;
 import java.util.ArrayList;
 import java.util.HashMap;
@@ -34,7 +32,6 @@
 import org.dom4j.io.SAXReader;
 
 import com.google.common.annotations.VisibleForTesting;
->>>>>>> 3acd3e40
 import com.zimbra.common.localconfig.LC;
 import com.zimbra.common.service.ServiceException;
 import com.zimbra.common.util.SetUtil;
@@ -44,21 +41,6 @@
 import com.zimbra.cs.account.callback.IDNCallback;
 import com.zimbra.cs.account.ldap.LdapProv;
 import com.zimbra.cs.extension.ExtensionUtil;
-import org.dom4j.Attribute;
-import org.dom4j.Document;
-import org.dom4j.DocumentException;
-import org.dom4j.Element;
-import org.dom4j.io.SAXReader;
-
-import java.io.File;
-import java.util.ArrayList;
-import java.util.HashMap;
-import java.util.HashSet;
-import java.util.Iterator;
-import java.util.LinkedList;
-import java.util.List;
-import java.util.Map;
-import java.util.Set;
 
 public class AttributeManager {
 
@@ -108,43 +90,43 @@
     // Extension attr names are in the class -> attrs maps:
     //     mClassToAttrsMap, mClassToLowerCaseAttrsMap, mClassToAllAttrsMap maps.
     //
-    private Map<String, AttributeInfo> mAttrs = new HashMap<String, AttributeInfo>();
-
-    private Map<String, ObjectClassInfo> mOCs = new HashMap<String, ObjectClassInfo>();
+    private final Map<String, AttributeInfo> mAttrs = new HashMap<String, AttributeInfo>();
+
+    private final Map<String, ObjectClassInfo> mOCs = new HashMap<String, ObjectClassInfo>();
 
     // only direct attrs
-    private Map<AttributeClass, Set<String>> mClassToAttrsMap = new HashMap<AttributeClass, Set<String>>();
-    private Map<AttributeClass, Set<String>> mClassToLowerCaseAttrsMap = new HashMap<AttributeClass, Set<String>>();
+    private final Map<AttributeClass, Set<String>> mClassToAttrsMap = new HashMap<AttributeClass, Set<String>>();
+    private final Map<AttributeClass, Set<String>> mClassToLowerCaseAttrsMap = new HashMap<AttributeClass, Set<String>>();
 
     // direct attrs and attrs from included objectClass's
-    private Map<AttributeClass, Set<String>> mClassToAllAttrsMap = new HashMap<AttributeClass, Set<String>>();
+    private final Map<AttributeClass, Set<String>> mClassToAllAttrsMap = new HashMap<AttributeClass, Set<String>>();
 
     private boolean mLdapSchemaExtensionInited = false;
 
-    private AttributeCallback mIDNCallback = new IDNCallback();
+    private final AttributeCallback mIDNCallback = new IDNCallback();
 
     private static Map<Integer,String> mGroupMap = new HashMap<Integer,String>();
 
     private static Map<Integer,String> mOCGroupMap = new HashMap<Integer,String>();
-    
-    // attrs declared as type="binary" in zimbra-attrs.xml 
+
+    // attrs declared as type="binary" in zimbra-attrs.xml
     private static Set<String> mBinaryAttrs = new HashSet<String>();
-    
+
     // attrs that require ";binary" appended explicitly when transferred.
     // The only such syntax we support for now is:
     // 1.3.6.1.4.1.1466.115.121.1.8 - Certificate syntax
     private static Set<String> mBinaryTransferAttrs = new HashSet<String>();
-    
+
     /*
      * Notes on certificate attributes
-     * 
-     * attribute                       origin               cardinality   has EQUALITY rule       SYNTAX                          require     require JNDI 
-     *                                                                    (i.e. can add/delete                                    ";binary"   "java.naming.ldap.attributes.binary" 
+     *
+     * attribute                       origin               cardinality   has EQUALITY rule       SYNTAX                          require     require JNDI
+     *                                                                    (i.e. can add/delete                                    ";binary"   "java.naming.ldap.attributes.binary"
      *                                                                     individual values)                                     transfer    environment property
      * ---------------------------------------------------------------------------------------------------------------------------------------------------------------------------
      * userCertificate                 RFC2256              multi         yes                     1.3.6.1.4.1.1466.115.121.1.8    yes         no
            # contains DER format certificate
-     * 
+     *
      * userSMIMECertificate            RFC2798              multi         no                      1.3.6.1.4.1.1466.115.121.1.5    no          yes
            # A PKCS#7 [RFC2315] SignedData, where the content that is signed is
            # ignored by consumers of userSMIMECertificate values.  It is
@@ -157,9 +139,9 @@
            # preferred over the userCertificate attribute for S/MIME applications.
            ## OpenLDAP note: ";binary" transfer should NOT be used as syntax is binary
      *
-     * 
+     *
      * zimbraPrefMailSMIMECertificate  Zimbra(deprecated)   multi         yes                     1.3.6.1.4.1.1466.115.121.1.40   no          yes
-     * 
+     *
      */
 
     // do not keep comments and descriptions when running in a server
@@ -173,7 +155,7 @@
             return null;
         }
     }
-    
+
     public static AttributeManager getInstance() throws ServiceException {
         synchronized(AttributeManager.class) {
             if (mInstance != null) {
@@ -252,7 +234,7 @@
         }
     }
 
-    private List<String> mErrors = new LinkedList<String>();
+    private final List<String> mErrors = new LinkedList<String>();
 
     boolean hasErrors() {
         return mErrors.size() > 0;
@@ -270,22 +252,22 @@
     Map<String, AttributeInfo> getAttrs() {
         return mAttrs;
     }
-    
+
     // called only from AttributeManagerUtil
     Map<String, ObjectClassInfo> getOCs() {
         return mOCs;
     }
-    
+
     // called only from AttributeManagerUtil
     Map<Integer,String> getGroupMap() {
         return mGroupMap;
     }
-    
+
     // called only from AttributeManagerUtil
     Map<Integer,String> getOCGroupMap() {
         return mOCGroupMap;
     }
-    
+
     private void error(String attrName, File file, String error) {
         if (attrName != null) {
             mErrors.add("attr " + attrName + " in file " + file + ": " + error);
@@ -303,7 +285,7 @@
             error(null, file, "root tag is not " + E_ATTRS);
             return;
         }
-        
+
         Map<Integer, String> idsSeen = new HashMap<Integer, String>();
 
         String group = root.attributeValue(A_GROUP);
@@ -353,7 +335,7 @@
             Set<AttributeClass> requiredIn = null;
             Set<AttributeClass> optionalIn = null;
             Set<AttributeFlag> flags = null;
-            
+
             String canonicalName = null;
             String name = eattr.attributeValue(A_NAME);
             if (name == null) {
@@ -516,7 +498,7 @@
             if (id > 0 && (optionalIn != null && optionalIn.isEmpty()) && (requiredIn != null && requiredIn.isEmpty())) {
                 error(name, file, "atleast one of " + A_REQUIRED_IN + " or " + A_OPTIONAL_IN + " must be specified");
             }
-            
+
             // Check that if id is specified, it must be unique
             if (id > 0) {
                 String idForAttr = idsSeen.get(Integer.valueOf(id));
@@ -583,13 +565,13 @@
                     }
                 }
             }
-            
+
             if (isBinaryType(type)) {
                 mBinaryAttrs.add(canonicalName);
             } else if (isBinaryTransferType(type)) {
                 mBinaryTransferAttrs.add(canonicalName);
             }
-            
+
         }
     }
 
@@ -617,14 +599,14 @@
     }
 
     class ObjectClassInfo {
-        private AttributeClass mAttributeClass;
-        private String mName;
-        private int mId;
-        private int mGroupId;
-        private ObjectClassType mType;
-        private List<String> mSuperOCs;
-        private String mDescription;
-        private List<String> mComment;
+        private final AttributeClass mAttributeClass;
+        private final String mName;
+        private final int mId;
+        private final int mGroupId;
+        private final ObjectClassType mType;
+        private final List<String> mSuperOCs;
+        private final String mDescription;
+        private final List<String> mComment;
 
         // there must be a one-to-one mapping between enums in AttributeClass and ocs defined in the xml
 
@@ -957,7 +939,7 @@
     /*
      * Support for lookup by flag
      */
-    private Map<AttributeFlag, Set<String>> mFlagToAttrsMap = new HashMap<AttributeFlag, Set<String>>();
+    private final Map<AttributeFlag, Set<String>> mFlagToAttrsMap = new HashMap<AttributeFlag, Set<String>>();
 
     private void initFlagsToAttrsMap() {
         for (AttributeFlag flag : AttributeFlag.values()) {
@@ -1031,15 +1013,15 @@
 
     /**
      * returns whether attr is in the specified version.
-     * 
-     * An attr is considered in a version if it is introduced prior to version 
+     *
+     * An attr is considered in a version if it is introduced prior to version
      * or on the same version.
-     * 
-     * e.g. 
+     *
+     * e.g.
      *   - if attr is introduced on 7.1.0, it is in 7.1.1
      *   - if attr is introduced on 7.1.1, it is in 7.1.1
      *   - if attr is introduced on 7.1.2, it is not in 7.1.1
-     * 
+     *
      * @param attr
      * @param version
      * @return
@@ -1048,15 +1030,15 @@
     public boolean inVersion(String attr, String version) throws ServiceException {
         return versionCheck(attr, version, true, true);
     }
-    
+
     /**
      * returns whether attr is introduced before the specified version.
-     * 
-     * e.g. 
+     *
+     * e.g.
      *   - if attr is introduced on 7.1.0, it is before 7.1.1
      *   - if attr is introduced on 7.1.1, it is *NOT* before 7.1.1
      *   - if attr is introduced on 7.1.2, it is not before 7.1.1
-     * 
+     *
      * @param attr
      * @param version
      * @return
@@ -1113,32 +1095,32 @@
         else
             throw AccountServiceException.INVALID_ATTR_NAME("unknown attribute: " + attr, null);
     }
-    
+
     // types need to be set in JNDI "java.naming.ldap.attributes.binary" environment property
     // when making a connection
     public static boolean isBinaryType(AttributeType type) {
         return type == AttributeType.TYPE_BINARY;
     }
-    
+
     // types need the ";binary" treatment to/from the LDAP server
     // for now the only supported binary transfer type is certificate
     public static boolean isBinaryTransferType(AttributeType type) {
         return type == AttributeType.TYPE_CERTIFICATE;
     }
-    
+
     public boolean containsBinaryData(String attr) {
         return mBinaryAttrs.contains(attr.toLowerCase()) ||
                mBinaryTransferAttrs.contains(attr.toLowerCase());
     }
-    
+
     public boolean isBinaryTransfer(String attr) {
         return mBinaryTransferAttrs.contains(attr.toLowerCase());
     }
-    
+
     public Set<String> getBinaryAttrs() {
         return mBinaryAttrs;
     }
-    
+
     public Set<String> getBinaryTransferAttrs() {
         return mBinaryTransferAttrs;
     }
@@ -1228,7 +1210,7 @@
                 if (info.isDeprecated()) {
                     ZimbraLog.misc.warn("Attempt to modify a deprecated attribute: " + name);
                 }
-                
+
                 // IDN unicode to ACE conversion needs to happen before checkValue or else
                 // regex attrs will be rejected by checkValue
                 if (idnType(name).isEmailOrIDN()) {
@@ -1304,7 +1286,7 @@
         getExtraObjectClassAttrs(prov, AttributeClass.server, Provisioning.A_zimbraServerExtraObjectClass);
     }
 
-    private void getExtraObjectClassAttrs(LdapProv prov, AttributeClass attrClass, String extraObjectClassAttr) 
+    private void getExtraObjectClassAttrs(LdapProv prov, AttributeClass attrClass, String extraObjectClassAttr)
     throws ServiceException {
         Config config = prov.getConfig();
 
