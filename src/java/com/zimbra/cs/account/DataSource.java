/*
 * ***** BEGIN LICENSE BLOCK *****
 * 
 * Zimbra Collaboration Suite Server
 * Copyright (C) 2006, 2007 Zimbra, Inc.
 * 
 * The contents of this file are subject to the Yahoo! Public License
 * Version 1.0 ("License"); you may not use this file except in
 * compliance with the License.  You may obtain a copy of the License at
 * http://www.zimbra.com/license.
 * 
 * Software distributed under the License is distributed on an "AS IS"
 * basis, WITHOUT WARRANTY OF ANY KIND, either express or implied.
 * 
 * ***** END LICENSE BLOCK *****
 */

package com.zimbra.cs.account;

import java.io.UnsupportedEncodingException;
import java.security.GeneralSecurityException;
import java.security.MessageDigest;
import java.security.SecureRandom;
import java.util.ArrayList;
import java.util.Arrays;
import java.util.List;
import java.util.Map;
import java.util.UUID;

import javax.crypto.Cipher;
import javax.crypto.spec.SecretKeySpec;

import org.apache.commons.codec.binary.Base64;

import com.zimbra.common.service.ServiceException;
import com.zimbra.common.util.Constants;
import com.zimbra.common.util.DateUtil;
import com.zimbra.common.util.StringUtil;
import com.zimbra.common.util.ZimbraLog;
import com.zimbra.cs.datasource.CalDavDataImport;
import com.zimbra.cs.datasource.ImapFolder;
import com.zimbra.cs.datasource.ImapFolderCollection;
import com.zimbra.cs.datasource.SyncState;
import com.zimbra.cs.db.DbImapFolder;
import com.zimbra.cs.mailbox.Folder;
import com.zimbra.cs.mailbox.MailboxManager;
import com.zimbra.cs.mailbox.Mailbox;

/**
 * @author schemers
 */
public class DataSource extends NamedEntry {

    private static final int SALT_SIZE_BYTES = 16;
    private static final int AES_PAD_SIZE = 16;
    private static final byte[] VERSION = { 1 };
    private static final String SIMPLE_CLASS_NAME =
        StringUtil.getSimpleClassName(DataSource.class.getName());
    
    private final String mAcctId;
    private Mailbox mailbox;

    public enum Type {
        pop3, imap, caldav, live, yab;
        
        public static Type fromString(String s) throws ServiceException {
            try {
                return Type.valueOf(s);
            } catch (IllegalArgumentException e) {
                throw ServiceException.INVALID_REQUEST("invalid type: " + s + ", valid values: " + Arrays.asList(Type.values()), e); 
            }
        }
    };

    public enum ConnectionType {
        cleartext, ssl;
        
        public static ConnectionType fromString(String s) throws ServiceException {
            try {
                return ConnectionType.valueOf(s);
            } catch (IllegalArgumentException e) {
                throw ServiceException.INVALID_REQUEST("invalid type: " + s + ", valid values: " + Arrays.asList(Type.values()), e); 
            }
        }
    }
    
    public interface DataImport {
        public abstract String test() throws ServiceException;

        public abstract void importData(List<Integer> folderIds, boolean fullSync)
            throws ServiceException;
    }
<<<<<<< HEAD

    public DataImport getDataImport() throws ServiceException {
        String val = getAttr(Provisioning.A_zimbraDataSourceImportClassName, false);
        if (val != null) {
            try {
                Object di = Class.forName(val).newInstance();
                if (di instanceof DataImport)
                    return (DataImport) di;
                else
                    ZimbraLog.account.error("Class "+val+" configured for DataSource "+getName()+" is not an instance of DataImport");
            } catch (Exception e) {
                ZimbraLog.account.error("Cannot instantiate class "+val+" configured for DataSource "+getName(), e);
            }
        }
        return null;
=======
    

    public static String getDefaultImportClass(Type ds) {
    	switch (ds) {
    	case caldav:
    		return CalDavDataImport.class.getName();
    	}
    	return null;
    }
    
    public DataImport getDataImport() {
    	String val = getAttr(Provisioning.A_zimbraDataSourceImportClassName, false);
		if (val != null) {
			try {
				Object di = (DataImport)Class.forName(val).getConstructor(DataSource.class).newInstance(this);
				if (di instanceof DataImport)
					return (DataImport) di;
				else
					ZimbraLog.account.error("Class "+val+" configured for DataSource "+getName()+" is not an instance of DataImport");
			} catch (Exception e) {
				ZimbraLog.account.error("Cannot instantiate class "+val+" configured for DataSource "+getName(), e);
			}
		}
    	return null;
>>>>>>> e5205bba
    }
    
    public static final String CT_CLEARTEXT = "cleartext";
    public static final String CT_SSL = "ssl";
    
    private Type mType;

    public DataSource(Account acct, Type type, String name, String id, Map<String, Object> attrs) {
        super(name, id, attrs, null);
        mType = type;
        mAcctId = acct.getId();
    }
    
    public String getAccountId() {
    	return mAcctId;
    }
    
    /*
     * get account of the data source
     */
    public Account getAccount() throws ServiceException {
        return Provisioning.getInstance().get(Provisioning.AccountBy.id, mAcctId);
    }
    
    public Type getType() {
        return mType;
    }
    
    public boolean isEnabled() { return getBooleanAttr(Provisioning.A_zimbraDataSourceEnabled, false); }

    public ConnectionType getConnectionType() {
        String val = getAttr(Provisioning.A_zimbraDataSourceConnectionType);
        ConnectionType connectionType = null;
        if (val != null) {
            try {
                connectionType = ConnectionType.fromString(val);
            } catch (ServiceException e) {
                ZimbraLog.mailbox.warn("Unable to determine connection type of " + toString(), e);
            }
        }
        return connectionType;
    }

    public boolean isSslEnabled() {
        return getConnectionType() == ConnectionType.ssl;
    }
    
    public int getFolderId() { return getIntAttr(Provisioning.A_zimbraDataSourceFolderId, -1); }
    
    public String getHost() { return getAttr(Provisioning.A_zimbraDataSourceHost); }
    
    public String getUsername() { return getAttr(Provisioning.A_zimbraDataSourceUsername); }
    
    public Integer getPort() {
        if (getAttr(Provisioning.A_zimbraDataSourcePort) == null) {
            return null;
        }
        return getIntAttr(Provisioning.A_zimbraDataSourcePort, -1);
    }
    
    public String getDecryptedPassword() throws ServiceException {
        String data = getAttr(Provisioning.A_zimbraDataSourcePassword);
        return data == null ? null : decryptData(getId(), data); 
    }
    
    /**
     * Returns the poll interval in milliseconds.  If <tt>zimbraDataSourcePollingInterval</tt>
     * is not specified on the data source, uses the value set for the account.  If not
     * set on either the data source or account, returns <tt>0</tt>.
     */
    public long getPollingInterval()
    throws ServiceException {
        String val = getAttr(Provisioning.A_zimbraDataSourcePollingInterval);
        if (val == null) {
            val = getAccount().getAttr(Provisioning.A_zimbraDataSourcePollingInterval);
        }
        long interval = DateUtil.getTimeInterval(val, 0);

        // Don't allow anyone to poll more frequently than every 10 seconds
        long safeguard = 10 * Constants.MILLIS_PER_SECOND;
        if (0 < interval && interval < safeguard) {
            interval = safeguard;
        }
        
        return interval;
    }
    
    /**
     * Returns <tt>true</tt> if this data source has a scheduled poll interval.
     * @see #getPollingInterval
     */
    public boolean isScheduled()
    throws ServiceException {
        return getPollingInterval() != 0;
    }

    /**
     * Should POP3 messages be left on the server or deleted?  Default
     * is <code>true</code> for data sources created before the leave on
     * server feature was implemented. 
     */
    public boolean leaveOnServer() {
        return getBooleanAttr(Provisioning.A_zimbraDataSourceLeaveOnServer, true);
    }
    
    public String getEmailAddress() {
        return getAttr(Provisioning.A_zimbraDataSourceEmailAddress);
    }
    
    public boolean useAddressForForwardReply() {
        return getBooleanAttr(Provisioning.A_zimbraDataSourceUseAddressForForwardReply, false);
    }
    
    public String getDefaultSignature() {
        return getAttr(Provisioning.A_zimbraPrefDefaultSignatureId);
    }
    
    public String getFromDisplay() {
        return getAttr(Provisioning.A_zimbraPrefFromDisplay);
    }  
    
    public String getFromAddress() {
        return getAttr(Provisioning.A_zimbraPrefFromAddress);
    }
    
    public String getReplyToAddress() {
        return getAttr(Provisioning.A_zimbraPrefReplyToAddress);
    } 
    
    public String getReplyToDisplay() {
        return getAttr(Provisioning.A_zimbraPrefReplyToDisplay);
    }
    
    public boolean isDebugTraceEnabled() {
    	return getBooleanAttr(Provisioning.A_zimbraDataSourceEnableTrace, false);
    }
    
    //IMAP datasources can override these
    
    /**
     * Match well known remote path to a local path if mapping exists.
     * 
     * @param remotePath remote path 
     * @return local path if mapping exists; null if not
     */
    public String matchKnownLocalPath(String remotePath) {
    	return null;
    }
    
    /**
     * Match local path to a well known remote path if mapping exists.
     * 
     * @param localPath local path
     * @return remote path if mapping exists ; null if not
     */
    public String matchKnownRemotePath(String localPath) {
    	return null;
    }
    
    public boolean isSyncCapable(Folder folder) {
    	return true;
    }
    
    public boolean isSyncEnabled(Folder folder) {
    	return true;
    }
    
    /**
     * Check if a local folder is setup to sync with remote folder
     * 
     * @param localPath
     * @return
     */
    public boolean isSyncEnabled(String localPath) {
    	return true;
    }

    // Overridden in OfflineDataSource
    public boolean isSaveToSent() {
        return true;
    }

    public boolean isOffline() {
        return false;
    }

    public boolean checkPendingMessages() throws ServiceException {
        // Does nothing for online
        return false;
    }

    public long getSyncFrequency() {
        return 0;
    }

    public ImapFolderCollection getImapFolders() throws ServiceException {
        return DbImapFolder.getImapFolders(getMailbox(), this);
    }

    public void deleteImapFolder(ImapFolder folder) throws ServiceException {
        DbImapFolder.deleteImapFolder(getMailbox(), this, folder);
        clearSyncState(folder.getItemId());
    }

    public void updateImapFolder(ImapFolder folder) throws ServiceException {
        DbImapFolder.updateImapFolder(folder);
        clearSyncState(folder.getItemId());
    }

    public ImapFolder createImapFolder(int itemId, String localPath,
                                       String remotePath, long uidValidity)
        throws ServiceException {
        return DbImapFolder.createImapFolder(
            getMailbox(), this, itemId, localPath, remotePath, uidValidity);
    }

    // Overridden by OfflineDataSource
    public boolean hasSyncState(int folderId) { return false; }

    // Overridden by OfflineDataSource
    public SyncState getSyncState(int folderId) { return null; }
    
    // Overridden by OfflineDataSource
    public SyncState removeSyncState(int folderId) { return null; }

    // Overridden by OfflineDataSource
    public void putSyncState(int folderId, SyncState state) {}

    // Overridden by OfflineDataSource
    public void clearSyncState(int folderId) {}

    public Mailbox getMailbox() throws ServiceException {
        if (mailbox == null) {
            mailbox = MailboxManager.getInstance().getMailboxByAccount(getAccount());
        }
        return mailbox;
    }
    
    private static byte[] randomSalt() {
        SecureRandom random = new SecureRandom();
        byte[] pad = new byte[SALT_SIZE_BYTES];
        random.nextBytes(pad);
        return pad;
    }

    private static Cipher getCipher(String dataSourceId, byte[] salt, boolean encrypt) throws GeneralSecurityException, UnsupportedEncodingException {
        MessageDigest md5 = MessageDigest.getInstance("MD5");
        md5.update(salt);
        md5.update(dataSourceId.getBytes("utf-8"));
        byte[] key = md5.digest();
        SecretKeySpec skeySpec = new SecretKeySpec(key, "AES");

        Cipher cipher = Cipher.getInstance("AES/ECB/PKCS5Padding");
        cipher.init(encrypt ? Cipher.ENCRYPT_MODE : Cipher.DECRYPT_MODE, skeySpec);
        return cipher;
    }
    
    public static String encryptData(String dataSourceId, String data) throws ServiceException {
        try {
            byte[] salt = randomSalt();
            Cipher cipher = getCipher(dataSourceId, salt, true);
            byte[] dataBytes = cipher.doFinal(data.getBytes("utf-8"));
            byte[] toEncode = new byte[VERSION.length + salt.length + dataBytes.length];
            System.arraycopy(VERSION, 0, toEncode, 0, VERSION.length);            
            System.arraycopy(salt, 0, toEncode, VERSION.length, salt.length);
            System.arraycopy(dataBytes, 0, toEncode, VERSION.length+salt.length, dataBytes.length); 
            return new String(Base64.encodeBase64(toEncode));
        } catch (UnsupportedEncodingException e) {
            throw ServiceException.FAILURE("caught unsupport encoding exception", e);
        } catch (GeneralSecurityException e) {
            throw ServiceException.FAILURE("caught security exception", e); 
        }
    }
    
    public static String decryptData(String dataSourceId, String data) throws ServiceException {
        try {
            byte[] encoded = Base64.decodeBase64(data.getBytes());
            if (encoded.length < VERSION.length + SALT_SIZE_BYTES + AES_PAD_SIZE)
                throw ServiceException.FAILURE("invalid encoded size: "+encoded.length, null);
            byte[] version = new byte[VERSION.length];
            byte[] salt = new byte[SALT_SIZE_BYTES];
            System.arraycopy(encoded, 0, version, 0, VERSION.length);
            if (!Arrays.equals(version, VERSION))
                throw ServiceException.FAILURE("unsupported version", null);            
            System.arraycopy(encoded, VERSION.length, salt, 0, SALT_SIZE_BYTES);
            Cipher cipher = getCipher(dataSourceId, salt, false);
            return new String(cipher.doFinal(encoded, VERSION.length + SALT_SIZE_BYTES, encoded.length - SALT_SIZE_BYTES - VERSION.length), "utf-8");
        } catch (UnsupportedEncodingException e) {
            throw ServiceException.FAILURE("caught unsupport encoding exception", e);
        } catch (GeneralSecurityException e) {
            throw ServiceException.FAILURE("caught security exception", e); 
        }
    }


    public String toString() {
        List<String> parts = new ArrayList<String>();
        parts.add("id=" + getId());
        parts.add("type=" + getType());
        parts.add("isEnabled=" + isEnabled());
        if (getName() != null) {
            parts.add("name=" + getName());
        }
        if (getHost() != null) {
            parts.add("host=" + getHost());
        }
        if (getPort() != null) {
            parts.add("port=" + getPort());
        }
        if (getConnectionType() != null) {
            parts.add("connectionType=" + getConnectionType().name());
        }
        if (getUsername() != null) {
            parts.add("username=" + getUsername());
        }
        parts.add("folderId=" + getFolderId());
        return String.format("%s: { %s }",
            SIMPLE_CLASS_NAME, StringUtil.join(", ", parts));
    }

    public static void main(String args[]) throws ServiceException {
        String dataSourceId = UUID.randomUUID().toString();
        String enc = encryptData(dataSourceId, "helloworld");
        System.out.println(enc);
        System.out.println(decryptData(dataSourceId, enc));
    }
}

<|MERGE_RESOLUTION|>--- conflicted
+++ resolved
@@ -90,13 +90,20 @@
         public abstract void importData(List<Integer> folderIds, boolean fullSync)
             throws ServiceException;
     }
-<<<<<<< HEAD
-
+
+    public static String getDefaultImportClass(Type ds) {
+    	switch (ds) {
+    	case caldav:
+    		return CalDavDataImport.class.getName();
+    	}
+    	return null;
+    }
+    
     public DataImport getDataImport() throws ServiceException {
         String val = getAttr(Provisioning.A_zimbraDataSourceImportClassName, false);
         if (val != null) {
             try {
-                Object di = Class.forName(val).newInstance();
+                Object di = Class.forName(val).getConstructor(DataSource.class).newInstance(this);
                 if (di instanceof DataImport)
                     return (DataImport) di;
                 else
@@ -106,32 +113,6 @@
             }
         }
         return null;
-=======
-    
-
-    public static String getDefaultImportClass(Type ds) {
-    	switch (ds) {
-    	case caldav:
-    		return CalDavDataImport.class.getName();
-    	}
-    	return null;
-    }
-    
-    public DataImport getDataImport() {
-    	String val = getAttr(Provisioning.A_zimbraDataSourceImportClassName, false);
-		if (val != null) {
-			try {
-				Object di = (DataImport)Class.forName(val).getConstructor(DataSource.class).newInstance(this);
-				if (di instanceof DataImport)
-					return (DataImport) di;
-				else
-					ZimbraLog.account.error("Class "+val+" configured for DataSource "+getName()+" is not an instance of DataImport");
-			} catch (Exception e) {
-				ZimbraLog.account.error("Cannot instantiate class "+val+" configured for DataSource "+getName(), e);
-			}
-		}
-    	return null;
->>>>>>> e5205bba
     }
     
     public static final String CT_CLEARTEXT = "cleartext";
