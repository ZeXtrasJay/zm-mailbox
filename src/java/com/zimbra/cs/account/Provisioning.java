--- conflicted
+++ resolved
@@ -1118,12 +1118,6 @@
      */
     public static final int SO_NO_ACCOUNT_DEFAULTS = 0x200;            // do not set defaults and secondary defaults in makeAccount
     public static final int SO_NO_ACCOUNT_SECONDARY_DEFAULTS = 0x400;  // do not set secondary defaults in makeAccount
-<<<<<<< HEAD
-=======
-    public static final String SERVICE_WEBCLIENT = "zimbra";
-    public static final String SERVICE_ADMINCLIENT = "zimbraAdmin";
-    public static final String SERVICE_MAILCLIENT = "service";
->>>>>>> 01c2b860
 
     public abstract List<Account> getAllAdminAccounts()  throws ServiceException;
 
