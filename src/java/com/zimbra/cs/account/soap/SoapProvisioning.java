/*
 * ***** BEGIN LICENSE BLOCK *****
 * Zimbra Collaboration Suite Server
 * Copyright (C) 2006, 2007, 2008, 2009, 2010, 2011 Zimbra, Inc.
 * 
 * The contents of this file are subject to the Zimbra Public License
 * Version 1.3 ("License"); you may not use this file except in
 * compliance with the License.  You may obtain a copy of the License at
 * http://www.zimbra.com/license.
 * 
 * Software distributed under the License is distributed on an "AS IS"
 * basis, WITHOUT WARRANTY OF ANY KIND, either express or implied.
 * ***** END LICENSE BLOCK *****
 */

package com.zimbra.cs.account.soap;

import java.io.IOException;
import java.net.URI;
import java.net.URISyntaxException;
import java.util.ArrayList;
import java.util.Collections;
import java.util.HashMap;
import java.util.HashSet;
import java.util.List;
import java.util.Map;
import java.util.Map.Entry;
import java.util.Set;
import java.util.TreeMap;

import com.google.common.collect.Lists;
import com.zimbra.common.auth.ZAuthToken;
import com.zimbra.common.localconfig.LC;
import com.zimbra.common.service.ServiceException;
import com.zimbra.common.soap.AccountConstants;
import com.zimbra.common.soap.AdminConstants;
import com.zimbra.common.soap.Element;
import com.zimbra.common.soap.Element.XMLElement;
import com.zimbra.common.soap.MailConstants;
import com.zimbra.common.soap.SoapFaultException;
import com.zimbra.common.soap.SoapHttpTransport;
import com.zimbra.common.soap.SoapHttpTransport.HttpDebugListener;
import com.zimbra.common.soap.SoapTransport;
import com.zimbra.common.soap.SoapTransport.DebugListener;
import com.zimbra.common.util.AccountLogger;
import com.zimbra.common.util.CliUtil;
import com.zimbra.common.util.Log.Level;
import com.zimbra.common.util.StringUtil;
import com.zimbra.common.zclient.ZClientException;
import com.zimbra.cs.account.*;
import com.zimbra.cs.account.NamedEntry.Visitor;
import com.zimbra.cs.account.Provisioning.SetPasswordResult;
import com.zimbra.cs.account.accesscontrol.Right;
import com.zimbra.cs.account.accesscontrol.RightCommand;
import com.zimbra.cs.account.accesscontrol.RightModifier;
import com.zimbra.cs.account.accesscontrol.ViaGrantImpl;
import com.zimbra.cs.account.auth.AuthContext;
import com.zimbra.cs.httpclient.URLUtil;
import com.zimbra.cs.mime.MimeTypeInfo;

public class SoapProvisioning extends Provisioning {

    public static class Options {
        private String mAccount;
        private AccountBy mAccountBy = AccountBy.name;
        private String mPassword;
        private ZAuthToken mAuthToken;
        private String mUri;
        private int mTimeout = -1;
        private int mRetryCount = -1;
        private SoapTransport.DebugListener mDebugListener;  
        private boolean mLocalConfigAuth;

        public Options() {
        }

        public Options(String account, AccountBy accountBy, String password, String uri) {
            mAccount = account;
            mAccountBy = accountBy;
            mPassword = password;
            mUri = uri;
        }

        // AP-TODO-7: retire
        public Options(String authToken, String uri) {
            mAuthToken = new ZAuthToken(null, authToken, null);
            mUri = uri;
        }

        public Options(ZAuthToken authToken, String uri) {
            mAuthToken = authToken;
            mUri = uri;
        }

        public String getAccount() { return mAccount; }
        public void setAccount(String account) { mAccount = account; }

        public AccountBy getAccountBy() { return mAccountBy; }
        public void setAccountBy(AccountBy accountBy) { mAccountBy = accountBy; }

        public String getPassword() { return mPassword; }
        public void setPassword(String password) { mPassword = password; }

        public ZAuthToken getAuthToken() { return mAuthToken; }
        public void setAuthToken(ZAuthToken authToken) { mAuthToken = authToken; }

        // AP-TODO-8: retire
        public void setAuthToken(String authToken) { mAuthToken = new ZAuthToken(null, authToken, null); }

        public String getUri() { return mUri; }
        public void setUri(String uri) { mUri = uri; }

        public int getTimeout() { return mTimeout; }
        public void setTimeout(int timeout) { mTimeout = timeout; }

        public int getRetryCount() { return mRetryCount; }
        public void setRetryCount(int retryCount) { mRetryCount = retryCount; }

        public SoapTransport.DebugListener getDebugListener() { return mDebugListener; }
        public void setDebugListener(SoapTransport.DebugListener liistener) { mDebugListener = liistener; }

        public boolean getLocalConfigAuth() { return mLocalConfigAuth; }
        public void setLocalConfigAuth(boolean auth) { mLocalConfigAuth = auth; }
    }


    private int mTimeout = -1;
    private int mRetryCount;
    private SoapHttpTransport mTransport;
    private ZAuthToken mAuthToken;
    private long mAuthTokenLifetime;
    private long mAuthTokenExpiration;
    private DebugListener mDebugListener;
    private HttpDebugListener mHttpDebugListener;

    public SoapProvisioning() {

    }

    public SoapProvisioning(Options options) throws ServiceException {
        mTimeout = options.getTimeout();
        mRetryCount = options.getRetryCount();
        mDebugListener = options.getDebugListener();
        mAuthToken = options.getAuthToken();
        if (options.getUri() == null) options.setUri(getLocalConfigURI());
        soapSetURI(options.getUri());

        if (options.getLocalConfigAuth()) {
            soapZimbraAdminAuthenticate();
        } else if (mAuthToken != null) {
            soapAdminAuthenticate(mAuthToken);
        } else if (options.getAccount() != null && options.getPassword() != null) {
            XMLElement req = new XMLElement(AdminConstants.AUTH_REQUEST);
            switch(options.getAccountBy()) {
                case name:
                    req.addElement(AdminConstants.E_NAME).setText(options.getAccount());
                    break;
                default:
                    Element account = req.addElement(AccountConstants.E_ACCOUNT);
                    account.addAttribute(AccountConstants.A_BY, options.getAccountBy().name());
                    account.setText(options.getAccount());
                    break;
            }
            req.addElement(AdminConstants.E_PASSWORD).setText(options.getPassword());
            Element response = invoke(req);
            mAuthToken = new ZAuthToken(response.getElement(AdminConstants.E_AUTH_TOKEN), true);
            mAuthTokenLifetime = response.getAttributeLong(AdminConstants.E_LIFETIME);
            mAuthTokenExpiration = System.currentTimeMillis() + mAuthTokenLifetime;
            mTransport.setAuthToken(mAuthToken);
        } else {
            throw ZClientException.CLIENT_ERROR("no valid authentication method selected", null);
        }
    }

    public String toString() {
        return String.format("[%s %s]", getClass().getName(), mTransport == null ? "" : mTransport.getURI());
    }
    
    /**
     * @param uri URI of server we want to talk to
     */
    public void soapSetURI(String uri) {
        if (mTransport != null) mTransport.shutdown();
        mTransport = new SoapHttpTransport(uri);
        if (mTimeout >= 0)
            mTransport.setTimeout(mTimeout);
        if (mRetryCount > 0)
            mTransport.setRetryCount(mRetryCount);
        if (mAuthToken != null)
            mTransport.setAuthToken(mAuthToken);
        if (mDebugListener != null)
            mTransport.setDebugListener(mDebugListener);
    }

    public static String getLocalConfigURI() {
        String server = LC.zimbra_zmprov_default_soap_server.value();
        int port = LC.zimbra_admin_service_port.intValue();
        return LC.zimbra_admin_service_scheme.value()+server+":"+port+ AdminConstants.ADMIN_SERVICE_URI;
    }

    /**
     * Construct and return a SoapProvisioning instance using values from localconfig:
     * zimbra_zmprov_default_soap_server, zimbra_admin_service_port, zimbra_admin_service_scheme
     * and calling soapZimbraAdminAuthenticate.
     * @return new SoapProvisionig instance
     *
     * @throws ServiceException
     */
    public static SoapProvisioning getAdminInstance() throws ServiceException {
        Options opts = new Options();
        opts.setLocalConfigAuth(true);
        return new SoapProvisioning(opts);
    }

    public String soapGetURI() {
        return mTransport.getURI();
    }

    public void soapSetTransportTimeout(int timeout) {
        mTimeout = timeout;
        if (mTransport != null && timeout >= 0)
            mTransport.setTimeout(timeout);
    }

    public void soapSetTransportRetryCount(int retryCount) {
        mRetryCount = retryCount;
        if (mTransport != null && retryCount >= 0)
            mTransport.setRetryCount(retryCount);
    }

    public void soapSetTransportDebugListener(DebugListener listener) {
        mDebugListener = listener;
        if (mTransport != null)
            mTransport.setDebugListener(mDebugListener);
    }
    
    public DebugListener soapGetTransportDebugListener() {
        return mDebugListener;
    }

    public void soapSetHttpTransportDebugListener(HttpDebugListener listener) {
        mHttpDebugListener = listener;
        if (mTransport != null)
            mTransport.setHttpDebugListener(listener);
    }
    
    public HttpDebugListener soapGetHttpTransportDebugListener() {
        return mHttpDebugListener;
    }
    
    public ZAuthToken getAuthToken() {
        return mAuthToken;
    }

    public void setAuthToken(ZAuthToken authToken) {
        mAuthToken = authToken;
        if (mTransport != null)
            mTransport.setAuthToken(authToken);
    }

    /**
     * used to authenticate via admin AuthRequest. can only be called after setting the URI with setURI.
     *
     * @param name
     * @param password
     * @throws ServiceException
     * @throws IOException
     */
    public void soapAdminAuthenticate(String name, String password) throws ServiceException {
       if (mTransport == null) throw ZClientException.CLIENT_ERROR("must call setURI before calling adminAuthenticate", null);
       XMLElement req = new XMLElement(AdminConstants.AUTH_REQUEST);
       req.addElement(AdminConstants.E_NAME).setText(name);
       req.addElement(AdminConstants.E_PASSWORD).setText(password);
       Element response = invoke(req);
       mAuthToken = new ZAuthToken(response.getElement(AdminConstants.E_AUTH_TOKEN), true);
       mAuthTokenLifetime = response.getAttributeLong(AdminConstants.E_LIFETIME);
       mAuthTokenExpiration = System.currentTimeMillis() + mAuthTokenLifetime;
       mTransport.setAuthToken(mAuthToken);
    }

    public void soapAdminAuthenticate(ZAuthToken zat) throws ServiceException {
        if (mTransport == null) throw ZClientException.CLIENT_ERROR("must call setURI before calling adminAuthenticate", null);
        XMLElement req = new XMLElement(AdminConstants.AUTH_REQUEST);
        zat.encodeAuthReq(req, true);
        Element response = invoke(req);
        mAuthToken = new ZAuthToken(response.getElement(AdminConstants.E_AUTH_TOKEN), true);
        mAuthTokenLifetime = response.getAttributeLong(AdminConstants.E_LIFETIME);
        mAuthTokenExpiration = System.currentTimeMillis() + mAuthTokenLifetime;
        mTransport.setAuthToken(mAuthToken);
     }


    /**
     * auth as zimbra admin (over SOAP) using password from localconfig. Can only be called after
     * setting the URI with setUI.
     *
     * @throws ServiceException
     * @throws IOException
     */
    public void soapZimbraAdminAuthenticate() throws ServiceException {
        soapAdminAuthenticate(LC.zimbra_ldap_user.value(), LC.zimbra_ldap_password.value());
    }

    private String serverName() {
        try {
            return new URI(mTransport.getURI()).getHost();
        } catch (URISyntaxException e) {
            return mTransport.getURI();
        }
    }

    private void checkTransport() throws ServiceException {
        if (mTransport == null)
            throw ServiceException.FAILURE("transport has not been initialized", null);
    }

    public synchronized Element invoke(Element request) throws ServiceException {
        checkTransport();

        try {
            return mTransport.invoke(request);
        } catch (SoapFaultException e) {
            throw e; // for now, later, try to map to more specific exception
        } catch (IOException e) {
            throw ZClientException.IO_ERROR("invoke "+e.getMessage()+", server: "+serverName(), e);
        }
    }

    protected synchronized Element invokeOnTargetAccount(Element request, String targetId) throws ServiceException {
        checkTransport();

        String oldTarget = mTransport.getTargetAcctId();
        try {
            mTransport.setTargetAcctId(targetId);
            return mTransport.invoke(request);
        } catch (SoapFaultException e) {
            throw e; // for now, later, try to map to more specific exception
        } catch (IOException e) {
            throw ZClientException.IO_ERROR("invoke "+e.getMessage()+", server: "+serverName(), e);
        } finally {
            mTransport.setTargetAcctId(oldTarget);
        }
    }

    synchronized Element invoke(Element request, String serverName) throws ServiceException {
        checkTransport();

        String oldUri = soapGetURI();
        String newUri = URLUtil.getAdminURL(serverName);
        boolean diff = !oldUri.equals(newUri);        
        try {
            if (diff) soapSetURI(newUri);
            return mTransport.invoke(request);
        } catch (SoapFaultException e) {
            throw e; // for now, later, try to map to more specific exception
        } catch (IOException e) {
            throw ZClientException.IO_ERROR("invoke "+e.getMessage()+", server: "+serverName, e);
        } finally {
            if (diff) soapSetURI(oldUri);
        }
    }

<<<<<<< HEAD
    static Map<String, Object> getAttrs(Element e) throws ServiceException {
=======
    @SuppressWarnings("unchecked")
    public <T> T invokeJaxb(Object jaxbObject) throws ServiceException {
        Element req = JaxbUtil.jaxbToElement(jaxbObject);
        Element res = invoke(req);
        return (T) JaxbUtil.elementToJaxb(res);
    }

    @SuppressWarnings("unchecked")
    public <T> T invokeJaxb(Object jaxbObject, String serverName) throws ServiceException {
        Element req = JaxbUtil.jaxbToElement(jaxbObject);
        Element res = invoke(req, serverName);
        return (T) JaxbUtil.elementToJaxb(res);
    }

    public static Map<String, Object> getAttrs(Element e) throws ServiceException {
>>>>>>> 70fd4482
        return getAttrs(e, AdminConstants.A_N);
    }

    public static Map<String, Object> getAttrs(Element e, String nameAttr) throws ServiceException {
        Map<String, Object> result = new HashMap<String,Object>();
        for (Element a : e.listElements(AdminConstants.E_A)) {
            StringUtil.addToMultiMap(result, a.getAttribute(nameAttr), a.getText());
        }
        return result;
    }

    public static void addAttrElements(Element req, Map<String, ? extends Object> attrs) throws ServiceException {
        if (attrs == null) return;

        for (Entry entry : attrs.entrySet()) {
            String key = (String) entry.getKey();
            Object value = entry.getValue();
            if (value instanceof String) {
                Element  a = req.addElement(AdminConstants.E_A);
                a.addAttribute(AdminConstants.A_N, key);
                a.setText((String)value);
            } else if (value instanceof String[]) {
                String[] values = (String[]) value;
                if (values.length == 0) {
                    // an empty array == removing the attr
                    Element  a = req.addElement(AdminConstants.E_A);
                    a.addAttribute(AdminConstants.A_N, key);
                } else {
                    for (String v: values) {
                        Element  a = req.addElement(AdminConstants.E_A);
                        a.addAttribute(AdminConstants.A_N, key);
                        a.setText((String)v);
                    }
                }
            } else if (value == null) {
                Element  a = req.addElement(AdminConstants.E_A);
                a.addAttribute(AdminConstants.A_N, key);
            } else {
                throw ZClientException.CLIENT_ERROR("invalid attr type: "+key+" "+value.getClass().getName(), null);
            }
        }
    }

    @Override
    public void addAlias(Account acct, String alias) throws ServiceException {
        XMLElement req = new XMLElement(AdminConstants.ADD_ACCOUNT_ALIAS_REQUEST);
        req.addElement(AdminConstants.E_ID).setText(acct.getId());
        req.addElement(AdminConstants.E_ALIAS).setText(alias);
        invoke(req);
        reload(acct);
    }

    @Override
    public void addAlias(DistributionList dl, String alias)
            throws ServiceException {
        XMLElement req = new XMLElement(AdminConstants.ADD_DISTRIBUTION_LIST_ALIAS_REQUEST);
        req.addElement(AdminConstants.E_ID).setText(dl.getId());
        req.addElement(AdminConstants.E_ALIAS).setText(alias);
        invoke(req);
        reload(dl);
    }

    @Override
    public void authAccount(Account acct, String password, AuthContext.Protocol proto)
            throws ServiceException {
        XMLElement req = new XMLElement(AccountConstants.AUTH_REQUEST);
        Element a = req.addElement(AccountConstants.E_ACCOUNT);
        a.addAttribute(AccountConstants.A_BY, "name");
        a.setText(acct.getName());
        req.addElement(AccountConstants.E_PASSWORD).setText(password);
        invoke(req);
    }

    @Override
    public void authAccount(Account acct, String password, AuthContext.Protocol proto, Map<String, Object> context)
            throws ServiceException {
	authAccount(acct, password, proto);
    }


    @Override
    public void changePassword(Account acct, String currentPassword,
            String newPassword) throws ServiceException {
        XMLElement req = new XMLElement(AccountConstants.CHANGE_PASSWORD_REQUEST);
        Element a = req.addElement(AccountConstants.E_ACCOUNT);
        a.addAttribute(AccountConstants.A_BY, "name");
        a.setText(acct.getName());
        req.addElement(AccountConstants.E_OLD_PASSWORD).setText(currentPassword);
        req.addElement(AccountConstants.E_PASSWORD).setText(newPassword);
        invoke(req);
    }

    @Override
    public Account createAccount(String emailAddress, String password, Map<String, Object> attrs)
        throws ServiceException
    {
        XMLElement req = new XMLElement(AdminConstants.CREATE_ACCOUNT_REQUEST);
        req.addElement(AdminConstants.E_NAME).setText(emailAddress);
        req.addElement(AdminConstants.E_PASSWORD).setText(password);
        addAttrElements(req, attrs);
        return new SoapAccount(invoke(req).getElement(AdminConstants.E_ACCOUNT), this);
    }
    
    @Override
    public Account restoreAccount(String emailAddress, String password, Map<String, 
            Object> attrs, Map<String, Object> origAttrs) throws ServiceException {
        throw new UnsupportedOperationException();
    }

    @Override
    public CalendarResource createCalendarResource(String emailAddress, String password,
            Map<String, Object> attrs) throws ServiceException {
        XMLElement req = new XMLElement(AdminConstants.CREATE_CALENDAR_RESOURCE_REQUEST);
        req.addElement(AdminConstants.E_NAME).setText(emailAddress);
        req.addElement(AdminConstants.E_PASSWORD).setText(password);
        addAttrElements(req, attrs);
        return new SoapCalendarResource(invoke(req).getElement(AdminConstants.E_CALENDAR_RESOURCE), this);
    }

    @Override
    public Cos createCos(String name, Map<String, Object> attrs)
            throws ServiceException {
        XMLElement req = new XMLElement(AdminConstants.CREATE_COS_REQUEST);
        req.addElement(AdminConstants.E_NAME).setText(name);
        addAttrElements(req, attrs);
        return new SoapCos(invoke(req).getElement(AdminConstants.E_COS), this);
    }

    @Override
    public Cos copyCos(String srcCosId, String destCosName)
            throws ServiceException {
        XMLElement req = new XMLElement(AdminConstants.COPY_COS_REQUEST);
        req.addElement(AdminConstants.E_NAME).setText(destCosName);
        req.addElement(AdminConstants.E_COS).addAttribute(AdminConstants.A_BY, CosBy.id.name()).setText(srcCosId);
        return new SoapCos(invoke(req).getElement(AdminConstants.E_COS), this);
    }

    @Override
    public DistributionList createDistributionList(String listAddress,
            Map<String, Object> listAttrs) throws ServiceException {
        XMLElement req = new XMLElement(AdminConstants.CREATE_DISTRIBUTION_LIST_REQUEST);
        req.addElement(AdminConstants.E_NAME).setText(listAddress);
        addAttrElements(req, listAttrs);
        return new SoapDistributionList(invoke(req).getElement(AdminConstants.E_DL), this);
    }

    @Override
    public Domain createDomain(String name, Map<String, Object> attrs)
            throws ServiceException {
        XMLElement req = new XMLElement(AdminConstants.CREATE_DOMAIN_REQUEST);
        req.addElement(AdminConstants.E_NAME).setText(name);
        addAttrElements(req, attrs);
        return new SoapDomain(invoke(req).getElement(AdminConstants.E_DOMAIN), this);
    }

    @Override
    public Server createServer(String name, Map<String, Object> attrs)
            throws ServiceException {
        XMLElement req = new XMLElement(AdminConstants.CREATE_SERVER_REQUEST);
        req.addElement(AdminConstants.E_NAME).setText(name);
        addAttrElements(req, attrs);
        return new SoapServer(invoke(req).getElement(AdminConstants.E_SERVER), this);
    }

    /**
     * Unsupported
     */
    @Override
    public Zimlet createZimlet(String name, Map<String, Object> attrs)
            throws ServiceException {
        throw new UnsupportedOperationException();
    }

    @Override
    public void deleteAccount(String zimbraId) throws ServiceException {
        XMLElement req = new XMLElement(AdminConstants.DELETE_ACCOUNT_REQUEST);
        req.addElement(AdminConstants.E_ID).setText(zimbraId);
        invoke(req);
    }

    @Override
    public void deleteCalendarResource(String zimbraId) throws ServiceException {
        XMLElement req = new XMLElement(AdminConstants.DELETE_CALENDAR_RESOURCE_REQUEST);
        req.addElement(AdminConstants.E_ID).setText(zimbraId);
        invoke(req);
    }

    @Override
    public void deleteCos(String zimbraId) throws ServiceException {
        XMLElement req = new XMLElement(AdminConstants.DELETE_COS_REQUEST);
        req.addElement(AdminConstants.E_ID).setText(zimbraId);
        invoke(req);
    }

    @Override
    public void deleteDistributionList(String zimbraId) throws ServiceException {
        XMLElement req = new XMLElement(AdminConstants.DELETE_DISTRIBUTION_LIST_REQUEST);
        req.addElement(AdminConstants.E_ID).setText(zimbraId);
        invoke(req);
    }

    @Override
    public void deleteDomain(String zimbraId) throws ServiceException {
        XMLElement req = new XMLElement(AdminConstants.DELETE_DOMAIN_REQUEST);
        req.addElement(AdminConstants.E_ID).setText(zimbraId);
        invoke(req);
    }

    @Override
    public void deleteServer(String zimbraId) throws ServiceException {
        XMLElement req = new XMLElement(AdminConstants.DELETE_SERVER_REQUEST);
        req.addElement(AdminConstants.E_ID).setText(zimbraId);
        invoke(req);
    }

    /**
     * Unsupported
     */
    @Override
    public void deleteZimlet(String name) throws ServiceException {
        throw new UnsupportedOperationException();
    }

    public static class DelegateAuthResponse {
        private ZAuthToken mAuthToken;
        private long mExpires;
        private long mLifetime;

        DelegateAuthResponse(Element e) throws ServiceException {
            // mAuthToken = e.getElement(AccountConstants.E_AUTH_TOKEN).getText();
            mAuthToken = new ZAuthToken(e.getElement(AccountConstants.E_AUTH_TOKEN), false);
            mLifetime = e.getAttributeLong(AccountConstants.E_LIFETIME);
            mExpires = System.currentTimeMillis() + mLifetime;
            Element re = e.getOptionalElement(AccountConstants.E_REFERRAL);
        }

        public ZAuthToken getAuthToken() {
            return mAuthToken;
        }

        public long getExpires() {
            return mExpires;
        }

        public long getLifetime() {
            return mLifetime;
        }
    }

    public DelegateAuthResponse delegateAuth(AccountBy keyType, String key, int durationSeconds) throws ServiceException {
        XMLElement req = new XMLElement(AdminConstants.DELEGATE_AUTH_REQUEST);
        req.addAttribute(AdminConstants.A_DURATION, durationSeconds);
        Element acct = req.addElement(AdminConstants.E_ACCOUNT);
        acct.addAttribute(AccountConstants.A_BY, keyType.name());
        acct.setText(key);
        return new DelegateAuthResponse(invoke(req));
    }

    public SoapAccountInfo getAccountInfo(AccountBy keyType, String key) throws ServiceException {
        XMLElement req = new XMLElement(AdminConstants.GET_ACCOUNT_INFO_REQUEST);
        Element a = req.addElement(AdminConstants.E_ACCOUNT);
        a.setText(key);
        a.addAttribute(AdminConstants.A_BY, keyType.name());
        return new SoapAccountInfo(invoke(req));
    }

    @Override
    public Account get(AccountBy keyType, String key) throws ServiceException {
        return get(keyType, key, true);
    }
    
    /**
     * @param key
     * @param applyDefault
     * @return
     * @throws ServiceException
     */
    // SoapProvisioning only, for zmprov
    public Account getAccount(String key, boolean applyDefault) throws ServiceException {
        Account acct = null;
        
        if (Provisioning.isUUID(key))
            acct = get(AccountBy.id, key, applyDefault);
        else {
            // could be id or name, try name first, if not found then try id
            acct = get(AccountBy.name, key, applyDefault);
            if (acct == null)
                acct = get(AccountBy.id, key, applyDefault);
        }
        
        return acct;
    }
    
    // SoapProvisioning only, for zmprov
    public Account get(AccountBy keyType, String key, boolean applyDefault) throws ServiceException {
        XMLElement req = new XMLElement(AdminConstants.GET_ACCOUNT_REQUEST);
        req.addAttribute(AdminConstants.A_APPLY_COS, applyDefault);
        Element a = req.addElement(AdminConstants.E_ACCOUNT);
        a.setText(key);
        a.addAttribute(AdminConstants.A_BY, keyType.name());
        try {
            return new SoapAccount(invoke(req).getElement(AdminConstants.E_ACCOUNT), this);
        } catch (ServiceException e) {
            if (e.getCode().equals(AccountServiceException.NO_SUCH_ACCOUNT))
                return null;
            else
                throw e;
        }
    }

    @Override
    public List<Account> getAllAdminAccounts() throws ServiceException {
        return getAllAdminAccounts(true);
    }
    
    // SoapProvisioning only, for zmprov
    public List<Account> getAllAdminAccounts(boolean applyDefault) throws ServiceException {
        ArrayList<Account> result = new ArrayList<Account>();
        XMLElement req = new XMLElement(AdminConstants.GET_ALL_ADMIN_ACCOUNTS_REQUEST);
        req.addAttribute(AdminConstants.A_APPLY_COS, applyDefault);
        Element resp = invoke(req);
        for (Element a: resp.listElements(AdminConstants.E_ACCOUNT)) {
            result.add(new SoapAccount(a, this));
        }
        return result;
    }

    @Override
    public List<Cos> getAllCos() throws ServiceException {
        ArrayList<Cos> result = new ArrayList<Cos>();
        XMLElement req = new XMLElement(AdminConstants.GET_ALL_COS_REQUEST);
        Element resp = invoke(req);
        for (Element a: resp.listElements(AdminConstants.E_COS)) {
            result.add(new SoapCos(a, this));
        }
        return result;        
    }

    @Override
    public List<Domain> getAllDomains() throws ServiceException {
        return getAllDomains(true);
    }
    
    // SoapProvisioning only, for zmprov
    public List<Domain> getAllDomains(boolean applyDefault) throws ServiceException {
        ArrayList<Domain> result = new ArrayList<Domain>();
        XMLElement req = new XMLElement(AdminConstants.GET_ALL_DOMAINS_REQUEST);
        req.addAttribute(AdminConstants.A_APPLY_CONFIG, applyDefault);
        Element resp = invoke(req);
        for (Element a: resp.listElements(AdminConstants.E_DOMAIN)) {
            result.add(new SoapDomain(a, this));
        }
        return result;        
    }

    @Override
    public List<Server> getAllServers() throws ServiceException {
        return getAllServers(null, true);   
    }

    public static class QuotaUsage {
        public String mName;
        public String mId;
        long mUsed;
        long mLimit;
        
        public String getName() { return mName; }
        public String getId() { return mId; }
        public long getUsed() { return mUsed; } 
        public long getLimit() { return mLimit; }

        QuotaUsage(Element e) throws ServiceException {
            mName = e.getAttribute(AdminConstants.A_NAME);
            mId = e.getAttribute(AdminConstants.A_ID);
            mUsed = e.getAttributeLong(AdminConstants.A_QUOTA_USED);
            mLimit = e.getAttributeLong(AdminConstants.A_QUOTA_LIMIT);
        }
    }

    public List<QuotaUsage> getQuotaUsage(String server) throws ServiceException {
        ArrayList<QuotaUsage> result = new ArrayList<QuotaUsage>();
        XMLElement req = new XMLElement(AdminConstants.GET_QUOTA_USAGE_REQUEST);
        Element resp = invoke(req, server);
        for (Element a: resp.listElements(AdminConstants.E_ACCOUNT)) {
            result.add(new QuotaUsage(a));
        }
        return result;        
    }
    
    public List<AccountLogger> addAccountLogger(Account account, String category, String level, String server)
    throws ServiceException {
        XMLElement req = new XMLElement(AdminConstants.ADD_ACCOUNT_LOGGER_REQUEST);
        
        Element eAccount = req.addElement(AdminConstants.E_ACCOUNT);
        eAccount.addAttribute(AdminConstants.A_BY, AdminConstants.BY_ID);
        eAccount.setText(account.getId());
        
        Element eLogger = req.addElement(AdminConstants.E_LOGGER);
        eLogger.addAttribute(AdminConstants.A_CATEGORY, category);
        eLogger.addAttribute(AdminConstants.A_LEVEL, level);
        
        if (server == null) {
            server = getServer(account).getName();
        }
        return accountLoggersFromElement(invoke(req, server), account.getName());
    }
    
    private List<AccountLogger> accountLoggersFromElement(Element parent, String accountName)
    throws ServiceException {
        List<AccountLogger> loggers = Lists.newArrayList();
        for (Element eLogger : parent.listElements(AdminConstants.E_LOGGER)) {
            String category = eLogger.getAttribute(AdminConstants.A_CATEGORY);
            Level level = Level.valueOf(eLogger.getAttribute(AdminConstants.A_LEVEL));
            loggers.add(new AccountLogger(category, accountName, level));
        }
        return loggers;
    }
    
    public List<AccountLogger> getAccountLoggers(Account account, String server) throws ServiceException {
        XMLElement req = new XMLElement(AdminConstants.GET_ACCOUNT_LOGGERS_REQUEST);
        Element eAccount = req.addElement(AdminConstants.E_ACCOUNT);
        eAccount.addAttribute(AdminConstants.A_BY, AdminConstants.BY_ID);
        eAccount.setText(account.getId());
        if (server == null) {
            server = getServer(account).getName();
        }
        return accountLoggersFromElement(invoke(req, server), account.getName());
    }
    
    /**
     * Returns all account loggers for the given server.  The <tt>Map</tt>'s key is
     * the account name, and values are all the <tt>AccountLogger</tt> objects for
     * that account.
     * 
     * @server the server name, or <tt>null</tt> for the local server
     */
    public Map<String, List<AccountLogger>> getAllAccountLoggers(String server) throws ServiceException {
        if (server == null) {
            server = getLocalServer().getName();
        }
        XMLElement req = new XMLElement(AdminConstants.GET_ALL_ACCOUNT_LOGGERS_REQUEST);
        Element resp = invoke(req, server);
        Map<String, List<AccountLogger>> result = new HashMap<String, List<AccountLogger>>();
        
        for (Element eAccountLogger : resp.listElements(AdminConstants.E_ACCOUNT_LOGGER)) {
            String accountName = eAccountLogger.getAttribute(AdminConstants.A_NAME);
            List<AccountLogger> loggers = accountLoggersFromElement(eAccountLogger, accountName);
            result.put(accountName, loggers);
        }
        return result;
    }

    /**
     * Removes one or more account loggers.
     * @param account the account, or {@code null} for all accounts on the given server
     * @param category the log category, or {@code null} for all log categories
     * @param server the server name, or {@code null} for the local server
     */
    public void removeAccountLoggers(Account account, String category, String server) throws ServiceException {
        XMLElement req = new XMLElement(AdminConstants.REMOVE_ACCOUNT_LOGGER_REQUEST);
        
        if (account != null) {
            Element eAccount = req.addElement(AdminConstants.E_ACCOUNT);
            eAccount.addAttribute(AdminConstants.A_BY, AdminConstants.BY_ID);
            eAccount.setText(account.getId());
        }
        if (category != null) {
            Element eLogger = req.addElement(AdminConstants.E_LOGGER);
            eLogger.addAttribute(AdminConstants.A_CATEGORY, category);
        }

        if (server == null) {
            if (account == null) {
                server = getLocalServer().getName();
            } else {
                server = getServer(account).getName();
            }
        }
        invoke(req, server);
    }

    public static class MailboxInfo {
        private long mUsed;
        private String mMboxId;
        
        public long getUsed() { return mUsed; }
        public String getMailboxId() { return mMboxId; }
        
        public MailboxInfo(String id, long used) {
            mMboxId = id;
            mUsed = used;
        }
    }

    public MailboxInfo getMailbox(Account acct) throws ServiceException {
        XMLElement req = new XMLElement(AdminConstants.GET_MAILBOX_REQUEST);
        Element mboxReq = req.addElement(AdminConstants.E_MAILBOX);
        mboxReq.addAttribute(AdminConstants.A_ID, acct.getId());
        Server server = getServer(acct);
        String serviceHost = server.getAttr(A_zimbraServiceHostname);
        Element mbox = invoke(req, serviceHost).getElement(AdminConstants.E_MAILBOX);
        return new MailboxInfo(
                mbox.getAttribute(AdminConstants.A_MAILBOXID),
                mbox.getAttributeLong(AdminConstants.A_SIZE));
    }
    
    public static enum ReIndexBy {
        types, ids;
    }
    
    public static class ReIndexInfo {
        private String mStatus;
        private Progress mProgress;
        
        public String getStatus()     { return mStatus; }
        public Progress getProgress() { return mProgress; }
        
        ReIndexInfo(String status, Progress progress) {
            mStatus = status;
            mProgress = progress;
        }
        
        public static class Progress {
            private long mNumSucceeded;
            private long mNumFailed;
            private long mNumRemaining;
            
            public long getNumSucceeded() { return mNumSucceeded; }
            public long getNumFailed()    { return mNumFailed; }
            public long getNumRemaining() { return mNumRemaining; } 
            
            Progress() {}

            Progress(long numSucceeded, long numFailed, long numRemaining) {
                mNumSucceeded = numSucceeded;
                mNumFailed = numFailed;
                mNumRemaining = numRemaining;
            }
        }
    }
    
    public ReIndexInfo reIndex(Account acct, String action, ReIndexBy by, String[] values) throws ServiceException {
        XMLElement req = new XMLElement(AdminConstants.REINDEX_REQUEST);
        req.addAttribute(MailConstants.E_ACTION, action);
        Element mboxReq = req.addElement(AdminConstants.E_MAILBOX);
        mboxReq.addAttribute(AdminConstants.A_ID, acct.getId());
        if (by != null) {
            String vals = StringUtil.join(",", values);
            if (by == ReIndexBy.types)
                mboxReq.addAttribute(MailConstants.A_SEARCH_TYPES, vals);
            else
                mboxReq.addAttribute(MailConstants.A_IDS, vals);
        }
        
        Server server = getServer(acct);
        String serviceHost = server.getAttr(A_zimbraServiceHostname);
        Element resp = invoke(req, serviceHost);
        ReIndexInfo.Progress progress = null;
        Element progressElem = resp.getOptionalElement(AdminConstants.E_PROGRESS);
        if (progressElem != null)
            progress = new ReIndexInfo.Progress(progressElem.getAttributeLong(AdminConstants.A_NUM_SUCCEEDED),
                                                progressElem.getAttributeLong(AdminConstants.A_NUM_FAILED),
                                                progressElem.getAttributeLong(AdminConstants.A_NUM_REMAINING));
        return new ReIndexInfo(resp.getAttribute(AdminConstants.A_STATUS), progress);
    }

    public long recalculateMailboxCounts(Account acct) throws ServiceException {
        XMLElement req = new XMLElement(AdminConstants.RECALCULATE_MAILBOX_COUNTS_REQUEST);
        req.addElement(AdminConstants.E_MAILBOX).addAttribute(AdminConstants.A_ID, acct.getId());
        Server server = getServer(acct);
        Element resp = invoke(req, server.getAttr(A_zimbraServiceHostname));
        return resp.getElement(AdminConstants.E_MAILBOX).getAttributeLong(AdminConstants.A_QUOTA_USED);
    }

    @Override
    public List<Server> getAllServers(String service) throws ServiceException {
        return getAllServers(service, true);      
    }
    
    // SoapProvisioning only, for zmprov
    public List<Server> getAllServers(String service, boolean applyDefault) throws ServiceException {
        ArrayList<Server> result = new ArrayList<Server>();
        XMLElement req = new XMLElement(AdminConstants.GET_ALL_SERVERS_REQUEST);
        if (service != null)
            req.addAttribute(AdminConstants.A_SERVICE, service);
        req.addAttribute(AdminConstants.A_APPLY_CONFIG, applyDefault);
        Element resp = invoke(req);
        for (Element a: resp.listElements(AdminConstants.E_SERVER)) {
            result.add(new SoapServer(a, this));
        }
        return result;        
    }

    @Override
    public CalendarResource get(CalendarResourceBy keyType, String key) throws ServiceException {
        XMLElement req = new XMLElement(AdminConstants.GET_CALENDAR_RESOURCE_REQUEST);
        Element a = req.addElement(AdminConstants.E_CALENDAR_RESOURCE);
        a.setText(key);
        a.addAttribute(AdminConstants.A_BY, keyType.name());
        try {
            return new SoapCalendarResource(invoke(req).getElement(AdminConstants.E_CALENDAR_RESOURCE), this);
        } catch (ServiceException e) {
            if (e.getCode().equals(AccountServiceException.NO_SUCH_CALENDAR_RESOURCE))
                return null;
            else
                throw e;
        }
    }

    @Override
    public Config getConfig() throws ServiceException {
        XMLElement req = new XMLElement(AdminConstants.GET_ALL_CONFIG_REQUEST);
        return new SoapConfig(invoke(req), this);
    }
    
    @Override
    public Config getConfig(String attr) throws ServiceException {
        XMLElement req = new XMLElement(AdminConstants.GET_CONFIG_REQUEST);
        req.addElement(AdminConstants.E_A).addAttribute(AdminConstants.A_N, attr);
        return new SoapConfig(invoke(req), this);
    }
    
    public GlobalGrant getGlobalGrant() throws ServiceException {
        throw ServiceException.FAILURE("not supported", null);
    }

    @Override
    public Cos get(CosBy keyType, String key) throws ServiceException {
        XMLElement req = new XMLElement(AdminConstants.GET_COS_REQUEST);
        Element a = req.addElement(AdminConstants.E_COS);
        a.setText(key);
        a.addAttribute(AdminConstants.A_BY, keyType.name());
        try {
            return new SoapCos(invoke(req).getElement(AdminConstants.E_COS), this);
        } catch (ServiceException e) {
            if (e.getCode().equals(AccountServiceException.NO_SUCH_COS))
                return null;
            else
                throw e;
        }
    }

    @Override
    public DistributionList get(DistributionListBy keyType, String key) throws ServiceException {
        XMLElement req = new XMLElement(AdminConstants.GET_DISTRIBUTION_LIST_REQUEST);
        Element a = req.addElement(AdminConstants.E_DL);
        a.setText(key);
        a.addAttribute(AdminConstants.A_BY, keyType.name());
        try {
            return new SoapDistributionList(invoke(req).getElement(AdminConstants.E_DL), this);
        } catch (ServiceException e) {
            if (e.getCode().equals(AccountServiceException.NO_SUCH_DISTRIBUTION_LIST))
                return null;
            else
                throw e;
        }
    }

    public Domain getDomainInfo(DomainBy keyType, String key) throws ServiceException {
        XMLElement req = new XMLElement(AdminConstants.GET_DOMAIN_INFO_REQUEST);
        Element a = req.addElement(AdminConstants.E_DOMAIN);
        a.setText(key);
        a.addAttribute(AdminConstants.A_BY, keyType.name());
        try {
            Element d = invoke(req).getOptionalElement(AdminConstants.E_DOMAIN);
            return d == null ? null : new SoapDomain(d, this);
        } catch (ServiceException e) {
            if (e.getCode().equals(AccountServiceException.NO_SUCH_DOMAIN))
                return null;
            else
                throw e;
        }
    }

    @Override
    public Domain get(DomainBy keyType, String key) throws ServiceException {
        return get(keyType, key, true);
    }
    
    // SoapProvisioning only, for zmprov
    public Domain get(DomainBy keyType, String key, boolean applyDefault) throws ServiceException {
        XMLElement req = new XMLElement(AdminConstants.GET_DOMAIN_REQUEST);
        req.addAttribute(AdminConstants.A_APPLY_CONFIG, applyDefault);
        Element a = req.addElement(AdminConstants.E_DOMAIN);
        a.setText(key);
        a.addAttribute(AdminConstants.A_BY, keyType.name());
        try {
            return new SoapDomain(invoke(req).getElement(AdminConstants.E_DOMAIN), this);
        } catch (ServiceException e) {
            if (e.getCode().equals(AccountServiceException.NO_SUCH_DOMAIN))
                return null;
            else
                throw e;
        }
    }

    @Override
    public Server getLocalServer() throws ServiceException {
        String hostname = LC.zimbra_server_hostname.value();
        if (hostname == null) 
            throw ServiceException.FAILURE("zimbra_server_hostname not specified in localconfig.xml", null);
        Server local = get(ServerBy.name, hostname);
        if (local == null) 
            throw ServiceException.FAILURE("Could not find an LDAP entry for server '" + hostname + "'", null);
        return local;
    }

    /**
     * Unsupported
     */
    @Override
    public List<MimeTypeInfo> getMimeTypes(String name) throws ServiceException {
        throw new UnsupportedOperationException();
    }

    /**
     * Unsupported
     */
    @Override
    public List<MimeTypeInfo> getAllMimeTypes()
    throws ServiceException {
        throw new UnsupportedOperationException();
    }

    /**
     * Unsupported
     */
    @Override
    public List<Zimlet> getObjectTypes() throws ServiceException {
        throw new UnsupportedOperationException();
    }

    @Override
    public Server get(ServerBy keyType, String key) throws ServiceException {
        return get(keyType, key, true);
    }
    
    // SoapProvisioning only, for zmprov
    public Server get(ServerBy keyType, String key, boolean applyDefault) throws ServiceException {
        XMLElement req = new XMLElement(AdminConstants.GET_SERVER_REQUEST);
        req.addAttribute(AdminConstants.A_APPLY_CONFIG, applyDefault);
        Element a = req.addElement(AdminConstants.E_SERVER);
        a.setText(key);
        a.addAttribute(AdminConstants.A_BY, keyType.name());
        try {
            return new SoapServer(invoke(req).getElement(AdminConstants.E_SERVER), this);
        } catch (ServiceException e) {
            if (e.getCode().equals(AccountServiceException.NO_SUCH_SERVER))
                return null;
            else
                throw e;
        }
    }

    /**
     * Unsupported
     */
    @Override
    public Zimlet getZimlet(String name) throws ServiceException {
        throw new UnsupportedOperationException();
    }

    @Override
    public boolean healthCheck() throws ServiceException {
        XMLElement req = new XMLElement(AdminConstants.CHECK_HEALTH_REQUEST);
        Element response = invoke(req);
        return response.getAttributeBool(AdminConstants.A_HEALTHY);
    }

    /**
     * Unsupported
     */
    @Override
    public List<Zimlet> listAllZimlets() throws ServiceException {
        throw new UnsupportedOperationException();
    }

    @Override
    public void modifyAccountStatus(Account acct, String newStatus)
            throws ServiceException {
        HashMap<String, String> attrs = new HashMap<String,String>();
        attrs.put(Provisioning.A_zimbraAccountStatus, newStatus);
        modifyAttrs(acct, attrs);
    }

    @Override
    public void preAuthAccount(Account acct, String accountName,
            String accountBy, long timestamp, long expires, String preAuth,
            Map<String, Object> authCtxt)
            throws ServiceException {
        XMLElement req = new XMLElement(AccountConstants.AUTH_REQUEST);
        Element a = req.addElement(AccountConstants.E_ACCOUNT);
        a.addAttribute(AccountConstants.A_BY, "name");
        a.setText(accountName);
        Element p = req.addElement(AccountConstants.E_PREAUTH);
        p.addAttribute(AccountConstants.A_TIMESTAMP, timestamp);
        p.addAttribute(AccountConstants.A_BY, accountBy);
        p.addAttribute(AccountConstants.A_EXPIRES, expires);
        p.setText(preAuth);
        invoke(req);
    }

    @Override
    public void removeAlias(Account acct, String alias) throws ServiceException {
        XMLElement req = new XMLElement(AdminConstants.REMOVE_ACCOUNT_ALIAS_REQUEST);
        if (acct != null)
            req.addElement(AdminConstants.E_ID).setText(acct.getId());
        req.addElement(AdminConstants.E_ALIAS).setText(alias);
        invoke(req);
        if (acct != null)
            reload(acct);
    }

    @Override
    public void removeAlias(DistributionList dl, String alias)
            throws ServiceException {
        XMLElement req = new XMLElement(AdminConstants.REMOVE_DISTRIBUTION_LIST_ALIAS_REQUEST);
        if (dl != null)
            req.addElement(AdminConstants.E_ID).setText(dl.getId());
        req.addElement(AdminConstants.E_ALIAS).setText(alias);
        invoke(req);
        if (dl != null)
            reload(dl);
    }

    @Override
    public void renameAccount(String zimbraId, String newName)
            throws ServiceException {
        XMLElement req = new XMLElement(AdminConstants.RENAME_ACCOUNT_REQUEST);
        req.addElement(AdminConstants.E_ID).setText(zimbraId);
        req.addElement(AdminConstants.E_NEW_NAME).setText(newName);
        invoke(req);
    }

    @Override
    public void renameCalendarResource(String zimbraId, String newName)
            throws ServiceException {
        XMLElement req = new XMLElement(AdminConstants.RENAME_CALENDAR_RESOURCE_REQUEST);
        req.addElement(AdminConstants.E_ID).setText(zimbraId);
        req.addElement(AdminConstants.E_NEW_NAME).setText(newName);
        invoke(req);
    }

    @Override
    public void renameCos(String zimbraId, String newName)
            throws ServiceException {
        XMLElement req = new XMLElement(AdminConstants.RENAME_COS_REQUEST);
        req.addElement(AdminConstants.E_ID).setText(zimbraId);
        req.addElement(AdminConstants.E_NEW_NAME).setText(newName);
        invoke(req);        
    }

    @Override
    public void renameDistributionList(String zimbraId, String newName)
            throws ServiceException {
        XMLElement req = new XMLElement(AdminConstants.RENAME_DISTRIBUTION_LIST_REQUEST);
        req.addElement(AdminConstants.E_ID).setText(zimbraId);
        req.addElement(AdminConstants.E_NEW_NAME).setText(newName);
        invoke(req);
    }

    @Override
    public List<NamedEntry> searchAccounts(String query, String[] returnAttrs,
            String sortAttr, boolean sortAscending, int flags)
            throws ServiceException {
        return searchAccounts((Domain) null, query, returnAttrs, sortAttr, sortAscending, flags);
    }

    @SuppressWarnings("unchecked")
    @Override
    public List<NamedEntry> searchCalendarResources(EntrySearchFilter filter,
            String[] returnAttrs, String sortAttr, boolean sortAscending)
            throws ServiceException {
        return searchCalendarResources((Domain)null, filter, returnAttrs, sortAttr, sortAscending);
    }

    @Override
    public void setCOS(Account acct, Cos cos) throws ServiceException {
        HashMap<String, String> attrs = new HashMap<String, String>();
        attrs.put(Provisioning.A_zimbraCOSId, cos.getId());
        modifyAttrs(acct, attrs);
    }

    @Override
    public SetPasswordResult setPassword(Account acct, String newPassword) throws ServiceException {
        XMLElement req = new XMLElement(AdminConstants.SET_PASSWORD_REQUEST);
        req.addElement(AdminConstants.E_ID).setText(acct.getId());
        req.addElement(AdminConstants.E_NEW_PASSWORD).setText(newPassword);
        
        Element response = invoke(req);
        Element eMsg = response.getOptionalElement(AdminConstants.E_MESSAGE);
        
        SetPasswordResult result = new SetPasswordResult();
        if (eMsg != null) {
            result.setMessage(eMsg.getText());
        }
        return result;
    }
    
    @Override
    public void checkPasswordStrength(Account acct, String password) throws ServiceException {
        XMLElement req = new XMLElement(AdminConstants.CHECK_PASSWORD_STRENGTH_REQUEST);
        req.addElement(AdminConstants.E_ID).setText(acct.getId());
        req.addElement(AdminConstants.E_PASSWORD).setText(password);
        invoke(req);
    }

    @Override
    public void modifyAttrs(com.zimbra.cs.account.Entry e,
                            Map<String, ? extends Object> attrs,
                            boolean checkImmutable)
    throws ServiceException {
        SoapEntry se = (SoapEntry) e;
        se.modifyAttrs(this, attrs, checkImmutable);
    }

    @Override
    public void modifyAttrs(com.zimbra.cs.account.Entry e,
                            Map<String, ? extends Object> attrs,
                            boolean checkImmutable,
                            boolean allowCallback)
    throws ServiceException {
        // allowCallback is ignored over SOAP interface
        modifyAttrs(e, attrs, checkImmutable);
    }

    @Override
    public void reload(com.zimbra.cs.account.Entry e) throws ServiceException {
        SoapEntry se = (SoapEntry) e;
        se.reload(this);
    }

    private static final String DATA_DL_SET = "DL_SET";
    
    @SuppressWarnings("unchecked")
    @Override
    public Set<String> getDistributionLists(Account acct) throws ServiceException {
        Set<String> dls = (Set<String>) acct.getCachedData(DATA_DL_SET);
        if (dls != null) return dls;
     
        dls = new HashSet<String>();
       
       List<DistributionList> lists = getDistributionLists(acct, false, null);
        
        for (DistributionList dl : lists) {
            dls.add(dl.getId());
        }
        dls = Collections.unmodifiableSet(dls);
        acct.setCachedData(DATA_DL_SET, dls);
        return dls;
    }

    @Override
    public List<DistributionList> getDistributionLists(Account acct, boolean directOnly, Map<String, String> via) throws ServiceException {
        ArrayList<DistributionList> result = new ArrayList<DistributionList>();
        XMLElement req = new XMLElement(AdminConstants.GET_ACCOUNT_MEMBERSHIP_REQUEST);
        Element acctEl = req.addElement(AdminConstants.E_ACCOUNT);
        acctEl.addAttribute(AdminConstants.A_BY, AccountBy.id.name());
        acctEl.setText(acct.getId());
        Element resp = invoke(req);
        for (Element a: resp.listElements(AdminConstants.E_DL)) {
            String viaList = a.getAttribute(AdminConstants.A_VIA, null);
            if (directOnly && viaList != null) continue;
            DistributionList dl = new SoapDistributionList(a, this);
            if (via != null && viaList != null) {
                via.put(dl.getName(), viaList);
            }
            result.add(dl);
        }
        return result;
    }

    @Override
    public boolean inDistributionList(Account acct, String zimbraId) throws ServiceException {
        return getDistributionLists(acct).contains(zimbraId);  
    }

    @Override
    public List<DistributionList> getDistributionLists(DistributionList list, boolean directOnly, Map<String, String> via) throws ServiceException {
        ArrayList<DistributionList> result = new ArrayList<DistributionList>();
        XMLElement req = new XMLElement(AdminConstants.GET_DISTRIBUTION_LIST_MEMBERSHIP_REQUEST);
        Element acctEl = req.addElement(AdminConstants.E_DL);
        acctEl.addAttribute(AdminConstants.A_BY, DistributionListBy.id.name());
        acctEl.setText(list.getId());
        Element resp = invoke(req);
        for (Element a: resp.listElements(AdminConstants.E_DL)) {
            String viaList = a.getAttribute(AdminConstants.A_VIA, null);
            if (directOnly && viaList != null) continue;
            DistributionList dl = new SoapDistributionList(a, this);
            if (via != null && viaList != null) {
                via.put(dl.getName(), viaList);
            }
            result.add(dl);
        }
        return result;
    }

    @Override
    public List getAllAccounts(Domain d) throws ServiceException {
        ArrayList<Account> result = new ArrayList<Account>();
        XMLElement req = new XMLElement(AdminConstants.GET_ALL_ACCOUNTS_REQUEST);
        if (d != null && d.getId() != null) {
        	Element domainEl = req.addElement(AdminConstants.E_DOMAIN);
        	domainEl.addAttribute(AdminConstants.A_BY, DomainBy.id.name());
        	domainEl.setText(d.getId());
        }
        Element resp = invoke(req);
        for (Element a: resp.listElements(AdminConstants.E_ACCOUNT)) {
            result.add(new SoapAccount(a, this));
        }
        return result;
    }

    @Override
    public void getAllAccounts(Domain d, Visitor visitor) throws ServiceException {
        XMLElement req = new XMLElement(AdminConstants.GET_ALL_ACCOUNTS_REQUEST);
        Element domainEl = req.addElement(AdminConstants.E_DOMAIN);
        domainEl.addAttribute(AdminConstants.A_BY, DomainBy.id.name());
        domainEl.setText(d.getId());
        Element resp = invoke(req);
        for (Element a: resp.listElements(AdminConstants.E_ACCOUNT)) {
            visitor.visit(new SoapAccount(a, this));
        }
    }
    
    @Override
    public void getAllAccounts(Domain d, Server s, Visitor visitor) throws ServiceException {
        XMLElement req = new XMLElement(AdminConstants.GET_ALL_ACCOUNTS_REQUEST);
        
        Element domainEl = req.addElement(AdminConstants.E_DOMAIN);
        domainEl.addAttribute(AdminConstants.A_BY, DomainBy.id.name());
        domainEl.setText(d.getId());
        
        if (s != null) {
            Element serverEl = req.addElement(AdminConstants.E_SERVER);
            serverEl.addAttribute(AdminConstants.A_BY, ServerBy.id.name());
            serverEl.setText(s.getId());
        }
        
        Element resp = invoke(req);
        for (Element a: resp.listElements(AdminConstants.E_ACCOUNT)) {
            visitor.visit(new SoapAccount(a, this));
        }
    }

    @Override
    public List getAllCalendarResources(Domain d) throws ServiceException {
        ArrayList<CalendarResource> result = new ArrayList<CalendarResource>();
        XMLElement req = new XMLElement(AdminConstants.GET_ALL_CALENDAR_RESOURCES_REQUEST);
        Element domainEl = req.addElement(AdminConstants.E_DOMAIN);
        domainEl.addAttribute(AdminConstants.A_BY, CalendarResourceBy.id.name());
        domainEl.setText(d.getId());
        Element resp = invoke(req);
        for (Element a: resp.listElements(AdminConstants.E_CALENDAR_RESOURCE)) {
            result.add(new SoapCalendarResource(a, this));
        }
        return result;
    }

    @Override
    public void getAllCalendarResources(Domain d, Visitor visitor) throws ServiceException {
        XMLElement req = new XMLElement(AdminConstants.GET_ALL_CALENDAR_RESOURCES_REQUEST);
        Element domainEl = req.addElement(AdminConstants.E_DOMAIN);
        domainEl.addAttribute(AdminConstants.A_BY, CalendarResourceBy.id.name());
        domainEl.setText(d.getId());
        Element resp = invoke(req);
        for (Element a: resp.listElements(AdminConstants.E_CALENDAR_RESOURCE)) {
            
            visitor.visit(new SoapCalendarResource(a, this));
        }
    }

    @Override
    public void getAllCalendarResources(Domain d, Server s, Visitor visitor) throws ServiceException {
        XMLElement req = new XMLElement(AdminConstants.GET_ALL_CALENDAR_RESOURCES_REQUEST);

        Element domainEl = req.addElement(AdminConstants.E_DOMAIN);
        domainEl.addAttribute(AdminConstants.A_BY, CalendarResourceBy.id.name());
        domainEl.setText(d.getId());
        
        if (s != null) {
            Element serverEl = req.addElement(AdminConstants.E_SERVER);
            serverEl.addAttribute(AdminConstants.A_BY, ServerBy.id.name());
            serverEl.setText(s.getId());
        }

        Element resp = invoke(req);
        for (Element a: resp.listElements(AdminConstants.E_CALENDAR_RESOURCE)) {
            
            visitor.visit(new SoapCalendarResource(a, this));
        }
    }

    @Override
    public List getAllDistributionLists(Domain d) throws ServiceException {
        ArrayList<DistributionList> result = new ArrayList<DistributionList>();
        XMLElement req = new XMLElement(AdminConstants.GET_ALL_DISTRIBUTION_LISTS_REQUEST);
        Element domainEl = req.addElement(AdminConstants.E_DOMAIN);
        domainEl.addAttribute(AdminConstants.A_BY, DomainBy.id.name());
        domainEl.setText(d.getId());
        Element resp = invoke(req);
        for (Element a: resp.listElements(AdminConstants.E_DL)) {
            result.add(new SoapDistributionList(a, this));
        }
        return result;
    }

    @Override
    public SearchGalResult autoCompleteGal(Domain d, String query, GalSearchType type, int limit) throws ServiceException {
        String typeStr = type == null ? GalSearchType.all.name() : type.name();
        
        XMLElement req = new XMLElement(AdminConstants.AUTO_COMPLETE_GAL_REQUEST);
        req.addElement(AdminConstants.E_NAME).setText(query);
        req.addAttribute(AdminConstants.A_DOMAIN, d.getName());
        req.addAttribute(AdminConstants.A_TYPE, typeStr);
        req.addAttribute(AdminConstants.A_LIMIT, limit);

        Element resp = invoke(req);

        SearchGalResult result = SearchGalResult.newSearchGalResult(null);
        result.setHadMore(resp.getAttributeBool(AdminConstants.A_MORE, false));
        result.setTokenizeKey(resp.getAttribute(AccountConstants.A_TOKENIZE_KEY, null));
        for (Element e: resp.listElements(AdminConstants.E_CN)) {
            result.addMatch(new GalContact(AdminConstants.A_ID, getAttrs(e)));
        }
        return result;
    }

    @Override
    public List<NamedEntry> searchAccounts(Domain d, String query, String[] returnAttrs, String sortAttr, boolean sortAscending, int flags) throws ServiceException {
        List<NamedEntry> result = new ArrayList<NamedEntry>();
        XMLElement req = new XMLElement(AdminConstants.SEARCH_ACCOUNTS_REQUEST);
        req.addElement(AdminConstants.E_QUERY).setText(query);
        if (d != null) req.addAttribute(AdminConstants.A_DOMAIN, d.getName());
        if (sortAttr != null) req.addAttribute(AdminConstants.A_SORT_BY, sortAttr);
        if (flags != 0) req.addAttribute(AdminConstants.A_TYPES, Provisioning.searchAccountMaskToString(flags));
        req.addAttribute(AdminConstants.A_SORT_ASCENDING, sortAscending ? "1" : "0");
        if (returnAttrs != null) {
            req.addAttribute(AdminConstants.A_ATTRS, StringUtil.join(",", returnAttrs));
        }
        // TODO: handle ApplyCos, limit, offset?
        Element resp = invoke(req);
        for (Element e: resp.listElements(AdminConstants.E_DL))
            result.add(new SoapDistributionList(e, this));

        for (Element e: resp.listElements(AdminConstants.E_ALIAS))
            result.add(new SoapAlias(e, this));
        
        for (Element e: resp.listElements(AdminConstants.E_ACCOUNT))
            result.add(new SoapAccount(e, this));
        
        return result;
    }

    public List<NamedEntry> searchDirectory(SearchOptions options) throws ServiceException {
        List<NamedEntry> result = new ArrayList<NamedEntry>();
        XMLElement req = new XMLElement(AdminConstants.SEARCH_DIRECTORY_REQUEST);
        req.addElement(AdminConstants.E_QUERY).setText(options.getQuery());
        if (options.getMaxResults() != 0) req.addAttribute(AdminConstants.A_MAX_RESULTS, options.getMaxResults());
        if (options.getDomain() != null) req.addAttribute(AdminConstants.A_DOMAIN, options.getDomain().getName());
        if (options.getSortAttr() != null) req.addAttribute(AdminConstants.A_SORT_BY, options.getSortAttr());
        if (options.getFlags() != 0) req.addAttribute(AdminConstants.A_TYPES, Provisioning.searchAccountMaskToString(options.getFlags()));
        req.addAttribute(AdminConstants.A_SORT_ASCENDING, options.isSortAscending() ? "1" : "0");
        if (options.getReturnAttrs() != null) {
            req.addAttribute(AdminConstants.A_ATTRS, StringUtil.join(",", options.getReturnAttrs()));
        }
        // TODO: handle ApplyCos, limit, offset?
        Element resp = invoke(req);
        for (Element e: resp.listElements(AdminConstants.E_DL))
            result.add(new SoapDistributionList(e, this));

        for (Element e: resp.listElements(AdminConstants.E_ALIAS))
            result.add(new SoapAlias(e, this));

        for (Element e: resp.listElements(AdminConstants.E_ACCOUNT))
            result.add(new SoapAccount(e, this));

        for (Element e: resp.listElements(AdminConstants.E_DOMAIN))
            result.add(new SoapDomain(e, this));
        return result;
    }

    @Override
    public List searchCalendarResources(Domain d, EntrySearchFilter filter, String[] returnAttrs, String sortAttr, boolean sortAscending) throws ServiceException {
        // TODO
        throw new UnsupportedOperationException();        
/*
        List<NamedEntry> result = new ArrayList<NamedEntry>();
        XMLElement req = new XMLElement(AdminService.SEARCH_CALENDAR_RESOURCES_REQUEST);
        req.addElement(MailSer).setText(query);
        if (d != null) req.addAttribute(AdminService.A_DOMAIN, d.getName());
        if (sortAttr != null) req.addAttribute(AdminService.A_SORT_BY, sortAttr);
        if (flags != 0) req.addAttribute(AdminService.A_TYPES, Provisioning.searchAccountMaskToString(flags));
        req.addAttribute(AdminService.A_SORT_ASCENDING, sortAscending ? "1" : "0");
        if (returnAttrs != null) {
            req.addAttribute(AdminService.A_ATTRS, StringUtil.join(",", returnAttrs));
        }
        // TODO: handle ApplyCos, limit, offset?
        Element resp = invoke(req);
        for (Element e: resp.listElements(AdminService.E_CALENDAR_RESOURCE))
            result.add(new SoapCalendarResource(e));
        
        return result;
*/        
    }

    @Override
    public SearchGalResult searchGal(Domain d, String query, GalSearchType type, String token) throws ServiceException {
    	return searchGal(d, query, type, token, 0, 0, null);
    }
    
    public SearchGalResult searchGal(Domain d, String query, GalSearchType type, String token, int limit, int offset, String sortBy) throws ServiceException {
        String typeStr = type == null ? GalSearchType.all.name() : type.name();
        
        XMLElement req = new XMLElement(AdminConstants.SEARCH_GAL_REQUEST);
        req.addElement(AdminConstants.E_NAME).setText(query);
        req.addAttribute(AdminConstants.A_DOMAIN, d.getName());
        req.addAttribute(AdminConstants.A_TYPE, typeStr);
        if (limit > 0)
            req.addAttribute(AdminConstants.A_LIMIT, limit);
        if (offset > 0)
            req.addAttribute(AdminConstants.A_OFFSET, limit);
        if (sortBy != null)
            req.addAttribute(AdminConstants.A_SORT_BY, sortBy);
        	
        if (token != null) req.addAttribute(AdminConstants.A_TOKEN, token);

        Element resp = invoke(req);

        SearchGalResult result = SearchGalResult.newSearchGalResult(null);
        result.setToken(resp.getAttribute(AdminConstants.A_TOKEN, null));
        result.setHadMore(resp.getAttributeBool(AdminConstants.A_MORE, false));
        result.setTokenizeKey(resp.getAttribute(AccountConstants.A_TOKENIZE_KEY, null));
        for (Element e: resp.listElements(AdminConstants.E_CN)) {
            result.addMatch(new GalContact(AdminConstants.A_ID, getAttrs(e)));
        }
        return result;
    }

    @Override
    public void addMembers(DistributionList list, String[] members) throws ServiceException {
        XMLElement req = new XMLElement(AdminConstants.ADD_DISTRIBUTION_LIST_MEMBER_REQUEST);
        req.addElement(AdminConstants.E_ID).setText(list.getId());
        for (String m : members) {
            req.addElement(AdminConstants.E_DLM).setText(m);
        }
        invoke(req);
        reload(list);        
    }

    @Override
    public void removeMembers(DistributionList list, String[] members) throws ServiceException {
        XMLElement req = new XMLElement(AdminConstants.REMOVE_DISTRIBUTION_LIST_MEMBER_REQUEST);
        req.addElement(AdminConstants.E_ID).setText(list.getId());
        for (String m : members) {
            req.addElement(AdminConstants.E_DLM).setText(m);
        }
        invoke(req);
        reload(list);
    }

    static void addAttrElementsMailService(Element req, Map<String, ? extends Object> attrs) throws ServiceException {
        if (attrs == null) return;
        
        for (Entry entry : attrs.entrySet()) {
            String key = (String) entry.getKey();
            Object value = entry.getValue();
            if (value instanceof String) {
                Element  a = req.addElement(MailConstants.E_ATTRIBUTE);
                a.addAttribute(MailConstants.A_NAME, key);
                a.setText((String)value);
            } else if (value instanceof String[]) {
                String[] values = (String[]) value;
                for (String v: values) {
                    Element  a = req.addElement(MailConstants.E_ATTRIBUTE);
                    a.addAttribute(MailConstants.A_NAME, key);
                    a.setText((String)v);                    
                }
            } else {
                throw ZClientException.CLIENT_ERROR("invalid attr type: "+key+" "+value.getClass().getName(), null);
            }
        }        
    }

    @Override
    public Identity createIdentity(Account account, String identityName, Map<String, Object> attrs) throws ServiceException {
        XMLElement req = new XMLElement(AccountConstants.CREATE_IDENTITY_REQUEST);
        Element identity = req.addElement(AccountConstants.E_IDENTITY);
        identity.addAttribute(AccountConstants.A_NAME, identityName);
        addAttrElementsMailService(identity, attrs);
        Element response = invokeOnTargetAccount(req, account.getId()).getElement(AccountConstants.E_IDENTITY);
        return new SoapIdentity(account, response, this);
    }
    
    @Override
    public Identity restoreIdentity(Account account, String identityName, Map<String, Object> attrs) throws ServiceException {
        throw new UnsupportedOperationException();
    }

    @Override
    public void deleteIdentity(Account account, String identityName) throws ServiceException {
        XMLElement req = new XMLElement(AccountConstants.DELETE_IDENTITY_REQUEST);
        Element identity = req.addElement(AccountConstants.E_IDENTITY);
        identity.addAttribute(AccountConstants.A_NAME, identityName);
        invokeOnTargetAccount(req, account.getId());
    }

    @Override
    public List<Identity> getAllIdentities(Account account) throws ServiceException {
        List<Identity> result = new ArrayList<Identity>();
        XMLElement req = new XMLElement(AccountConstants.GET_IDENTITIES_REQUEST);
        Element resp = invokeOnTargetAccount(req, account.getId());
        for (Element identity: resp.listElements(AccountConstants.E_IDENTITY)) {
            result.add(new SoapIdentity(account, identity, this));
        }
        return result;
    }

    @Override
    public void modifyIdentity(Account account, String identityName, Map<String, Object> attrs) throws ServiceException {
        XMLElement req = new XMLElement(AccountConstants.MODIFY_IDENTITY_REQUEST);
        Element identity = req.addElement(AccountConstants.E_IDENTITY);
        identity.addAttribute(AccountConstants.A_NAME, identityName);
        addAttrElementsMailService(identity, attrs);
        invokeOnTargetAccount(req, account.getId());
    }
    
    @Override
    public Signature createSignature(Account account, String signatureName, Map<String, Object> attrs) throws ServiceException {
        if (attrs.get(Provisioning.A_zimbraSignatureName) != null)
            throw ZClientException.CLIENT_ERROR("invalid attr: "+Provisioning.A_zimbraSignatureName, null);
        
        XMLElement req = new XMLElement(AccountConstants.CREATE_SIGNATURE_REQUEST);
        Element signature = req.addElement(AccountConstants.E_SIGNATURE);
        signature.addAttribute(AccountConstants.A_NAME, signatureName);
        SoapSignature.toXML(signature, attrs);
        Element response = invokeOnTargetAccount(req, account.getId()).getElement(AccountConstants.E_SIGNATURE);
        return new SoapSignature(account, response, this);
    }
    
    @Override
    public Signature restoreSignature(Account account, String signatureName, Map<String, Object> attrs) throws ServiceException {
        throw new UnsupportedOperationException();   
    }
    
    @Override
    public void modifySignature(Account account, String signatureId, Map<String, Object> attrs) throws ServiceException {
        if (attrs.get(Provisioning.A_zimbraSignatureId) != null)
            throw ZClientException.CLIENT_ERROR("invalid attr: "+Provisioning.A_zimbraSignatureId, null);
        
        XMLElement req = new XMLElement(AccountConstants.MODIFY_SIGNATURE_REQUEST);
        Element signature = req.addElement(AccountConstants.E_SIGNATURE);
        signature.addAttribute(AccountConstants.A_ID, signatureId);
        SoapSignature.toXML(signature, attrs);
        invokeOnTargetAccount(req, account.getId());
    }
    
    @Override
    public void deleteSignature(Account account, String signatureId) throws ServiceException {
        XMLElement req = new XMLElement(AccountConstants.DELETE_SIGNATURE_REQUEST);
        Element signature = req.addElement(AccountConstants.E_SIGNATURE);
        signature.addAttribute(AccountConstants.A_ID, signatureId);
        invokeOnTargetAccount(req, account.getId());
    }

    @Override
    public List<Signature> getAllSignatures(Account account) throws ServiceException {
        List<Signature> result = new ArrayList<Signature>();
        XMLElement req = new XMLElement(AccountConstants.GET_SIGNATURES_REQUEST);
        Element resp = invokeOnTargetAccount(req, account.getId());
        for (Element signature: resp.listElements(AccountConstants.E_SIGNATURE)) {
            result.add(new SoapSignature(account, signature, this));
        }
        return result;
    }

    @Override
    public DataSource createDataSource(Account account, DataSource.Type dsType, String dsName, Map<String, Object> attrs) throws ServiceException {
        XMLElement req = new XMLElement(AdminConstants.CREATE_DATA_SOURCE_REQUEST);
        req.addElement(AdminConstants.E_ID).setText(account.getId());
        Element ds = req.addElement(AccountConstants.E_DATA_SOURCE);
        ds.addAttribute(AccountConstants.A_NAME, dsName);
        ds.addAttribute(AccountConstants.A_TYPE, dsType.name());
        addAttrElements(ds, attrs);
        Element response = invoke(req).getElement(AccountConstants.E_DATA_SOURCE);
        return new SoapDataSource(account, response, this);
    }

    @Override
    public DataSource createDataSource(Account account, DataSource.Type dsType, String dsName, Map<String, Object> attrs, boolean passwdAlreadyEncrypted) throws ServiceException {
        throw new UnsupportedOperationException();
    }
    
    @Override
    public DataSource restoreDataSource(Account account, DataSource.Type dsType, String dsName, Map<String, Object> attrs) throws ServiceException {
        throw new UnsupportedOperationException();
    }

    @Override
    public void deleteDataSource(Account account, String dataSourceId) throws ServiceException {
        XMLElement req = new XMLElement(AdminConstants.DELETE_DATA_SOURCE_REQUEST);
        req.addElement(AdminConstants.E_ID).setText(account.getId());
        Element ds = req.addElement(AccountConstants.E_DATA_SOURCE);
        ds.addAttribute(AccountConstants.A_ID, dataSourceId);
        invoke(req);
    }

    @Override
    public List<DataSource> getAllDataSources(Account account) throws ServiceException {
        List<DataSource> result = new ArrayList<DataSource>();
        XMLElement req = new XMLElement(AdminConstants.GET_DATA_SOURCES_REQUEST);
        req.addElement(AdminConstants.E_ID).setText(account.getId());
        Element resp = invoke(req);
        for (Element dataSource: resp.listElements(AccountConstants.E_DATA_SOURCE)) {
            result.add(new SoapDataSource(account, dataSource, this));
        }
        return result;        
    }

    @Override
    public void modifyDataSource(Account account, String dataSourceId, Map<String, Object> attrs) throws ServiceException {
        XMLElement req = new XMLElement(AdminConstants.MODIFY_DATA_SOURCE_REQUEST);
        req.addElement(AdminConstants.E_ID).setText(account.getId());
        Element ds = req.addElement(AccountConstants.E_DATA_SOURCE);
        ds.addAttribute(AccountConstants.A_ID, dataSourceId);
        addAttrElements(ds, attrs);
        invoke(req);
    }

    @Override
    public DataSource get(Account account, DataSourceBy keyType, String key) throws ServiceException {
        // TOOD: more efficient version and/or caching on account?
        switch (keyType) {
        case name:
            for (DataSource source : getAllDataSources(account))
                if (source.getName().equalsIgnoreCase(key)) 
                    return source;
            return null;
        case id:
            for (DataSource source : getAllDataSources(account))
                if (source.getId().equalsIgnoreCase(key)) 
                    return source;
            return null;            
        default: 
            return null;
            
        }
    }
    @Override
    public List<XMPPComponent> getAllXMPPComponents() throws ServiceException {
        XMLElement req = new XMLElement(AdminConstants.GET_ALL_XMPPCOMPONENTS_REQUEST);
        Element response = invoke(req);
        
        List<XMPPComponent> toRet = new ArrayList<XMPPComponent>();
        for (Element e : response.listElements(AdminConstants.E_XMPP_COMPONENT)) {
            toRet.add(new SoapXMPPComponent(e, this));
        }
        return toRet;
    }
    
    @Override
    public XMPPComponent createXMPPComponent(String name, Domain domain, Server server, Map<String, Object> attrs) throws ServiceException {
        XMLElement req = new XMLElement(AdminConstants.CREATE_XMPPCOMPONENT_REQUEST);
        
        Element c = req.addElement(AccountConstants.E_XMPP_COMPONENT);
        c.addAttribute(AdminConstants.A_NAME, name);
        
        Element domainElt = c.addElement(AdminConstants.E_DOMAIN);
        domainElt.addAttribute(AdminConstants.A_BY, "id");
        domainElt.setText(domain.getId());
        
        Element serverElt = c.addElement(AdminConstants.E_SERVER);
        serverElt.addAttribute(AdminConstants.A_BY, "id");
        serverElt.setText(server.getId());
        
        addAttrElements(c, attrs);
        Element response = invoke(req);
        response = response.getElement(AccountConstants.E_XMPP_COMPONENT);
        return new SoapXMPPComponent(response, this);
    }

    public XMPPComponent get(XMPPComponentBy keyType, String key) throws ServiceException {
        XMLElement req = new XMLElement(AdminConstants.GET_XMPPCOMPONENT_REQUEST);
        
        Element c = req.addElement(AccountConstants.E_XMPP_COMPONENT);
        c.addAttribute(AdminConstants.A_BY, keyType.name());
        c.setText(key);
        Element response = invoke(req);
        response = response.getElement(AccountConstants.E_XMPP_COMPONENT);
        return new SoapXMPPComponent(response, this);
    }
    
    @Override
    public void deleteXMPPComponent(XMPPComponent comp) throws ServiceException {
        XMLElement req = new XMLElement(AdminConstants.DELETE_XMPPCOMPONENT_REQUEST);
        
        Element c = req.addElement(AccountConstants.E_XMPP_COMPONENT);
        c.addAttribute(AdminConstants.A_BY, "id");
        c.setText(comp.getId());
        invoke(req);
    }
    
    @Override
    public Identity get(Account account, IdentityBy keyType, String key) throws ServiceException {
        // TOOD: more efficient version and/or caching on account?
        switch (keyType) {
        case name:
            for (Identity identity : getAllIdentities(account))
                if (identity.getName().equalsIgnoreCase(key)) 
                    return identity;
            return null;
        case id:
            for (Identity identity : getAllIdentities(account))
                if (identity.getId().equalsIgnoreCase(key)) 
                    return identity;
            return null;            
        default: 
            return null;
            
        }
    }
    
    @Override
    public Signature get(Account account, SignatureBy keyType, String key) throws ServiceException {
        // TOOD: more efficient version and/or caching on account?
        switch (keyType) {
        case name:
            for (Signature signature : getAllSignatures(account))
                if (signature.getName().equalsIgnoreCase(key)) 
                    return signature;
            return null;
        case id:
            for (Signature signature : getAllSignatures(account))
                if (signature.getId().equalsIgnoreCase(key)) 
                    return signature;
            return null;            
        default: 
            return null;
            
        }
    }
    
    public void deleteMailbox(String accountId) throws ServiceException {
        XMLElement req = new XMLElement(AdminConstants.DELETE_MAILBOX_REQUEST);
        req.addElement(AdminConstants.E_MAILBOX).addAttribute(AdminConstants.A_ACCOUNTID, accountId);
        Element resp = invoke(req);
    }

    
    //
    // rights
    //
    
    // target
    private Element toXML(Element req,
                       String targetType, TargetBy targetBy, String target) {
        Element eTarget = req.addElement(AdminConstants.E_TARGET);
        eTarget.addAttribute(AdminConstants.A_TYPE, targetType);
        if (target != null) {
            eTarget.addAttribute(AdminConstants.A_BY, targetBy.toString());
            eTarget.setText(target);
        }
        
        return eTarget;
    }
        
    // grantee
    private Element toXML(Element req,
            String granteeType, GranteeBy granteeBy, String grantee) {
        return toXML(req, granteeType,  granteeBy,  grantee, null);
    }
    
    private Element toXML(Element req,
                       String granteeType, GranteeBy granteeBy, String grantee, String secret) {
        Element eGrantee = req.addElement(AdminConstants.E_GRANTEE);
        if (granteeType != null)
            eGrantee.addAttribute(AdminConstants.A_TYPE, granteeType);
        
        if (granteeBy != null)
            eGrantee.addAttribute(AdminConstants.A_BY, granteeBy.toString());
        
        if (secret != null)
            eGrantee.addAttribute(AdminConstants.A_SECRET, secret);
        
        if (grantee != null)
            eGrantee.setText(grantee);
        
        return eGrantee;
    }
    
    // right
    private Element toXML(Element req,
                       String right, RightModifier rightModifier) {
        Element eRight = req.addElement(AdminConstants.E_RIGHT);
        if (rightModifier != null) {
            eRight.addAttribute(rightModifier.getSoapAttrMapping(), true);
        }
        eRight.setText(right);
        
        return eRight;
    }
    
    @Override
    public Map<String, List<RightsDoc>> getRightsDoc(String[] pkgs) throws ServiceException {
        XMLElement req = new XMLElement(AdminConstants.GET_RIGHTS_DOC_REQUEST);
        
        if (pkgs != null) {
            for (String pkg : pkgs)
                req.addElement(AdminConstants.E_PACKAGE).addAttribute(AdminConstants.A_NAME, pkg);
        }
        Element resp = invoke(req);
        
        Map<String, List<RightsDoc>> allDocs = new TreeMap<String, List<RightsDoc>>();
        
        for (Element ePkg : resp.listElements(AdminConstants.E_PACKAGE)) {
            List docs = new ArrayList<RightsDoc>();
            allDocs.put(ePkg.getAttribute(AdminConstants.A_NAME), docs);
            
            for (Element eCmd : ePkg.listElements(AdminConstants.E_CMD)) {
                RightsDoc doc = new RightsDoc(eCmd.getAttribute(AdminConstants.A_NAME));
                
                Element eRights = eCmd.getElement(AdminConstants.E_RIGHTS);
                for (Element eRight : eRights.listElements(AdminConstants.E_RIGHT))
                    doc.addRight(eRight.getAttribute(AdminConstants.A_NAME));
                    
                Element eDesc = eCmd.getElement(AdminConstants.E_DESC);
                for (Element eNote : eDesc.listElements(AdminConstants.E_NOTE))
                    doc.addNote(eNote.getText());
                
                docs.add(doc);
            }
        }
        return allDocs;
    }
    
    @Override
    public Right getRight(String rightName, boolean expandAllAttrs) throws ServiceException {
        XMLElement req = new XMLElement(AdminConstants.GET_RIGHT_REQUEST);
        req.addAttribute(AdminConstants.A_EXPAND_ALL_ATTRS, expandAllAttrs);
        req.addElement(AdminConstants.E_RIGHT).setText(rightName);
        
        Element resp = invoke(req);
        Element eRight = resp.getElement(AdminConstants.E_RIGHT);
        Right right = RightCommand.XMLToRight(eRight);
        return right;
    }
    
    @Override
    public List<Right> getAllRights(String targetType, boolean expandAllAttrs, String rightClass)  throws ServiceException {
        XMLElement req = new XMLElement(AdminConstants.GET_ALL_RIGHTS_REQUEST);
        req.addAttribute(AdminConstants.A_TARGET_TYPE, targetType);
        req.addAttribute(AdminConstants.A_EXPAND_ALL_ATTRS, expandAllAttrs);
        req.addAttribute(AdminConstants.A_RIGHT_CLASS, rightClass);
        Element resp = invoke(req);
        
        List<Right> rights = new ArrayList<Right>();
        for (Element eRight : resp.listElements(AdminConstants.E_RIGHT)) {
            rights.add(RightCommand.XMLToRight(eRight));
        }
        return rights;
    }
    
    @Override
    public boolean checkRight(String targetType, TargetBy targetBy, String target,
                              GranteeBy granteeBy, String grantee,
                              String right, Map<String, Object> attrs,
                              AccessManager.ViaGrant via) throws ServiceException {
        XMLElement req = new XMLElement(AdminConstants.CHECK_RIGHT_REQUEST);
        toXML(req, targetType, targetBy, target);
        toXML(req, null, granteeBy, grantee);
        toXML(req, right, null);
        
        SoapProvisioning.addAttrElements(req, attrs);
        
        Element resp = invoke(req);
        boolean result = resp.getAttributeBool(AdminConstants.A_ALLOW);
        if (via != null) {
            Element eVia = resp.getOptionalElement(AdminConstants.E_VIA);
            if (eVia != null) {
                Element eTarget = eVia.getElement(AdminConstants.E_TARGET);
                Element eGrantee = eVia.getElement(AdminConstants.E_GRANTEE);
                Element eRight = eVia.getElement(AdminConstants.E_RIGHT);
                via.setImpl(new ViaGrantImpl(eTarget.getAttribute(AdminConstants.A_TYPE),
                                             eTarget.getText(),
                                             eGrantee.getAttribute(AdminConstants.A_TYPE),
                                             eGrantee.getText(),
                                             eRight.getText(),
                                             eRight.getAttributeBool(AdminConstants.A_DENY, false)));
            }
        }
        return result;
    }
    
    @Override
    public RightCommand.AllEffectiveRights getAllEffectiveRights(
            String granteeType, GranteeBy granteeBy, String grantee,
            boolean expandSetAttrs, boolean expandGetAttrs) throws ServiceException {
        XMLElement req = new XMLElement(AdminConstants.GET_ALL_EFFECTIVE_RIGHTS_REQUEST);
        
        String expandAttrs = null;
        if (expandSetAttrs && expandGetAttrs)
            expandAttrs = "setAttrs,getAttrs";
        else if (expandSetAttrs)
            expandAttrs = "setAttrs";
        else if (expandGetAttrs)
            expandAttrs = "getAttrs";
        
        if (expandAttrs != null)        
            req.addAttribute(AdminConstants.A_EXPAND_ALL_ATTRS, expandAttrs);
        
        if (granteeType != null && granteeBy != null && grantee != null)
            toXML(req, granteeType, granteeBy, grantee);
        
        Element resp = invoke(req);
        return RightCommand.AllEffectiveRights.fromXML(resp);
    }
    
    @Override
    public RightCommand.EffectiveRights getEffectiveRights(
            String targetType, TargetBy targetBy, String target,
            GranteeBy granteeBy, String grantee,
            boolean expandSetAttrs, boolean expandGetAttrs) throws ServiceException {
        XMLElement req = new XMLElement(AdminConstants.GET_EFFECTIVE_RIGHTS_REQUEST);
        
        String expandAttrs = null;
        if (expandSetAttrs && expandGetAttrs)
            expandAttrs = "setAttrs,getAttrs";
        else if (expandSetAttrs)
            expandAttrs = "setAttrs";
        else if (expandGetAttrs)
            expandAttrs = "getAttrs";
        
        if (expandAttrs != null)        
            req.addAttribute(AdminConstants.A_EXPAND_ALL_ATTRS, expandAttrs);
        
        toXML(req, targetType, targetBy, target);
        if (granteeBy != null && grantee != null)
            toXML(req, null, granteeBy, grantee);
        
        Element resp = invoke(req);
        return RightCommand.EffectiveRights.fromXML_EffectiveRights(resp);
    }
    
    @Override
    public RightCommand.EffectiveRights getCreateObjectAttrs(
            String targetType,
            DomainBy domainBy, String domain,
            CosBy cosBy, String cos,
            GranteeBy granteeBy, String grantee) throws ServiceException {
        XMLElement req = new XMLElement(AdminConstants.GET_CREATE_OBJECT_ATTRS_REQUEST);
        
        Element eTarget = req.addElement(AdminConstants.E_TARGET);
        eTarget.addAttribute(AdminConstants.A_TYPE, targetType);
        
        if (domainBy != null && domain != null) {
            Element eDomain = req.addElement(AdminConstants.E_DOMAIN);
            eDomain.addAttribute(AdminConstants.A_BY, domainBy.toString());
            eDomain.setText(domain);
        }
        
        if (cosBy != null && cos != null) {
            Element eCos = req.addElement(AdminConstants.E_COS);
            eCos.addAttribute(AdminConstants.A_BY, cosBy.toString());
            eCos.setText(cos);
        }
        
        /*
        if (granteeBy != null && grantee != null)
            toXML(req, null, granteeBy, grantee);
        */
        
        Element resp = invoke(req);
        return RightCommand.EffectiveRights.fromXML_CreateObjectAttrs(resp);
    }
    
    @Override
    public RightCommand.Grants getGrants(
            String targetType, TargetBy targetBy, String target,
            String granteeType, GranteeBy granteeBy, String grantee,
            boolean granteeIncludeGroupsGranteeBelongs) throws ServiceException {
        XMLElement req = new XMLElement(AdminConstants.GET_GRANTS_REQUEST);
        
        if (targetType != null)
            toXML(req, targetType, targetBy, target);
        
        if (granteeType != null) {
            Element eGrantee = toXML(req, granteeType, granteeBy, grantee);
            eGrantee.addAttribute(AdminConstants.A_ALL, granteeIncludeGroupsGranteeBelongs);
        }
        
        Element resp = invoke(req);
        return new RightCommand.Grants(resp);
    }
    
    @Override
    public void grantRight(String targetType, TargetBy targetBy, String target,
                           String granteeType, GranteeBy granteeBy, String grantee, String secret,
                           String right, RightModifier rightModifier) throws ServiceException {
        XMLElement req = new XMLElement(AdminConstants.GRANT_RIGHT_REQUEST);
        toXML(req, targetType, targetBy, target);
        toXML(req, granteeType, granteeBy, grantee, secret);
        toXML(req, right, rightModifier);
        
        Element resp = invoke(req);
    }
    
    @Override
    public void revokeRight(String targetType, TargetBy targetBy, String target,
                            String granteeType, GranteeBy granteeBy, String grantee,
                            String right, RightModifier rightModifier)  throws ServiceException {
        XMLElement req = new XMLElement(AdminConstants.REVOKE_RIGHT_REQUEST);
        toXML(req, targetType, targetBy, target);
        toXML(req, granteeType, granteeBy, grantee);
        toXML(req, right, rightModifier);
        
        Element resp = invoke(req);
    }
     
    public void flushCache(CacheEntryType type, CacheEntry[] entries) throws ServiceException {
        flushCache(type.name(), entries, false);
    }
    
    /*
     * invoked from ProvUtil, as it has to support skin and locale caches, which are not 
     * managed by Provisioning.
     */
    public void flushCache(String type, CacheEntry[] entries, boolean allServers) throws ServiceException {
        XMLElement req = new XMLElement(AdminConstants.FLUSH_CACHE_REQUEST);
        Element eCache = req.addElement(AdminConstants.E_CACHE);
        eCache.addAttribute(AdminConstants.A_TYPE, type);
        eCache.addAttribute(AdminConstants.A_ALLSERVERS, allServers);

        if (entries != null) {
            for (CacheEntry entry : entries) {
                eCache.addElement(AdminConstants.E_ENTRY).addAttribute(AdminConstants.A_BY, entry.mEntryBy.name()).addText(entry.mEntryIdentity);
            }
        }
        invoke(req);
    }
    
    @Override
    public CountAccountResult countAccount(Domain domain) throws ServiceException {
        XMLElement req = new XMLElement(AdminConstants.COUNT_ACCOUNT_REQUEST);
        Element eDomain = req.addElement(AdminConstants.E_DOMAIN);
        eDomain.setText(domain.getId());
        eDomain.addAttribute(AdminConstants.A_BY, DomainBy.id.name());
        Element resp = invoke(req);
        
        CountAccountResult result = new CountAccountResult();
        for (Element eCos : resp.listElements(AdminConstants.E_COS)) {
            result.addCountAccountByCosResult(eCos.getAttribute(AdminConstants.A_ID), 
                                              eCos.getAttribute(AdminConstants.A_NAME), 
                                              Long.valueOf(eCos.getText()));
        }
        return result;
    }

    @Override
    public void purgeAccountCalendarCache(String accountId) throws ServiceException {
        XMLElement req = new XMLElement(AdminConstants.PURGE_ACCOUNT_CALENDAR_CACHE_REQUEST);
        req.addAttribute(AdminConstants.A_ID, accountId);
        invoke(req);
    }
    
    @Override
    public void reloadMemcachedClientConfig() throws ServiceException {
        XMLElement req = new XMLElement(AdminConstants.RELOAD_MEMCACHED_CLIENT_CONFIG_REQUEST);
        invoke(req);
    }

    public class MemcachedClientConfig {
        public String serverList;
        public String hashAlgorithm;
        public boolean binaryProtocol;
        public int defaultExpirySeconds;
        public long defaultTimeoutMillis;
    }

    public MemcachedClientConfig getMemcachedClientConfig() throws ServiceException {
        XMLElement req = new XMLElement(AdminConstants.GET_MEMCACHED_CLIENT_CONFIG_REQUEST);
        Element resp = invoke(req);
        MemcachedClientConfig config = new MemcachedClientConfig();
        config.serverList = resp.getAttribute(AdminConstants.A_MEMCACHED_CLIENT_CONFIG_SERVER_LIST, null);
        config.hashAlgorithm = resp.getAttribute(AdminConstants.A_MEMCACHED_CLIENT_CONFIG_HASH_ALGORITHM, null);
        config.binaryProtocol = resp.getAttributeBool(AdminConstants.A_MEMCACHED_CLIENT_CONFIG_BINARY_PROTOCOL, false);
        config.defaultExpirySeconds = (int) resp.getAttributeLong(AdminConstants.A_MEMCACHED_CLIENT_CONFIG_DEFAULT_EXPIRY_SECONDS, 0);
        config.defaultTimeoutMillis = resp.getAttributeLong(AdminConstants.A_MEMCACHED_CLIENT_CONFIG_DEFAULT_TIMEOUT_MILLIS, 0);
        return config;
    }

    @Override
    public void publishShareInfo(DistributionList dl, PublishShareInfoAction action, 
            Account ownerAcct, String folderIdOrPath) throws ServiceException {
        XMLElement req = new XMLElement(AdminConstants.PUBLISH_SHARE_INFO_REQUEST);
        
        Element eDL = req.addElement(AdminConstants.E_DL);
        eDL.addAttribute(AdminConstants.A_BY, DistributionListBy.id.name());
        eDL.setText(dl.getId());
        
        Element eShare = req.addElement(AdminConstants.E_SHARE);
        eShare.addAttribute(AdminConstants.A_ACTION, action.name());
        
        eShare.addElement(AdminConstants.E_OWNER).addAttribute(AdminConstants.A_BY, AccountBy.id.name()).setText(ownerAcct.getId());
        eShare.addElement(AdminConstants.E_FOLDER).addAttribute(AdminConstants.A_PATH_OR_ID, folderIdOrPath);
        
        invoke(req);
    }
    
    @Override
    public void getPublishedShareInfo(DistributionList dl, Account ownerAcct, 
            PublishedShareInfoVisitor visitor) throws ServiceException {
        XMLElement req = new XMLElement(AdminConstants.GET_PUBLISHED_SHARE_INFO_REQUEST);
        
        Element eDL = req.addElement(AdminConstants.E_DL);
        eDL.addAttribute(AdminConstants.A_BY, DistributionListBy.id.name());
        eDL.setText(dl.getId());
        
        if (ownerAcct != null)
            req.addElement(AdminConstants.E_OWNER).addAttribute(AdminConstants.A_BY, AccountBy.id.name()).setText(ownerAcct.getId());

        Element resp = invoke(req);
        for (Element eShare: resp.listElements(AdminConstants.E_SHARE)) {
            ShareInfoData sid = ShareInfoData.fromXML(eShare);
            visitor.visit(sid);
        }
    }
    
    @Override
    public void getShareInfo(Account ownerAcct, PublishedShareInfoVisitor visitor) throws ServiceException {
        XMLElement req = new XMLElement(AdminConstants.GET_SHARE_INFO_REQUEST);
        
        req.addElement(AdminConstants.E_OWNER).addAttribute(AdminConstants.A_BY, AccountBy.id.name()).setText(ownerAcct.getId());

        Element resp = invoke(req);
        for (Element eShare: resp.listElements(AdminConstants.E_SHARE)) {
            ShareInfoData sid = ShareInfoData.fromXML(eShare);
            visitor.visit(sid);
        }
    }

    public static void main(String[] args) throws Exception {
        CliUtil.toolSetup();
        
        SoapProvisioning prov = new SoapProvisioning();
        prov.soapSetURI("https://localhost:7071/service/admin/soap/");
        prov.soapZimbraAdminAuthenticate();

        Map<String, Object> acctAttrs = new HashMap<String, Object>();
        // acctAttrs.put("zimbraForeignPrincipal", null);
        acctAttrs.put("zimbraForeignPrincipal", new String[0]);
        // acctAttrs.put("zimbraForeignPrincipal", new String[]{"aaa", "bbb"});
        Account acct = prov.get(AccountBy.name, "user1");
        prov.modifyAttrs(acct, acctAttrs);
    }
}<|MERGE_RESOLUTION|>--- conflicted
+++ resolved
@@ -360,25 +360,7 @@
         }
     }
 
-<<<<<<< HEAD
-    static Map<String, Object> getAttrs(Element e) throws ServiceException {
-=======
-    @SuppressWarnings("unchecked")
-    public <T> T invokeJaxb(Object jaxbObject) throws ServiceException {
-        Element req = JaxbUtil.jaxbToElement(jaxbObject);
-        Element res = invoke(req);
-        return (T) JaxbUtil.elementToJaxb(res);
-    }
-
-    @SuppressWarnings("unchecked")
-    public <T> T invokeJaxb(Object jaxbObject, String serverName) throws ServiceException {
-        Element req = JaxbUtil.jaxbToElement(jaxbObject);
-        Element res = invoke(req, serverName);
-        return (T) JaxbUtil.elementToJaxb(res);
-    }
-
     public static Map<String, Object> getAttrs(Element e) throws ServiceException {
->>>>>>> 70fd4482
         return getAttrs(e, AdminConstants.A_N);
     }
 
