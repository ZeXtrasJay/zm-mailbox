/*
 * ***** Begin LICENSE BLOCK *****
 * Version: MPL 1.1
 * 
 * The contents of this file are subject to the Mozilla Public License
 * Version 1.1 ("License"); you may not use this file except in
 * compliance with the License. You may obtain a copy of the License at
 * http://www.zimbra.com/license
 * 
 * Software distributed under the License is distributed on an "AS IS"
 * basis, WITHOUT WARRANTY OF ANY KIND, either express or implied. See
 * the License for the specific language governing rights and limitations
 * under the License.
 * 
 * The Original Code is: Zimbra Collaboration Suite Server.
 * 
 * The Initial Developer of the Original Code is Zimbra, Inc.
 * Portions created by Zimbra are Copyright (C) 2005 Zimbra, Inc.
 * All Rights Reserved.
 * 
 * Contributor(s): 
 * 
 * ***** END LICENSE BLOCK *****
 */
package com.zimbra.cs.ozserver;

import java.io.IOException;
import java.nio.ByteBuffer;
import java.nio.channels.SelectionKey;
import java.nio.channels.SocketChannel;
import java.util.ArrayList;
import java.util.HashMap;
import java.util.Iterator;
import java.util.LinkedList;
import java.util.List;
import java.util.Map;
import java.util.concurrent.ScheduledFuture;
import java.util.concurrent.ScheduledThreadPoolExecutor;
import java.util.concurrent.ThreadFactory;
import java.util.concurrent.TimeUnit;
import java.util.concurrent.atomic.AtomicInteger;

import org.apache.commons.logging.Log;

import com.zimbra.cs.util.ZimbraLog;

public class OzConnection {

    private OzConnectionHandler mConnectionHandler;

    private Log mLog;

    private OzServer mServer;
    
    private SocketChannel mChannel;
    
    private OzMatcher mMatcher;

    private SelectionKey mSelectionKey; 

    private static AtomicInteger mIdCounter = new AtomicInteger(0);
    
    private static AtomicInteger mTaskCounter = new AtomicInteger(0);
    
    private final int mId;

    private final String mIdString;
    
    private final String mRemoteAddress;

    private final Object mLock = new Object();
    
    private boolean mClosed;
    
    private final boolean mDebug;
    
    private final boolean mTrace;

    private boolean mReadPending;
    
    private boolean mWritePending;
    
    private ConnectTask mConnectTask;
    
    private DisconnectTask mDisconnectTask;
    
    private ReadTask mReadTask;
    
    private WriteTask mWriteTask;

    private ByteBuffer mReadBuffer;
    
    OzConnection(OzServer server, SocketChannel channel) throws IOException {
        mId = mIdCounter.incrementAndGet();
        mIdString = Integer.toString(mId);
        
        mWriteManager = new WriteManager();
        
        mRemoteAddress = channel.socket().getInetAddress().getHostAddress();
        mChannel = channel;
        mServer = server;
        mClosed = false;
        mLog = mServer.getLog();
        mDebug = mLog.isDebugEnabled();
        mTrace = mLog.isTraceEnabled();
        mSelectionKey = channel.register(server.getSelector(), 0, this); 

        addFilter(new OzPlainFilter(), true);

        mConnectTask = new ConnectTask();
        mReadTask = new ReadTask();
        mWriteTask = new WriteTask();
        mDisconnectTask = new DisconnectTask();
        
        mConnectTask.schedule();
    }

    private List<OzFilter> mFilters = new ArrayList<OzFilter>();
    
    private AtomicInteger mFilterChangeId = new AtomicInteger();
    
    /**
     * Adds an IO filter at the top of the filter stack. IO model is a stack of
     * filters, with the top most filter in the stack handling all inbound
     * network packets and outbound application packets, while the bottom most
     * filter (the plain filter) handles all inbound application packets and
     * outbound network packets. The bottom most filter is builtin to the
     * framework and can not be removed.
     */
    public void addFilter(OzFilter filter) {
        addFilter(filter, false);
    }

    private void addFilter(OzFilter filter, boolean plainFilter) {
        synchronized (mLock) {
            OzFilter nextFilter = null;
            
            if (!plainFilter) {
                nextFilter = mFilters.get(0);
            }

            ensureReadBufferCapacity();
            
            mFilters.add(0, filter);
            filter.setNextFilter(nextFilter);
            mFilterChangeId.incrementAndGet();
        }
    }

    /**
     * Removes the top most filter.
     */
    public OzFilter removeFilter() {
        synchronized (mLock) {
            assert mFilters.size() != 0; // must always have atleast plain filter present.
            if (mFilters.size() == 1) {
                throw new IllegalStateException("attempt to remove plain filter");
            }
            mFilterChangeId.incrementAndGet();
            OzFilter removedFilter = mFilters.remove(0);
            removedFilter.setNextFilter(null);
            return removedFilter;
        }
    }
    
    public void close() {
        synchronized (mLock) {
            try {
                mFilters.get(0).close();
            } catch (Throwable t) {
                cleanupChannel(CleanupReason.ABRUPT);
            }
        }
    }

<<<<<<< HEAD
=======
    public void closeNow() {
        cleanupChannel(CleanupReason.ABRUPT);
    }
    
>>>>>>> 949fd787
    /**
     * Notify the connection handler object to terminate this connection. 
     */
    void cleanup() { 
        try {
            mConnectionHandler.handleDisconnect();
        } catch (Throwable t) {
            cleanupChannel(CleanupReason.ABRUPT);
        }
    }
    
    /**
     * Close the underlying IO channel. Under normal circumstances this method
     * is called by the plain filter. However, when things go wrong, this method
     * can be called to shut down atleast the descriptor. Try as much as
     * possible to call cleanup first.
     */
    enum CleanupReason { NORMAL, ABRUPT; }
    
    private void cleanupChannel(CleanupReason reason) {
        synchronized (mLock) {
        	try {
        		mLog.info("channel cleanup - " + reason);
        		
        		if (mClosed) {
        			if (mDebug) mLog.debug("duplicate close detected");
        			return;
        		}
        		
        		cancelIdleNotifications();
        	} finally {
        		try {
        			mChannel.close();
        			if (mDebug) mLog.debug("closed channel");
        		} catch (IOException ioe) {
        			mLog.warn("exception closing channel, ignoring and continuing", ioe);
        		}
        		mClosed = true;
        		mServer.wakeupSelector(); // to make the close immediate
        		if (mDebug) mLog.debug("wokeup selector");
        	}
        }
    }

    void addToNDC() {
        //ZimbraLog.addToContext("t", Thread.currentThread().getName());
        ZimbraLog.addIpToContext(getRemoteAddress());
        ZimbraLog.addConnectionIdToContext(getIdString());
    }

    void clearFromNDC() {
        ZimbraLog.clearContext();
    }
    
    public void enableReadInterest() {
        synchronized (mLock) {
            if (mClosed) {
                if (mTrace) mLog.trace("noop enable read interest - channel already closed"); 
                return;
            }

            if (mReadPending) {
                if (mTrace) mLog.trace("noop enable read interest - read already pending");
                return;
            }

            mReadPending = true;
            
        	synchronized (mSelectionKey) {
        		int iops = mSelectionKey.interestOps();
        		mSelectionKey.interestOps(iops | SelectionKey.OP_READ);
        		OzUtil.logKey(mLog, mSelectionKey, "enabled read interest");
        	}
        	
        	mServer.wakeupSelector();
        }
    }
    
    private void disableReadInterest() {
    	synchronized (mLock) {
    		
    		if (!mReadPending) {
    			if (mTrace) mLog.trace("skipping disable read interest - no interest registered");
    			return;
    		}
    		
    		if (!mChannel.isOpen()) {
    			if (mTrace) mLog.trace("skipping disable read interest - channel already closed");
    			return;
    		}
    		
    		mReadPending = false;
    		
    		synchronized (mSelectionKey) {
    			int iops = mSelectionKey.interestOps();
    			mSelectionKey.interestOps(iops & (~SelectionKey.OP_READ));
    			OzUtil.logKey(mLog, mSelectionKey, "disabled read interest");
    		}
    	}
    }

    private void enableWriteInterest() {
        synchronized (mLock) {
            if (mWritePending) {
                if (mTrace) mLog.trace("skipping enable write interest - write already pending");
                return;
            }
            if (!mChannel.isOpen()) {
                if (mTrace) mLog.trace("skipping enable write interest - channel already closed");
                return;
            }

            mWritePending = true;

            synchronized (mSelectionKey) {
                int iops = mSelectionKey.interestOps();
                mSelectionKey.interestOps(iops | SelectionKey.OP_WRITE);
                OzUtil.logKey(mLog, mSelectionKey, "enabled write interest"); 
            }

            mServer.wakeupSelector();
        }
    }
    
    private void disableWriteInterest() {
        synchronized (mLock) {
            if (!mWritePending) {
                if (mTrace) mLog.trace("skipping disable write interest - no interest registered");
                return;
            }
            if (!mChannel.isOpen()) {
                if (mTrace) mLog.trace("skipping disable write interest - channel already closed");
                return;
            }
                        
            mWritePending = false;
                
            synchronized (mSelectionKey) {
                int iops = mSelectionKey.interestOps();
                mSelectionKey.interestOps(iops & (~SelectionKey.OP_WRITE));
                OzUtil.logKey(mLog, mSelectionKey, "disabled write interest"); 
            }
        }
    }
    
    OzConnectionHandler getConnectionHandler() {
        return mConnectionHandler;
    }
    
    public void setMatcher(OzMatcher matcher) {
        mMatcher = matcher;
    }

    public OzMatcher getMatcher() {
        return mMatcher;
    }

    private abstract class Task implements Runnable {
        private String mName;
     
        Task(String name) {
            mName = name;
        }

        void schedule() {
            if (mDebug) mLog.debug("scheduling " + mName + " task");
            mServer.execute(this);
        }
        
        public void run() {
<<<<<<< HEAD
    		if (mDebug) {
    			ZimbraLog.addToContext("op", mName);
    			ZimbraLog.addToContext("opid", new Integer(mTaskCounter.incrementAndGet()).toString());
    		}
    		addToNDC();
    		if (mDebug) mLog.debug("starting " + mName);
            synchronized (mLock) {
            	try {
            		if (mClosed) {
            			if (mDebug) mLog.debug("connection already closed, aborting " + mName);
            			return;
            		}
            		doTask();
            	} catch (Throwable t) {
            		mLog.warn("exception occurred during " + mName + " task", t);
            		cleanup();
            	} finally {
            		if (mDebug) mLog.debug("finished " + mName);
            		clearFromNDC();
            	}
=======
            synchronized (mLock) {
                if (mDebug) {
                    ZimbraLog.addToContext("op", mName);
                    ZimbraLog.addToContext("opid", new Integer(mTaskCounter.incrementAndGet()).toString());
                }
                addToNDC();
                if (mDebug) mLog.debug("starting " + mName);
                try {
                    if (mClosed) {
                        if (mDebug) mLog.debug("connection already closed, aborting " + mName);
                        return;
                    }
                    doTask();
                } catch (Throwable t) {
                    mLog.warn("exception occurred during " + mName + " task", t);
                    cleanup();
                } finally {
                    if (mDebug) mLog.debug("finished " + mName);
                    clearFromNDC();
                }
>>>>>>> 949fd787
            }
        }
        
        protected abstract void doTask() throws IOException;
    }
    
    private class ConnectTask extends Task {
        ConnectTask() { super("connect"); }
        
        protected void doTask() throws IOException {
            mLog.info("connected");
            mConnectionHandler = mServer.newConnectionHandler(OzConnection.this);
            mConnectionHandler.handleConnect();
        }
    }
    
    private class DisconnectTask extends Task {
        DisconnectTask() { super("disconnect"); }
        
        protected void doTask() {
            mConnectionHandler.handleDisconnect();
        }
    }
    
    public static final int MINIMUM_READ_BUFFER_SIZE = 4096;
    
    private void ensureReadBufferCapacity() {
    	if (mReadBuffer == null) {
    		if (mDebug) mLog.debug("create new read buffer capacity=" + MINIMUM_READ_BUFFER_SIZE);
    		mReadBuffer = ByteBuffer.allocate(MINIMUM_READ_BUFFER_SIZE);
    		return;
    	}
    	
    	if (mReadBuffer.remaining() < MINIMUM_READ_BUFFER_SIZE) {
    		int oldCapacity = mReadBuffer.capacity();
    		int newCapacity = oldCapacity * 2;

    		ByteBuffer bb = ByteBuffer.allocate(newCapacity);
    		mReadBuffer.flip();
    		bb.put(mReadBuffer);
    		mReadBuffer = bb;
    		if (mDebug) mLog.debug("resized read buffer from " + oldCapacity + " to " + newCapacity);
    	}
    }
    
    private class ReadTask extends Task {
        ReadTask() { super("read"); }

        public void doTask() throws IOException {
            int bytesRead = -1;
            
            ensureReadBufferCapacity();
            
            if (mTrace) mLog.trace(OzUtil.byteBufferDebugDump("read buffer before channel read", mReadBuffer, true));
            bytesRead = mChannel.read(mReadBuffer);
            if (mTrace) mLog.trace(OzUtil.byteBufferDebugDump("read buffer after channel read", mReadBuffer, true));
                
            assert(bytesRead == mReadBuffer.position());

            if (bytesRead == -1) {
                if (mDebug) mLog.debug("channel read detected that client closed connection");
                mDisconnectTask.schedule();
                return;
            }
                
            if (bytesRead == 0) {
                mLog.warn("got no bytes on supposedly read ready channel");
                return;
            }
            mFilters.get(0).read(mReadBuffer);
        }
    }

    void doReadReady() throws IOException {
        synchronized (mIdleGuard) {
            // Only a client producing input that this server can read is
            // considered a busy connection.
            mIdle = false;
        }
        // This method runs in the server thread.  Note that we disable
        // read interest here, and not in the worker thread, so that
        // we don't get another ready notification before the worker
        // will get a chance to run and disable read interest.
        disableReadInterest();
        mReadTask.schedule();
    }

    void doWriteReady() throws IOException {
        disableWriteInterest();
        mWriteTask.schedule();
    }

    private class WriteTask extends Task {
        WriteTask() { super("write"); }
        
        protected void doTask() throws IOException {
            mWriteManager.processPendingWrites();
        }
    }

    private class WriteManager {
        private List<ByteBuffer> mWriteBuffers = new LinkedList<ByteBuffer>();

        public boolean isWritePending() {
            synchronized (mLock) {
                return mWriteBuffers.size() > 0;
            }
        }

        void write(ByteBuffer buffer) throws IOException {
            synchronized (mLock) {
                mWriteBuffers.add(buffer);
                // We always try to write so we fill up network buffers.
                processPendingWrites();
            }
        }

        void waitForWriteCompletion() throws IOException {
        	synchronized (mLock) {
        		while (!mWriteBuffers.isEmpty()) {
        			try {
        				mLock.wait();
        			} catch (InterruptedException ie) {
        				throw new IOException("interrupted waiting for write to complete");
        			}
        		}
        	}
        }
        
        private void processPendingWrites() throws IOException {
        	synchronized (mLock) {
        		int totalWritten = 0;
        		boolean allWritten = true;
        		for (Iterator<ByteBuffer> iter = mWriteBuffers.iterator(); iter.hasNext(); iter.remove()) {
        			ByteBuffer data = iter.next();
        			assert(data != null);
        			assert(data.hasRemaining());
        			
        			if (mTrace) mLog.trace(OzUtil.byteBufferDebugDump("channel write", data, false));
        			int wrote = mChannel.write(data);
        			totalWritten += wrote;
        			if (mDebug) mLog.trace("channel wrote=" + wrote + " totalWritten=" + totalWritten);
        			
        			if (data.hasRemaining()) {
        				// Not all data was written.  Enable write interest so we can write later.
        				if (mDebug) mLog.debug("partial write");
        				allWritten = false;
        				enableWriteInterest();
        				break;
        			}
        		}
        		
        		if (mDebug) mLog.debug("wrote bytes total=" + totalWritten);
        		
        		if (allWritten) {
        			if (mCloseAfterWrite) {
        				cleanupChannel(CleanupReason.NORMAL);
        			} else {
        				disableWriteInterest();
        			}
        			
        			synchronized (mLock) {
        				mLock.notifyAll();
        			}
        		}            
        	}        		
        }
    }
    
    private final WriteManager mWriteManager;
    
    private class OzPlainFilter extends OzFilter {

        public void read(ByteBuffer rbb) throws IOException {
            if (mTrace) mLog.trace("plain filter: rbb before flip: " + rbb);
            rbb.flip();
            if (mTrace) mLog.trace("plain filter: rbb after flip: " + rbb);
            
            int filterChangeId = mFilterChangeId.get();
            
            // We may have read more than one PDU 
            while (rbb.hasRemaining()) {
                ByteBuffer pdu = rbb.duplicate();
                int initialPosition = rbb.position();
                
                if (mTrace) mLog.trace(OzUtil.byteBufferDebugDump("plain filter: invoking matcher", rbb, false));
                boolean matched = false;
                
                try {
                    matched = mMatcher.match(rbb);
                } catch (OzOverflowException oe) {
                    mConnectionHandler.handleOverflow();
                    rbb.clear();
                    return;
                }
                
                if (mTrace) mLog.trace(OzUtil.byteBufferDebugDump("plain filter: after matcher", rbb, false));
                
                if (mDebug) mLog.debug("plain filter: match returned " + matched);
                
                if (!matched) {
                    rbb.position(initialPosition);
                    break;
                }
                    
                pdu.position(initialPosition);
                pdu.limit(rbb.position());
                if (mTrace) mLog.trace(OzUtil.byteBufferDebugDump("plain filter: input matched", pdu, false));
                mConnectionHandler.handleInput(pdu, true);

                // The earlier call might have resulted in a filter being added
                // to the stack. Check for that condition and bubble back up and
                // refilter whatever else remains in the buffer throug the new
                // filter.
                if (mFilterChangeId.get() != filterChangeId) {
                    mLog.info("plain filter: filter stack has changed");
                    mReadBuffer.clear();
                    return;
                }
            }
            
            // Just spill all the unmatched stuff to the handler
            if (rbb.hasRemaining()) {
                if (mTrace) mLog.trace(OzUtil.byteBufferDebugDump("plain filter: input unmatched", rbb, false));
                mConnectionHandler.handleInput(rbb, false);
                // automatically enable read interest in the case
                // where match was not found.
                enableReadInterest();
            }
            
            rbb.clear();
        }

        public void write(ByteBuffer wbb) throws IOException {
            synchronized (mLock) {
                if (mTrace) mLog.trace(OzUtil.byteBufferDebugDump("plain filter: write", wbb, false));
                mWriteManager.write(wbb);
            }
        }

        public void waitForWriteCompletion() throws IOException {
            mWriteManager.waitForWriteCompletion();
        }
        
        public void close() throws IOException {
            synchronized (mLock) {
                if (mClosed) {
                    return;
                }
                
                disableReadInterest();
                
                mCloseAfterWrite = true;
                
                if (!mWriteManager.isWritePending()) {
                    cleanupChannel(CleanupReason.NORMAL);
                }
            }
        }
    }

    private int mIdleMillis;
    
    private Object mIdleGuard = new Object();
    
    private boolean mIdle = true;
    
    private ScheduledFuture<?> mIdleTaskHandle;
    
    private IdleTask mIdleTask = new IdleTask();
    
    /**
     * This task does NOT get scheduled in the server thread pool - it runs in
     * the periodically scheduled thread pool thread.
     */
    private class IdleTask extends Task {
        public IdleTask() { super("idle"); }
        
        public void schedule() {
            // idle task is run from the timer thread (also this
            // method is never called - Idle task is a sub-class of
            // Task just so we can get log context when it runs.
        }
        
        protected void doTask() throws IOException {
            synchronized (mIdleGuard) {
                if (mIdle) {
                    mLog.info("connection has been idle");
                    mConnectionHandler.handleIdle();
                } else {
                    if (mDebug) mLog.debug("idle task - connection has been busy");
                    mIdle = true; // prove me wrong by setting this to false before I run again.
                }
            }
        }
    }

    private static final ScheduledThreadPoolExecutor mIdleExecutor = new ScheduledThreadPoolExecutor(1, new IdleReaperThreadFactory());

    private static class IdleReaperThreadFactory implements ThreadFactory {
        public Thread newThread(Runnable runnable) {
            Thread t = new Thread(runnable, "OzIdleConnectionTimer");
            t.setDaemon(true);
            t.setPriority(Thread.NORM_PRIORITY);
            return t;
        }
    }

    /**
     * If there has been no input from the client in this many milliseconds,
     * invoke the handleIdle method.
     */
    public void setIdleNotifyTime(int millis) {
        synchronized (mIdleGuard) {
            if (mIdleTaskHandle != null && mIdleMillis == millis) {
                return;
            }
            cancelIdleNotifications(); // Get rid of current notifications
            if (mDebug) mLog.debug("creating idle notifier at rate of " + millis + "ms");
            mIdleTaskHandle = mIdleExecutor.scheduleAtFixedRate(mIdleTask, millis, millis, TimeUnit.MILLISECONDS);
        }
    }
    
    public void cancelIdleNotifications() {
        synchronized (mIdleGuard) {
            if (mIdleTaskHandle != null) {
                if (mDebug) mLog.debug("cancelling idle timer");
                mIdleTaskHandle.cancel(false);
                boolean removed = mIdleExecutor.remove((Runnable)mIdleTaskHandle);
                if (mDebug) mLog.debug("idle timer removed (" + removed + ")");
                mIdleTaskHandle = null;
            }
        }
    }

    public int getId() {
        return mId;
    }

    public String getIdString() {
        return mIdString;
    }
    
    public String getRemoteAddress() {
        return mRemoteAddress;
    }
    
    /**
     * Always looked at with mWriteBuffers locked.
     */
    private boolean mCloseAfterWrite = false;

    public void writeAsciiWithCRLF(String data) throws IOException {
        byte[] bdata = new byte[data.length() + 2];
        int n = data.length();
        for (int i = 0; i < n; i++) {
            int ch = data.charAt(i);
            if (ch > 127) {
                throw new IllegalArgumentException("expecting ASCII got " + ch + " at " + i + " in '" + data + "'");
            }
            bdata[i] = (byte)ch;
        }
        bdata[n] = OzByteArrayMatcher.CR;
        bdata[n+1] = OzByteArrayMatcher.LF;
        write(ByteBuffer.wrap(bdata));
    }

    public void write(ByteBuffer wbb) throws IOException {
        synchronized (mLock) {
            mFilters.get(0).write(wbb);
        }
    }

    private Map<String, String> mProperties = new HashMap<String, String>();
    
    public String getProperty(String key, String defaultValue) {
        synchronized (mProperties) {
            String result = mProperties.get(key);
            if (result == null) {
                result = mServer.getProperty(key, defaultValue);
            }
            return result;
        }
    }
    
    public void setProperty(String key, String value) {
        synchronized (mProperties) {
            mProperties.put(key, value);
        }
    }
}<|MERGE_RESOLUTION|>--- conflicted
+++ resolved
@@ -173,13 +173,10 @@
         }
     }
 
-<<<<<<< HEAD
-=======
     public void closeNow() {
         cleanupChannel(CleanupReason.ABRUPT);
     }
     
->>>>>>> 949fd787
     /**
      * Notify the connection handler object to terminate this connection. 
      */
@@ -350,28 +347,6 @@
         }
         
         public void run() {
-<<<<<<< HEAD
-    		if (mDebug) {
-    			ZimbraLog.addToContext("op", mName);
-    			ZimbraLog.addToContext("opid", new Integer(mTaskCounter.incrementAndGet()).toString());
-    		}
-    		addToNDC();
-    		if (mDebug) mLog.debug("starting " + mName);
-            synchronized (mLock) {
-            	try {
-            		if (mClosed) {
-            			if (mDebug) mLog.debug("connection already closed, aborting " + mName);
-            			return;
-            		}
-            		doTask();
-            	} catch (Throwable t) {
-            		mLog.warn("exception occurred during " + mName + " task", t);
-            		cleanup();
-            	} finally {
-            		if (mDebug) mLog.debug("finished " + mName);
-            		clearFromNDC();
-            	}
-=======
             synchronized (mLock) {
                 if (mDebug) {
                     ZimbraLog.addToContext("op", mName);
@@ -392,7 +367,6 @@
                     if (mDebug) mLog.debug("finished " + mName);
                     clearFromNDC();
                 }
->>>>>>> 949fd787
             }
         }
         
