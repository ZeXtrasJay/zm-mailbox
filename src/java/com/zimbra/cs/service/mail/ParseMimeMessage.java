/*
 * ***** BEGIN LICENSE BLOCK *****
 * Version: MPL 1.1
 * 
 * The contents of this file are subject to the Mozilla Public License
 * Version 1.1 ("License"); you may not use this file except in
 * compliance with the License. You may obtain a copy of the License at
 * http://www.zimbra.com/license
 * 
 * Software distributed under the License is distributed on an "AS IS"
 * basis, WITHOUT WARRANTY OF ANY KIND, either express or implied. See
 * the License for the specific language governing rights and limitations
 * under the License.
 * 
 * The Original Code is: Zimbra Collaboration Suite Server.
 * 
 * The Initial Developer of the Original Code is Zimbra, Inc.
 * Portions created by Zimbra are Copyright (C) 2005 Zimbra, Inc.
 * All Rights Reserved.
 * 
 * Contributor(s): 
 * 
 * ***** END LICENSE BLOCK *****
 */

/*
 * Created on Sep 29, 2004
 */
package com.zimbra.cs.service.mail;

import com.zimbra.cs.account.Account;
import com.zimbra.cs.mailbox.Appointment;
import com.zimbra.cs.mailbox.MailboxBlob;
import com.zimbra.cs.mailbox.MailServiceException;
import com.zimbra.cs.mailbox.Mailbox;
import com.zimbra.cs.mailbox.Mailbox.OperationContext;
import com.zimbra.cs.mailbox.calendar.CalendarMailSender;
import com.zimbra.cs.mailbox.calendar.Invite;
import com.zimbra.cs.mailbox.calendar.ZCalendar;
import com.zimbra.cs.mime.BlobDataSource;
import com.zimbra.cs.mime.Mime;
import com.zimbra.cs.service.ContentServlet;
import com.zimbra.cs.service.UploadDataSource;
import com.zimbra.cs.service.FileUploadServlet;
import com.zimbra.cs.service.ServiceException;
import com.zimbra.cs.service.FileUploadServlet.Upload;
import com.zimbra.cs.service.formatter.VCard;
import com.zimbra.cs.service.util.ItemId;
import com.zimbra.cs.util.FileUtil;
import com.zimbra.cs.util.JMSession;
import com.zimbra.cs.util.ExceptionToString;
import com.zimbra.soap.Element;
import com.zimbra.soap.ZimbraContext;

import java.io.*;
import java.util.ArrayList;
import java.util.Enumeration;
import java.util.HashMap;
import java.util.Iterator;
import java.util.List;

import javax.activation.DataHandler;
import javax.mail.*;
import javax.mail.internet.*;

import org.apache.commons.logging.Log;
import org.apache.commons.logging.LogFactory;


/**
 * @author tim
 */
public class ParseMimeMessage {

    private static Log mLog = LogFactory.getLog(ParseMimeMessage.class);
//    private static CalendarBuilder mCalBuilder = new CalendarBuilder();
//    
//    protected static class GenericInviteParser implements ParseMimeMessage.InviteParser { 
//        private String mUid;
//        GenericInviteParser(String uid) { mUid = uid; };
//
//        public ParseMimeMessage.InviteParserResult parseInviteElement(OperationContext octxt, Account account, Element inviteElem) throws ServiceException 
//        {
//            return CalendarUtils.parseInviteForCreate(account, inviteElem, null, mUid, false);
//        }
//    };
    
    public static MimeMessage importMsgSoap(Element msgElem) throws ServiceException {
        /* msgElem == "<m>" E_MSG */
        assert(msgElem.getName().equals(MailService.E_MSG));

        Element contentElement = msgElem.getElement(MailService.E_CONTENT);

        String content = contentElement.getText();
        ByteArrayInputStream messageStream = new ByteArrayInputStream(content.getBytes());
        try {
            return new Mime.FixedMimeMessage(JMSession.getSession(), messageStream);
        } catch (MessagingException me) {
            mLog.warn(ExceptionToString.ToString(me));
            throw ServiceException.FAILURE("MessagingExecption", me);
        }
    }
    
    /**
     * @author tim
     * 
     * Callback routine for parsing the <inv> element and building a iCal4j Calendar from it
     * 
     *  We use a callback b/c there are differences in the parsing depending on the operation: 
     *  Replying to an invite is different than Creating or Modifying one, etc etc...
     *
     */
    static abstract class InviteParser {
        abstract protected InviteParserResult parseInviteElement(ZimbraContext lc, Account account, Element invElement) throws ServiceException;
        
        public final InviteParserResult parse(ZimbraContext lc, Account account, Element invElement) throws ServiceException {
            mResult = parseInviteElement(lc, account, invElement);
            return mResult;
        }
        
        private InviteParserResult mResult;
        public InviteParserResult getResult() { return mResult; }
    }
    static class InviteParserResult {
//        public Calendar mCal;
        public ZCalendar.ZVCalendar mCal;
        public String mUid;
        public String mSummary;
        public Invite mInvite;
    }
    
    // by default, no invite allowed
    static InviteParser NO_INV_ALLOWED_PARSER = new InviteParser() {
        public InviteParserResult parseInviteElement(ZimbraContext lc, Account account, Element inviteElem)
        throws ServiceException {
            throw ServiceException.INVALID_REQUEST("No <inv> element allowed for this request", null);
        }
    };
    

    /**
     * @author tim
     *
     * Wrapper class for data parsed out of the mime message
     */
    public static class MimeMessageData {
        public List newContacts = new ArrayList();
        public List uploads = null;      // NULL unless there are attachments
        public String iCalUUID = null;   // NULL unless there is an iCal part
    }
    
    public static MimeMessage parseMimeMsgSoap(ZimbraContext lc, Mailbox mbox, Element msgElem, 
                                               MimeBodyPart[] additionalParts, MimeMessageData out) 
    throws ServiceException {
        return parseMimeMsgSoap(lc, mbox, msgElem, additionalParts, NO_INV_ALLOWED_PARSER, out);
    }
    

    /**
     * Given an <m> element from SOAP, return us a parsed MimeMessage, 
     * and also fill in the MimeMessageData structure with information we parsed out of it (e.g. contained 
     * Invite, msgids, etc etc)
     * @param lc TODO
     * @param mbox
     * @param msgElem the <m> element
     * @param additionalParts - MimeBodyParts that we want to have added to the MimeMessage (ie things the server is adding onto the message)
     * @param inviteParser Callback which handles <inv> embedded invite components
     * @param out Holds info about things we parsed out of the message that the caller might want to know about
     *  
     * @return
     * @throws ServiceException
     */
    public static MimeMessage parseMimeMsgSoap(ZimbraContext lc, Mailbox mbox, Element msgElem, MimeBodyPart[] additionalParts,
                                               InviteParser inviteParser, MimeMessageData out) 
    throws ServiceException {
        /* msgElem == "<m>" E_MSG */
        assert(msgElem.getName().equals(MailService.E_MSG));
        OperationContext octxt = lc.getOperationContext();

	    try {
			MimeMessage mm = new Mime.FixedMimeMessage(JMSession.getSession());
            MimeMultipart mmp = null;

            Element partElem   = msgElem.getOptionalElement(MailService.E_MIMEPART);
            Element attachElem = msgElem.getOptionalElement(MailService.E_ATTACH); 
            Element inviteElem = msgElem.getOptionalElement(MailService.E_INVITE);
            
            if (partElem == null) {
                // well, there's no body part...so we'll just stick the invite 
                // there if we have one
                if (inviteElem != null) {
                    partElem = inviteElem;
                    String type = inviteElem.getAttribute(MailService.A_CONTENT_TYPE, null);
                    if (type == null) {
                        inviteElem.addAttribute(MailService.A_CONTENT_TYPE, Mime.CT_TEXT_CALENDAR);
                    }
                }
                // FIXME: should also try to stick additionalParts in there too!
            }
            
            boolean hasContent  = (partElem != null || inviteElem != null || additionalParts != null);
            boolean isMultipart = (attachElem != null); // || inviteElem != null || additionalParts!=null);
            if (isMultipart) {
                mmp = new MimeMultipart("mixed");  // may need to change to "digest" later
                mm.setContent(mmp);
            }
            
            // Grab the <inv> part now so we can stick it in a multipart/alternative if necessary
            MimeBodyPart[] alternatives = null;
            
            if (inviteElem != null) {
                int additionalLen = 0;
                if (additionalParts != null) {
                    additionalLen+=additionalParts.length;
                }
                alternatives = new MimeBodyPart[additionalLen+1];
                int curAltPart = 0;
                
                // goes into the "content" subpart
                InviteParserResult result = inviteParser.parse(lc, mbox.getAccount(), inviteElem);
                MimeBodyPart mbp = CalendarMailSender.makeICalIntoMimePart(result.mUid, result.mCal);
                alternatives[curAltPart++] = mbp;
                
                if (additionalParts != null) {
                    for (int i = 0; i < additionalParts.length; i++) {
                        alternatives[curAltPart++] = additionalParts[i];
                    }
                }
            } else {
                alternatives = additionalParts;
            }
            
            // handle the content from the client, if any
            if (hasContent) {
                setContent(mm, mmp, partElem, alternatives);
            }
            
            if (isMultipart) {
                if (attachElem != null) {
                    // attachments go into the toplevel "mixed" part
                    String attachIds = attachElem.getAttribute(MailService.A_ATTACHMENT_ID, null);
                    if (attachIds != null)
                        out.uploads = attachUploads(mmp, lc, attachIds);
                    for (Iterator it = attachElem.elementIterator(); it.hasNext(); ) {
                        Element elem = (Element) it.next();
                        String eName = elem.getName();
                        if (eName.equals(MailService.E_MIMEPART)) {
//                            int messageId = (int) elem.getAttributeLong(MailService.A_MESSAGE_ID);
                            ItemId iid = new ItemId(elem.getAttribute(MailService.A_MESSAGE_ID), null);
                            String part = elem.getAttribute(MailService.A_PART);
                            if (!iid.hasSubpart()) {
                                attachPart(mmp, mbox.getMessageById(octxt, iid.getId()), part);
                            } else {
                                Appointment appt = mbox.getAppointmentById(octxt, iid.getId());
                                MimeMessage apptMm = appt.getMimeMessage(iid.getSubpartId());
                                MimePart apptMp = Mime.getMimePart(apptMm, part);
                                if (apptMp == null)
                                    throw MailServiceException.NO_SUCH_PART(part);
                                attachPart(mmp, apptMp);
                            }
                        } else if (eName.equals(MailService.E_MSG)) {
                            int messageId = (int) elem.getAttributeLong(MailService.A_ID);
                            attachMessage(mmp, mbox.getMessageById(octxt, messageId));
                        }
                    }
                }
                
            }

            // <m> attributes: id, f[lags], s[ize], d[ate], cid(conv-id), l(parent folder)
			// <m> child elements: <e> (email), <s> (subject), <f> (fragment), <mp>, <attach>
			MessageAddresses maddrs = new MessageAddresses(out.newContacts);
			for (Iterator it = msgElem.elementIterator(); it.hasNext(); ) {
	            Element elem = (Element) it.next();
	            String eName = elem.getName();
	            if (eName.equals(MailService.E_ATTACH)) {
                    // ignore it...
                } else if (eName.equals(MailService.E_MIMEPART)) { /* <mp> */
                    // processMessagePart(mm, elem);
	            } else if (eName.equals(MailService.E_EMAIL)) { /* <e> */
                    maddrs.add(elem);
                } else if (eName.equals(MailService.E_IN_REPLY_TO)) { /* <irt> */
                    mm.setHeader("In-Reply-To", elem.getText());
                } else if (eName.equals(MailService.E_SUBJECT)) { /* <su> */
                    String subject = elem.getText();
                    mm.setSubject(subject, "utf-8");
                    mLog.debug("\t\tSubject: "+subject);
	            } else if (eName.equals(MailService.E_FRAG)) { /* <f> */
	            	mLog.debug("Ignoring message fragment data");
                } else if (eName.equals(MailService.E_INVITE)) { /* <inv> */
                    // Already processed above.  Ignore it.
	            } else {
	                unsupportedChildElement(elem, msgElem);
	            }
	        }
            // this will be legal once we implement drafts...
//            if (maddrs.isEmpty())
//                throw ServiceException.INVALID_REQUEST("no recipients specified", null);
            if (!maddrs.isEmpty()) {
                addRecipients(mm, maddrs);
            }

			if (!hasContent && !isMultipart)
				mm.setText("", Mime.P_CHARSET_DEFAULT);

            // JavaMail tip: don't forget to call this, it is REALLY confusing.  
            mm.saveChanges();

            dumpMessage(mm);
            
			return mm;
	    } catch (UnsupportedEncodingException encEx) {
	        String excepStr = ExceptionToString.ToString(encEx);
	        mLog.warn(excepStr);
	        throw ServiceException.FAILURE("UnsupportedEncodingExecption", encEx);
	    } catch (SendFailedException failure) {
	        String excepStr = ExceptionToString.ToString(failure);
	        mLog.warn(excepStr);
	        throw ServiceException.FAILURE("SendFailure", failure);
	    } catch (MessagingException me) {
	        String excepStr = ExceptionToString.ToString(me);
	        mLog.warn(excepStr);
	        throw ServiceException.FAILURE("MessagingExecption", me);
	    } catch (IOException e) {
			e.printStackTrace();
            throw ServiceException.FAILURE("IOExecption", e);
		}
    }
    
    /**
     * The <mp>'s from the client and the MimeBodyParts in alternatives[] all want to be "content"
     * of this MimeMessage.  The alternatives[] all need to be "alternative" to whatever the client sends
     * us....but we want to be careful so that we do NOT create a nested multipart/alternative structure
     * within another one (that would be very tacky)....so this is a bit complicated.
     * 
     * @param mm
     * @param mmp
     * @param elem
     * @param alternatives
     * @throws MessagingException
     */
    private static void setContent(MimeMessage mm, Multipart mmp, Element elem, MimeBodyPart[] alternatives) 
    throws MessagingException {
        String type = elem.getAttribute(MailService.A_CONTENT_TYPE, Mime.CT_DEFAULT).trim();
        int slash = type.indexOf('/');
        boolean invalidCT = (slash <= 0 || slash == type.length() - 1);

        // is the client passing us a multipart?
        if (type.startsWith(Mime.CT_MULTIPART + '/')) {

            // yes!  Find out what the subtype is (assume "mixed" if none or invalid one is specified)
            String subType = invalidCT ? "mixed" : type.substring(slash + 1);
            
            // do we need to add a multipart/alternative for the alternatives?
            if (alternatives==null || subType.equals("alternative")) {
                
                // no need to add an extra multipart/alternative!
                
                // create the MimeMultipart and attach it to the existing structure:
                MimeMultipart mmpNew = new MimeMultipart(subType);
                if (mmp == null) {
                    // there were no multiparts at all, we need to create one 
                    mm.setContent(mmpNew);
                } else {
                    // there was already a multipart/mixed at the top of the mm
                    MimeBodyPart mbpWrapper = new MimeBodyPart();
                    mbpWrapper.setContent(mmpNew);
                    mmp.addBodyPart(mbpWrapper);
                }
                
                // add each part in turn (recursively)
                for (Iterator it = elem.elementIterator(); it.hasNext(); ) {
                    // the alternatives will be placed below
                    setContent(mm, mmpNew, (Element) it.next(), null);
                }
                
                // finally, add the alternatives if there are any...
                if (alternatives != null) {
                    for (int i = 0; i < alternatives.length; i++) {
                        mmpNew.addBodyPart(alternatives[i]);
                    }
                }
            } else {
                // create a multipart/alternative to hold all the client's struct + the alternatives
                MimeMultipart mmpNew = new MimeMultipart("alternative");
                if (mmp == null) {
                    mm.setContent(mmpNew);
                } else {
                    MimeBodyPart mbpWrapper = new MimeBodyPart();
                    mbpWrapper.setContent(mmpNew);
                    mmp.addBodyPart(mbpWrapper);
                }
                mmp = mmpNew;
                
                // add the entire client's multipart/whatever here inside our multipart/alternative
                setContent(mm, mmp, elem, null);
                
                // add all the alternatives
                for (int i = 0; i < alternatives.length; i++) {
                    mmp.addBodyPart(alternatives[i]);
                }
            } 
        } else {
            // a single part from the client...we might still have to create a multipart/alternative if
            // there are alternatives[] passed-in, but still this is fairly straightforward...
            
            if (alternatives != null) {
                // create a multipart/alternative to hold all the alternatives
                MimeMultipart mmpNew = new MimeMultipart("alternative");
                if (mmp == null) {
                    mm.setContent(mmpNew);
                } else {
                    MimeBodyPart mbpWrapper = new MimeBodyPart();
                    mbpWrapper.setContent(mmpNew);
                    mmp.addBodyPart(mbpWrapper);
                }
                mmp = mmpNew;
            }

            // once we get here, mmp is either NULL, a multipart/mixed from the toplevel, 
            // or a multipart/alternative created just above....either way we are safe to stick
            // the client's nice and simple body right here
            ContentType ct = new ContentType();
            ct.setPrimaryType(invalidCT ? "text" : type.substring(0, slash));
            ct.setSubType(invalidCT ? "plain" : type.substring(slash + 1));
            ct.setParameter(Mime.P_CHARSET, Mime.P_CHARSET_UTF8);
    
            Element contentElem = elem.getOptionalElement(MailService.E_CONTENT);
            String data = (contentElem == null ? "" : contentElem.getText());
            if (mmp != null) {
                MimeBodyPart mbp = new MimeBodyPart();
                mbp.setText(data, Mime.P_CHARSET_UTF8);
                mbp.setHeader("Content-Type", ct.toString());
                mmp.addBodyPart(mbp);
            } else {
                mm.setText(data, Mime.P_CHARSET_UTF8);
                mm.setHeader("Content-Type", ct.toString());
            }
            
            if (alternatives != null) {
                for (int i = 0; i < alternatives.length; i++) {
                    mmp.addBodyPart(alternatives[i]);
                }
            }
        }
    }

    private static List attachUploads(Multipart mmp, ZimbraContext lc, String attachIds)
    throws ServiceException, MessagingException {
        List uploads = new ArrayList();
        String[] uploadIds = attachIds.split(FileUploadServlet.UPLOAD_DELIMITER);

        for (int i = 0; i < uploadIds.length; i++) {
            Upload up = FileUploadServlet.fetchUpload(lc.getAuthtokenAccountId(), uploadIds[i], lc.getRawAuthToken());
            if (up == null)
                throw MailServiceException.NO_SUCH_UPLOAD(uploadIds[i]);
            uploads.add(up);

            // scan upload for viruses
            StringBuffer info = new StringBuffer();
            UploadScanner.Result result = UploadScanner.accept(up, info); 
            if (result == UploadScanner.REJECT)
            	throw MailServiceException.UPLOAD_REJECTED(up.getName(), info.toString());
            if (result == UploadScanner.ERROR)
            	throw MailServiceException.SCAN_ERROR(up.getName());

            MimeBodyPart mbp = new MimeBodyPart();
            mbp.setDataHandler(new DataHandler(new UploadDataSource(up)));

            String type = up.getContentType();
            mbp.setHeader("Content-Type", type == null ? Mime.CT_APPLICATION_OCTET_STREAM : type);

            ContentDisposition cd = new ContentDisposition(Part.ATTACHMENT);
            if (up.getName() != null) {
                String filename = FileUtil.trimFilename(up.getName());
                if (filename != null)
                	cd.setParameter("filename", filename);
            }
            mbp.setHeader("Content-Disposition", cd.toString());

            mmp.addBodyPart(mbp);
        }
        return uploads;
    }

    private static void attachMessage(Multipart mmp, com.zimbra.cs.mailbox.Message message)
    throws MessagingException, ServiceException {
        MailboxBlob blob = message.getBlob();

        MimeBodyPart mbp = new MimeBodyPart();
        mbp.setDataHandler(new DataHandler(new BlobDataSource(blob)));
        mbp.setHeader("Content-Type", blob.getMimeType());
        mbp.setHeader("Content-Disposition", Part.ATTACHMENT);
        mmp.addBodyPart(mbp);
    }

    private static void attachContact(Multipart mmp, com.zimbra.cs.mailbox.Contact contact)
    throws MessagingException {
        VCard vcf = VCard.formatContact(contact);

        ContentDisposition cd = new ContentDisposition(Part.ATTACHMENT);
        cd.setParameter("filename", vcf.fn + ".vcf");

        MimeBodyPart mbp = new MimeBodyPart();
        mbp.setText(vcf.formatted, Mime.P_CHARSET_UTF8);
        mbp.setHeader("Content-Type", "text/x-vcard; charset=utf-8");
        mbp.setHeader("Content-Disposition", cd.toString());
        mmp.addBodyPart(mbp);
    }

    private static void attachPart(Multipart mmp, com.zimbra.cs.mailbox.Message message, String part)
    throws IOException, MessagingException, ServiceException {
        MimePart mp = ContentServlet.getMimePart(message, part);
        if (mp == null)
            throw MailServiceException.NO_SUCH_PART(part);

        MimeBodyPart mbp = new MimeBodyPart();
        if (mp instanceof MimeBodyPart)
            mbp.setDataHandler(((MimeBodyPart) mp).getDataHandler());
        else
            mbp.setDataHandler(new DataHandler(new MimePartDataSource(mp)));

        String type = mp.getContentType();
        mbp.setHeader("Content-Type", type == null ? Mime.CT_APPLICATION_OCTET_STREAM : type);

        ContentDisposition cd = new ContentDisposition(Part.ATTACHMENT);
        String filename = Mime.getFilename(mp);
        if (filename != null)
            cd.setParameter("filename", filename);
        mbp.setHeader("Content-Disposition", cd.toString());

        String desc = mp.getDescription();
        if (desc != null)
            mbp.setHeader("Content-Description", desc);

        mmp.addBodyPart(mbp);
    }
<<<<<<< HEAD
    
    private static void attachPart(Multipart mmp, MimePart mp, String part)
    throws IOException, MessagingException, ServiceException {
        if (mp == null)
            throw MailServiceException.NO_SUCH_PART(part);
=======
>>>>>>> 21e70331

    private static void attachPart(Multipart mmp, MimePart mp)
    throws MessagingException {
        MimeBodyPart mbp = new MimeBodyPart();
        if (mp instanceof MimeBodyPart)
            mbp.setDataHandler(((MimeBodyPart) mp).getDataHandler());
        else
            mbp.setDataHandler(new DataHandler(new MimePartDataSource(mp)));

        String type = mp.getContentType();
        mbp.setHeader("Content-Type", type == null ? Mime.CT_APPLICATION_OCTET_STREAM : type);

        ContentDisposition cd = new ContentDisposition(Part.ATTACHMENT);
        String filename = Mime.getFilename(mp);
        if (filename != null)
            cd.setParameter("filename", filename);
        mbp.setHeader("Content-Disposition", cd.toString());

        String desc = mp.getDescription();
        if (desc != null)
            mbp.setHeader("Content-Description", desc);

        mmp.addBodyPart(mbp);
    }
    

    private static final class MessageAddresses {
        private final HashMap addrs = new HashMap();
        private final List    newContacts;

        MessageAddresses(List contacts) {
            newContacts = contacts;
        }

        public void add(Element elem) throws ServiceException, UnsupportedEncodingException {
            String emailAddress = elem.getAttribute(MailService.A_ADDRESS);
            String personalName = elem.getAttribute(MailService.A_PERSONAL, null);
            String addressType = elem.getAttribute(MailService.A_ADDRESS_TYPE);

            InternetAddress addr = new InternetAddress(emailAddress, personalName,
                                                       Mime.P_CHARSET_UTF8);
            if (elem.getAttributeBool(MailService.A_ADD_TO_AB, false))
                newContacts.add(addr);

            Object content = addrs.get(addressType);
            if (content == null)
                addrs.put(addressType, addr);
            else if (content instanceof List)
                ((List<InternetAddress>) content).add(addr);
            else {
                ArrayList<InternetAddress> list = new ArrayList<InternetAddress>();
                list.add((InternetAddress) content);
                list.add(addr);
                addrs.put(addressType, list);
            }
        }

        public Address[] get(String addressType) {
            Object content = addrs.get(addressType);
            if (content == null)
                return null;
            else if (content instanceof Address)
                return new Address[] { (Address) content };
            else {
                ArrayList list = (ArrayList) content;
                Address[] result = new Address[list.size()];
                for (int i = 0; i < list.size(); i++)
                    result[i] = (Address) list.get(i);
                return result;
            }
        }

        public boolean isEmpty() {
            return addrs.isEmpty();
        }
    }

    private static void addRecipients(MimeMessage mm, MessageAddresses maddrs)
    throws MessagingException {
        Address[] addrs = maddrs.get("t");
        if (addrs != null) {
            mm.addRecipients(Message.RecipientType.TO, addrs);
            mLog.debug("\t\tTO: " + addrs);
        }

        addrs = maddrs.get("c");
        if (addrs != null) {
            mm.addRecipients(Message.RecipientType.CC, addrs);
            mLog.debug("\t\tCC: " + addrs);
        }

        addrs = maddrs.get("b");
        if (addrs != null) {
            mm.addRecipients(Message.RecipientType.BCC, addrs);
            mLog.debug("\t\tBCC: " + addrs);
        }

        addrs = maddrs.get("f");
        if (addrs != null)
            mLog.warn("Client-Specified FROM address, not currently supported");
    }

    private static void dumpMessage(MimeMessage mm) {
        /* 
         * Dump the outgoing message to stdout for now...
         */
        mLog.debug("--------------------------------------");
        try {
            Enumeration hdrsEnum = mm.getAllHeaders();
            if (hdrsEnum != null)
                while (hdrsEnum.hasMoreElements()) {
                    Header hdr = (Header)hdrsEnum.nextElement();
                    if (!hdr.getName().equals("") && !hdr.getValue().equals("\n"))
                        mLog.debug(hdr.getName()+" = \""+hdr.getValue()+"\"");
                }
            mLog.debug("--------------------------------------");
            Address[] recips = mm.getAllRecipients();
            if (recips != null)
                for (int i = 0; i < recips.length; i++)
                    mLog.debug("Recipient: "+recips[i].toString());

            mLog.debug("--------------------------------------\nMessage size is: "+mm.getSize());

//          System.out.println("--------------------------------------");
//          System.out.print("Message Dump:");
//          mm.writeTo(System.out);
        } catch (Exception e) { e.printStackTrace(); };
        mLog.debug("--------------------------------------\n");
    }

    private static void unsupportedChildElement(Element child, Element parent) {
		mLog.warn("Unsupported child element \"" + child.getName() + "\" under parent " + parent.getName());
	}
}<|MERGE_RESOLUTION|>--- conflicted
+++ resolved
@@ -535,14 +535,6 @@
 
         mmp.addBodyPart(mbp);
     }
-<<<<<<< HEAD
-    
-    private static void attachPart(Multipart mmp, MimePart mp, String part)
-    throws IOException, MessagingException, ServiceException {
-        if (mp == null)
-            throw MailServiceException.NO_SUCH_PART(part);
-=======
->>>>>>> 21e70331
 
     private static void attachPart(Multipart mmp, MimePart mp)
     throws MessagingException {
