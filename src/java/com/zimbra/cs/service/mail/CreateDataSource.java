--- conflicted
+++ resolved
@@ -124,49 +124,32 @@
             dsAttrs.put(Provisioning.A_zimbraDataSourceOAuthToken, value);
             dsAttrs.put(Provisioning.A_zimbraDataSourceAuthMechanism, DataSourceAuthMechanism.XOAUTH2.name());
         }
-<<<<<<< HEAD
-        
+
+        value = eDataSource.getAttribute(MailConstants.A_DS_CLIENT_ID, null);
+        if (value != null) {
+            dsAttrs.put(Provisioning.A_zimbraDataSourceOAuthClientId, value);
+        }
+
+        value = eDataSource.getAttribute(MailConstants.A_DS_CLIENT_SECRET, null);
+        if (value != null) {
+            dsAttrs.put(Provisioning.A_zimbraDataSourceOAuthClientSecret, value);
+        }
+
+        value = eDataSource.getAttribute(MailConstants.A_DS_REFRESH_TOKEN, null);
+        if (value != null) {
+            dsAttrs.put(Provisioning.A_zimbraDataSourceOAuthRefreshToken, value);
+        }
+
+        value = eDataSource.getAttribute(MailConstants.A_DS_REFRESH_TOKEN_URL, null);
+        if (value != null) {
+            dsAttrs.put(Provisioning.A_zimbraDataSourceOAuthRefreshTokenUrl, value);
+        }
+
         DataSource ds = prov.createDataSource(account, type, name, dsAttrs);
         if (type == DataSourceType.imap) {
             if (DebugConfig.pushNotificationVerboseMode) {
                 NotificationsManager.getInstance().pushSyncDataNotification(account, ds,
                     PushNotification.CREATE_DATASOURCE);
-=======
-
-        value = eDataSource.getAttribute(MailConstants.A_DS_CLIENT_ID, null);
-        if (value != null) {
-            dsAttrs.put(Provisioning.A_zimbraDataSourceOAuthClientId, value);
-        }
-
-        value = eDataSource.getAttribute(MailConstants.A_DS_CLIENT_SECRET, null);
-        if (value != null) {
-            dsAttrs.put(Provisioning.A_zimbraDataSourceOAuthClientSecret, value);
-        }
-
-        value = eDataSource.getAttribute(MailConstants.A_DS_REFRESH_TOKEN, null);
-        if (value != null) {
-            dsAttrs.put(Provisioning.A_zimbraDataSourceOAuthRefreshToken, value);
-        }
-
-        value = eDataSource.getAttribute(MailConstants.A_DS_REFRESH_TOKEN_URL, null);
-        if (value != null) {
-            dsAttrs.put(Provisioning.A_zimbraDataSourceOAuthRefreshTokenUrl, value);
-        }
-
-        DataSource ds;
-        try {
-            ds = prov.createDataSource(account, type, name, dsAttrs);
-            if (type == DataSourceType.imap) {
-                if (DebugConfig.pushNotificationVerboseMode) {
-                    NotificationsManager.getInstance().pushSyncDataNotification(account, ds,
-                        PushNotification.CREATE_DATASOURCE);
-                }
-            }
-        } catch (ServiceException e) {
-            if (returnFolderId) {
-                // we should delete the auto-created folder
-                mbox.delete(null, folderId, MailItem.Type.FOLDER);
->>>>>>> f2890925
             }
         }
         ZimbraLog.addDataSourceNameToContext(ds.getName());
