/*
 * ***** BEGIN LICENSE BLOCK *****
 * Version: MPL 1.1
 * 
 * The contents of this file are subject to the Mozilla Public License
 * Version 1.1 ("License"); you may not use this file except in
 * compliance with the License. You may obtain a copy of the License at
 * http://www.zimbra.com/license
 * 
 * Software distributed under the License is distributed on an "AS IS"
 * basis, WITHOUT WARRANTY OF ANY KIND, either express or implied. See
 * the License for the specific language governing rights and limitations
 * under the License.
 * 
 * The Original Code is: Zimbra Collaboration Suite Server.
 * 
 * The Initial Developer of the Original Code is Zimbra, Inc.
 * Portions created by Zimbra are Copyright (C) 2005, 2006 Zimbra, Inc.
 * All Rights Reserved.
 * 
 * Contributor(s): 
 * 
 * ***** END LICENSE BLOCK *****
 */

package com.zimbra.cs.service.mail;

import java.util.ArrayList;
import java.util.List;
import java.util.Map;

import javax.mail.Address;
import javax.mail.MessagingException;

import com.zimbra.common.util.Log;
import com.zimbra.common.util.LogFactory;

import com.zimbra.cs.account.Account;
import com.zimbra.cs.mailbox.CalendarItem;
import com.zimbra.cs.mailbox.MailServiceException;
import com.zimbra.cs.mailbox.Mailbox;
import com.zimbra.cs.mailbox.Mailbox.OperationContext;
import com.zimbra.cs.mailbox.calendar.Invite;
import com.zimbra.cs.mailbox.calendar.ZAttendee;
import com.zimbra.cs.service.util.ItemId;
import com.zimbra.common.service.ServiceException;
import com.zimbra.soap.Element;
import com.zimbra.soap.ZimbraSoapContext;


public class ModifyCalendarItem extends CalendarRequest {

    private static Log sLog = LogFactory.getLog(ModifyCalendarItem.class);

    private static final String[] TARGET_PATH = new String[] { MailService.A_ID };
    protected String[] getProxiedIdPath(Element request)     { return TARGET_PATH; }
    protected boolean checkMountpointProxy(Element request)  { return false; }

    // very simple: generate a new UID and send a REQUEST
    protected class ModifyCalendarItemParser extends ParseMimeMessage.InviteParser {
        protected Mailbox mmbox;
        protected Invite mInv;
        
        ModifyCalendarItemParser(Mailbox mbox, Invite inv) {
            mmbox = mbox;
            mInv = inv;
        }
        
        public ParseMimeMessage.InviteParserResult parseInviteElement(ZimbraSoapContext lc, Account account, Element inviteElem)
        throws ServiceException {
            List<ZAttendee> atsToCancel = new ArrayList<ZAttendee>();

            ParseMimeMessage.InviteParserResult toRet =
                CalendarUtils.parseInviteForModify(account, getItemType(), inviteElem, mInv, atsToCancel, !mInv.hasRecurId());

            // send cancellations to any invitees who have been removed...
            if (atsToCancel.size() > 0)
                updateRemovedInvitees(lc, account, mmbox, mInv.getCalendarItem(), mInv, atsToCancel);
            
            return toRet;
        }
    };

    
    public Element handle(Element request, Map<String, Object> context) throws ServiceException {
        ZimbraSoapContext zsc = getZimbraSoapContext(context);
        Account acct = getRequestedAccount(zsc);
        Mailbox mbox = getRequestedMailbox(zsc);
        OperationContext octxt = zsc.getOperationContext();
        
<<<<<<< HEAD
        ItemId iid = new ItemId(request.getAttribute(MailService.A_ID), lc);
        int compNum = (int) request.getAttributeLong(MailService.E_INVITE_COMPONENT, 0);
=======
        ItemId iid = new ItemId(request.getAttribute(MailConstants.A_ID), zsc);
        int compNum = (int) request.getAttributeLong(MailConstants.E_INVITE_COMPONENT, 0);
>>>>>>> 64884d16
        sLog.info("<ModifyCalendarItem id=" + iid + " comp=" + compNum + ">");
        
        synchronized(mbox) {
            CalendarItem calItem = mbox.getCalendarItemById(octxt, iid.getId());
            if (calItem == null) {
                throw MailServiceException.NO_SUCH_CALITEM(iid.toString(), "Could not find calendar item");
            }
            Invite inv = calItem.getInvite(iid.getSubpartId(), compNum);
            if (inv == null) {
                throw MailServiceException.INVITE_OUT_OF_DATE(iid.toString());
            }
            
            // response
            Element response = getResponseElement(zsc);
            
            return modifyCalendarItem(zsc, octxt, request, acct, mbox, calItem, inv, response);
        } // synchronized on mailbox                
    }

    private Element modifyCalendarItem(ZimbraSoapContext zsc, OperationContext octxt, Element request, Account acct, Mailbox mbox,
            CalendarItem calItem, Invite inv, Element response) throws ServiceException
    {
        // <M>
        Element msgElem = request.getElement(MailService.E_MSG);
        
        ModifyCalendarItemParser parser = new ModifyCalendarItemParser(mbox, inv);
        
        CalSendData dat = handleMsgElement(zsc, msgElem, acct, mbox, parser);
        
        // If we are sending this update to other people, then we MUST be the organizer!
        if (!inv.thisAcctIsOrganizer(acct)) {
            try {
                Address[] rcpts = dat.mMm.getAllRecipients();
                if (rcpts != null && rcpts.length > 0) {
                    throw MailServiceException.MUST_BE_ORGANIZER("ModifyCalendarItem");
                }
            } catch (MessagingException e) {
                throw ServiceException.FAILURE("Checking recipients of outgoing msg ", e);
            }
        }

        sendCalendarMessage(zsc, octxt, calItem.getFolderId(), acct, mbox, dat, response, false);

        return response;        
    }
}<|MERGE_RESOLUTION|>--- conflicted
+++ resolved
@@ -88,13 +88,8 @@
         Mailbox mbox = getRequestedMailbox(zsc);
         OperationContext octxt = zsc.getOperationContext();
         
-<<<<<<< HEAD
-        ItemId iid = new ItemId(request.getAttribute(MailService.A_ID), lc);
+        ItemId iid = new ItemId(request.getAttribute(MailService.A_ID), zsc);
         int compNum = (int) request.getAttributeLong(MailService.E_INVITE_COMPONENT, 0);
-=======
-        ItemId iid = new ItemId(request.getAttribute(MailConstants.A_ID), zsc);
-        int compNum = (int) request.getAttributeLong(MailConstants.E_INVITE_COMPONENT, 0);
->>>>>>> 64884d16
         sLog.info("<ModifyCalendarItem id=" + iid + " comp=" + compNum + ">");
         
         synchronized(mbox) {
