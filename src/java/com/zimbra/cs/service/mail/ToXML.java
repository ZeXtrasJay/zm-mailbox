--- conflicted
+++ resolved
@@ -341,11 +341,7 @@
                 String name = folder.getName();
                 if (name != null && name.length() > 0)
                     elem.addAttribute(MailConstants.A_NAME, name);
-<<<<<<< HEAD
-=======
-                }
                 elem.addAttribute(MailConstants.A_ABS_FOLDER_PATH, folder.getPath());
->>>>>>> 44c999bb
             }
             if (needToOutput(fields, Change.MODIFIED_FOLDER))
                 elem.addAttribute(MailConstants.A_FOLDER, ifmt.formatItemId(folder.getFolderId()));
@@ -414,81 +410,9 @@
             elem.addAttribute(MailConstants.A_ZIMBRA_ID, mpt.getOwnerId());
             elem.addAttribute(MailConstants.A_REMOTE_ID, mpt.getRemoteId());
             NamedEntry nentry = FolderAction.lookupGranteeByZimbraId(mpt.getOwnerId(), ACL.GRANTEE_USER);
-<<<<<<< HEAD
             elem.addAttribute(MailConstants.A_OWNER_NAME, nentry == null ? null : nentry.getName());
             if (mpt.getDefaultView() != MailItem.TYPE_UNKNOWN)
                 elem.addAttribute(MailConstants.A_DEFAULT_VIEW, MailItem.getNameForType(mpt.getDefaultView()));
-=======
-            el.addAttribute(MailConstants.A_OWNER_NAME, nentry == null ? null : nentry.getName());
-            if (mpt.getDefaultView() != MailItem.Type.UNKNOWN) {
-                el.addAttribute(MailConstants.A_DEFAULT_VIEW, mpt.getDefaultView().toString());
-            }
-        }
-        if (needToOutput(fields, Change.SHAREDREM)) {
-            el.addAttribute(MailConstants.A_REMINDER, false);  // feature backed out (bug 57437)
-        }
-        return el;
-    }
-
-    private static String getRestUrl(String ownerName, String folderPath) {
-        if (ownerName == null || folderPath == null) {
-            return null;
-        }
-        Provisioning prov = Provisioning.getInstance();
-        Account targetAccount;
-        try {
-            targetAccount = prov.get(AccountBy.name, ownerName);
-            if (targetAccount == null) {
-                // Remote owner account has been deleted.
-                return null;
-            }
-            Server targetServer = prov.getServer(targetAccount);
-            return URLUtil.getServiceURL(targetServer, UserServlet.SERVLET_PATH + 
-                    HttpUtil.urlEscape(UserServlet.getAccountPath(targetAccount) + folderPath) , true);
-        } catch (ServiceException e) {
-            ZimbraLog.soap.warn("unable to create rest url for mountpoint", e);
-            return null;
-        }
-    }
-
-    public static void transferMountpointContents(Element elem, Element mptTarget) {
-        // transfer folder counts to the serialized mountpoint from the serialized target folder
-        transferLongAttribute(elem, mptTarget, MailConstants.A_UNREAD);
-        transferLongAttribute(elem, mptTarget, MailConstants.A_NUM);
-        transferLongAttribute(elem, mptTarget, MailConstants.A_SIZE);
-        elem.addAttribute(MailConstants.A_OWNER_FOLDER_NAME, mptTarget.getAttribute(MailConstants.A_NAME, null));
-        String ownerName = elem.getAttribute(MailConstants.A_OWNER_NAME, null);
-        String ownerFolderPath = mptTarget.getAttribute(MailConstants.A_ABS_FOLDER_PATH, null);
-        // construct rest url based on owner name and folder name.
-        elem.addAttribute(MailConstants.A_REST_URL, getRestUrl(ownerName, ownerFolderPath));
-        elem.addAttribute(MailConstants.A_URL, mptTarget.getAttribute(MailConstants.A_URL, null));
-        elem.addAttribute(MailConstants.A_RIGHTS, mptTarget.getAttribute(MailConstants.A_RIGHTS, null));
-        if (mptTarget.getAttribute(MailConstants.A_FLAGS, "").indexOf("u") != -1) {
-            elem.addAttribute(MailConstants.A_FLAGS, "u" + elem.getAttribute(MailConstants.A_FLAGS, "").replace("u", ""));
-        }
-        // transfer ACL and child folders to the serialized mountpoint from the serialized remote folder
-        for (Element child : mptTarget.listElements()) {
-            String name = child.getName();
-            if (name.equals(MailConstants.E_FOLDER) || name.equals(MailConstants.E_SEARCH) ||
-                    name.equals(MailConstants.E_MOUNT) || name.equals(MailConstants.E_RETENTION_POLICY)) {
-                elem.addElement(child.clone());
-            } else {
-                elem.addUniqueElement(child.clone());
-            }
-        }
-    }
-
-    private static void transferLongAttribute(Element to, Element from, String attrName) {
-        try {
-            long remote = from.getAttributeLong(attrName, -1L);
-            if (remote >= 0) {
-                to.addAttribute(attrName, remote);
-            }
-        } catch (ServiceException e) {
-            ZimbraLog.session.warn("exception reading long attr from remote folder: %s", attrName, e);
-        } catch (Element.ContainerException e) {
-            ZimbraLog.session.warn("exception adding remote folder attr to serialized mountpoint: %s", attrName, e);
->>>>>>> 44c999bb
         }
         return elem;
     }
