/*
 * ***** BEGIN LICENSE BLOCK *****
 * Zimbra Collaboration Suite Server
 * Copyright (C) 2004, 2005, 2006, 2007, 2008, 2009, 2010, 2011 Zimbra, Inc.
 *
 * The contents of this file are subject to the Zimbra Public License
 * Version 1.3 ("License"); you may not use this file except in
 * compliance with the License.  You may obtain a copy of the License at
 * http://www.zimbra.com/license.
 *
 * Software distributed under the License is distributed on an "AS IS"
 * basis, WITHOUT WARRANTY OF ANY KIND, either express or implied.
 * ***** END LICENSE BLOCK *****
 */
package com.zimbra.cs.service.mail;

import java.io.IOException;
import java.io.InputStream;
import java.io.Reader;
import java.io.StringWriter;
import java.io.UnsupportedEncodingException;
import java.io.Writer;
import java.util.Arrays;
import java.util.Calendar;
import java.util.Collection;
import java.util.Collections;
import java.util.Date;
import java.util.HashSet;
import java.util.Iterator;
import java.util.LinkedList;
import java.util.List;
import java.util.Map;
import java.util.Set;

import javax.mail.MessagingException;
import javax.mail.internet.ContentDisposition;
import javax.mail.internet.InternetAddress;
import javax.mail.internet.MimeMessage;
import javax.mail.internet.MimePart;
import javax.mail.internet.MimeUtility;

import org.json.JSONException;

import com.google.common.base.Strings;
import com.google.common.base.Joiner;
import com.google.common.collect.Lists;
import com.google.common.collect.Sets;
import com.google.common.io.Closeables;
import com.zimbra.common.calendar.CalendarUtil;
import com.zimbra.common.calendar.Geo;
import com.zimbra.common.calendar.ICalTimeZone;
import com.zimbra.common.calendar.ICalTimeZone.SimpleOnset;
import com.zimbra.common.calendar.ParsedDateTime;
import com.zimbra.common.calendar.ParsedDuration;
import com.zimbra.common.calendar.TimeZoneMap;
import com.zimbra.common.calendar.ZCalendar.ICalTok;
import com.zimbra.common.calendar.ZCalendar.ZParameter;
import com.zimbra.common.calendar.ZCalendar.ZProperty;
import com.zimbra.soap.admin.type.DataSourceType;
import com.zimbra.common.localconfig.DebugConfig;
import com.zimbra.common.mailbox.Color;
import com.zimbra.common.mailbox.ContactConstants;
import com.zimbra.common.mime.ContentType;
import com.zimbra.common.mime.MimeConstants;
import com.zimbra.common.mime.MimeDetect;
import com.zimbra.common.service.ServiceException;
import com.zimbra.common.soap.Element;
import com.zimbra.common.soap.HeaderConstants;
import com.zimbra.common.soap.MailConstants;
import com.zimbra.common.util.ArrayUtil;
import com.zimbra.common.util.ByteUtil;
import com.zimbra.common.util.DateUtil;
import com.zimbra.common.util.HttpUtil;
import com.zimbra.common.util.Log;
import com.zimbra.common.util.LogFactory;
import com.zimbra.common.util.Pair;
import com.zimbra.common.util.StringUtil;
import com.zimbra.common.util.TruncatingWriter;
import com.zimbra.common.util.ZimbraLog;
import com.zimbra.cs.account.AccessManager;
import com.zimbra.cs.account.Account;
import com.zimbra.cs.account.DataSource;
import com.zimbra.cs.account.GalContact;
import com.zimbra.cs.account.IDNUtil;
import com.zimbra.cs.account.NamedEntry;
import com.zimbra.cs.account.Provisioning;
import com.zimbra.cs.account.accesscontrol.GranteeType;
import com.zimbra.cs.account.accesscontrol.ZimbraACE;
import com.zimbra.cs.fb.FreeBusy;
import com.zimbra.cs.gal.GalGroupInfoProvider;
import com.zimbra.cs.gal.GalGroupMembers.ContactDLMembers;
import com.zimbra.cs.html.BrowserDefang;
import com.zimbra.cs.html.DefangFactory;
import com.zimbra.cs.html.HtmlDefang;
import com.zimbra.cs.index.SearchParams;
import com.zimbra.cs.index.SearchParams.ExpandResults;
import com.zimbra.cs.index.SortBy;
import com.zimbra.cs.mailbox.*;
import com.zimbra.cs.mailbox.CalendarItem.AlarmData;
import com.zimbra.cs.mailbox.CalendarItem.Instance;
import com.zimbra.cs.mailbox.Contact.Attachment;
import com.zimbra.cs.mailbox.MailItem.CustomMetadata;
import com.zimbra.cs.mailbox.calendar.Alarm;
import com.zimbra.cs.mailbox.calendar.IcalXmlStrMap;
import com.zimbra.cs.mailbox.calendar.Invite;
import com.zimbra.cs.mailbox.calendar.InviteChanges;
import com.zimbra.cs.mailbox.calendar.RecurId;
import com.zimbra.cs.mailbox.calendar.Recurrence;
import com.zimbra.cs.mailbox.calendar.Recurrence.IRecurrence;
import com.zimbra.cs.mailbox.calendar.ZAttendee;
import com.zimbra.cs.mailbox.calendar.ZOrganizer;
import com.zimbra.cs.mailbox.util.TagUtil;
import com.zimbra.cs.mime.MPartInfo;
import com.zimbra.cs.mime.Mime;
import com.zimbra.cs.mime.ParsedAddress;
import com.zimbra.cs.mime.handler.TextEnrichedHandler;
import com.zimbra.cs.service.UserServlet;
import com.zimbra.cs.service.util.ItemId;
import com.zimbra.cs.service.util.ItemIdFormatter;
import com.zimbra.cs.session.PendingModifications.Change;
import com.zimbra.soap.mail.type.AlarmDataInfo;
import com.zimbra.soap.mail.type.Policy;
import com.zimbra.soap.mail.type.RetentionPolicy;
import com.zimbra.soap.mail.type.XParam;
import com.zimbra.soap.mail.type.XProp;

/**
 * Class containing static methods for encoding various MailItem-derived objects into XML.
 *
 * @since 2004. 9. 15.
 */
public final class ToXML {
    private static final Log LOG = LogFactory.getLog(ToXML.class);

    public static enum OutputParticipants { PUT_SENDERS, PUT_RECIPIENTS, PUT_BOTH }

    // we usually don't want to return last modified date...
    public static final int NOTIFY_FIELDS = Change.ALL_FIELDS & ~Change.CONFLICT;

    // no construction
    private ToXML() {
    }

    public static Element encodeItem(Element parent, ItemIdFormatter ifmt, OperationContext octxt, MailItem item,
            int fields) throws ServiceException {
        if (item instanceof Folder) {
            return encodeFolder(parent, ifmt, octxt, (Folder) item, fields);
        } else if (item instanceof Tag) {
            return encodeTag(parent, ifmt, octxt, (Tag) item, fields);
        } else if (item instanceof Note) {
            return encodeNote(parent, ifmt, octxt, (Note) item, fields);
        } else if (item instanceof Contact) {
            return encodeContact(parent, ifmt, octxt, (Contact) item, false, null, fields);
        } else if (item instanceof CalendarItem) {
            return encodeCalendarItemSummary(parent, ifmt, octxt, (CalendarItem) item, fields, true);
        } else if (item instanceof Conversation) {
            return encodeConversationSummary(parent, ifmt, octxt, (Conversation) item, null,
                    OutputParticipants.PUT_SENDERS, fields, false);
        } else if (item instanceof WikiItem) {
            return encodeWiki(parent, ifmt, octxt, (WikiItem) item, fields);
        } else if (item instanceof Document) {
            return encodeDocument(parent, ifmt, octxt, (Document) item, fields);
        } else if (item instanceof Message) {
            OutputParticipants output = fields == NOTIFY_FIELDS ?
                    OutputParticipants.PUT_BOTH : OutputParticipants.PUT_SENDERS;
            return encodeMessageSummary(parent, ifmt, octxt, (Message) item, output, fields);
        } else if (item instanceof Comment) {
            return encodeComment(parent, ifmt, octxt, (Comment) item, fields);
        } else {
            return null;
        }
    }

    private static boolean needToOutput(int fields, int fieldMask) {
        return ((fields & fieldMask) > 0);
    }

    public static boolean hasFullAccess(Mailbox mbox, OperationContext octxt) throws ServiceException {
        if (octxt == null || !octxt.isDelegatedRequest(mbox)) {
            return true;
        } else {
            return AccessManager.getInstance().canAccessAccount(octxt.getAuthenticatedUser(), mbox.getAccount(), octxt.isUsingAdminPrivileges());
        }
    }

    public static Element encodeMailbox(Element parent, OperationContext octxt, Mailbox mbox) {
        return encodeMailbox(parent, octxt, mbox, NOTIFY_FIELDS);
    }

    public static Element encodeMailbox(Element parent, OperationContext octxt, Mailbox mbox, int fields) {
        Element elem = parent.addElement(MailConstants.E_MAILBOX);
        if (octxt.isDelegatedRequest(mbox)) {
            elem.addAttribute(HeaderConstants.A_ACCOUNT_ID, mbox.getAccountId());
        }
        if (needToOutput(fields, Change.SIZE)) {
            elem.addAttribute(MailConstants.A_SIZE, mbox.getSize());
        }
        return elem;
    }

    public static Element encodeFolder(Element parent, ItemIdFormatter ifmt, OperationContext octxt, Folder folder)
    throws ServiceException {
        return encodeFolder(parent, ifmt, octxt, folder, NOTIFY_FIELDS);
    }

    public static Element encodeFolder(Element parent, ItemIdFormatter ifmt, OperationContext octxt,
            Folder folder, int fields)
    throws ServiceException {
        return encodeFolder(parent, ifmt, octxt, folder, fields, false);
    }

    public static Element encodeFolder(Element parent, ItemIdFormatter ifmt, OperationContext octxt,
            Folder folder, int fields, boolean exposeAclAccessKey)
    throws ServiceException {
        if (folder instanceof SearchFolder) {
            return encodeSearchFolder(parent, ifmt, (SearchFolder) folder, fields);
        } else if (folder instanceof Mountpoint) {
            return encodeMountpoint(parent, ifmt, octxt, (Mountpoint) folder, fields);
        }
        Element elem = parent.addElement(MailConstants.E_FOLDER);
        encodeFolderCommon(elem, ifmt, folder, fields);
        if (needToOutput(fields, Change.SIZE)) {
            int deleted = folder.getDeletedCount();
            elem.addAttribute(MailConstants.A_NUM, folder.getItemCount() - deleted);
            if (deleted > 0) {
                elem.addAttribute(MailConstants.A_IMAP_NUM, folder.getItemCount());
            }
            elem.addAttribute(MailConstants.A_SIZE, folder.getTotalSize());
            elem.addAttribute(MailConstants.A_IMAP_MODSEQ, folder.getImapMODSEQ());
            elem.addAttribute(MailConstants.A_IMAP_UIDNEXT, folder.getImapUIDNEXT());
        }

        if (needToOutput(fields, Change.URL)) {
            String url = folder.getUrl();
            if (!url.isEmpty() || fields != NOTIFY_FIELDS) {
                // Note: in this case, a url on a folder object
                // is not a url to the folder, but the url to another item that's
                // external of the mail system. In most cases this is a 'synced' folder
                // that is either RSS or a remote calendar object
                elem.addAttribute(MailConstants.A_URL, HttpUtil.sanitizeURL(url));
            }
        }

        Mailbox mbox = folder.getMailbox();
        boolean remote = octxt != null && octxt.isDelegatedRequest(mbox);

        boolean canAdminister = !remote;
        if (remote) {
            // return effective permissions only for remote folders
            String perms = encodeEffectivePermissions(folder, octxt);
            elem.addAttribute(MailConstants.A_RIGHTS, perms);
            canAdminister = perms != null && perms.indexOf(ACL.ABBR_ADMIN) != -1;
        }

        if (canAdminister) {
            // return full ACLs for folders we have admin rights on
            if (needToOutput(fields, Change.ACL)) {
                if (fields != NOTIFY_FIELDS || folder.isTagged(Flag.FlagInfo.NO_INHERIT)) {
                    encodeACL(octxt, elem, folder.getEffectiveACL(), exposeAclAccessKey);
                }
            }
            if (needToOutput(fields, Change.RETENTION_POLICY)) {
                RetentionPolicy rp = folder.getRetentionPolicy();
                if (fields != NOTIFY_FIELDS || rp.isSet()) {
                    // Only output retention policy if it's being modified, or if we're returning all
                    // folder data and policy is set.
                    encodeRetentionPolicy(elem, RetentionPolicyManager.getInstance().getCompleteRetentionPolicy(rp));
                }
            }
        }
        return elem;
    }

    private static Element encodeRetentionPolicy(Element parent, RetentionPolicy policy) {
        Element retPol = parent.addElement(MailConstants.E_RETENTION_POLICY);
        if (policy.isSet()) {
            Element keepEl = retPol.addElement(MailConstants.E_KEEP);
            encodePolicyList(keepEl, policy.getKeepPolicy());
            Element purgeEl = retPol.addElement(MailConstants.E_PURGE);
            encodePolicyList(purgeEl, policy.getPurgePolicy());
        }
        return retPol;
    }

    private static void encodePolicyList(Element parent, List<Policy> list) {
        if (list != null) {
            for (Policy p : list) {
                Element elem = parent.addElement(MailConstants.E_POLICY);
                elem.addAttribute(MailConstants.A_ID, p.getId());
                elem.addAttribute(MailConstants.A_NAME, p.getName());
                elem.addAttribute(MailConstants.A_LIFETIME, p.getLifetime());
                elem.addAttribute(MailConstants.A_RETENTION_POLICY_TYPE, p.getType().toString());
            }
        }
    }

    public static String encodeEffectivePermissions(Folder folder, OperationContext octxt) {
        try {
            short perms = folder.getMailbox().getEffectivePermissions(octxt, folder.getId(), MailItem.Type.FOLDER);
            return ACL.rightsToString(perms);
        } catch (ServiceException e) {
            LOG.warn("ignoring exception while fetching effective permissions for folder %d", folder.getId(), e);
            return null;
        }
    }

    // encode mailbox ACL
    public static Element encodeACL(OperationContext octxt, Element parent, ACL acl, boolean exposeAclAccessKey) {
        Element eACL = parent.addUniqueElement(MailConstants.E_ACL);
        if (acl == null) {
            return eACL;
        }
        boolean needDispName = OperationContextData.getNeedGranteeName(octxt);

        for (ACL.Grant grant : acl.getGrants()) {
            String name = null;
            byte granteeType = grant.getGranteeType();

            if (needDispName) {
                //
                // Get name of the grantee
                //

                // 1. try getting the name from the Grant, the name is set on the Grant
                //    if we are in the path of proxying sharing in ZD
                name = grant.getGranteeName();
                if (name == null) {
                    // 2. (for bug 35079), see if the name is already resolved in the in the OperationContextData
                    OperationContextData.GranteeNames granteeNames = OperationContextData.getGranteeNames(octxt);
                    if (granteeNames != null) {
                        name = granteeNames.getNameById(grant.getGranteeId(), granteeType);
                    }
                    // 3. fallback to the old way to lookup the name using the Provisioning interface,
                    //    this *may* lead to a LDAP search if the id is not in cache
                    if (name == null) {
                        NamedEntry nentry = FolderAction.lookupGranteeByZimbraId(grant.getGranteeId(), granteeType);
                        if (nentry != null) {
                            name = nentry.getName();
                        }
                    }
                }
            }

            Element eGrant = eACL.addElement(MailConstants.E_GRANT);
            eGrant.addAttribute(MailConstants.A_ZIMBRA_ID, grant.getGranteeId())
                .addAttribute(MailConstants.A_GRANT_TYPE, ACL.typeToString(granteeType))
                .addAttribute(MailConstants.A_RIGHTS, ACL.rightsToString(grant.getGrantedRights()));

            if (needDispName) {
                // Note: use == instead of equals, the if returns true if and only if INVALID_GRANT and name
                // refer to the same object
                if (OperationContextData.GranteeNames.INVALID_GRANT == name) {
                    eGrant.addAttribute(MailConstants.A_INVALID, true);
                    eGrant.addAttribute(MailConstants.A_DISPLAY, OperationContextData.GranteeNames.EMPTY_NAME);
                } else {
                    eGrant.addAttribute(MailConstants.A_DISPLAY, name);
                }
            }

            if (granteeType == ACL.GRANTEE_KEY) {
                if (exposeAclAccessKey) {
                    eGrant.addAttribute(MailConstants.A_ACCESSKEY, grant.getPassword());
                }
            } else {
                eGrant.addAttribute(MailConstants.A_PASSWORD, grant.getPassword());
            }
        }
        return eACL;
    }

    // encode account ACE
    public static Element encodeACE(Element parent, ZimbraACE ace) {
        Element eACE = parent.addElement(MailConstants.E_ACE)
                .addAttribute(MailConstants.A_ZIMBRA_ID, ace.getGrantee())
                .addAttribute(MailConstants.A_GRANT_TYPE, ace.getGranteeType().getCode())
                .addAttribute(MailConstants.A_RIGHT, ace.getRight().getName())
                .addAttribute(MailConstants.A_DISPLAY, ace.getGranteeDisplayName());

        if (ace.getGranteeType() == GranteeType.GT_KEY) {
            eACE.addAttribute(MailConstants.A_ACCESSKEY, ace.getSecret());
        } else if (ace.getGranteeType() == GranteeType.GT_GUEST) {
            eACE.addAttribute(MailConstants.A_PASSWORD, ace.getSecret());
        }
        if (ace.deny()) {
            eACE.addAttribute(MailConstants.A_DENY, ace.deny());
        }
        return eACE;
    }

    private static Element encodeFolderCommon(Element elem, ItemIdFormatter ifmt, Folder folder, int fields) {
        int folderId = folder.getId();
        elem.addAttribute(MailConstants.A_ID, ifmt.formatItemId(folder));

        if (folderId != Mailbox.ID_FOLDER_ROOT) {
            if (needToOutput(fields, Change.NAME)) {
                String name = folder.getName();
                if (!Strings.isNullOrEmpty(name)) {
                    elem.addAttribute(MailConstants.A_NAME, name);
                }
            }
            if (needToOutput(fields, Change.FOLDER)) {
                elem.addAttribute(MailConstants.A_FOLDER, ifmt.formatItemId(folder.getFolderId()));
            }
        }

        if (needToOutput(fields, Change.FLAGS)) {
            String flags = folder.getMailbox().getItemFlagString(folder); //so that offline override can filter flags
            if (fields != NOTIFY_FIELDS || !flags.isEmpty()) {
                elem.addAttribute(MailConstants.A_FLAGS, flags);
            }
        }
        encodeColor(elem, folder, fields);
        if (needToOutput(fields, Change.UNREAD)) {
            int unread = folder.getUnreadCount();
            if (unread > 0 || fields != NOTIFY_FIELDS) {
                int deletedUnread = folder.getDeletedUnreadCount();
                elem.addAttribute(MailConstants.A_UNREAD, unread - deletedUnread);
                if (deletedUnread > 0) {
                    elem.addAttribute(MailConstants.A_IMAP_UNREAD, unread);
                }
            }
        }
        if (needToOutput(fields, Change.VIEW)) {
            MailItem.Type view = folder.getDefaultView();
            if (view != MailItem.Type.UNKNOWN) {
                elem.addAttribute(MailConstants.A_DEFAULT_VIEW, view.toString());
            }
        }
        if (needToOutput(fields, Change.CONTENT)) {
            elem.addAttribute(MailConstants.A_REVISION, folder.getSavedSequence());
            // this attribute ("ms") *normally* goes with MODIFIED_CONFLICT, but we need it
            //   serialized in this case as well in order to make dav ctag caching work
            elem.addAttribute(MailConstants.A_MODIFIED_SEQUENCE, folder.getModifiedSequence());
        }
        if (needToOutput(fields, Change.CONFLICT)) {
            elem.addAttribute(MailConstants.A_CHANGE_DATE, folder.getChangeDate() / 1000);
            elem.addAttribute(MailConstants.A_MODIFIED_SEQUENCE, folder.getModifiedSequence());
        }
        if (needToOutput(fields, Change.METADATA)) {
            encodeAllCustomMetadata(elem, folder, fields);
        }
        return elem;
    }

    public static Element encodeSearchFolder(Element parent, ItemIdFormatter ifmt, SearchFolder search) {
        return encodeSearchFolder(parent, ifmt, search, NOTIFY_FIELDS);
    }

    public static Element encodeSearchFolder(Element parent, ItemIdFormatter ifmt, SearchFolder search, int fields) {
        Element elem = parent.addElement(MailConstants.E_SEARCH);
        encodeFolderCommon(elem, ifmt, search, fields);
        if (needToOutput(fields, Change.QUERY)) {
            elem.addAttribute(MailConstants.A_QUERY, search.getQuery());
            elem.addAttribute(MailConstants.A_SORTBY, search.getSortField());
            elem.addAttribute(MailConstants.A_SEARCH_TYPES, search.getReturnTypes());
        }
        return elem;
    }

    public static Element encodeMountpoint(Element parent, ItemIdFormatter ifmt, OperationContext octx,
            Mountpoint mpt) {
        return encodeMountpoint(parent, ifmt, octx, mpt, NOTIFY_FIELDS);
    }

    public static Element encodeMountpoint(Element parent, ItemIdFormatter ifmt, OperationContext octx,
            Mountpoint mpt, int fields) {

        Element el = parent.addElement(MailConstants.E_MOUNT);
        // check to see if this is a delegate request (like bes)
        boolean remote = octx != null && octx.isDelegatedRequest(mpt.getMailbox());

        try {
            // only construct the external url if this isn't a remote request.
            // remote/delegate requests have managed to ping pong back and forth between
            // servers and tie things up.
            if(!remote){
                String remoteUrl = UserServlet.getExternalRestUrl(octx, mpt);
                if (remoteUrl != null) {
                    el.addAttribute(MailConstants.A_REST_URL, remoteUrl);
                }
            }
        } catch (ServiceException e) {
            ZimbraLog.soap.warn("unable to create rest url for remote mountpoint", e);
        }

        encodeFolderCommon(el, ifmt, mpt, fields);
        if (needToOutput(fields, Change.CONTENT)) {
            el.addAttribute(MailConstants.A_ZIMBRA_ID, mpt.getOwnerId());
            el.addAttribute(MailConstants.A_REMOTE_ID, mpt.getRemoteId());
            NamedEntry nentry = FolderAction.lookupGranteeByZimbraId(mpt.getOwnerId(), ACL.GRANTEE_USER);
            el.addAttribute(MailConstants.A_OWNER_NAME, nentry == null ? null : nentry.getName());
            if (mpt.getDefaultView() != MailItem.Type.UNKNOWN) {
                el.addAttribute(MailConstants.A_DEFAULT_VIEW, mpt.getDefaultView().toString());
            }
        }
        if (needToOutput(fields, Change.SHAREDREM)) {
            el.addAttribute(MailConstants.A_REMINDER, mpt.isReminderEnabled());
        }
        return el;
    }

    public static void transferMountpointContents(Element elem, Element mptTarget) {
        // transfer folder counts to the serialized mountpoint from the serialized target folder
        transferLongAttribute(elem, mptTarget, MailConstants.A_UNREAD);
        transferLongAttribute(elem, mptTarget, MailConstants.A_NUM);
        transferLongAttribute(elem, mptTarget, MailConstants.A_SIZE);
        elem.addAttribute(MailConstants.A_OWNER_FOLDER_NAME, mptTarget.getAttribute(MailConstants.A_NAME, null));
        elem.addAttribute(MailConstants.A_URL, mptTarget.getAttribute(MailConstants.A_URL, null));
        elem.addAttribute(MailConstants.A_RIGHTS, mptTarget.getAttribute(MailConstants.A_RIGHTS, null));
        if (mptTarget.getAttribute(MailConstants.A_FLAGS, "").indexOf("u") != -1) {
            elem.addAttribute(MailConstants.A_FLAGS, "u" + elem.getAttribute(MailConstants.A_FLAGS, "").replace("u", ""));
        }
        // transfer ACL and child folders to the serialized mountpoint from the serialized remote folder
        for (Element child : mptTarget.listElements()) {
            String name = child.getName();
            if (name.equals(MailConstants.E_FOLDER) || name.equals(MailConstants.E_SEARCH) || name.equals(MailConstants.E_MOUNT)) {
                elem.addElement(child.clone());
            } else {
                elem.addUniqueElement(child.clone());
            }
        }
    }

    private static void transferLongAttribute(Element to, Element from, String attrName) {
        try {
            long remote = from.getAttributeLong(attrName, -1L);
            if (remote >= 0) {
                to.addAttribute(attrName, remote);
            }
        } catch (ServiceException e) {
            ZimbraLog.session.warn("exception reading long attr from remote folder: %s", attrName, e);
        } catch (Element.ContainerException e) {
            ZimbraLog.session.warn("exception adding remote folder attr to serialized mountpoint: %s", attrName, e);
        }
    }

    public static Element encodeRestUrl(Element el, MailItem item) {
        try {
            return el.addAttribute(MailConstants.A_REST_URL, UserServlet.getRestUrl(item));
        } catch (ServiceException e) {
            LOG.error("cannot generate REST url", e);
            return el;
        }
    }

    public static void recordItemTags(Element elem, MailItem item, OperationContext octxt) throws ServiceException {
        recordItemTags(elem, item, octxt, NOTIFY_FIELDS);
    }

    public static void recordItemTags(Element elem, MailItem item, OperationContext octxt, int fields) throws ServiceException {
        if (needToOutput(fields, Change.FLAGS | Change.UNREAD)) {
            String flags = item.getFlagString();
            if (fields != NOTIFY_FIELDS || !flags.isEmpty()) {
                elem.addAttribute(MailConstants.A_FLAGS, flags);
            }
        }
        if (needToOutput(fields, Change.TAGS)) {
            String[] tags = item.getTags();
            if (!ArrayUtil.isEmpty(tags) || fields != NOTIFY_FIELDS) {
                elem.addAttribute(MailConstants.A_TAG_NAMES, TagUtil.encodeTags(tags));
                if (hasFullAccess(item.getMailbox(), octxt)) {
                    elem.addAttribute(MailConstants.A_TAGS, TagUtil.getTagIdString(item));
                }
            }
        }
    }

    public static void encodeAllCustomMetadata(Element elem, MailItem item, int fields) {
        List<String> sections = item.getCustomDataSections();
        if (sections == null || sections.isEmpty()) {
            // if we care specifically about custom metadata and there is none, let the caller know
            if (fields != NOTIFY_FIELDS) {
                elem.addElement(MailConstants.E_METADATA);
            }
            return;
        }

        for (String section : sections) {
            try {
                encodeCustomMetadata(elem, item.getCustomData(section));
            } catch (ServiceException e) {
                ZimbraLog.soap.warn("could not deserialize custom metadata; skipping (section '%s', item %s)",
                        section, new ItemId(item));
            }
        }
    }

    public static Element encodeCustomMetadata(Element elem, CustomMetadata custom) {
        if (custom == null) {
            return null;
        }
        Element serialized = elem.addElement(MailConstants.E_METADATA);
        serialized.addAttribute(MailConstants.A_SECTION, custom.getSectionKey());
        for (Map.Entry<String, String> entry : custom.entrySet()) {
            serialized.addKeyValuePair(entry.getKey(), entry.getValue());
        }
        return serialized;
    }

    public static Element encodeContact(Element parent, ItemIdFormatter ifmt, OperationContext octxt, Contact contact,
            boolean summary, Collection<String> attrFilter)
    throws ServiceException {
        return encodeContact(parent, ifmt, octxt, contact, summary, attrFilter, NOTIFY_FIELDS);
    }

<<<<<<< HEAD
    public static Element encodeContact(Element parent, ItemIdFormatter ifmt, OperationContext octxt, Contact contact,
            boolean summary, Collection<String> attrFilter, int fields)
    throws ServiceException {
        return encodeContact(parent, ifmt, octxt, contact, null, null, summary, attrFilter, fields, null, false);
    }

    public static Element encodeContact(Element parent, ItemIdFormatter ifmt, OperationContext octxt, Contact contact,
            ContactGroup contactGroup, Collection<String> memberAttrFilter, boolean summary,
            Collection<String> attrFilter, int fields, String migratedDlist, boolean returnHiddenAttrs)
    throws ServiceException {
        Element el = parent.addElement(MailConstants.E_CONTACT);
        el.addAttribute(MailConstants.A_ID, ifmt.formatItemId(contact));
        if (needToOutput(fields, Change.FOLDER)) {
            el.addAttribute(MailConstants.A_FOLDER, ifmt.formatItemId(contact.getFolderId()));
        }
        recordItemTags(el, contact, octxt, fields);
        if (needToOutput(fields, Change.CONFLICT)) {
            el.addAttribute(MailConstants.A_CHANGE_DATE, contact.getChangeDate() / 1000);
            el.addAttribute(MailConstants.A_MODIFIED_SEQUENCE, contact.getModifiedSequence());
            el.addAttribute(MailConstants.A_DATE, contact.getDate());
            el.addAttribute(MailConstants.A_REVISION, contact.getSavedSequence());
        } else if (needToOutput(fields, Change.CONTENT)) {
            el.addAttribute(MailConstants.A_DATE, contact.getDate());
            el.addAttribute(MailConstants.A_REVISION, contact.getSavedSequence());
        }
        if (needToOutput(fields, Change.METADATA)) {
            encodeAllCustomMetadata(el, contact, fields);
        }
        if (!needToOutput(fields, Change.CONTENT)) {
=======
    public static Element encodeContact(Element parent, ItemIdFormatter ifmt,
            Contact contact, boolean summary, Collection<String> attrFilter,
            int fields) {

        return encodeContact(parent, ifmt, contact, summary, attrFilter,
                fields, false, GetContacts.NO_LIMIT_MAX_MEMBERS);
    }

    public static Element encodeContact(Element parent, ItemIdFormatter ifmt,
            Contact contact, boolean summary, Collection<String> attrFilter,
            int fields, boolean returnHiddenAttrs, long maxMembers) {
        Element elem = parent.addElement(MailConstants.E_CONTACT);
        elem.addAttribute(MailConstants.A_ID, ifmt.formatItemId(contact));
        if (needToOutput(fields, Change.MODIFIED_FOLDER))
            elem.addAttribute(MailConstants.A_FOLDER, ifmt.formatItemId(contact.getFolderId()));
        recordItemTags(elem, contact, fields);
        if (needToOutput(fields, Change.MODIFIED_CONFLICT)) {
            elem.addAttribute(MailConstants.A_CHANGE_DATE, contact.getChangeDate() / 1000);
            elem.addAttribute(MailConstants.A_MODIFIED_SEQUENCE, contact.getModifiedSequence());
            elem.addAttribute(MailConstants.A_DATE, contact.getDate());
            elem.addAttribute(MailConstants.A_REVISION, contact.getSavedSequence());
        } else if (needToOutput(fields, Change.MODIFIED_CONTENT)) {
            elem.addAttribute(MailConstants.A_DATE, contact.getDate());
            elem.addAttribute(MailConstants.A_REVISION, contact.getSavedSequence());
        }
        if (needToOutput(fields, Change.MODIFIED_METADATA))
            encodeAllCustomMetadata(elem, contact, fields);

        if (!needToOutput(fields, Change.MODIFIED_CONTENT)) {
>>>>>>> b4529622
            if (summary) {
                try {
                    el.addAttribute(MailConstants.A_FILE_AS_STR, contact.getFileAsString());
                } catch (ServiceException e) {
                }
                el.addAttribute(ContactConstants.A_email, contact.get(ContactConstants.A_email));
                el.addAttribute(ContactConstants.A_email2, contact.get(ContactConstants.A_email2));
                el.addAttribute(ContactConstants.A_email3, contact.get(ContactConstants.A_email3));

                String type = contact.get(ContactConstants.A_type);
                el.addAttribute(ContactConstants.A_type, type);

                // send back date with summary via search results
                el.addAttribute(MailConstants.A_CHANGE_DATE, contact.getChangeDate() / 1000);
            }

            // stop here if we're not returning the actual contact content
            return el;
        }

        try {
            el.addAttribute(MailConstants.A_FILE_AS_STR, contact.getFileAsString());
        } catch (ServiceException e) {
        }

        List<Attachment> attachments = contact.getAttachments();

        // encode contact group members (not derefed) if we don't have a
        // already derefed contactGroup, and we don't have a migrated dlist
        boolean encodeContactGroupMembersBasic = (contactGroup == null) && (migratedDlist == null);

        if (attrFilter != null) {
            for (String name : attrFilter) {
                // XXX: How to distinguish between a non-existent attribute and
                //      an existing attribute with null or empty string value?
                String value = contact.get(name);
                if (!Strings.isNullOrEmpty(value)) {
                    encodeContactAttr(el, name, value, contact, encodeContactGroupMembersBasic);
                } else if (attachments != null) {
                    for (Attachment attach : attachments) {
                        if (attach.getName().equals(name)) {
                            encodeContactAttachment(el, attach);
                        }
                    }
                }
            }
        } else {
            Map<String, String> contactFields = returnHiddenAttrs ?
                    contact.getAllFields() : contact.getFields();
                    
            for (Map.Entry<String, String> me : contactFields.entrySet()) {
                String name = me.getKey();
                String value = me.getValue();
<<<<<<< HEAD
                if (name != null && !name.trim().isEmpty() && !Strings.isNullOrEmpty(value)) {
                    encodeContactAttr(el, name, value, contact, encodeContactGroupMembersBasic);
=======
                
                // don't put returnHiddenAttrs in one of the && condition because member 
                // can be configured as a hidden or non-hidden field
                if (ContactConstants.A_member.equals(name) && 
                        maxMembers != GetContacts.NO_LIMIT_MAX_MEMBERS) {
                    // there is a limit on the max number of members to return
                    ContactDLMembers dlMembers = new ContactDLMembers(contact);
                    if (dlMembers.getTotal() > maxMembers) {
                        elem.addAttribute(MailConstants.A_TOO_MANY_MEMBERS, true);
                        continue;
                    }
                }
                
                if (name != null && !name.trim().equals("") && value != null && !value.equals("")) {
                    encodeContactAttr(elem, name, value);
>>>>>>> b4529622
                }
            }
            if (attachments != null) {
                for (Attachment attach : attachments) {
                    encodeContactAttachment(el, attach);
                }
            }
        }

        if (migratedDlist != null) {
            encodeContactAttr(el, ContactConstants.A_dlist, migratedDlist, contact, false);
        } else if (contactGroup != null) {
            encodeContactGroup(el, contactGroup, memberAttrFilter, ifmt, octxt, summary, fields);
        }

        return el;
    }

    private static void encodeContactAttr(Element elem, String name, String value,
            Contact contact, boolean encodeContactGroupMembers) {
        if (Contact.isMultiValueAttr(value)) {
            try {
                for (String v : Contact.parseMultiValueAttr(value)) {
                    elem.addKeyValuePair(name, v);
                }
                return;
            } catch (JSONException e) {}
        } else if (ContactConstants.A_groupMember.equals(name)) {
            if (encodeContactGroupMembers) {
                try {
                    ContactGroup contactGroup = ContactGroup.init(contact, false);
                    if (contactGroup != null) {
                        for (ContactGroup.Member member : contactGroup.getMembers(true)) {
                            Element eMember = elem.addElement(MailConstants.E_CONTACT_GROUP_MEMBER);
                            encodeContactGroupMemberBasic(eMember, member);
                        }
                    }
                } catch (ServiceException e) {
                    ZimbraLog.contact.warn("unable to init contact group", e);
                }
            }
        } else {
            elem.addKeyValuePair(name, value);
        }
    }

    private static void encodeContactGroupMemberBasic(Element eMember, ContactGroup.Member member) {
        eMember.addAttribute(MailConstants.A_CONTACT_GROUP_MEMBER_TYPE, member.getType().getSoapEncoded());
        eMember.addAttribute(MailConstants.A_CONTACT_GROUP_MEMBER_VALUE, member.getValue());
    }

    private static void encodeContactGroup(Element elem, ContactGroup contactGroup,
            Collection<String> memberAttrFilter, ItemIdFormatter ifmt, OperationContext octxt, boolean summary, int fields)
    throws ServiceException {
        for (ContactGroup.Member member : contactGroup.getMembers(true)) {
            Element eMember = elem.addElement(MailConstants.E_CONTACT_GROUP_MEMBER);
            encodeContactGroupMemberBasic(eMember, member);
            Object derefedMember = member.getDerefedObj();
            if (derefedMember != null) {
                if (derefedMember instanceof String) {
                    // inline member, do nothing
                } else if (derefedMember instanceof Contact) {
                    // only expand one level for now.
                    // If this member is a group, do not create/apss down a ContactGroup object from the member.
                    encodeContact(eMember, ifmt, octxt, (Contact) derefedMember, summary, memberAttrFilter, fields);
                } else if (derefedMember instanceof GalContact) {
                    encodeGalContact(eMember, (GalContact) derefedMember, memberAttrFilter);
                } else if (derefedMember instanceof Element) {
                    // proxied GAL or Contact entry
                    Element eContact = (Element) derefedMember;
                    if (memberAttrFilter != null) {
                        for (Element eAttr : eContact.listElements()) {
                            String name = eAttr.getAttribute(MailConstants.A_ATTRIBUTE_NAME, null);
                            if (!memberAttrFilter.contains(name)) {
                                eAttr.detach();
                            }
                        }
                    }
                    eMember.addElement(eContact);
                }
            }
        }
    }

    private static void encodeContactAttachment(Element elem, Attachment attach) {
        Element.KeyValuePair kvp = elem.addKeyValuePair(attach.getName(), null);
        kvp.addAttribute(MailConstants.A_PART,
                attach.getPartName()).addAttribute(MailConstants.A_CONTENT_TYPE, attach.getContentType());
        kvp.addAttribute(MailConstants.A_SIZE,
                attach.getSize()).addAttribute(MailConstants.A_CONTENT_FILENAME, attach.getFilename());
    }

    public static Element encodeNote(Element parent, ItemIdFormatter ifmt, OperationContext octxt, Note note) throws ServiceException {
        return encodeNote(parent, ifmt, octxt, note, NOTIFY_FIELDS);
    }

    public static Element encodeNote(Element parent, ItemIdFormatter ifmt, OperationContext octxt, Note note, int fields) throws ServiceException {
        Element el = parent.addElement(MailConstants.E_NOTE);
        el.addAttribute(MailConstants.A_ID, ifmt.formatItemId(note));
        if (needToOutput(fields, Change.CONTENT) && note.getSavedSequence() != 0) {
            el.addAttribute(MailConstants.A_REVISION, note.getSavedSequence());
        }
        if (needToOutput(fields, Change.FOLDER)) {
            el.addAttribute(MailConstants.A_FOLDER, ifmt.formatItemId(note.getFolderId()));
        }
        if (needToOutput(fields, Change.DATE)) {
            el.addAttribute(MailConstants.A_DATE, note.getDate());
        }
        recordItemTags(el, note, octxt, fields);
        if (needToOutput(fields, Change.POSITION)) {
            el.addAttribute(MailConstants.A_BOUNDS, note.getBounds().toString());
        }
        encodeColor(el, note, fields);
        if (needToOutput(fields, Change.CONTENT)) {
            el.addAttribute(MailConstants.E_CONTENT, note.getText(), Element.Disposition.CONTENT);
        }
        if (needToOutput(fields, Change.CONFLICT)) {
            el.addAttribute(MailConstants.A_CHANGE_DATE, note.getChangeDate() / 1000);
            el.addAttribute(MailConstants.A_MODIFIED_SEQUENCE, note.getModifiedSequence());
        }
        if (needToOutput(fields, Change.METADATA)) {
            encodeAllCustomMetadata(el, note, fields);
        }
        return el;
    }

    public static Element encodeTag(Element parent, ItemIdFormatter ifmt, OperationContext octxt, Tag tag)
    throws ServiceException {
        return encodeTag(parent, ifmt, octxt, tag, NOTIFY_FIELDS);
    }

    public static Element encodeTag(Element parent, ItemIdFormatter ifmt, OperationContext octxt, Tag tag, int fields)
    throws ServiceException {
        Element el = parent.addElement(MailConstants.E_TAG);
        // FIXME: eventually remove tag ID from serialization
        el.addAttribute(MailConstants.A_ID, ifmt.formatItemId(tag));
        // always encode the name now that we're switching away from IDs
        el.addAttribute(MailConstants.A_NAME, tag.getName());
        encodeColor(el, tag, fields);
        if (needToOutput(fields, Change.UNREAD)) {
            int unreadCount = tag.getUnreadCount();
            if (unreadCount > 0 || fields != NOTIFY_FIELDS) {
                el.addAttribute(MailConstants.A_UNREAD, unreadCount);
            }
        }
        if (needToOutput(fields, Change.SIZE)) {
            long num = tag.getItemCount();
            if (num > 0 || fields != NOTIFY_FIELDS) {
                el.addAttribute(MailConstants.A_NUM, num);
            }
        }
        if (needToOutput(fields, Change.CONFLICT)) {
            el.addAttribute(MailConstants.A_DATE, tag.getDate());
            el.addAttribute(MailConstants.A_REVISION, tag.getSavedSequence());
            el.addAttribute(MailConstants.A_CHANGE_DATE, tag.getChangeDate() / 1000);
            el.addAttribute(MailConstants.A_MODIFIED_SEQUENCE, tag.getModifiedSequence());
        }
        if (needToOutput(fields, Change.METADATA)) {
            encodeAllCustomMetadata(el, tag, fields);
        }
        boolean remote = octxt != null && octxt.isDelegatedRequest(tag.getMailbox());
        boolean canAdminister = !remote;
        if (canAdminister) {
            if (needToOutput(fields, Change.RETENTION_POLICY)) {
                RetentionPolicy rp = tag.getRetentionPolicy();
                if (fields != NOTIFY_FIELDS || rp.isSet()) {
                    // Only output retention policy if it's being modified, or if we're returning all
                    // folder data and policy is set.
                    encodeRetentionPolicy(el, RetentionPolicyManager.getInstance().getCompleteRetentionPolicy(rp));
                }
            }
        }
        return el;
    }

    public static Element encodeColor(Element el, MailItem item, int fields) {
        if (needToOutput(fields, Change.COLOR)) {
            Color color = item.getRgbColor();
            if (color.hasMapping()) {
                byte mappedColor = color.getMappedColor();
                if (mappedColor != MailItem.DEFAULT_COLOR || fields != NOTIFY_FIELDS) {
                    el.addAttribute(MailConstants.A_COLOR, mappedColor);
                }
            } else {
                el.addAttribute(MailConstants.A_RGB, color.toString());
            }
        }
        return el;
    }

    public static Element encodeConversation(Element parent, ItemIdFormatter ifmt, OperationContext octxt,
            Conversation conv, SearchParams params) throws ServiceException {
        Mailbox mbox = conv.getMailbox();
        List<Message> msgs = mbox.getMessagesByConversation(octxt, conv.getId(), SortBy.DATE_ASC, -1);
        return encodeConversation(parent, ifmt, octxt, conv, msgs, params);
    }

    public static Element encodeConversation(Element parent, ItemIdFormatter ifmt, OperationContext octxt,
            Conversation conv, List<Message> msgs, SearchParams params) throws ServiceException {
        int fields = NOTIFY_FIELDS;
        Element c = encodeConversationCommon(parent, ifmt, octxt, conv, msgs, fields);
        if (msgs.isEmpty()) {
            return c;
        }
        c.addAttribute(MailConstants.E_SUBJECT, msgs.get(0).getSubject(), Element.Disposition.CONTENT);

        ExpandResults expand = params.getInlineRule();
        for (Message msg : msgs) {
            if (msg.isTagged(Flag.FlagInfo.DELETED)) {
                continue;
            }
            if (expand == ExpandResults.FIRST || expand == ExpandResults.ALL || expand.matches(msg)) {
                encodeMessageAsMP(c, ifmt, octxt, msg, null, params.getMaxInlinedLength(), params.getWantHtml(),
                        params.getNeuterImages(), params.getInlinedHeaders(), true);
                if (expand == ExpandResults.FIRST) {
                    expand = ExpandResults.NONE;
                }
            } else {
                Element m = c.addElement(MailConstants.E_MSG);
                m.addAttribute(MailConstants.A_ID, ifmt.formatItemId(msg));
                m.addAttribute(MailConstants.A_DATE, msg.getDate());
                m.addAttribute(MailConstants.A_SIZE, msg.getSize());
                m.addAttribute(MailConstants.A_FOLDER, ifmt.formatItemId(msg.getFolderId()));
                recordItemTags(m, msg, octxt, fields);
                m.addAttribute(MailConstants.E_FRAG, msg.getFragment(), Element.Disposition.CONTENT);
                encodeEmail(m, msg.getSender(), EmailType.FROM);
            }
        }
        return c;
    }

    /**
     * This version lets you specify the Date and Fragment -- we use this when sending Query Results back to the client,
     * the conversation date returned and fragment correspond to those of the matched message.
     */
    public static Element encodeConversationSummary(Element parent, ItemIdFormatter ifmt, OperationContext octxt, Conversation conv, int fields)
    throws ServiceException {
        return encodeConversationSummary(parent, ifmt, octxt, conv, null, OutputParticipants.PUT_SENDERS, fields, true);
    }

    public static Element encodeConversationSummary(Element parent, ItemIdFormatter ifmt, OperationContext octxt, Conversation conv, Message msgHit,
            OutputParticipants output)
    throws ServiceException {
        return encodeConversationSummary(parent, ifmt, octxt, conv, msgHit, output, NOTIFY_FIELDS, true);
    }

    private static Element encodeConversationSummary(Element parent, ItemIdFormatter ifmt, OperationContext octxt,
            Conversation conv, Message msgHit, OutputParticipants output, int fields, boolean alwaysSerialize)
            throws ServiceException {
        boolean addRecips  = msgHit != null && msgHit.isFromMe() && (output == OutputParticipants.PUT_RECIPIENTS || output == OutputParticipants.PUT_BOTH);
        boolean addSenders = (output == OutputParticipants.PUT_BOTH || !addRecips) && needToOutput(fields, Change.SENDERS);

        Mailbox mbox = conv.getMailbox();
        // if the caller might not be able to see all the messages (due to rights or \Deleted),
        //   need to calculate some fields from the visible messages
        List<Message> msgs = null;
        boolean isDelegatedNonAccessible = false;
        if (octxt != null && octxt.isDelegatedRequest(mbox)) {
            isDelegatedNonAccessible = !AccessManager.getInstance().canAccessAccount(octxt.getAuthenticatedUser(),
                    conv.getAccount(), octxt.isUsingAdminPrivileges());
        }
        if (isDelegatedNonAccessible || conv.isTagged(Flag.FlagInfo.DELETED)) {
            msgs = mbox.getMessagesByConversation(octxt, conv.getId(), SortBy.DATE_ASC, -1);
        }
        boolean noneVisible = msgs != null && msgs.isEmpty();
        Element c = noneVisible && !alwaysSerialize ? null : encodeConversationCommon(parent, ifmt, octxt, conv, msgs, fields);
        if (noneVisible) {
            return c;
        }
        if (needToOutput(fields, Change.DATE)) {
            c.addAttribute(MailConstants.A_DATE, msgHit != null ? msgHit.getDate() : conv.getDate());
        }
        if (needToOutput(fields, Change.SUBJECT)) {
            c.addAttribute(MailConstants.E_SUBJECT, msgHit != null ? msgHit.getSubject() : conv.getSubject(), Element.Disposition.CONTENT);
        }
        if (fields == NOTIFY_FIELDS && msgHit != null) {
            c.addAttribute(MailConstants.E_FRAG, msgHit.getFragment(), Element.Disposition.CONTENT);
        }
        if (addRecips && msgHit != null) {
            addEmails(c, Mime.parseAddressHeader(msgHit.getRecipients()), EmailType.TO);
        }
        if (addSenders) {
            SenderList sl;
            try {
                if (msgs != null) {
                    sl = new SenderList();
                    for (Message msg : msgs) {
                        if (!msg.isTagged(Flag.FlagInfo.DELETED)) {
                            sl.add(msg);
                        }
                    }
                } else {
                    sl = mbox.getConversationSenderList(conv.getId());
                }
            } catch (SenderList.RefreshException slre) {
                ZimbraLog.soap.warn("out-of-order messages returned for conversation " + conv.getId());
                return c;
            } catch (ServiceException e) {
                return c;
            }

            if (sl.isElided()) {
                c.addAttribute(MailConstants.A_ELIDED, true);
            }
            for (ParsedAddress pa : sl.getLastAddresses()) {
                encodeEmail(c, pa, EmailType.FROM);
            }
        }

        if (needToOutput(fields, Change.CONFLICT)) {
            c.addAttribute(MailConstants.A_CHANGE_DATE, conv.getChangeDate() / 1000);
            c.addAttribute(MailConstants.A_MODIFIED_SEQUENCE, conv.getModifiedSequence());
        }

        return c;
    }

    private static Element encodeConversationCommon(Element parent, ItemIdFormatter ifmt, OperationContext octxt, Conversation conv, List<Message> msgs, int fields)
    throws ServiceException {
        Element c = parent.addElement(MailConstants.E_CONV);
        c.addAttribute(MailConstants.A_ID, ifmt.formatItemId(conv));

        if (needToOutput(fields, Change.METADATA)) {
            encodeAllCustomMetadata(c, conv, fields);
        }
        if (needToOutput(fields, Change.CHILDREN | Change.SIZE)) {
            int count = conv.getMessageCount(), nondeleted = count;
            if (msgs != null) {
                count = nondeleted = msgs.size();
                for (Message msg : msgs) {
                    if (msg.isTagged(Flag.FlagInfo.DELETED)) {
                        nondeleted--;
                    }
                }
            }

            c.addAttribute(MailConstants.A_NUM, nondeleted);
            if (count != nondeleted) {
                c.addAttribute(MailConstants.A_TOTAL_SIZE, count);
            }
        }

        if (msgs == null) {
            recordItemTags(c, conv, octxt, fields);
        } else if (needToOutput(fields, Change.FLAGS | Change.UNREAD | Change.TAGS)) {
            int flags = 0;
            Set<String> tags = Sets.newHashSet();
            Set<Integer> tagIds = Sets.newTreeSet();
            for (Message msg : msgs) {
                if (!msg.isTagged(Flag.FlagInfo.DELETED)) {
                    flags |= msg.getFlagBitmask();
                    tags.addAll(Arrays.asList(msg.getTags()));
                    tagIds.addAll(TagUtil.getTagIds(msg));
                }
            }
            if (needToOutput(fields, Change.FLAGS | Change.UNREAD)) {
                if (fields != NOTIFY_FIELDS || flags != 0) {
                    c.addAttribute(MailConstants.A_FLAGS, Flag.toString(flags));
                }
            }
            if (needToOutput(fields, Change.TAGS)) {
                if (fields != NOTIFY_FIELDS || !tags.isEmpty()) {
                    c.addAttribute(MailConstants.A_TAG_NAMES, TagUtil.encodeTags(tags));
                    if (hasFullAccess(conv.getMailbox(), octxt)) {
                        c.addAttribute(MailConstants.A_TAGS, Joiner.on(',').join(tagIds));
                    }
                }
            }
        }

        return c;
    }

    /** Encodes a Message object into <m> element with <mp> elements for
     *  message body.
     * @param parent  The Element to add the new <tt>&lt;m></tt> to.
     * @param ifmt    The formatter to sue when serializing item ids.
     * @param msg     The Message to serialize.
     * @param part    If non-null, serialize this message/rfc822 subpart of
     *                the Message instead of the Message itself.
     * @param maxSize TODO
     * @param wantHTML  <tt>true</tt> to prefer HTML parts as the "body",
     *                  <tt>false</tt> to prefer text/plain parts.
     * @param neuter  Whether to rename "src" attributes on HTML <img> tags.
     * @param headers Extra message headers to include in the returned element.
     * @param serializeType If <tt>false</tt>, always serializes as an
     *                      <tt>&lt;m></tt> element.
     * @return The newly-created <tt>&lt;m></tt> Element, which has already
     *         been added as a child to the passed-in <tt>parent</tt>.
     * @throws ServiceException */
    public static Element encodeMessageAsMP(Element parent, ItemIdFormatter ifmt, OperationContext octxt, Message msg,
            String part, int maxSize, boolean wantHTML, boolean neuter, Set<String> headers, boolean serializeType)
            throws ServiceException {
        boolean wholeMessage = part == null || part.trim().isEmpty();

        Element m;
        if (wholeMessage) {
            m = encodeMessageCommon(parent, ifmt, octxt, msg, NOTIFY_FIELDS, serializeType);
            m.addAttribute(MailConstants.A_ID, ifmt.formatItemId(msg));
        } else {
            m = parent.addElement(MailConstants.E_MSG);
            m.addAttribute(MailConstants.A_ID, ifmt.formatItemId(msg));
            m.addAttribute(MailConstants.A_PART, part);
        }

        try {
            MimeMessage mm = msg.getMimeMessage();
            if (!wholeMessage) {
                MimePart mp = Mime.getMimePart(mm, part);
                if (mp == null) {
                    throw MailServiceException.NO_SUCH_PART(part);
                }
                Object content = Mime.getMessageContent(mp);
                if (!(content instanceof MimeMessage)) {
                    throw MailServiceException.NO_SUCH_PART(part);
                }
                mm = (MimeMessage) content;
            } else {
                part = "";
            }

            // Add fragment before emails to maintain consistent ordering
            // of elements with encodeConversation - need to do this to
            // overcome JAXB issues.
            String fragment = msg.getFragment();
            if (fragment != null && !fragment.isEmpty()) {
                m.addAttribute(MailConstants.E_FRAG, fragment, Element.Disposition.CONTENT);
            }

            addEmails(m, Mime.parseAddressHeader(mm, "From"), EmailType.FROM);
            addEmails(m, Mime.parseAddressHeader(mm, "Sender"), EmailType.SENDER);
            addEmails(m, Mime.parseAddressHeader(mm, "Reply-To"), EmailType.REPLY_TO);
            addEmails(m, Mime.parseAddressHeader(mm, "To"), EmailType.TO);
            addEmails(m, Mime.parseAddressHeader(mm, "Cc"), EmailType.CC);
            addEmails(m, Mime.parseAddressHeader(mm, "Bcc"), EmailType.BCC);
            addEmails(m, Mime.parseAddressHeader(mm.getHeader("Resent-From", null), false), EmailType.RESENT_FROM);
            // read-receipts only get sent by the mailbox's owner
            if (!(octxt.isDelegatedRequest(msg.getMailbox()) && octxt.isOnBehalfOfRequest(msg.getMailbox()))) {
                addEmails(m, Mime.parseAddressHeader(mm, "Disposition-Notification-To"), EmailType.READ_RECEIPT);
            }

            String calIntendedFor = msg.getCalendarIntendedFor();
            m.addAttribute(MailConstants.A_CAL_INTENDED_FOR, calIntendedFor);

            String subject = Mime.getSubject(mm);
            if (subject != null) {
                m.addAttribute(MailConstants.E_SUBJECT, StringUtil.stripControlCharacters(subject),
                        Element.Disposition.CONTENT);
            }

            String messageID = mm.getMessageID();
            if (messageID != null && !messageID.trim().isEmpty()) {
                m.addAttribute(MailConstants.E_MSG_ID_HDR, StringUtil.stripControlCharacters(messageID),
                        Element.Disposition.CONTENT);
            }

            if (wholeMessage && msg.isDraft()) {
                if (!msg.getDraftOrigId().isEmpty()) {
                    m.addAttribute(MailConstants.A_ORIG_ID, ifmt.formatItemId(new ItemId(msg.getDraftOrigId()
                            , msg.getMailbox().getAccountId())));
                }
                if (!msg.getDraftReplyType().isEmpty()) {
                    m.addAttribute(MailConstants.A_REPLY_TYPE, msg.getDraftReplyType());
                }
                if (!msg.getDraftIdentityId().isEmpty()) {
                    m.addAttribute(MailConstants.A_IDENTITY_ID, msg.getDraftIdentityId());
                }
                if (!msg.getDraftAccountId().isEmpty()) {
                    m.addAttribute(MailConstants.A_FOR_ACCOUNT, msg.getDraftAccountId());
                }
                String inReplyTo = mm.getHeader("In-Reply-To", null);
                if (inReplyTo != null && !inReplyTo.isEmpty()) {
                    m.addAttribute(MailConstants.E_IN_REPLY_TO, StringUtil.stripControlCharacters(inReplyTo),
                            Element.Disposition.CONTENT);
                }
                if (msg.getDraftAutoSendTime() != 0) {
                    m.addAttribute(MailConstants.A_AUTO_SEND_TIME, msg.getDraftAutoSendTime());
                }
            }

            if (!wholeMessage) {
                m.addAttribute(MailConstants.A_SIZE, mm.getSize());
            }

            Date sent = mm.getSentDate();
            if (sent != null) {
                m.addAttribute(MailConstants.A_SENT_DATE, sent.getTime());
            }

            Calendar resent = DateUtil.parseRFC2822DateAsCalendar(mm.getHeader("Resent-Date", null));
            if (resent != null) {
                m.addAttribute(MailConstants.A_RESENT_DATE, resent.getTimeInMillis());
            }

            if (msg.isInvite() && msg.hasCalendarItemInfos()) {
                encodeInvitesForMessage(m, ifmt, octxt, msg, NOTIFY_FIELDS, neuter);
            }

            if (headers != null) {
                for (String name : headers) {
                    String[] values = mm.getHeader(name);
                    if (values != null) {
                        for (int i = 0; i < values.length; i++) {
                            m.addKeyValuePair(name, values[i], MailConstants.A_HEADER, MailConstants.A_ATTRIBUTE_NAME);
                        }
                    }
                }
            }

            List<MPartInfo> parts = Mime.getParts(mm);
            if (parts != null && !parts.isEmpty()) {
                Set<MPartInfo> bodies = Mime.getBody(parts, wantHTML);
                addParts(m, parts.get(0), bodies, part, maxSize, neuter, false, getDefaultCharset(msg));
            }
        } catch (IOException ex) {
            throw ServiceException.FAILURE(ex.getMessage(), ex);
        } catch (MessagingException ex) {
            throw ServiceException.FAILURE(ex.getMessage(), ex);
        }

        return m;
    }

    /**
     * Encodes the basic search / sync fields onto an existing calendar item element
     */
    public static void setCalendarItemFields(Element calItemElem, ItemIdFormatter ifmt, OperationContext octxt,
            CalendarItem calItem, int fields, boolean encodeInvites, boolean includeContent, boolean neuter)
            throws ServiceException {
        recordItemTags(calItemElem, calItem, octxt, fields);

        calItemElem.addAttribute(MailConstants.A_UID, calItem.getUid());
        calItemElem.addAttribute(MailConstants.A_ID, ifmt.formatItemId(calItem));
        calItemElem.addAttribute(MailConstants.A_FOLDER, ifmt.formatItemId(calItem.getFolderId()));

        if (needToOutput(fields, Change.CONTENT) && calItem.getSavedSequence() != 0) {
            calItemElem.addAttribute(MailConstants.A_REVISION, calItem.getSavedSequence());
        }
        if (needToOutput(fields, Change.SIZE)) {
            calItemElem.addAttribute(MailConstants.A_SIZE, calItem.getSize());
        }
        if (needToOutput(fields, Change.DATE)) {
            calItemElem.addAttribute(MailConstants.A_DATE, calItem.getDate());
        }
        if (needToOutput(fields, Change.FOLDER)) {
            calItemElem.addAttribute(MailConstants.A_FOLDER, ifmt.formatItemId(calItem.getFolderId()));
        }
        if (needToOutput(fields, Change.CONFLICT)) {
            calItemElem.addAttribute(MailConstants.A_CHANGE_DATE, calItem.getChangeDate() / 1000);
            calItemElem.addAttribute(MailConstants.A_MODIFIED_SEQUENCE, calItem.getModifiedSequence());
        }

        boolean doDetails = needToOutput(fields, Change.CONTENT) && encodeInvites;
        boolean isPublic = true;
        boolean hasSeries = false;
        boolean hasExceptions = false;
        Invite[] invites = calItem.getInvites();
        for (Invite inv : invites) {
            if (inv.isRecurrence()) {
                hasSeries = true;
            } else if (inv.hasRecurId()) {
                hasExceptions = true;
            }
            if (!inv.isPublic()) {
                isPublic = false;
            }
            if (doDetails) {
                encodeInvite(calItemElem, ifmt, octxt, calItem, inv, includeContent, neuter);
            }
        }
        if (doDetails) {
            if (isPublic || allowPrivateAccess(octxt, calItem)) {
                encodeCalendarReplies(calItemElem, calItem);
            }
            encodeAlarmTimes(calItemElem, calItem);
        }
        if (hasExceptions && !hasSeries) {
            calItemElem.addAttribute(MailConstants.A_CAL_ORPHAN, true);
        }
    }

    public static void setCalendarItemFields(Element calItemElem, ItemIdFormatter ifmt, OperationContext octxt,
            CalendarItem calItem, int fields, boolean encodeInvites, boolean neuter) throws ServiceException {
        setCalendarItemFields(calItemElem, ifmt, octxt, calItem, fields, encodeInvites, false, neuter);
    }

    public static Element encodeInvite(Element parent, ItemIdFormatter ifmt, OperationContext octxt,
            CalendarItem cal, Invite inv, boolean neuter) throws ServiceException {
        return encodeInvite(parent, ifmt, octxt, cal, inv, false, neuter);
    }

    public static Element encodeInvite(Element parent, ItemIdFormatter ifmt, OperationContext octxt,
            CalendarItem cal, Invite inv, boolean includeContent, boolean neuter) throws ServiceException {
        Element ie = parent.addElement(MailConstants.E_INVITE);
        setCalendarItemType(ie, cal.getType());
        encodeTimeZoneMap(ie, cal.getTimeZoneMap());

        //encodeAlarmTimes(ie, cal);

        ie.addAttribute(MailConstants.A_CAL_SEQUENCE, inv.getSeqNo());
        ie.addAttribute(MailConstants.A_ID, inv.getMailItemId());
        ie.addAttribute(MailConstants.A_CAL_COMPONENT_NUM, inv.getComponentNum());
        if (inv.hasRecurId()) {
            ie.addAttribute(MailConstants.A_CAL_RECURRENCE_ID, inv.getRecurId().toString());
        }
        encodeInviteComponent(ie, ifmt, octxt, cal, inv, NOTIFY_FIELDS, neuter);

        if (includeContent && (inv.isPublic() || allowPrivateAccess(octxt, cal))) {
            int invId = inv.getMailItemId();
            MimeMessage mm = cal.getSubpartMessage(invId);
            if (mm != null) {
                List<MPartInfo> parts;
                try {
                    parts = Mime.getParts(mm);
                } catch (IOException ex) {
                    throw ServiceException.FAILURE(ex.getMessage(), ex);
                } catch (MessagingException ex) {
                    throw ServiceException.FAILURE(ex.getMessage(), ex);
                }
                if (parts != null && !parts.isEmpty()) {
                    addParts(ie, parts.get(0), null, "", -1, false, true, getDefaultCharset(cal));
                }
            }
        }

        return ie;
    }

    /**
     * Encode the metadata for a calendar item.
     *
     * The content for the calendar item is a big multipart/digest containing each
     * invite in the calendar item as a sub-mimepart -- it can be retreived from the content
     * servlet:
     *    http://servername/service/content/get?id=<calItemId>
     *
     * The client can ALSO request just the content for each individual invite using a
     * compound item-id request:
     *    http://servername/service/content/get?id=<calItemId>-<invite-mail-item-id>
     *
     * DO NOT use the raw invite-mail-item-id to fetch the content: since the invite is a
     * standard mail-message it can be deleted by the user at any time!
     */
    public static Element encodeCalendarItemSummary(Element parent, ItemIdFormatter ifmt, OperationContext octxt,
            CalendarItem calItem, int fields, boolean includeInvites, boolean includeContent) throws ServiceException {
        Element elem;
        if (calItem instanceof Appointment) {
            elem = parent.addElement(MailConstants.E_APPOINTMENT);
        } else {
            elem = parent.addElement(MailConstants.E_TASK);
        }
        setCalendarItemFields(elem, ifmt, octxt, calItem, fields, includeInvites, includeContent, true);

        if (needToOutput(fields, Change.METADATA)) {
            encodeAllCustomMetadata(elem, calItem, fields);
        }
        return elem;
    }

    public static Element encodeCalendarItemSummary(Element parent, ItemIdFormatter ifmt,
                                                    OperationContext octxt, CalendarItem calItem,
                                                    int fields, boolean includeInvites)
    throws ServiceException {
        return encodeCalendarItemSummary(parent, ifmt, octxt, calItem, fields, includeInvites, false);
    }

    public static void encodeCalendarReplies(Element parent, CalendarItem calItem, Invite inv, String recurIdZ) {
        List<CalendarItem.ReplyInfo> replies = calItem.getReplyInfo(inv, recurIdZ);
        encodeCalendarReplies(parent, replies);
    }

    public static void encodeCalendarReplies(Element parent, CalendarItem calItem) {
        List<CalendarItem.ReplyInfo> replies = calItem.getAllReplies();
        encodeCalendarReplies(parent, replies);
    }

    private static void encodeCalendarReplies(Element parent, List<CalendarItem.ReplyInfo> replies) {
        if (!replies.isEmpty()) {
            Element repliesElt = parent.addElement(MailConstants.E_CAL_REPLIES);
            for (CalendarItem.ReplyInfo repInfo : replies) {
                Element curElt = repliesElt.addElement(MailConstants.E_CAL_REPLY);
                curElt.addAttribute(MailConstants.A_SEQ, repInfo.getSeq()); //zdsync
                curElt.addAttribute(MailConstants.A_DATE, repInfo.getDtStamp());
                ZAttendee attendee = repInfo.getAttendee();
                curElt.addAttribute(MailConstants.A_CAL_ATTENDEE, attendee.getAddress());
                if (attendee.hasSentBy()) {
                    curElt.addAttribute(MailConstants.A_CAL_SENTBY, attendee.getSentBy());
                }
                if (attendee.hasPartStat()) {
                    curElt.addAttribute(MailConstants.A_CAL_PARTSTAT, attendee.getPartStat());
                }
                RecurId rid = repInfo.getRecurId();
                if (rid != null) {
                    rid.toXml(curElt);
                }
            }
        }
    }

    private static String getDefaultCharset(MailItem item) throws ServiceException {
        Account acct = (item == null ? null : item.getAccount());
        return acct == null ? null : acct.getAttr(Provisioning.A_zimbraPrefMailDefaultCharset, null);
    }

    /** Encodes an Invite stored within a calendar item object into <m> element
     *  with <mp> elements.
     * @param parent  The Element to add the new <tt>&lt;m></tt> to.
     * @param ifmt    The SOAP request's context.
     * @param calItem The calendar item to serialize.
     * @param iid     The requested item; the contained subpart will be used to
     *                pick the Invite out of the calendar item's blob & metadata.
     * @param part    If non-null, we'll serialuize this message/rfc822 subpart
     *                of the specified Message instead of the Message itself.
     * @param maxSize The maximum amount of content to inline (<=0 is unlimited).
     * @param wantHTML  <tt>true</tt> to prefer HTML parts as the "body",
     *                  <tt>false</tt> to prefer text/plain parts.
     * @param neuter  Whether to rename "src" attributes on HTML <img> tags.
     * @param headers Extra message headers to include in the returned element.
     * @param serializeType If <tt>false</tt>, always serializes as an
     *                      <tt>&lt;m></tt> element.
     * @return The newly-created <tt>&lt;m></tt> Element, which has already
     *         been added as a child to the passed-in <tt>parent</tt>.
     * @throws ServiceException */
    public static Element encodeInviteAsMP(Element parent, ItemIdFormatter ifmt, OperationContext octxt,
            CalendarItem calItem, String recurIdZ, ItemId iid, String part, int maxSize, boolean wantHTML,
            boolean neuter, Set<String> headers, boolean serializeType) throws ServiceException {
        int invId = iid.getSubpartId();
        Invite[] invites = calItem.getInvites(invId);
        boolean isPublic = calItem.isPublic();
        boolean showAll = isPublic || allowPrivateAccess(octxt, calItem);

        boolean wholeMessage = (part == null || part.trim().isEmpty());

        Element m;
        if (wholeMessage) {
            // We want to return the MODIFIED_CONFLICT fields to enable conflict detection on modify.
            int fields = NOTIFY_FIELDS | Change.CONFLICT;
            m = encodeMessageCommon(parent, ifmt, octxt, calItem, fields, serializeType);
            m.addAttribute(MailConstants.A_ID, ifmt.formatItemId(calItem, invId));
        } else {
            m = parent.addElement(MailConstants.E_MSG);
            m.addAttribute(MailConstants.A_ID, ifmt.formatItemId(calItem, invId));
            m.addAttribute(MailConstants.A_PART, part);
        }

        try {
            MimeMessage mm = calItem.getSubpartMessage(invId);
            if (mm != null) {
                if (!wholeMessage) {
                    MimePart mp = Mime.getMimePart(mm, part);
                    if (mp == null) {
                        throw MailServiceException.NO_SUCH_PART(part);
                    }
                    Object content = Mime.getMessageContent(mp);
                    if (!(content instanceof MimeMessage)) {
                        throw MailServiceException.NO_SUCH_PART(part);
                    }
                    mm = (MimeMessage) content;
                } else {
                    part = "";
                }
                if (showAll) {
                    addEmails(m, Mime.parseAddressHeader(mm, "From"), EmailType.FROM);
                    addEmails(m, Mime.parseAddressHeader(mm, "Sender"), EmailType.SENDER);
                    addEmails(m, Mime.parseAddressHeader(mm, "Reply-To"), EmailType.REPLY_TO);
                    addEmails(m, Mime.parseAddressHeader(mm, "To"), EmailType.TO);
                    addEmails(m, Mime.parseAddressHeader(mm, "Cc"), EmailType.CC);
                    addEmails(m, Mime.parseAddressHeader(mm, "Bcc"), EmailType.BCC);

                    String subject = Mime.getSubject(mm);
                    if (subject != null) {
                        m.addAttribute(MailConstants.E_SUBJECT, StringUtil.stripControlCharacters(subject),
                                Element.Disposition.CONTENT);
                    }
                    String messageID = mm.getMessageID();
                    if (messageID != null && !messageID.trim().isEmpty()) {
                        m.addAttribute(MailConstants.E_MSG_ID_HDR, StringUtil.stripControlCharacters(messageID),
                                Element.Disposition.CONTENT);
                    }
                    if (!wholeMessage) {
                        m.addAttribute(MailConstants.A_SIZE, mm.getSize());
                    }
                    java.util.Date sent = mm.getSentDate();
                    if (sent != null) {
                        m.addAttribute(MailConstants.A_SENT_DATE, sent.getTime());
                    }
                }
            }

            Element invElt = m.addElement(MailConstants.E_INVITE);
            setCalendarItemType(invElt, calItem.getType());
            encodeTimeZoneMap(invElt, calItem.getTimeZoneMap());
            if (invites.length > 0) {
                if (showAll) {
                    encodeCalendarReplies(invElt, calItem, invites[0], recurIdZ);
                }
                for (Invite inv : invites) {
                    encodeInviteComponent(invElt, ifmt, octxt, calItem, inv, NOTIFY_FIELDS, neuter);
                }
            }

            //encodeAlarmTimes(invElt, calItem);

            if (mm != null && showAll) {
                if (headers != null) {
                    for (String name : headers) {
                        String[] values = mm.getHeader(name);
                        if (values == null) {
                            continue;
                        }
                        for (int i = 0; i < values.length; i++) {
                            m.addKeyValuePair(name, values[i], MailConstants.A_HEADER, MailConstants.A_ATTRIBUTE_NAME);
                        }
                    }
                }

                List<MPartInfo> parts = Mime.getParts(mm);
                if (parts != null && !parts.isEmpty()) {
                    Set<MPartInfo> bodies = Mime.getBody(parts, wantHTML);
                    addParts(m, parts.get(0), bodies, part, maxSize, neuter, true, getDefaultCharset(calItem));
                }
            }
        } catch (IOException ex) {
            throw ServiceException.FAILURE(ex.getMessage(), ex);
        } catch (MessagingException ex) {
            throw ServiceException.FAILURE(ex.getMessage(), ex);
        }
        return m;
    }


    private static final int    MAX_INLINE_MSG_SIZE = 40000;
    private static final String CONTENT_SERVLET_URI = "/service/content/get?id=";
    private static final String PART_PARAM_STRING   = "&part=";

    /**
     * Encodes a Message object into <m> element with standard MIME content.
     */
    public static Element encodeMessageAsMIME(Element parent, ItemIdFormatter ifmt, OperationContext octxt, Message msg, String part, boolean serializeType)
    throws ServiceException {
        return encodeMessageAsMIME(parent, ifmt, octxt, msg, part, false, serializeType);
    }

    public static Element encodeMessageAsMIME(Element parent, ItemIdFormatter ifmt, OperationContext octxt, Message msg, String part, boolean mustInline, boolean serializeType)
    throws ServiceException {
        boolean wholeMessage = (part == null || part.trim().isEmpty());

        Element m;
        if (wholeMessage) {
            m = encodeMessageCommon(parent, ifmt, octxt, msg, NOTIFY_FIELDS, serializeType);
            m.addAttribute(MailConstants.A_ID, ifmt.formatItemId(msg));
        } else {
            m = parent.addElement(MailConstants.E_MSG);
            m.addAttribute(MailConstants.A_ID, ifmt.formatItemId(msg));
            m.addAttribute(MailConstants.A_PART, part);
        }

        Element content = m.addUniqueElement(MailConstants.E_CONTENT);
        long size = msg.getSize() + 2048;
        if (!wholeMessage) {
            content.addAttribute(MailConstants.A_URL,
                    CONTENT_SERVLET_URI + ifmt.formatItemId(msg) + PART_PARAM_STRING + part);
        } else if (!mustInline && size > MAX_INLINE_MSG_SIZE) {
            content.addAttribute(MailConstants.A_URL, CONTENT_SERVLET_URI + ifmt.formatItemId(msg));
        } else {
            try {
                byte[] raw = msg.getContent();
                if (!ByteUtil.isASCII(raw)) {
                    if (!mustInline) {
                        content.addAttribute(MailConstants.A_URL, CONTENT_SERVLET_URI + ifmt.formatItemId(msg));
                    } else {
                        // Assume the data is utf-8.
                        content.setText(new String(raw, "utf-8"));
                    }
                } else {
                    content.setText(new String(raw, "US-ASCII"));
                }
            } catch (IOException ex) {
                throw ServiceException.FAILURE(ex.getMessage(), ex);
            }
        }

        return m;
    }

    public static Element encodeMessageSummary(Element parent, ItemIdFormatter ifmt, OperationContext octxt,
            Message msg, OutputParticipants output, int fields) throws ServiceException {
        Element el = encodeMessageCommon(parent, ifmt, octxt, msg, fields, true);
        el.addAttribute(MailConstants.A_ID, ifmt.formatItemId(msg));
        if (!needToOutput(fields, Change.CONTENT)) {
            return el;
        }
        boolean addRecips = msg.isFromMe() && (output == OutputParticipants.PUT_RECIPIENTS || output == OutputParticipants.PUT_BOTH);
        boolean addSenders = output == OutputParticipants.PUT_BOTH || !addRecips;
        if (addRecips) {
            addEmails(el, Mime.parseAddressHeader(msg.getRecipients()), EmailType.TO);
        }
        if (addSenders) {
            encodeEmail(el, msg.getSender(), EmailType.FROM);
        }
        el.addAttribute(MailConstants.E_SUBJECT, StringUtil.stripControlCharacters(msg.getSubject()),
                Element.Disposition.CONTENT);

        // fragment has already been sanitized...
        String fragment = msg.getFragment();
        if (!fragment.isEmpty()) {
            el.addAttribute(MailConstants.E_FRAG, fragment, Element.Disposition.CONTENT);
        }
        if (msg.isInvite() && msg.hasCalendarItemInfos()) {
            try {
                encodeInvitesForMessage(el, ifmt, octxt, msg, fields, true);
            } catch (ServiceException ex) {
                LOG.debug("Caught exception while encoding Invites for msg " + msg.getId(), ex);
            }
        }

        if (msg.isDraft() && msg.getDraftAutoSendTime() != 0) {
            el.addAttribute(MailConstants.A_AUTO_SEND_TIME, msg.getDraftAutoSendTime());
        }
        return el;
    }

    private static Element encodeMessageCommon(Element parent, ItemIdFormatter ifmt, OperationContext octxt,
            MailItem item, int fields, boolean serializeType) throws ServiceException {
        String name = serializeType && item instanceof Chat ? MailConstants.E_CHAT : MailConstants.E_MSG;
        Element elem = parent.addElement(name);
        // DO NOT encode the item-id here, as some Invite-Messages-In-CalendarItems have special item-id's
        if (needToOutput(fields, Change.SIZE)) {
            elem.addAttribute(MailConstants.A_SIZE, item.getSize());
        }
        if (needToOutput(fields, Change.DATE)) {
            elem.addAttribute(MailConstants.A_DATE, item.getDate());
        }
        if (needToOutput(fields, Change.FOLDER)) {
            elem.addAttribute(MailConstants.A_FOLDER, ifmt.formatItemId(item.getFolderId()));
        }
        if (item instanceof Message) {
            Message msg = (Message) item;
            if (needToOutput(fields, Change.PARENT) &&
                    (fields != NOTIFY_FIELDS || msg.getConversationId() != -1)) {
                elem.addAttribute(MailConstants.A_CONV_ID, ifmt.formatItemId(msg.getConversationId()));
            }
        }
        recordItemTags(elem, item, octxt, fields);
        if (needToOutput(fields, Change.METADATA)) {
            encodeAllCustomMetadata(elem, item, fields);
        }
        if (needToOutput(fields, Change.CONFLICT)) {
            elem.addAttribute(MailConstants.A_REVISION, item.getSavedSequence());
            elem.addAttribute(MailConstants.A_CHANGE_DATE, item.getChangeDate() / 1000);
            elem.addAttribute(MailConstants.A_MODIFIED_SEQUENCE, item.getModifiedSequence());
        } else if (needToOutput(fields, Change.CONTENT) && item.getSavedSequence() != 0) {
            elem.addAttribute(MailConstants.A_REVISION, item.getSavedSequence());
        }

        return elem;
    }

    private static void encodeTimeZoneMap(Element parent, TimeZoneMap tzmap) {
        assert(tzmap != null);
        for (Iterator<ICalTimeZone> iter = tzmap.tzIterator(); iter.hasNext(); ) {
            ICalTimeZone tz = iter.next();
            Element e = parent.addElement(MailConstants.E_CAL_TZ);
            e.addAttribute(MailConstants.A_ID, tz.getID());
            e.addAttribute(MailConstants.A_CAL_TZ_STDOFFSET, tz.getStandardOffset() / 60 / 1000);
            e.addAttribute(MailConstants.A_CAL_TZ_STDNAME, tz.getStandardTzname());

            if (tz.useDaylightTime()) {
                SimpleOnset standard = tz.getStandardOnset();
                SimpleOnset daylight = tz.getDaylightOnset();
                if (standard != null && daylight != null) {
                    e.addAttribute(MailConstants.A_CAL_TZ_DAYOFFSET, tz.getDaylightOffset() / 60 / 1000);
                    e.addAttribute(MailConstants.A_CAL_TZ_DAYNAME, tz.getDaylightTzname());

                    Element std = e.addElement(MailConstants.E_CAL_TZ_STANDARD);
                    int standardWeek = standard.getWeek();
                    if (standardWeek != 0) {
                        std.addAttribute(MailConstants.A_CAL_TZ_WEEK, standardWeek);
                        std.addAttribute(MailConstants.A_CAL_TZ_DAYOFWEEK, standard.getDayOfWeek());
                    } else {
                        std.addAttribute(MailConstants.A_CAL_TZ_DAYOFMONTH, standard.getDayOfMonth());
                    }
                    std.addAttribute(MailConstants.A_CAL_TZ_MONTH, standard.getMonth());
                    std.addAttribute(MailConstants.A_CAL_TZ_HOUR, standard.getHour());
                    std.addAttribute(MailConstants.A_CAL_TZ_MINUTE, standard.getMinute());
                    std.addAttribute(MailConstants.A_CAL_TZ_SECOND, standard.getSecond());

                    Element day = e.addElement(MailConstants.E_CAL_TZ_DAYLIGHT);
                    int daylightWeek = daylight.getWeek();
                    if (daylightWeek != 0) {
                        day.addAttribute(MailConstants.A_CAL_TZ_WEEK, daylightWeek);
                        day.addAttribute(MailConstants.A_CAL_TZ_DAYOFWEEK, daylight.getDayOfWeek());
                    } else {
                        day.addAttribute(MailConstants.A_CAL_TZ_DAYOFMONTH, daylight.getDayOfMonth());
                    }
                    day.addAttribute(MailConstants.A_CAL_TZ_MONTH, daylight.getMonth());
                    day.addAttribute(MailConstants.A_CAL_TZ_HOUR, daylight.getHour());
                    day.addAttribute(MailConstants.A_CAL_TZ_MINUTE, daylight.getMinute());
                    day.addAttribute(MailConstants.A_CAL_TZ_SECOND, daylight.getSecond());
                }
            }
        }
    }

    private static boolean allowPrivateAccess(OperationContext octxt, CalendarItem calItem) throws ServiceException {
        Account authAccount = octxt != null ? octxt.getAuthenticatedUser() : null;
        boolean asAdmin = octxt != null ? octxt.isUsingAdminPrivileges() : false;
        return calItem.allowPrivateAccess(authAccount, asAdmin);
    }

    public static Element encodeInviteComponent(Element parent, ItemIdFormatter ifmt, OperationContext octxt,
            CalendarItem calItem /* may be null */, Invite invite, int fields, boolean neuter) throws ServiceException {
        boolean allFields = true;

        if (fields != NOTIFY_FIELDS) {
            allFields = false;
            if (!needToOutput(fields, Change.INVITE)) {
                return parent;
            }
        }

        Element e = parent.addElement(MailConstants.E_INVITE_COMPONENT);
        e.addAttribute(MailConstants.A_CAL_METHOD, invite.getMethod());
        e.addAttribute(MailConstants.A_CAL_COMPONENT_NUM, invite.getComponentNum());
        e.addAttribute(MailConstants.A_CAL_RSVP, invite.getRsvp());

        boolean allowPrivateAccess = calItem != null ? allowPrivateAccess(octxt, calItem) : true;
        if (allFields) {
            if (invite.isPublic() || allowPrivateAccess) {
                String priority = invite.getPriority();
                if (priority != null) {
                    e.addAttribute(MailConstants.A_CAL_PRIORITY, priority);
                }
                e.addAttribute(MailConstants.A_NAME, invite.getName());
                e.addAttribute(MailConstants.A_CAL_LOCATION, invite.getLocation());

                List<String> categories = invite.getCategories();
                if (categories != null) {
                    for (String cat : categories) {
                        e.addElement(MailConstants.E_CAL_CATEGORY).setText(cat);
                    }
                }
                List<String> comments = invite.getComments();
                if (comments != null) {
                    for (String cmt : comments) {
                        e.addElement(MailConstants.E_CAL_COMMENT).setText(cmt);
                    }
                }
                List<String> contacts = invite.getContacts();
                if (contacts != null) {
                    for (String contact : contacts) {
                        e.addElement(MailConstants.E_CAL_CONTACT).setText(contact);
                    }
                }
                Geo geo = invite.getGeo();
                if (geo != null) {
                    geo.toXml(e);
                }
                // Percent Complete (VTODO)
                if (invite.isTodo()) {
                    String pct = invite.getPercentComplete();
                    if (pct != null)
                        e.addAttribute(MailConstants.A_TASK_PERCENT_COMPLETE, pct);
                    long completed = invite.getCompleted();
                    if (completed != 0) {
                        ParsedDateTime c = ParsedDateTime.fromUTCTime(completed);
                        e.addAttribute(MailConstants.A_TASK_COMPLETED, c.getDateTimePartString());
                    }
                }

                // Attendee(s)
                List<ZAttendee> attendees = invite.getAttendees();
                for (ZAttendee at : attendees) {
                    at.toXml(e);
                }

                // Alarms
                Iterator<Alarm> alarmsIter = invite.alarmsIterator();
                while (alarmsIter.hasNext()) {
                    Alarm alarm = alarmsIter.next();
                    alarm.toXml(e);
                }

                // x-prop
                encodeXProps(e, invite.xpropsIterator());

                // fragment
                String fragment = invite.getFragment();
                if (!Strings.isNullOrEmpty(fragment)) {
                    e.addAttribute(MailConstants.E_FRAG, fragment, Element.Disposition.CONTENT);
                }

                if (!invite.hasBlobPart()) {
                    e.addAttribute(MailConstants.A_CAL_NO_BLOB, true);
                }
                // Description (plain and html)
                String desc = invite.getDescription();
                if (desc != null) {
                    Element descElem = e.addElement(MailConstants.E_CAL_DESCRIPTION);
                    descElem.setText(desc);
                }
                String descHtml = invite.getDescriptionHtml();
                BrowserDefang defanger = DefangFactory.getDefanger(MimeConstants.CT_TEXT_HTML);
                if (descHtml != null) {
                    try {
                        descHtml = StringUtil.stripControlCharacters(descHtml);
                        descHtml = defanger.defang(descHtml, neuter);
                        Element descHtmlElem = e.addElement(MailConstants.E_CAL_DESC_HTML);
                        descHtmlElem.setText(descHtml);
                    } catch (IOException ex) {
                        ZimbraLog.calendar.warn("Unable to defang HTML for SetAppointmentRequest", ex);
                    }
                }

                if (invite.isEvent()) {
                    if (calItem != null && calItem instanceof Appointment) {
                        Instance inst = Instance.fromInvite(calItem.getId(), invite);
                        Appointment appt = (Appointment) calItem;
                        e.addAttribute(MailConstants.A_APPT_FREEBUSY_ACTUAL,
                                appt.getEffectiveFreeBusyActual(invite, inst));
                    }
                    e.addAttribute(MailConstants.A_APPT_FREEBUSY, invite.getFreeBusy());
                    e.addAttribute(MailConstants.A_APPT_TRANSPARENCY, invite.getTransparency());
                }
            }

            if (invite.isOrganizer()) {
                e.addAttribute(MailConstants.A_CAL_ISORG, true);
            }
            // Organizer
            if (invite.hasOrganizer()) {
                ZOrganizer org = invite.getOrganizer();
                org.toXml(e);
            }

            boolean isRecurring = false;
            e.addAttribute("x_uid", invite.getUid());
            e.addAttribute(MailConstants.A_UID, invite.getUid());
            e.addAttribute(MailConstants.A_CAL_SEQUENCE, invite.getSeqNo());
            e.addAttribute(MailConstants.A_CAL_DATETIME, invite.getDTStamp()); //zdsync

            if (calItem != null) {
                String itemId = ifmt.formatItemId(calItem);
                e.addAttribute(MailConstants.A_CAL_ID, itemId);
                if (invite.isEvent()) {
                    e.addAttribute(MailConstants.A_APPT_ID_DEPRECATE_ME, itemId);  // for backward compat
                }
                ItemId ciFolderId = new ItemId(calItem.getMailbox(), calItem.getFolderId());
                e.addAttribute(MailConstants.A_CAL_ITEM_FOLDER, ifmt.formatItemId(ciFolderId));
            }

            Recurrence.IRecurrence recur = invite.getRecurrence();
            if (recur != null) {
                isRecurring = true;
                Element recurElt = e.addElement(MailConstants.E_CAL_RECUR);
                recur.toXml(recurElt);
            }

            e.addAttribute(MailConstants.A_CAL_STATUS, invite.getStatus());
            e.addAttribute(MailConstants.A_CAL_CLASS, invite.getClassProp());
            e.addAttribute(MailConstants.A_CAL_URL, invite.getUrl());

            boolean allDay = invite.isAllDayEvent();
            boolean isException = invite.hasRecurId();
            if (isException) {
                e.addAttribute(MailConstants.A_CAL_IS_EXCEPTION, true);
                RecurId rid = invite.getRecurId();
                e.addAttribute(MailConstants.A_CAL_RECURRENCE_ID_Z, rid.getDtZ());
                encodeRecurId(e, rid, allDay);
            }

            boolean forceUTC = DebugConfig.calendarForceUTC && !isRecurring && !isException && !allDay;
            ParsedDateTime dtStart = invite.getStartTime();
            if (dtStart != null) {
                encodeDtStart(e, dtStart, allDay, forceUTC);
            }
            ParsedDateTime dtEnd = invite.getEndTime();
            if (dtEnd != null) {
                encodeDtEnd(e, dtEnd, allDay, invite.isTodo(), forceUTC);
            }
            ParsedDuration dur = invite.getDuration();
            if (dur != null) {
                dur.toXml(e);
            }
            if (allDay) {
                e.addAttribute(MailConstants.A_CAL_ALLDAY, true);
            }
            if (invite.isDraft()) {
                e.addAttribute(MailConstants.A_CAL_DRAFT, true);
            }
            if (invite.isNeverSent()) {
                e.addAttribute(MailConstants.A_CAL_NEVER_SENT, true);
            }
        }

        return e;
    }

    public static List<XParam> jaxbXParams(Iterator<ZParameter> xparamsIterator) {
        List<XParam> xparams = Lists.newArrayList();
        while (xparamsIterator.hasNext()) {
            ZParameter xparam = xparamsIterator.next();
            String paramName = xparam.getName();
            if (paramName == null) {
                continue;
            }
            xparams.add(new XParam(paramName, xparam.getValue()));
        }
        return Collections.unmodifiableList(xparams);
    }

    public static List<XProp> jaxbXProps(Iterator<ZProperty> xpropsIterator) {
        List<XProp> xprops = Lists.newArrayList();
        while (xpropsIterator.hasNext()) {
            ZProperty xprop = xpropsIterator.next();
            String paramName = xprop.getName();
            if (paramName == null) {
                continue;
            }
            XProp xp = new XProp(paramName, xprop.getValue());
            xp.setXParams(jaxbXParams(xprop.parameterIterator()));
            xprops.add(xp);
        }
        return Collections.unmodifiableList(xprops);
    }

    /**
     * Use {@link jaxbXProps} where possible instead of this
     */
    public static void encodeXProps(Element parent, Iterator<ZProperty> xpropsIterator) {
        while (xpropsIterator.hasNext()) {
            ZProperty xprop = xpropsIterator.next();
            String propName = xprop.getName();
            if (propName == null) {
                continue;
            }
            String propValue = xprop.getValue();
            Element propElem = parent.addElement(MailConstants.E_CAL_XPROP);
            propElem.addAttribute(MailConstants.A_NAME, propName);
            if (propValue != null) {
                propElem.addAttribute(MailConstants.A_VALUE, propValue);
            }
            CalendarUtil.encodeXParams(propElem, xprop.parameterIterator());
        }
    }

    private static Element encodeInvitesForMessage(Element parent, ItemIdFormatter ifmt, OperationContext octxt,
            Message msg, int fields, boolean neuter) throws ServiceException {
        if (fields != NOTIFY_FIELDS && !needToOutput(fields, Change.INVITE)) {
            return parent;
        }

        Element ie = parent.addElement(MailConstants.E_INVITE);

        Mailbox mbox = msg.getMailbox();

        for (Iterator<Message.CalendarItemInfo> iter = msg.getCalendarItemInfoIterator(); iter.hasNext(); ) {
            Message.CalendarItemInfo info = iter.next();
            CalendarItem calItem = null;
            ICalTok method = ICalTok.REQUEST;
            Invite invCi = info.getInvite();
            if (invCi != null) {
                method = Invite.lookupMethod(invCi.getMethod());
            }
            Invite invite = invCi;
            if (info.calItemCreated()) {
                try {
                    calItem = mbox.getCalendarItemById(octxt, info.getCalendarItemId());
                } catch (MailServiceException.NoSuchItemException e) {
                    // ignore
                } catch (ServiceException e) {
                    // eat PERM_DENIED
                    if (e.getCode() != ServiceException.PERM_DENIED) {
                        throw e;
                    }
                }
                // Do staleness check for invitation messages.
                if (ICalTok.REQUEST.equals(method) || ICalTok.PUBLISH.equals(method)) {
                    if (calItem != null && calItem.getFolderId() != Mailbox.ID_FOLDER_TRASH) {
                        if (invCi != null) {
                            // See if the messsage's invite is outdated.
                            Invite invCurr = calItem.getInvite(invCi.getRecurId());
                            if (invCurr != null) {
                                if (invCi.getSeqNo() >= invCurr.getSeqNo()) {
                                    // Invite is new or same as what's in the appointment.  Show it.
                                    invite = invCi;
                                } else {
                                    // Outdated.  Don't show it.
                                    invite = null;
                                }
                            } else {
                                // New invite.  Show it.
                                invite = invCi;
                            }
                        } else {
                            // legacy case
                            invite = calItem.getInvite(msg.getId(), info.getComponentNo());
                            // invite == null if the invite was outdated by a newer update
                        }
                    }
                }
            } else {
                // We have an invite that wasn't auto-added.
                if (invCi != null) {
                    if (!Invite.isOrganizerMethod(invCi.getMethod()) || ICalTok.DECLINECOUNTER.equals(method)) {
                        invite = invCi;
                    } else {
                        try {
                            calItem = mbox.getCalendarItemByUid(octxt, invCi.getUid());
                        } catch (MailServiceException.NoSuchItemException e) {
                            // ignore
                        } catch (ServiceException e) {
                            // eat PERM_DENIED
                            if (e.getCode() != ServiceException.PERM_DENIED) {
                                throw e;
                            }
                        }
                        if (calItem != null) {
                            // See if the messsage's invite is outdated.
                            Invite invCurr = calItem.getInvite(invCi.getRecurId());
                            if (invCurr != null) {
                                if (invCi.getSeqNo() >= invCurr.getSeqNo()) {
                                    // Invite is new or same as what's in the appointment.  Show it.
                                    invite = invCi;
                                } else {
                                    // Outdated.  Don't show it.
                                    invite = null;
                                }
                            } else {
                                // New invite.  Show it.
                                invite = invCi;
                            }
                        } else {
                            // Appointment doesn't exist.  The invite in the message should be displayed and the
                            // user can manually add the appointment.
                            invite = invCi;
                        }
                    }
                }
            }
            if (invite != null) {
                setCalendarItemType(ie, invite.getItemType());
                encodeTimeZoneMap(ie, invite.getTimeZoneMap());
                encodeInviteComponent(ie, ifmt, octxt, calItem, invite, fields, neuter);
                ICalTok invMethod = Invite.lookupMethod(invite.getMethod());
                if (ICalTok.REQUEST.equals(invMethod) || ICalTok.PUBLISH.equals(invMethod)) {
                    InviteChanges invChanges = info.getInviteChanges();
                    if (invChanges != null && !invChanges.noChange()) {
                        Element comp = ie.getOptionalElement(MailConstants.E_INVITE_COMPONENT);
                        if (comp != null) {
                            comp.addAttribute(MailConstants.A_CAL_CHANGES, invChanges.toString());
                        }
                    }
                    if (calItem != null) {
                        boolean showAll = invite.isPublic() || allowPrivateAccess(octxt, calItem);
                        if (showAll) {
                            RecurId rid = invite.getRecurId();
                            encodeCalendarReplies(ie, calItem, invite, rid != null ? rid.getDtZ() : null);
                        }
                    }
                }
            }
        }

        return ie;
    }

    private enum VisitPhase { PREVISIT, POSTVISIT }

    private static void addParts(Element root, MPartInfo mpiRoot, Set<MPartInfo> bodies, String prefix, int maxSize,
            boolean neuter, boolean excludeCalendarParts, String defaultCharset) {
        MPartInfo mpi = mpiRoot;
        LinkedList<Pair<Element, LinkedList<MPartInfo>>> queue = new LinkedList<Pair<Element, LinkedList<MPartInfo>>>();
        Pair<Element, LinkedList<MPartInfo>> level = new Pair<Element, LinkedList<MPartInfo>>(root, new LinkedList<MPartInfo>());
        level.getSecond().add(mpi);
        queue.add(level);

        VisitPhase phase = VisitPhase.PREVISIT;
        while (!queue.isEmpty()) {
            level = queue.getLast();
            LinkedList<MPartInfo> parts = level.getSecond();
            if (parts.isEmpty()) {
                queue.removeLast();  phase = VisitPhase.POSTVISIT;  continue;
            }

            mpi = parts.getFirst();
            Element child = addPart(phase, level.getFirst(), root, mpi, bodies, prefix, maxSize, neuter,
                    excludeCalendarParts, defaultCharset);
            if (phase == VisitPhase.PREVISIT && child != null && mpi.hasChildren()) {
                queue.addLast(new Pair<Element, LinkedList<MPartInfo>>(child, new LinkedList<MPartInfo>(mpi.getChildren())));
            } else {
                parts.removeFirst();  phase = VisitPhase.PREVISIT;
            }
        }
    }

    private static Element addPart(VisitPhase phase, Element parent, Element root, MPartInfo mpi, Set<MPartInfo> bodies,
            String prefix, int maxSize, boolean neuter, boolean excludeCalendarParts, String defaultCharset) {
        if (phase == VisitPhase.POSTVISIT) {
            return null;
        }
        String ctype = StringUtil.stripControlCharacters(mpi.getContentType());

        if (excludeCalendarParts && MimeConstants.CT_TEXT_CALENDAR.equalsIgnoreCase(ctype)) {
            // A true calendar part has "method" parameter in the content type.  Otherwise it's just an attachment
            // that happens to be a .ics file.
            try {
                ContentType ct = new ContentType(mpi.getMimePart().getContentType());
                if (ct.getParameter("method") != null) {
                    return null;
                }
            } catch (MessagingException e) {
            }
        }

        Element el = parent.addElement(MailConstants.E_MIMEPART);
        MimePart mp = mpi.getMimePart();

        String part = mpi.getPartName();
        part = prefix + (prefix.isEmpty() || part.isEmpty() ? "" : ".") + part;
        el.addAttribute(MailConstants.A_PART, part);

        String fname = Mime.getFilename(mp);
        if (MimeConstants.CT_XML_ZIMBRA_SHARE.equals(ctype)) {
            // the <shr> share info goes underneath the top-level <m>
            Element shr = root.addElement(MailConstants.E_SHARE_NOTIFICATION);
            try {
                addContent(shr, mpi, maxSize, defaultCharset);
            } catch (IOException e) {
                LOG.warn("error writing body part", e);
            } catch (MessagingException e) {
            }
        } else if (MimeConstants.CT_XML_ZIMBRA_DL_SUBSCRIPTION.equals(ctype)) {
            // the <dlSubs> dl subscription info goes underneath the top-level <m>
            Element dlSubs = root.addElement(MailConstants.E_DL_SUBSCRIPTION_NOTIFICATION);
            try {
                addContent(dlSubs, mpi, maxSize, defaultCharset);
            } catch (IOException e) {
                LOG.warn("error writing body part", e);
            } catch (MessagingException e) {
            }
        } else if (MimeConstants.CT_TEXT_ENRICHED.equals(ctype)) {
            // we'll be replacing text/enriched with text/html
            ctype = MimeConstants.CT_TEXT_HTML;
        } else if (fname != null && (MimeConstants.CT_APPLICATION_OCTET_STREAM.equals(ctype) ||
                MimeConstants.CT_APPLICATION_TNEF.equals(ctype))) {
            String guess = MimeDetect.getMimeDetect().detect(fname);
            if (guess != null) {
                ctype = guess;
            }
        }
        el.addAttribute(MailConstants.A_CONTENT_TYPE, ctype);

        if (mpi.isMultipart()) {
            return el; // none of the below stuff is relevant for a multipart, so just return now...
        }

        // figure out attachment size
        try {
            el.addAttribute(MailConstants.A_SIZE, Mime.getSize(mp));
        } catch (Exception e) { // don't put out size if we get exception
            ZimbraLog.mailbox.warn("Unable to determine MIME part size: %s", e.getMessage());
        }

        // figure out attachment disposition
        try {
            String disp = mp.getHeader("Content-Disposition", null);
            if (disp != null) {
                ContentDisposition cdisp = new ContentDisposition(MimeUtility.decodeText(disp));
                el.addAttribute(MailConstants.A_CONTENT_DISPOSTION,
                        StringUtil.stripControlCharacters(cdisp.getDisposition()));
            }
        } catch (MessagingException e) {
        } catch (UnsupportedEncodingException e) {
        }

        // figure out attachment name
        try {
            if (fname == null && MimeConstants.CT_MESSAGE_RFC822.equals(ctype)) {
                // "filename" for attached messages is the Subject
                Object content = Mime.getMessageContent(mp);
                if (content instanceof MimeMessage) {
                    fname = Mime.getSubject((MimeMessage) content);
                }
            }
            if (!Strings.isNullOrEmpty(fname)) {
                el.addAttribute(MailConstants.A_CONTENT_FILENAME, StringUtil.stripControlCharacters(fname));
            }
        } catch (MessagingException me) {
        } catch (IOException ioe) {
        }

        // figure out content-id (used in displaying attached images)
        String cid = mpi.getContentID();
        if (cid != null) {
            el.addAttribute(MailConstants.A_CONTENT_ID, StringUtil.stripControlCharacters(cid));
        }
        // figure out content-location (used in displaying attached images)
        try {
            String cl = mp.getHeader("Content-Location", null);
            if (cl != null) {
                el.addAttribute(MailConstants.A_CONTENT_LOCATION, StringUtil.stripControlCharacters(cl));
            }
        } catch (MessagingException e) {
        }

        // include the part's content if this is the displayable "memo part",
        // or if it was requested to include all parts
        if (bodies == null || bodies.contains(mpi)) {
            if (bodies != null) {
                el.addAttribute(MailConstants.A_BODY, true);
            }

            try {
                addContent(el, mpi, maxSize, neuter, defaultCharset);
            } catch (IOException e) {
                LOG.warn("error writing body part",  e);
            } catch (MessagingException me) {
            }
        }

        return el;
    }

    /** Adds the decoded text content of a message part to the {@link Element}.
     *  The content is added as the value of a new <tt>&lt;content></tt>
     *  sub-element.  <i>Note: This method will only extract the content of a
     *  <b>text/*</b> or <b>xml/*</b> message part.</i>
     * @param elt  The element to add the <tt>&lt;content></tt> to.
     * @param mpi  The message part to extract the content from.
     * @param maxSize The maximum amount of content to inline (<=0 is unlimited).
     * @parame defaultCharset  The user's default charset preference.
     * @throws MessagingException when message parsing or CTE-decoding fails
     * @throws IOException on error during parsing or defanging */
    private static void addContent(Element elt, MPartInfo mpi, int maxSize, String defaultCharset)
    throws IOException, MessagingException {
        addContent(elt, mpi, maxSize, true, defaultCharset);
    }

    /** Adds the decoded text content of a message part to the {@link Element}.
     *  The content is added as the value of a new <tt>&lt;content></tt>
     *  sub-element.  <i>Note: This method will only extract the content of a
     *  <b>text/*</b> or <b>xml/*</b> message part.</i>
     *
     * @param elt     The element to add the <tt>&lt;content></tt> to.
     * @param mpi     The message part to extract the content from.
     * @param maxSize The maximum number of characters to inline (<=0 is unlimited).
     * @param neuter  Whether to "neuter" image <tt>src</tt> attributes.
     * @parame defaultCharset  The user's default charset preference.
     * @throws MessagingException when message parsing or CTE-decoding fails
     * @throws IOException on error during parsing or defanging
     * @see HtmlDefang#defang(String, boolean) */
    private static void addContent(Element elt, MPartInfo mpi, int maxSize, boolean neuter, String defaultCharset)
    throws IOException, MessagingException {
        // TODO: support other parts
        String ctype = mpi.getContentType();
        if (!ctype.matches(MimeConstants.CT_TEXT_WILD) && !ctype.matches(MimeConstants.CT_XML_WILD)) {
            return;
        }
        MimePart mp = mpi.getMimePart();
        Mime.repairTransferEncoding(mp);

        String data = null;
        try {
            if (maxSize <= 0) {
                maxSize = (int) Provisioning.getInstance().getLocalServer().getMailContentMaxSize();
            } else {
                maxSize = Math.min(maxSize, (int) Provisioning.getInstance().getLocalServer().getMailContentMaxSize());
            }
        } catch (ServiceException e) {
            ZimbraLog.soap.warn("Unable to determine max content size", e);
        }

        boolean wasTruncated = false;
        if (ctype.equals(MimeConstants.CT_TEXT_HTML)) {
            String charset = mpi.getContentTypeParameter(MimeConstants.P_CHARSET);
            InputStream stream = null;
            StringWriter sw = new StringWriter();
            TruncatingWriter tw = null;
            Writer out = sw;
            if (maxSize > 0) {
                tw = new TruncatingWriter(sw, maxSize + 1);
                out = tw;
            }
            Reader reader = null;

            try {
                if (charset != null && !charset.trim().isEmpty()) {
                    stream = mp.getInputStream();
                    // make sure to feed getTextReader() a full Content-Type header, not just the primary/subtype portion
                    reader = Mime.getTextReader(stream, mp.getContentType(), defaultCharset);
                    BrowserDefang defanger = DefangFactory.getDefanger(mp.getContentType());
                    defanger.defang(reader, neuter, out);
                    data = sw.toString();
                } else {
                    String cte = mp.getEncoding();
                    if (cte != null && !cte.trim().toLowerCase().equals(MimeConstants.ET_7BIT)) {
                        try {
                            stream = mp.getInputStream();
                            DefangFactory.getDefanger(ctype).defang(stream, neuter, out);
                            data = sw.toString();
                        } catch (IOException e) {
                        }
                    }
                    if (data == null) {
                        reader = Mime.getContentAsReader(mp, defaultCharset);
                        DefangFactory.getDefanger(ctype).defang(reader, neuter, out);
                        data = sw.toString();
                    }
                }
            } finally {
                if (tw != null) {
                    wasTruncated = tw.wasTruncated();
                }
                Closeables.closeQuietly(stream);
                Closeables.closeQuietly(reader);
            }
        } else if (ctype.equals(MimeConstants.CT_TEXT_ENRICHED)) {
            // Enriched text handling is a little funky because TextEnrichedHandler
            // doesn't use Reader and Writer.  As a result, we truncate
            // the source before converting to HTML.
            Reader reader = Mime.getContentAsReader(mp, defaultCharset);
            int maxChars = (maxSize > 0 ? maxSize + 1 : -1);
            String enriched = ByteUtil.getContent(reader, maxChars, true);
            if (enriched.length() == maxChars) {
                // The normal check for truncated data won't work because
                // the length of the converted text is different than the length
                // of the source, so set the attr here.
                wasTruncated = true;
            }
            data = TextEnrichedHandler.convertToHTML(enriched);
        } else {
            Reader reader = Mime.getContentAsReader(mp, defaultCharset);
            int maxChars = (maxSize > 0 ? maxSize + 1 : -1);
            data = ByteUtil.getContent(reader, maxChars, true);
            if (data.length() == maxChars) {
                wasTruncated = true;
            }
        }

        if (data != null) {
            data = StringUtil.stripControlCharacters(data);
            if (wasTruncated) {
                elt.addAttribute(MailConstants.A_TRUNCATED_CONTENT, true);
                if (data.length() > maxSize) {
                    data = data.substring(0, maxSize);
                }
            }
            elt.addAttribute(MailConstants.E_CONTENT, data, Element.Disposition.CONTENT);
        }
        // TODO: CDATA worth the effort?
    }


    public enum EmailType {
        NONE(null), FROM("f"), TO("t"), CC("c"), BCC("b"), REPLY_TO("r"), SENDER("s"), READ_RECEIPT("n"), RESENT_FROM("rf");

        private final String rep;
        private EmailType(String c) {
            rep = c;
        }

        @Override
        public String toString() {
            return rep;
        }
    }

    private static void addEmails(Element m, InternetAddress[] recipients, EmailType emailType) {
        for (InternetAddress rcpt : recipients) {
            encodeEmail(m, rcpt, emailType);
        }
    }

    public static Element encodeEmail(Element parent, InternetAddress ia, EmailType type) {
        return encodeEmail(parent, new ParsedAddress(ia).parse(), type);
    }

    public static Element encodeEmail(Element parent, String addr, EmailType type) {
        return encodeEmail(parent, new ParsedAddress(addr).parse(), type);
    }

    public static Element encodeEmail(Element parent, ParsedAddress pa, EmailType type) {
        Element el = parent.addElement(MailConstants.E_EMAIL);
        el.addAttribute(MailConstants.A_ADDRESS, IDNUtil.toUnicode(pa.emailPart));
        el.addAttribute(MailConstants.A_DISPLAY, pa.firstName);
        el.addAttribute(MailConstants.A_PERSONAL, pa.personalPart);
        el.addAttribute(MailConstants.A_ADDRESS_TYPE, type.toString());
        return el;
    }

    public static Element encodeWiki(Element parent, ItemIdFormatter ifmt, OperationContext octxt, WikiItem wiki) throws ServiceException {
        return encodeWiki(parent, ifmt, octxt, wiki, NOTIFY_FIELDS);
    }

    public static Element encodeWiki(Element parent, ItemIdFormatter ifmt, OperationContext octxt, WikiItem wiki, int fields)
    throws ServiceException {
        Element elem = parent.addElement(MailConstants.E_WIKIWORD);
        encodeDocumentCommon(elem, ifmt, octxt, wiki, fields);
        return elem;
    }

    public static Element encodeDocument(Element parent, ItemIdFormatter ifmt, OperationContext octxt, Document doc) throws ServiceException {
        return encodeDocument(parent, ifmt, octxt, doc, Change.ALL_FIELDS);
    }

    public static Element encodeDocument(Element parent, ItemIdFormatter ifmt, OperationContext octxt, Document doc,
            int fields) throws ServiceException {
        Element el = parent.addElement(MailConstants.E_DOC);
        encodeDocumentCommon(el, ifmt, octxt, doc, fields);
        if (needToOutput(fields, Change.LOCK)) {
            String lockOwner = doc.getLockOwner();
            if (lockOwner == null) {
                el.addAttribute(MailConstants.A_LOCKOWNER_ID, "");
            } else {
                Account a;
                try {
                    a = Provisioning.getInstance().getAccountById(lockOwner);
                    if (a != null) {
                        el.addAttribute(MailConstants.A_LOCKOWNER_EMAIL, a.getName());
                    } else {
                        ZimbraLog.soap.warn("lock owner not found: %s", lockOwner);
                    }
                } catch (ServiceException e) {
                    ZimbraLog.soap.warn("can't lookup lock owner", e);
                }
                el.addAttribute(MailConstants.A_LOCKOWNER_ID, lockOwner);
                el.addAttribute(MailConstants.A_LOCKTIMESTAMP, doc.getLockTimestamp());
            }
        }
        return el;
    }

    public static Element encodeDocumentCommon(Element m, ItemIdFormatter ifmt, OperationContext octxt, Document doc, int fields)
    throws ServiceException {
        m.addAttribute(MailConstants.A_ID, ifmt.formatItemId(doc));
        if (needToOutput(fields, Change.NAME)) {
            m.addAttribute(MailConstants.A_NAME, doc.getName());
        }
        if (needToOutput(fields, Change.SIZE)) {
            m.addAttribute(MailConstants.A_SIZE, doc.getSize());
        }
        if (needToOutput(fields, Change.DATE)) {
            m.addAttribute(MailConstants.A_DATE, doc.getDate());
        }
        if (needToOutput(fields, Change.FOLDER)) {
            m.addAttribute(MailConstants.A_FOLDER,
                    new ItemId(doc.getMailbox().getAccountId(), doc.getFolderId()).toString(ifmt));
        }
        if (needToOutput(fields, Change.CONFLICT)) {
            m.addAttribute(MailConstants.A_MODIFIED_SEQUENCE, doc.getModifiedSequence());
            m.addAttribute(MailConstants.A_CHANGE_DATE, (doc.getChangeDate() / 1000));
            m.addAttribute(MailConstants.A_REVISION, doc.getSavedSequence());
        }
        recordItemTags(m, doc, octxt, fields | Change.FLAGS);
        if (needToOutput(fields, Change.METADATA)) {
            encodeAllCustomMetadata(m, doc, fields);
            String description = doc.getDescription();
            if (!Strings.isNullOrEmpty(description)) {
                m.addAttribute(MailConstants.A_DESC, description);
            }
            m.addAttribute(MailConstants.A_CONTENT_TYPE, doc.getContentType());
            m.addAttribute(MailConstants.A_DESC_ENABLED, doc.isDescriptionEnabled());
        }

        if (needToOutput(fields, Change.CONTENT) || needToOutput(fields, Change.NAME)) {
            try {
                m.addAttribute(MailConstants.A_VERSION, doc.getVersion());
                m.addAttribute(MailConstants.A_LAST_EDITED_BY, doc.getCreator());
                String fragment = doc.getFragment();
                if (!Strings.isNullOrEmpty(fragment)) {
                    m.addAttribute(MailConstants.E_FRAG, fragment, Element.Disposition.CONTENT);
                }
                Document revision = null;
                int v = 1;
                while (revision == null && v <= doc.getVersion()) {
                    revision = (Document) doc.getMailbox().getItemRevision(octxt, doc.getId(), doc.getType(), v++);
                }
                if (revision != null) {
                    m.addAttribute(MailConstants.A_CREATOR, revision.getCreator());
                    m.addAttribute(MailConstants.A_CREATED_DATE, revision.getDate());
                }
            } catch (Exception e) {
                LOG.warn("ignoring exception while fetching revision for document %s", doc.getSubject(), e);
            }
        }

        // return ACLs when they are set
        if (needToOutput(fields, Change.ACL)) {
            if (fields != NOTIFY_FIELDS || doc.isTagged(Flag.FlagInfo.NO_INHERIT)) {
                encodeACL(octxt, m, doc.getEffectiveACL(), false);
            }
        }
        for (ToXMLExtension ext : extensions) {
            ext.encodeDocumentAdditionalAttribute(m, ifmt, octxt, doc, fields);
        }
        return m;
    }
    public static Element encodeDataSource(Element parent, DataSource ds) {
        Element m = parent.addElement(getDsType(ds));
        m.addAttribute(MailConstants.A_ID, ds.getId());
        m.addAttribute(MailConstants.A_NAME, ds.getName());
        m.addAttribute(MailConstants.A_FOLDER, ds.getFolderId());
        m.addAttribute(MailConstants.A_DS_IS_ENABLED, ds.isEnabled());
        m.addAttribute(MailConstants.A_DS_IS_IMPORTONLY, ds.isImportOnly());

        if (ds.getType() == DataSourceType.pop3) {
            m.addAttribute(MailConstants.A_DS_LEAVE_ON_SERVER, ds.leaveOnServer());
        }
        if (ds.getHost() != null) {
            m.addAttribute(MailConstants.A_DS_HOST, ds.getHost());
        }
        if (ds.getPort() != null) {
            m.addAttribute(MailConstants.A_DS_PORT, ds.getPort());
        }
        if (ds.getConnectionType() != null) {
            m.addAttribute(MailConstants.A_DS_CONNECTION_TYPE, ds.getConnectionType().name());
        }
        if (ds.getUsername() != null) {
            m.addAttribute(MailConstants.A_DS_USERNAME, ds.getUsername());
        }
        try {
            if (ds.getPollingInterval() > 0) {
                m.addAttribute(MailConstants.A_DS_POLLING_INTERVAL, ds.getPollingInterval());
            }
        } catch (ServiceException e) {
            LOG.warn("Unable to get polling interval from %s", ds, e);
        }

        m.addAttribute(MailConstants.A_DS_EMAIL_ADDRESS, ds.getEmailAddress());
        m.addAttribute(MailConstants.A_DS_USE_ADDRESS_FOR_FORWARD_REPLY, ds.useAddressForForwardReply());
        m.addAttribute(MailConstants.A_DS_DEFAULT_SIGNATURE, ds.getDefaultSignature());
        m.addAttribute(MailConstants.A_DS_FORWARD_REPLY_SIGNATURE, ds.getForwardReplySignature());
        m.addAttribute(MailConstants.A_DS_FROM_DISPLAY, ds.getFromDisplay());
        m.addAttribute(MailConstants.A_DS_FROM_ADDRESS, ds.getFromAddress());
        m.addAttribute(MailConstants.A_DS_REPLYTO_ADDRESS, ds.getReplyToAddress());
        m.addAttribute(MailConstants.A_DS_REPLYTO_DISPLAY, ds.getReplyToDisplay());

        Date date = ds.getGeneralizedTimeAttr(Provisioning.A_zimbraDataSourceFailingSince, null);
        if (date != null) {
            m.addAttribute(MailConstants.A_DS_FAILING_SINCE, date.getTime() / 1000);
        }

        String lastError = ds.getAttr(Provisioning.A_zimbraDataSourceLastError);
        if (lastError != null) {
            m.addElement(MailConstants.E_DS_LAST_ERROR).setText(lastError);
        }
        return m;
    }

    private static String getDsType(DataSource ds) {
        switch (ds.getType()) {
            case imap:
                return MailConstants.E_DS_IMAP;
            case pop3:
                return MailConstants.E_DS_POP3;
            case caldav:
                return MailConstants.E_DS_CALDAV;
            case yab:
                return MailConstants.E_DS_YAB;
            case rss:
                return MailConstants.E_DS_RSS;
            case gal:
                return MailConstants.E_DS_GAL;
            case cal:
                return MailConstants.E_DS_CAL;
            default:
                return MailConstants.E_DS_UNKNOWN;
        }
    }

    private static void setCalendarItemType(Element elem, MailItem.Type type) {
        elem.addAttribute(MailConstants.A_CAL_ITEM_TYPE, type == MailItem.Type.APPOINTMENT ? "appt" : "task");
    }

    /**
     * @return the next alarm time or Long.MAX_VALUE if there isn't one
     */
    private static long getNextAlarmTime(CalendarItem calItem) {
        AlarmData alarmData = calItem.getAlarmData();
        if (alarmData == null) {
            return Long.MAX_VALUE;
        }
        return alarmData.getNextAt();
    }

    public static void encodeAlarmTimes(Element elem, CalendarItem calItem) {
        long nextAlarm = getNextAlarmTime(calItem);
        if (nextAlarm < Long.MAX_VALUE) {
            elem.addAttribute(MailConstants.A_CAL_NEXT_ALARM, nextAlarm);
        }
    }

    public static AlarmDataInfo alarmDataToJaxb(CalendarItem calItem, AlarmData alarmData) {
        AlarmDataInfo alarm = new AlarmDataInfo();
        long nextAlarm = getNextAlarmTime(calItem);
        if (nextAlarm < Long.MAX_VALUE) {
            alarm.setNextAlarm(nextAlarm);
        }
        long alarmInstStart = alarmData.getNextInstanceStart();
        if (alarmInstStart != 0) {
            alarm.setAlarmInstanceStart(alarmInstStart);
        }
        int alarmInvId = alarmData.getInvId();
        int alarmCompNum = alarmData.getCompNum();
        Invite alarmInv = calItem.getInvite(alarmInvId, alarmCompNum);
        if (alarmInv != null) {
            // Some info on the meeting instance the reminder is for.
            // These allow the UI to display tooltip and issue a Get
            // call on the correct meeting instance.
            alarm.setName(alarmInv.getName());
            alarm.setLocation(alarmInv.getLocation());
            alarm.setInvId(alarmInvId);
            alarm.setComponentNum(alarmCompNum);
        }
        Alarm alarmObj = alarmData.getAlarm();
        if (alarmObj != null) {
            alarm.setAlarm(alarmObj.toJaxb());
        }
        return alarm;
    }

    public static Element encodeAlarmData(Element parent, CalendarItem calItem, AlarmData alarmData) {
        Element alarmElem = parent.addElement(MailConstants.E_CAL_ALARM_DATA);
        encodeAlarmTimes(alarmElem, calItem);
        // Start time of the meeting instance we're reminding about.
        long alarmInstStart = alarmData.getNextInstanceStart();
        if (alarmInstStart != 0) {
            alarmElem.addAttribute(MailConstants.A_CAL_ALARM_INSTANCE_START, alarmInstStart);
        }
        int alarmInvId = alarmData.getInvId();
        int alarmCompNum = alarmData.getCompNum();
        Invite alarmInv = calItem.getInvite(alarmInvId, alarmCompNum);
        if (alarmInv != null) {
            // Some info on the meeting instance the reminder is for.
            // These allow the UI to display tooltip and issue a Get
            // call on the correct meeting instance.
            alarmElem.addAttribute(MailConstants.A_NAME, alarmInv.getName());
            alarmElem.addAttribute(MailConstants.A_CAL_LOCATION, alarmInv.getLocation());
            alarmElem.addAttribute(MailConstants.A_CAL_INV_ID, alarmInvId);
            alarmElem.addAttribute(MailConstants.A_CAL_COMPONENT_NUM, alarmCompNum);
        }
        Alarm alarmObj = alarmData.getAlarm();
        if (alarmObj != null) {
            alarmObj.toXml(alarmElem);
        }
        return alarmElem;
    }

    public static Element encodeFreeBusy(Element parent, FreeBusy fb) {
        Element resp = parent.addElement(MailConstants.E_FREEBUSY_USER);
        resp.addAttribute(MailConstants.A_ID, fb.getName());
        for (Iterator<FreeBusy.Interval> iter = fb.iterator(); iter.hasNext(); ) {
            FreeBusy.Interval cur = iter.next();
            String status = cur.getStatus();
            Element elt;
            if (status.equals(IcalXmlStrMap.FBTYPE_FREE)) {
                elt = resp.addElement(MailConstants.E_FREEBUSY_FREE);
            } else if (status.equals(IcalXmlStrMap.FBTYPE_BUSY)) {
                elt = resp.addElement(MailConstants.E_FREEBUSY_BUSY);
            } else if (status.equals(IcalXmlStrMap.FBTYPE_BUSY_TENTATIVE)) {
                elt = resp.addElement(MailConstants.E_FREEBUSY_BUSY_TENTATIVE);
            } else if (status.equals(IcalXmlStrMap.FBTYPE_BUSY_UNAVAILABLE)) {
                elt = resp.addElement(MailConstants.E_FREEBUSY_BUSY_UNAVAILABLE);
            } else if (status.equals(IcalXmlStrMap.FBTYPE_NODATA)) {
                elt = resp.addElement(MailConstants.E_FREEBUSY_NODATA);
            } else {
                assert(false);
                elt = null;
            }

            if (elt != null) {
                elt.addAttribute(MailConstants.A_CAL_START_TIME, cur.getStart());
                elt.addAttribute(MailConstants.A_CAL_END_TIME, cur.getEnd());
            }
        }

        return resp;
    }

    private static Element encodeRecurId(Element parent, RecurId recurId, boolean allDay) {
        ParsedDateTime ridDt = recurId.getDt();
        Element ridElem = parent.addElement(MailConstants.E_CAL_EXCEPTION_ID);
        ridElem.addAttribute(MailConstants.A_CAL_DATETIME, ridDt.getDateTimePartString(false));
        if (!allDay) {
            ridElem.addAttribute(MailConstants.A_CAL_TIMEZONE, ridDt.getTZName());
        }
        int rangeType = recurId.getRange();
        if (rangeType != RecurId.RANGE_NONE) {
            ridElem.addAttribute(MailConstants.A_CAL_RECURRENCE_RANGE_TYPE, rangeType);
        }
        return ridElem;
    }

    private static Element encodeDtStart(Element parent, ParsedDateTime dtStart, boolean allDay, boolean forceUtc) {
        if (forceUtc) {
            dtStart = (ParsedDateTime) dtStart.clone();
            dtStart.toUTC();
        }
        // fixup for bug 30121
        if (allDay && dtStart.hasTime()) {
            // If this is supposed to be an all-day event but DTSTART has time part, clear the time part.
            dtStart = (ParsedDateTime) dtStart.clone();
            dtStart.setHasTime(false);
        } else if (!allDay && !dtStart.hasTime()){
            // If the event isn't marked all-day but DTSTART has no time part, mark the event all-day.
            allDay = true;
        }
        Element dtStartElem = parent.addElement(MailConstants.E_CAL_START_TIME);
        dtStartElem.addAttribute(MailConstants.A_CAL_DATETIME, dtStart.getDateTimePartString(false));
        if (!allDay) {
            String tzName = dtStart.getTZName();
            if (tzName != null) {
                dtStartElem.addAttribute(MailConstants.A_CAL_TIMEZONE, tzName);
            }
            dtStartElem.addAttribute(MailConstants.A_CAL_DATETIME_UTC, dtStart.getUtcTime());
        }
        return dtStartElem;
    }

    private static Element encodeDtEnd(Element parent, ParsedDateTime dtEnd, boolean allDay, boolean isTodo, boolean forceUtc) {
        if (forceUtc) {
            dtEnd = (ParsedDateTime) dtEnd.clone();
            dtEnd.toUTC();
        }
        // fixup for bug 30121
        if (allDay && dtEnd.hasTime()) {
            // If this is supposed to be an all-day event but DTEND has time part, clear the time part.
            dtEnd = (ParsedDateTime) dtEnd.clone();
            dtEnd.setHasTime(false);
        } else if (!allDay && !dtEnd.hasTime()) {
            // If the event isn't marked all-day but DTEND has no time part, mark the event all-day.
            allDay = true;
        }
        Element dtEndElem = parent.addElement(MailConstants.E_CAL_END_TIME);
        if (!allDay) {
            String tzName = dtEnd.getTZName();
            if (tzName != null) {
                dtEndElem.addAttribute(MailConstants.A_CAL_TIMEZONE, tzName);
            }
            dtEndElem.addAttribute(MailConstants.A_CAL_DATETIME_UTC, dtEnd.getUtcTime());
        } else {
            if (!isTodo) {
                // See CalendarUtils.parseInviteElementCommon, where we parse DTEND
                // for a description of why we add -1d when sending to the client
                dtEnd = dtEnd.add(ParsedDuration.NEGATIVE_ONE_DAY);
            }
        }
        dtEndElem.addAttribute(MailConstants.A_CAL_DATETIME, dtEnd.getDateTimePartString(false));
        return dtEndElem;
    }

    public static void encodeCalendarItemRecur(Element parent, CalendarItem calItem) {
        TimeZoneMap tzmap = calItem.getTimeZoneMap();
        encodeTimeZoneMap(parent, tzmap);
        Invite[] invites = calItem.getInvites();
        for (Invite inv : invites) {
            String elemName;
            if (inv.isCancel()) {
                elemName = MailConstants.E_CAL_CANCEL;
            } else if (inv.hasRecurId()) {
                elemName = MailConstants.E_CAL_EXCEPT;
            } else {
                elemName = MailConstants.E_INVITE_COMPONENT;
            }
            Element compElem = parent.addElement(elemName);
            boolean allDay = inv.isAllDayEvent();
            // RECURRENCE-ID
            if (inv.hasRecurId())
                encodeRecurId(compElem, inv.getRecurId(), allDay);
            if (!inv.isCancel()) {
                // DTSTART
                ParsedDateTime dtStart = inv.getStartTime();
                if (dtStart != null)
                    encodeDtStart(compElem, dtStart, allDay, false);
                // DTEND or DURATION
                ParsedDateTime dtEnd = inv.getEndTime();
                if (dtEnd != null) {
                    encodeDtEnd(compElem, dtEnd, allDay, inv.isTodo(), false);
                } else {
                    ParsedDuration dur = inv.getDuration();
                    if (dur != null)
                        dur.toXml(compElem);
                }

                // recurrence definition
                IRecurrence recurrence = inv.getRecurrence();
                if (recurrence != null) {
                    Element recurElem = compElem.addElement(MailConstants.E_CAL_RECUR);
                    recurrence.toXml(recurElem);
                }
            }
        }
    }

    public static Element encodeGalContact(Element response, GalContact contact) {
        return encodeGalContact(response, contact, null);
    }

    public static Element encodeGalContact(Element response, GalContact contact, Collection<String> returnAttrs) {
        Element cn = response.addElement(MailConstants.E_CONTACT);
        cn.addAttribute(MailConstants.A_ID, contact.getId());
        Map<String, Object> attrs = contact.getAttrs();
        for (Map.Entry<String, Object> entry : attrs.entrySet()) {
            String key = entry.getKey();
            if (returnAttrs == null || returnAttrs.contains(key)) {
                Object value = entry.getValue();
                if (value instanceof String[]) {
                    String sa[] = (String[]) value;
                    for (int i = 0; i < sa.length; i++)
                        cn.addKeyValuePair(key, sa[i], MailConstants.E_ATTRIBUTE, MailConstants.A_ATTRIBUTE_NAME);
                } else {
                    cn.addKeyValuePair(key, (String) value, MailConstants.E_ATTRIBUTE, MailConstants.A_ATTRIBUTE_NAME);
                }
            }
        }
        return cn;
    }

    private static void encodeAddrsWithGroupInfo(Provisioning prov, Element eParent,
            String emailElem, Account requestedAcct, Account authedAcct) {
        GalGroupInfoProvider.getInstance().encodeAddrsWithGroupInfo(prov, eParent, emailElem, requestedAcct, authedAcct);
    }

    public static void encodeMsgAddrsWithGroupInfo(Element response, Account requestedAcct, Account authedAcct) {
        Provisioning prov = Provisioning.getInstance();
        Element eMsg = response.getOptionalElement(MailConstants.E_MSG);
        if (eMsg != null) {
            encodeAddrsWithGroupInfo(prov, eMsg, MailConstants.E_EMAIL, requestedAcct, authedAcct);
            Element eInvite = eMsg.getOptionalElement(MailConstants.E_INVITE);
            if (eInvite != null) {
                Element eComp = eInvite.getOptionalElement(MailConstants.E_INVITE_COMPONENT);
                if (eComp != null) {
                    encodeAddrsWithGroupInfo(prov, eComp, MailConstants.E_CAL_ATTENDEE, requestedAcct, authedAcct);
                }
            }
        }
    }

    public static void encodeConvAddrsWithGroupInfo(Element request, Element response,
            Account requestedAcct, Account authedAcct) {
        Provisioning prov = Provisioning.getInstance();
        String fetch = request.getAttribute(MailConstants.A_FETCH, null);
        for (Element eMsg : response.listElements(MailConstants.E_MSG)) {
            String msgId = eMsg.getAttribute(MailConstants.A_ID, null);
            if (fetch != null && fetch.equals(msgId)) {
                encodeAddrsWithGroupInfo(prov, eMsg, MailConstants.E_EMAIL, requestedAcct, authedAcct);
            }
        }
    }

    public static Element encodeComment(Element response, ItemIdFormatter ifmt, OperationContext octxt, Comment comment)
    throws ServiceException {
        return encodeComment(response, ifmt, octxt, comment, NOTIFY_FIELDS);
    }

    public static Element encodeComment(Element response, ItemIdFormatter ifmt, OperationContext octxt, Comment comment,
            int fields) throws ServiceException {
        Element c = response.addElement(MailConstants.E_COMMENT);
        if (needToOutput(fields, Change.PARENT)) {
            c.addAttribute(MailConstants.A_PARENT_ID, ifmt.formatItemId(comment.getParentId()));
        }
        if (needToOutput(fields, Change.SUBJECT)) {
            c.setText(comment.getText());
        }
        c.addAttribute(MailConstants.A_ID, ifmt.formatItemId(comment));
        try {
            Account a = comment.getCreatorAccount();
            if (a != null) {
                c.addAttribute(MailConstants.A_EMAIL, a.getName());
            }
        } catch (ServiceException e) {
        }
        recordItemTags(c, comment, octxt, fields);
        encodeColor(c, comment, fields);
        if (needToOutput(fields, Change.DATE)) {
            c.addAttribute(MailConstants.A_DATE, comment.getDate());
        }
        if (needToOutput(fields, Change.METADATA)) {
            encodeAllCustomMetadata(c, comment, fields);
        }
        return c;
    }

    public static Element encodeLink(Element response, ItemIdFormatter ifmt, Link link, int fields) {
        Element el = response.addElement(MailConstants.E_LINK);
        el.addAttribute(MailConstants.A_ID, ifmt.formatItemId(link));

        if (needToOutput(fields, Change.NAME)) {
            String name = link.getName();
            if (!Strings.isNullOrEmpty(name)) {
                el.addAttribute(MailConstants.A_NAME, name);
            }
        }
        if (needToOutput(fields, Change.CONTENT)) {
            el.addAttribute(MailConstants.A_ZIMBRA_ID, link.getOwnerId());
            el.addAttribute(MailConstants.A_REMOTE_ID, link.getRemoteId());
            NamedEntry nentry = FolderAction.lookupGranteeByZimbraId(link.getOwnerId(), ACL.GRANTEE_USER);
            el.addAttribute(MailConstants.A_OWNER_NAME, nentry == null ? null : nentry.getName());
        }
        return el;
    }

    public interface ToXMLExtension {
        Element encodeDocumentAdditionalAttribute(Element elem, ItemIdFormatter ifmt, OperationContext octxt,
                Document doc, int fields);
    }

    private static Set<ToXMLExtension> extensions = new HashSet<ToXMLExtension>();

    public static void addExtension(ToXMLExtension e) {
        extensions.add(e);
    }
}<|MERGE_RESOLUTION|>--- conflicted
+++ resolved
@@ -603,16 +603,17 @@
         return encodeContact(parent, ifmt, octxt, contact, summary, attrFilter, NOTIFY_FIELDS);
     }
 
-<<<<<<< HEAD
     public static Element encodeContact(Element parent, ItemIdFormatter ifmt, OperationContext octxt, Contact contact,
             boolean summary, Collection<String> attrFilter, int fields)
     throws ServiceException {
-        return encodeContact(parent, ifmt, octxt, contact, null, null, summary, attrFilter, fields, null, false);
+        return encodeContact(parent, ifmt, octxt, contact, null, null, summary, 
+                attrFilter, fields, null, false, GetContacts.NO_LIMIT_MAX_MEMBERS);
     }
 
     public static Element encodeContact(Element parent, ItemIdFormatter ifmt, OperationContext octxt, Contact contact,
             ContactGroup contactGroup, Collection<String> memberAttrFilter, boolean summary,
-            Collection<String> attrFilter, int fields, String migratedDlist, boolean returnHiddenAttrs)
+            Collection<String> attrFilter, int fields, String migratedDlist, 
+            boolean returnHiddenAttrs, long maxMembers)
     throws ServiceException {
         Element el = parent.addElement(MailConstants.E_CONTACT);
         el.addAttribute(MailConstants.A_ID, ifmt.formatItemId(contact));
@@ -633,37 +634,6 @@
             encodeAllCustomMetadata(el, contact, fields);
         }
         if (!needToOutput(fields, Change.CONTENT)) {
-=======
-    public static Element encodeContact(Element parent, ItemIdFormatter ifmt,
-            Contact contact, boolean summary, Collection<String> attrFilter,
-            int fields) {
-
-        return encodeContact(parent, ifmt, contact, summary, attrFilter,
-                fields, false, GetContacts.NO_LIMIT_MAX_MEMBERS);
-    }
-
-    public static Element encodeContact(Element parent, ItemIdFormatter ifmt,
-            Contact contact, boolean summary, Collection<String> attrFilter,
-            int fields, boolean returnHiddenAttrs, long maxMembers) {
-        Element elem = parent.addElement(MailConstants.E_CONTACT);
-        elem.addAttribute(MailConstants.A_ID, ifmt.formatItemId(contact));
-        if (needToOutput(fields, Change.MODIFIED_FOLDER))
-            elem.addAttribute(MailConstants.A_FOLDER, ifmt.formatItemId(contact.getFolderId()));
-        recordItemTags(elem, contact, fields);
-        if (needToOutput(fields, Change.MODIFIED_CONFLICT)) {
-            elem.addAttribute(MailConstants.A_CHANGE_DATE, contact.getChangeDate() / 1000);
-            elem.addAttribute(MailConstants.A_MODIFIED_SEQUENCE, contact.getModifiedSequence());
-            elem.addAttribute(MailConstants.A_DATE, contact.getDate());
-            elem.addAttribute(MailConstants.A_REVISION, contact.getSavedSequence());
-        } else if (needToOutput(fields, Change.MODIFIED_CONTENT)) {
-            elem.addAttribute(MailConstants.A_DATE, contact.getDate());
-            elem.addAttribute(MailConstants.A_REVISION, contact.getSavedSequence());
-        }
-        if (needToOutput(fields, Change.MODIFIED_METADATA))
-            encodeAllCustomMetadata(elem, contact, fields);
-
-        if (!needToOutput(fields, Change.MODIFIED_CONTENT)) {
->>>>>>> b4529622
             if (summary) {
                 try {
                     el.addAttribute(MailConstants.A_FILE_AS_STR, contact.getFileAsString());
@@ -713,30 +683,24 @@
         } else {
             Map<String, String> contactFields = returnHiddenAttrs ?
                     contact.getAllFields() : contact.getFields();
-                    
             for (Map.Entry<String, String> me : contactFields.entrySet()) {
                 String name = me.getKey();
                 String value = me.getValue();
-<<<<<<< HEAD
-                if (name != null && !name.trim().isEmpty() && !Strings.isNullOrEmpty(value)) {
-                    encodeContactAttr(el, name, value, contact, encodeContactGroupMembersBasic);
-=======
                 
                 // don't put returnHiddenAttrs in one of the && condition because member 
                 // can be configured as a hidden or non-hidden field
                 if (ContactConstants.A_member.equals(name) && 
-                        maxMembers != GetContacts.NO_LIMIT_MAX_MEMBERS) {
+                            maxMembers != GetContacts.NO_LIMIT_MAX_MEMBERS) {
                     // there is a limit on the max number of members to return
                     ContactDLMembers dlMembers = new ContactDLMembers(contact);
                     if (dlMembers.getTotal() > maxMembers) {
-                        elem.addAttribute(MailConstants.A_TOO_MANY_MEMBERS, true);
+                        el.addAttribute(MailConstants.A_TOO_MANY_MEMBERS, true);
                         continue;
                     }
                 }
                 
-                if (name != null && !name.trim().equals("") && value != null && !value.equals("")) {
-                    encodeContactAttr(elem, name, value);
->>>>>>> b4529622
+                if (name != null && !name.trim().isEmpty() && !Strings.isNullOrEmpty(value)) {
+                    encodeContactAttr(el, name, value, contact, encodeContactGroupMembersBasic);
                 }
             }
             if (attachments != null) {
