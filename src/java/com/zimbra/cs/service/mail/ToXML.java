/*
 * ***** BEGIN LICENSE BLOCK *****
 * Zimbra Collaboration Suite Server
 * Copyright (C) 2004, 2005, 2006, 2007, 2008, 2009, 2010, 2011 VMware, Inc.
 *
 * The contents of this file are subject to the Zimbra Public License
 * Version 1.3 ("License"); you may not use this file except in
 * compliance with the License.  You may obtain a copy of the License at
 * http://www.zimbra.com/license.
 *
 * Software distributed under the License is distributed on an "AS IS"
 * basis, WITHOUT WARRANTY OF ANY KIND, either express or implied.
 * ***** END LICENSE BLOCK *****
 */
package com.zimbra.cs.service.mail;

import java.io.IOException;
import java.io.InputStream;
import java.io.Reader;
import java.io.StringWriter;
import java.io.UnsupportedEncodingException;
import java.io.Writer;
import java.util.Collection;
import java.util.Date;
import java.util.Iterator;
import java.util.LinkedList;
import java.util.List;
import java.util.Map;
import java.util.Set;

import javax.mail.MessagingException;
import javax.mail.internet.ContentDisposition;
import javax.mail.internet.InternetAddress;
import javax.mail.internet.MimeMessage;
import javax.mail.internet.MimePart;
import javax.mail.internet.MimeUtility;

import org.json.JSONException;

import com.google.common.io.Closeables;
<<<<<<< HEAD
=======
import com.zimbra.common.account.Key.AccountBy;
import com.zimbra.common.calendar.CalendarUtil;
import com.zimbra.common.calendar.Geo;
import com.zimbra.common.calendar.ICalTimeZone;
import com.zimbra.common.calendar.ICalTimeZone.SimpleOnset;
import com.zimbra.common.calendar.ParsedDateTime;
import com.zimbra.common.calendar.ParsedDuration;
import com.zimbra.common.calendar.TimeZoneMap;
import com.zimbra.common.calendar.ZCalendar.ICalTok;
import com.zimbra.common.calendar.ZCalendar.ZParameter;
import com.zimbra.common.calendar.ZCalendar.ZProperty;
import com.zimbra.common.localconfig.DebugConfig;
import com.zimbra.common.mailbox.Color;
>>>>>>> ad29d49c
import com.zimbra.common.mailbox.ContactConstants;
import com.zimbra.common.mime.ContentType;
import com.zimbra.common.mime.MimeConstants;
import com.zimbra.common.mime.MimeDetect;
import com.zimbra.common.service.ServiceException;
import com.zimbra.common.soap.Element;
import com.zimbra.common.soap.HeaderConstants;
import com.zimbra.common.soap.MailConstants;
import com.zimbra.common.util.ByteUtil;
import com.zimbra.common.util.HttpUtil;
import com.zimbra.common.util.Log;
import com.zimbra.common.util.LogFactory;
import com.zimbra.common.util.Pair;
import com.zimbra.common.util.StringUtil;
import com.zimbra.common.util.TruncatingWriter;
import com.zimbra.common.util.ZimbraLog;
import com.zimbra.cs.account.AccessManager;
import com.zimbra.cs.account.Account;
import com.zimbra.cs.account.DataSource;
import com.zimbra.cs.account.GalContact;
import com.zimbra.cs.account.IDNUtil;
import com.zimbra.cs.account.NamedEntry;
import com.zimbra.cs.account.Provisioning;
import com.zimbra.cs.account.Server;
import com.zimbra.cs.account.accesscontrol.GranteeType;
import com.zimbra.cs.account.accesscontrol.ZimbraACE;
import com.zimbra.cs.fb.FreeBusy;
import com.zimbra.cs.gal.GalGroupInfoProvider;
import com.zimbra.cs.gal.GalGroupMembers.ContactDLMembers;
import com.zimbra.cs.html.BrowserDefang;
import com.zimbra.cs.html.DefangFactory;
import com.zimbra.cs.html.HtmlDefang;
import com.zimbra.cs.httpclient.URLUtil;
import com.zimbra.cs.index.SearchParams;
import com.zimbra.cs.index.SortBy;
import com.zimbra.cs.index.SearchParams.ExpandResults;
import com.zimbra.cs.localconfig.DebugConfig;
import com.zimbra.cs.mailbox.ACL;
import com.zimbra.cs.mailbox.Appointment;
import com.zimbra.cs.mailbox.CalendarItem;
import com.zimbra.cs.mailbox.Chat;
import com.zimbra.cs.mailbox.Contact;
import com.zimbra.cs.mailbox.Conversation;
import com.zimbra.cs.mailbox.Document;
import com.zimbra.cs.mailbox.Flag;
import com.zimbra.cs.mailbox.Folder;
import com.zimbra.cs.mailbox.MailItem;
import com.zimbra.cs.mailbox.MailServiceException;
import com.zimbra.cs.mailbox.Mailbox;
import com.zimbra.cs.mailbox.Message;
import com.zimbra.cs.mailbox.Mountpoint;
import com.zimbra.cs.mailbox.Note;
import com.zimbra.cs.mailbox.OperationContext;
import com.zimbra.cs.mailbox.OperationContextData;
import com.zimbra.cs.mailbox.SearchFolder;
import com.zimbra.cs.mailbox.SenderList;
import com.zimbra.cs.mailbox.Tag;
import com.zimbra.cs.mailbox.WikiItem;
import com.zimbra.cs.mailbox.CalendarItem.AlarmData;
import com.zimbra.cs.mailbox.CalendarItem.Instance;
import com.zimbra.cs.mailbox.Contact.Attachment;
import com.zimbra.cs.mailbox.MailItem.CustomMetadata;
import com.zimbra.cs.mailbox.calendar.Alarm;
import com.zimbra.cs.mailbox.calendar.Geo;
import com.zimbra.cs.mailbox.calendar.ICalTimeZone;
import com.zimbra.cs.mailbox.calendar.IcalXmlStrMap;
import com.zimbra.cs.mailbox.calendar.Invite;
import com.zimbra.cs.mailbox.calendar.InviteChanges;
import com.zimbra.cs.mailbox.calendar.ParsedDateTime;
import com.zimbra.cs.mailbox.calendar.ParsedDuration;
import com.zimbra.cs.mailbox.calendar.RecurId;
import com.zimbra.cs.mailbox.calendar.Recurrence;
import com.zimbra.cs.mailbox.calendar.TimeZoneMap;
import com.zimbra.cs.mailbox.calendar.ZAttendee;
import com.zimbra.cs.mailbox.calendar.ZOrganizer;
import com.zimbra.cs.mailbox.calendar.ICalTimeZone.SimpleOnset;
import com.zimbra.cs.mailbox.calendar.Recurrence.IRecurrence;
import com.zimbra.cs.mailbox.calendar.ZCalendar.ICalTok;
import com.zimbra.cs.mailbox.calendar.ZCalendar.ZParameter;
import com.zimbra.cs.mailbox.calendar.ZCalendar.ZProperty;
import com.zimbra.cs.mime.MPartInfo;
import com.zimbra.cs.mime.Mime;
import com.zimbra.cs.mime.ParsedAddress;
import com.zimbra.cs.mime.handler.TextEnrichedHandler;
import com.zimbra.cs.service.UserServlet;
import com.zimbra.cs.service.util.ItemId;
import com.zimbra.cs.service.util.ItemIdFormatter;
import com.zimbra.cs.session.PendingModifications.Change;

/**
 * Class containing static methods for encoding various MailItem-derived objects into XML.
 *
 * @since 2004. 9. 15.
 */
public final class ToXML {

    // we usually don't want to return last modified date...
    public static final int NOTIFY_FIELDS = Change.ALL_FIELDS & ~Change.MODIFIED_CONFLICT;

    private static Log mLog = LogFactory.getLog(ToXML.class);

    // no construction
    private ToXML()  {}

    public static Element encodeItem(Element parent, ItemIdFormatter ifmt, OperationContext octxt, MailItem item, int fields)
    throws ServiceException {
        if (item instanceof Folder) {
            return encodeFolder(parent, ifmt, octxt, (Folder) item, fields);
        } else if (item instanceof Tag) {
            return encodeTag(parent, ifmt, (Tag) item, fields);
        } else if (item instanceof Note) {
            return encodeNote(parent, ifmt, (Note) item, fields);
        } else if (item instanceof Contact) {
            return encodeContact(parent, ifmt, (Contact) item, false, null, fields);
        } else if (item instanceof CalendarItem) {
            return encodeCalendarItemSummary(parent, ifmt, octxt, (CalendarItem) item, fields, true);
        } else if (item instanceof Conversation) {
            return encodeConversationSummary(parent, ifmt, octxt, (Conversation) item, null, OutputParticipants.PUT_SENDERS, fields, false);
        } else if (item instanceof WikiItem) {
            return encodeWiki(parent, ifmt, octxt, (WikiItem) item, fields);
        } else if (item instanceof Document) {
            return encodeDocument(parent, ifmt, octxt, (Document) item, fields);
        } else if (item instanceof Message) {
            OutputParticipants output = (fields == NOTIFY_FIELDS ? OutputParticipants.PUT_BOTH : OutputParticipants.PUT_SENDERS);
            return encodeMessageSummary(parent, ifmt, octxt, (Message) item, output, fields);
        } else {
            return null;
        }
    }

    private static boolean needToOutput(int fields, int fieldMask) {
        return ((fields & fieldMask) > 0);
    }

    public static Element encodeMailbox(Element parent, OperationContext octxt, Mailbox mbox) {
        return encodeMailbox(parent, octxt, mbox, NOTIFY_FIELDS);
    }

    public static Element encodeMailbox(Element parent, OperationContext octxt, Mailbox mbox, int fields) {
        Element elem = parent.addElement(MailConstants.E_MAILBOX);
        if (octxt.isDelegatedRequest(mbox))
            elem.addAttribute(HeaderConstants.A_ACCOUNT_ID, mbox.getAccountId());
        if (needToOutput(fields, Change.MODIFIED_SIZE))
            elem.addAttribute(MailConstants.A_SIZE, mbox.getSize());
        return elem;
    }

    public static Element encodeFolder(Element parent, ItemIdFormatter ifmt, OperationContext octxt, Folder folder) {
        return encodeFolder(parent, ifmt, octxt, folder, NOTIFY_FIELDS);
    }

    public static Element encodeFolder(Element parent, ItemIdFormatter ifmt, OperationContext octxt, Folder folder, int fields) {
        return encodeFolder(parent, ifmt, octxt, folder, fields, false);
    }

    public static Element encodeFolder(Element parent, ItemIdFormatter ifmt, OperationContext octxt, Folder folder, int fields, boolean exposeAclAccessKey) {
        if (folder instanceof SearchFolder)
            return encodeSearchFolder(parent, ifmt, (SearchFolder) folder, fields);
        else if (folder instanceof Mountpoint)
            return encodeMountpoint(parent, ifmt, octxt, (Mountpoint) folder, fields);

        Element elem = parent.addElement(MailConstants.E_FOLDER);
        encodeFolderCommon(elem, ifmt, folder, fields);
        if (needToOutput(fields, Change.MODIFIED_SIZE)) {
            int deleted = folder.getDeletedCount();
            elem.addAttribute(MailConstants.A_NUM, folder.getItemCount() - deleted);
            if (deleted > 0)
                elem.addAttribute(MailConstants.A_IMAP_NUM, folder.getItemCount());
            elem.addAttribute(MailConstants.A_SIZE, folder.getTotalSize());
            elem.addAttribute(MailConstants.A_IMAP_MODSEQ, folder.getImapMODSEQ());
            elem.addAttribute(MailConstants.A_IMAP_UIDNEXT, folder.getImapUIDNEXT());
        }

        if (needToOutput(fields, Change.MODIFIED_URL)) {
            String url = folder.getUrl();
            if (!url.equals("") || fields != NOTIFY_FIELDS){
                // Note: in this case, a url on a folder object
                // is not a url to the folder, but the url to another item that's
                // external of the mail system. In most cases this is a 'synced' folder
                // that is either RSS or a remote calendar object
                elem.addAttribute(MailConstants.A_URL, HttpUtil.sanitizeURL(url));
            }

        }

        Mailbox mbox = folder.getMailbox();
        boolean remote = octxt != null && octxt.isDelegatedRequest(mbox);

        boolean canAdminister = !remote;
        if (remote) {
            // return effective permissions only for remote folders
            String perms = encodeEffectivePermissions(folder, octxt);
            elem.addAttribute(MailConstants.A_RIGHTS, perms);
            canAdminister = perms != null && perms.indexOf(ACL.ABBR_ADMIN) != -1;
        }

        if (canAdminister) {
            // return full ACLs for folders we have admin rights on
            if (needToOutput(fields, Change.MODIFIED_ACL)) {
                if (fields != NOTIFY_FIELDS || folder.isTagged(Flag.ID_FLAG_NO_INHERIT))
                    encodeACL(octxt, elem, folder.getEffectiveACL(), exposeAclAccessKey);
            }
        }
        return elem;
    }

    public static String encodeEffectivePermissions(Folder folder, OperationContext octxt) {
        try {
            short perms = folder.getMailbox().getEffectivePermissions(octxt, folder.getId(), MailItem.TYPE_FOLDER);
            return ACL.rightsToString(perms);
        } catch (ServiceException e) {
            mLog.warn("ignoring exception while fetching effective permissions for folder " + folder.getId(), e);
            return null;
        }
    }

    // encode mailbox ACL
    public static Element encodeACL(OperationContext octxt, Element parent, ACL acl, boolean exposeAclAccessKey) {
        Element eACL = parent.addUniqueElement(MailConstants.E_ACL);
        if (acl == null)
            return eACL;

        boolean needDispName = OperationContextData.getNeedGranteeName(octxt);

        for (ACL.Grant grant : acl.getGrants()) {
            String name = null;
            byte granteeType = grant.getGranteeType();

            if (needDispName) {
                //
                // Get name of the grantee
                //

                // 1. try getting the name from the Grant, the name is set on the Grant
                //    if we are in the path of proxying sharing in ZD
                name = grant.getGranteeName();
                if (name == null) {
                    // 2. (for bug 35079), see if the name is already resolved in the in the OperationContextData
                    OperationContextData.GranteeNames granteeNames = OperationContextData.getGranteeNames(octxt);
                    if (granteeNames != null)
                        name = granteeNames.getNameById(grant.getGranteeId(), granteeType);

                    // 3. fallback to the old way to lookup the name using the Provisioning interface,
                    //    this *may* lead to a LDAP search if the id is not in cache
                    if (name == null) {
                        NamedEntry nentry = FolderAction.lookupGranteeByZimbraId(grant.getGranteeId(), granteeType);
                        if (nentry != null)
                            name = nentry.getName();
                    }
                }
            }

            Element eGrant = eACL.addElement(MailConstants.E_GRANT);
            eGrant.addAttribute(MailConstants.A_ZIMBRA_ID, grant.getGranteeId())
                  .addAttribute(MailConstants.A_GRANT_TYPE, ACL.typeToString(granteeType))
                  .addAttribute(MailConstants.A_RIGHTS, ACL.rightsToString(grant.getGrantedRights()));

            if (needDispName) {
                // Note: use == instead of equals, the if returns true if and only if INVALID_GRANT and name
                // refer to the same object
                if (OperationContextData.GranteeNames.INVALID_GRANT == name) {
                    eGrant.addAttribute(MailConstants.A_INVALID, true);
                    eGrant.addAttribute(MailConstants.A_DISPLAY, OperationContextData.GranteeNames.EMPTY_NAME);
                } else {
                    eGrant.addAttribute(MailConstants.A_DISPLAY, name);
                }
            }

            if (granteeType == ACL.GRANTEE_KEY) {
                if (exposeAclAccessKey)
                    eGrant.addAttribute(MailConstants.A_ACCESSKEY, grant.getPassword());
            } else
                eGrant.addAttribute(MailConstants.A_PASSWORD, grant.getPassword());
        }
        return eACL;
    }

    // encode account ACE
    public static Element encodeACE(Element parent, ZimbraACE ace) {
        Element eACE = parent.addElement(MailConstants.E_ACE)
                .addAttribute(MailConstants.A_ZIMBRA_ID, ace.getGrantee())
                .addAttribute(MailConstants.A_GRANT_TYPE, ace.getGranteeType().getCode())
                .addAttribute(MailConstants.A_RIGHT, ace.getRight().getName())
                .addAttribute(MailConstants.A_DISPLAY, ace.getGranteeDisplayName());

        if (ace.getGranteeType() == GranteeType.GT_KEY)
            eACE.addAttribute(MailConstants.A_ACCESSKEY, ace.getSecret());
        else if (ace.getGranteeType() == GranteeType.GT_GUEST)
            eACE.addAttribute(MailConstants.A_PASSWORD, ace.getSecret());

        if (ace.deny())
            eACE.addAttribute(MailConstants.A_DENY, ace.deny());

        return eACE;
    }

    private static Element encodeFolderCommon(Element elem, ItemIdFormatter ifmt, Folder folder, int fields) {
        int folderId = folder.getId();
        elem.addAttribute(MailConstants.A_ID, ifmt.formatItemId(folder));

        if (folderId != Mailbox.ID_FOLDER_ROOT) {
            if (needToOutput(fields, Change.MODIFIED_NAME)) {
                String name = folder.getName();
                if (name != null && name.length() > 0)
                    elem.addAttribute(MailConstants.A_NAME, name);
            }
            if (needToOutput(fields, Change.MODIFIED_FOLDER))
                elem.addAttribute(MailConstants.A_FOLDER, ifmt.formatItemId(folder.getFolderId()));
        }

        if (needToOutput(fields, Change.MODIFIED_FLAGS)) {
            String flags = folder.getMailbox().getItemFlagString(folder); //so that offline override can filter flags
            if (fields != NOTIFY_FIELDS || !flags.equals(""))
                elem.addAttribute(MailConstants.A_FLAGS, flags);
        }
        encodeColor(elem, folder, fields);
        if (needToOutput(fields, Change.MODIFIED_UNREAD)) {
            int unread = folder.getUnreadCount();
            if (unread > 0 || fields != NOTIFY_FIELDS) {
                int deletedUnread = folder.getDeletedUnreadCount();
                elem.addAttribute(MailConstants.A_UNREAD, unread - deletedUnread);
                if (deletedUnread > 0)
                    elem.addAttribute(MailConstants.A_IMAP_UNREAD, unread);
            }
        }
        if (needToOutput(fields, Change.MODIFIED_VIEW)) {
            byte view = folder.getDefaultView();
            if (view != MailItem.TYPE_UNKNOWN)
                elem.addAttribute(MailConstants.A_DEFAULT_VIEW, MailItem.getNameForType(view));
        }
        if (needToOutput(fields, Change.MODIFIED_CONTENT)) {
            elem.addAttribute(MailConstants.A_REVISION, folder.getSavedSequence());
            // this attribute ("ms") *normally* goes with MODIFIED_CONFLICT, but we need it
            //   serialized in this case as well in order to make dav ctag caching work
            elem.addAttribute(MailConstants.A_MODIFIED_SEQUENCE, folder.getModifiedSequence());
        }
        if (needToOutput(fields, Change.MODIFIED_CONFLICT)) {
            elem.addAttribute(MailConstants.A_CHANGE_DATE, folder.getChangeDate() / 1000);
            elem.addAttribute(MailConstants.A_MODIFIED_SEQUENCE, folder.getModifiedSequence());
        }
        if (needToOutput(fields, Change.MODIFIED_METADATA)) {
            encodeAllCustomMetadata(elem, folder, fields);
        }
        return elem;
    }

    public static Element encodeSearchFolder(Element parent, ItemIdFormatter ifmt, SearchFolder search) {
        return encodeSearchFolder(parent, ifmt, search, NOTIFY_FIELDS);
    }

    public static Element encodeSearchFolder(Element parent, ItemIdFormatter ifmt, SearchFolder search, int fields) {
        Element elem = parent.addElement(MailConstants.E_SEARCH);
        encodeFolderCommon(elem, ifmt, search, fields);
        if (needToOutput(fields, Change.MODIFIED_QUERY)) {
            elem.addAttribute(MailConstants.A_QUERY, search.getQuery());
            elem.addAttribute(MailConstants.A_SORTBY, search.getSortField());
            elem.addAttribute(MailConstants.A_SEARCH_TYPES, search.getReturnTypes());
        }
        return elem;
    }

    public static Element encodeMountpoint(Element parent, ItemIdFormatter ifmt, OperationContext octx, Mountpoint mpt) {
        return encodeMountpoint(parent, ifmt, octx, mpt, NOTIFY_FIELDS);
    }

    public static Element encodeMountpoint(Element parent, ItemIdFormatter ifmt, OperationContext octx, Mountpoint mpt, int fields) {

<<<<<<< HEAD
        Element elem = parent.addElement(MailConstants.E_MOUNT);
        // check to see if this is a delegate request (like bes)
        boolean remote = octx != null && octx.isDelegatedRequest(mpt.getMailbox());

        try {
            // only construct the external url if this isn't a remote request.
            // remote/delegate requests have managed to ping pong back and forth between
            // servers and tie things up.
            if(!remote){
                String remoteUrl = UserServlet.getExternalRestUrl(octx.getAuthToken(), mpt);
                if(remoteUrl != null) {
                    elem.addAttribute(MailConstants.A_REST_URL, remoteUrl);
                }
            }
        }

         catch (ServiceException e) {
            ZimbraLog.soap.warn("unable to create rest url for remote mountpoint", e);
=======
        Element el = parent.addElement(MailConstants.E_MOUNT);
        encodeFolderCommon(el, ifmt, mpt, fields);
        if (needToOutput(fields, Change.CONTENT)) {
            el.addAttribute(MailConstants.A_ZIMBRA_ID, mpt.getOwnerId());
            el.addAttribute(MailConstants.A_REMOTE_ID, mpt.getRemoteId());
            el.addAttribute(MailConstants.A_REMOTE_UUID, mpt.getRemoteUuid());
            NamedEntry nentry = FolderAction.lookupGranteeByZimbraId(mpt.getOwnerId(), ACL.GRANTEE_USER);
            el.addAttribute(MailConstants.A_OWNER_NAME, nentry == null ? null : nentry.getName());
            if (mpt.getDefaultView() != MailItem.Type.UNKNOWN) {
                el.addAttribute(MailConstants.A_DEFAULT_VIEW, mpt.getDefaultView().toString());
            }
        }
        if (needToOutput(fields, Change.SHAREDREM)) {
            el.addAttribute(MailConstants.A_REMINDER, false);  // feature backed out (bug 57437)
        }
        return el;
    }

    private static String getRestUrl(String ownerName, String folderPath) {
        if (ownerName == null || folderPath == null) {
            return null;
        }
        Provisioning prov = Provisioning.getInstance();
        Account targetAccount;
        try {
            targetAccount = prov.get(AccountBy.name, ownerName);
            if (targetAccount == null) {
                // Remote owner account has been deleted.
                return null;
            }
            Server targetServer = prov.getServer(targetAccount);
            return URLUtil.getServiceURL(targetServer, UserServlet.SERVLET_PATH + 
                    HttpUtil.urlEscape(UserServlet.getAccountPath(targetAccount) + folderPath) , true);
        } catch (ServiceException e) {
            ZimbraLog.soap.warn("unable to create rest url for mountpoint", e);
            return null;
        }
    }

    public static void transferMountpointContents(Element elem, Element mptTarget) {
        // transfer folder counts to the serialized mountpoint from the serialized target folder
        transferLongAttribute(elem, mptTarget, MailConstants.A_UNREAD);
        transferLongAttribute(elem, mptTarget, MailConstants.A_NUM);
        transferLongAttribute(elem, mptTarget, MailConstants.A_SIZE);
        elem.addAttribute(MailConstants.A_OWNER_FOLDER_NAME, mptTarget.getAttribute(MailConstants.A_NAME, null));
        String ownerName = elem.getAttribute(MailConstants.A_OWNER_NAME, null);
        String ownerFolderPath = mptTarget.getAttribute(MailConstants.A_FOLDER_PATH, null);
        // construct rest url based on owner name and folder name.
        elem.addAttribute(MailConstants.A_REST_URL, getRestUrl(ownerName, ownerFolderPath));
        elem.addAttribute(MailConstants.A_URL, mptTarget.getAttribute(MailConstants.A_URL, null));
        elem.addAttribute(MailConstants.A_RIGHTS, mptTarget.getAttribute(MailConstants.A_RIGHTS, null));
        if (mptTarget.getAttribute(MailConstants.A_FLAGS, "").indexOf("u") != -1) {
            elem.addAttribute(MailConstants.A_FLAGS, "u" + elem.getAttribute(MailConstants.A_FLAGS, "").replace("u", ""));
        }
        // transfer ACL and child folders to the serialized mountpoint from the serialized remote folder
        for (Element child : mptTarget.listElements()) {
            String name = child.getName();
            if (name.equals(MailConstants.E_FOLDER) || name.equals(MailConstants.E_SEARCH) ||
                    name.equals(MailConstants.E_MOUNT) || name.equals(MailConstants.E_RETENTION_POLICY)) {
                elem.addElement(child.clone());
            } else {
                elem.addUniqueElement(child.clone());
            }
>>>>>>> ad29d49c
        }


        encodeFolderCommon(elem, ifmt, mpt, fields);
        if (needToOutput(fields, Change.MODIFIED_CONTENT)) {
            elem.addAttribute(MailConstants.A_ZIMBRA_ID, mpt.getOwnerId());
            elem.addAttribute(MailConstants.A_REMOTE_ID, mpt.getRemoteId());
            NamedEntry nentry = FolderAction.lookupGranteeByZimbraId(mpt.getOwnerId(), ACL.GRANTEE_USER);
            elem.addAttribute(MailConstants.A_OWNER_NAME, nentry == null ? null : nentry.getName());
            if (mpt.getDefaultView() != MailItem.TYPE_UNKNOWN)
                elem.addAttribute(MailConstants.A_DEFAULT_VIEW, MailItem.getNameForType(mpt.getDefaultView()));
        }
        return elem;
    }

    public static Element encodeRestUrl(Element elem, MailItem item) {
        try {
            return elem.addAttribute(MailConstants.A_REST_URL, UserServlet.getRestUrl(item));
        } catch (ServiceException se) {
            mLog.error("cannot generate REST url", se);
            return elem;
        }
    }

    public static void recordItemTags(Element elem, MailItem item, int fields) {
        if (needToOutput(fields, Change.MODIFIED_FLAGS | Change.MODIFIED_UNREAD)) {
            String flags = item.getFlagString();
            if (fields != NOTIFY_FIELDS || !flags.equals(""))
                elem.addAttribute(MailConstants.A_FLAGS, flags);
        }
        if (needToOutput(fields, Change.MODIFIED_TAGS)) {
            String tags = item.getTagString();
            if (!tags.equals("") || fields != NOTIFY_FIELDS)
                elem.addAttribute(MailConstants.A_TAGS, tags);
        }
    }

    public static void encodeAllCustomMetadata(Element elem, MailItem item, int fields) {
        List<String> sections = item.getCustomDataSections();
        if (sections == null || sections.isEmpty()) {
            // if we care specifically about custom metadata and there is none, let the caller know
            if (fields != NOTIFY_FIELDS)
                elem.addElement(MailConstants.E_METADATA);
            return;
        }

        for (String section : sections) {
            try {
                encodeCustomMetadata(elem, item.getCustomData(section));
            } catch (ServiceException e) {
                ZimbraLog.soap.warn("could not deserialize custom metadata; skipping (section '" + section + "', item " + new ItemId(item) + ")");
            }
        }
    }

    public static Element encodeCustomMetadata(Element elem, CustomMetadata custom) {
        if (custom == null)
            return null;

        Element serialized = elem.addElement(MailConstants.E_METADATA);
        serialized.addAttribute(MailConstants.A_SECTION, custom.getSectionKey());
        for (Map.Entry<String, String> entry : custom.entrySet())
            serialized.addKeyValuePair(entry.getKey(), entry.getValue());
        return serialized;
    }

    public static Element encodeContact(Element parent, ItemIdFormatter ifmt,
            Contact contact, boolean summary, Collection<String> attrFilter) {
        return encodeContact(parent, ifmt, contact, summary, attrFilter, NOTIFY_FIELDS);
    }

    public static Element encodeContact(Element parent, ItemIdFormatter ifmt,
            Contact contact, boolean summary, Collection<String> attrFilter,
            int fields) {

        return encodeContact(parent, ifmt, contact, summary, attrFilter,
                fields, false, GetContacts.NO_LIMIT_MAX_MEMBERS);
    }

    public static Element encodeContact(Element parent, ItemIdFormatter ifmt,
            Contact contact, boolean summary, Collection<String> attrFilter,
            int fields, boolean returnHiddenAttrs, long maxMembers) {
        Element elem = parent.addElement(MailConstants.E_CONTACT);
        elem.addAttribute(MailConstants.A_ID, ifmt.formatItemId(contact));
        if (needToOutput(fields, Change.MODIFIED_FOLDER))
            elem.addAttribute(MailConstants.A_FOLDER, ifmt.formatItemId(contact.getFolderId()));
        recordItemTags(elem, contact, fields);
        if (needToOutput(fields, Change.MODIFIED_CONFLICT)) {
            elem.addAttribute(MailConstants.A_CHANGE_DATE, contact.getChangeDate() / 1000);
            elem.addAttribute(MailConstants.A_MODIFIED_SEQUENCE, contact.getModifiedSequence());
            elem.addAttribute(MailConstants.A_DATE, contact.getDate());
            elem.addAttribute(MailConstants.A_REVISION, contact.getSavedSequence());
        } else if (needToOutput(fields, Change.MODIFIED_CONTENT)) {
            elem.addAttribute(MailConstants.A_DATE, contact.getDate());
            elem.addAttribute(MailConstants.A_REVISION, contact.getSavedSequence());
        }
        if (needToOutput(fields, Change.MODIFIED_METADATA))
            encodeAllCustomMetadata(elem, contact, fields);

        if (!needToOutput(fields, Change.MODIFIED_CONTENT)) {
            if (summary) {
                try {
                    elem.addAttribute(MailConstants.A_FILE_AS_STR, contact.getFileAsString());
                } catch (ServiceException e) { }

                elem.addAttribute(ContactConstants.A_email, contact.get(ContactConstants.A_email));
                elem.addAttribute(ContactConstants.A_email2, contact.get(ContactConstants.A_email2));
                elem.addAttribute(ContactConstants.A_email3, contact.get(ContactConstants.A_email3));

                String type = contact.get(ContactConstants.A_type);
                String dlist = contact.get(ContactConstants.A_dlist);

                elem.addAttribute(ContactConstants.A_type, type);
                if (dlist != null)
                    elem.addAttribute(ContactConstants.A_dlist, dlist);

                // send back date with summary via search results
                elem.addAttribute(MailConstants.A_CHANGE_DATE, contact.getChangeDate() / 1000);
            }

            // stop here if we're not returning the actual contact content
            return elem;
        }

        try {
            elem.addAttribute(MailConstants.A_FILE_AS_STR, contact.getFileAsString());
        } catch (ServiceException e) { }

        List<Attachment> attachments = contact.getAttachments();
        if (attrFilter != null) {
            for (String name : attrFilter) {
                // XXX: How to distinguish between a non-existent attribute and
                //      an existing attribute with null or empty string value?
                String value = contact.get(name);
                if (value != null && !value.equals("")) {
                    encodeContactAttr(elem, name, value);
                } else if (attachments != null) {
                    for (Attachment attach : attachments) {
                        if (attach.getName().equals(name))
                            encodeContactAttachment(elem, attach);
                    }
                }
            }
        } else {
            Map<String, String> contactFields = returnHiddenAttrs ?
                    contact.getAllFields() : contact.getFields();
                    
            for (Map.Entry<String, String> me : contactFields.entrySet()) {
                String name = me.getKey();
                String value = me.getValue();
                
                // don't put returnHiddenAttrs in one of the && condition because member 
                // can be configured as a hidden or non-hidden field
                if (ContactConstants.A_member.equals(name) && 
                        maxMembers != GetContacts.NO_LIMIT_MAX_MEMBERS) {
                    // there is a limit on the max number of members to return
                    ContactDLMembers dlMembers = new ContactDLMembers(contact);
                    if (dlMembers.getTotal() > maxMembers) {
                        elem.addAttribute(MailConstants.A_TOO_MANY_MEMBERS, true);
                        continue;
                    }
                }
                
                if (name != null && !name.trim().equals("") && value != null && !value.equals("")) {
                    encodeContactAttr(elem, name, value);
                }
            }
            if (attachments != null) {
                for (Attachment attach : attachments)
                    encodeContactAttachment(elem, attach);
            }
        }

        return elem;
    }

    private static void encodeContactAttr(Element elem, String name, String value) {
        if (Contact.isMultiValueAttr(value)) {
            try {
                for (String v : Contact.parseMultiValueAttr(value))
                    elem.addKeyValuePair(name, v);
                return;
            } catch (JSONException e) {}
        }
        elem.addKeyValuePair(name, value);
    }

    private static void encodeContactAttachment(Element elem, Attachment attach) {
        Element.KeyValuePair kvp = elem.addKeyValuePair(attach.getName(), null);
        kvp.addAttribute(MailConstants.A_PART, attach.getPartName()).addAttribute(MailConstants.A_CONTENT_TYPE, attach.getContentType());
        kvp.addAttribute(MailConstants.A_SIZE, attach.getSize()).addAttribute(MailConstants.A_CONTENT_FILENAME, attach.getFilename());
    }

    public static Element encodeNote(Element parent, ItemIdFormatter ifmt, Note note) {
        return encodeNote(parent, ifmt, note, NOTIFY_FIELDS);
    }

    public static Element encodeNote(Element parent, ItemIdFormatter ifmt, Note note, int fields) {
        Element elem = parent.addElement(MailConstants.E_NOTE);
        elem.addAttribute(MailConstants.A_ID, ifmt.formatItemId(note));
        if (needToOutput(fields, Change.MODIFIED_CONTENT) && note.getSavedSequence() != 0)
            elem.addAttribute(MailConstants.A_REVISION, note.getSavedSequence());
        if (needToOutput(fields, Change.MODIFIED_FOLDER))
            elem.addAttribute(MailConstants.A_FOLDER, ifmt.formatItemId(note.getFolderId()));
        if (needToOutput(fields, Change.MODIFIED_DATE))
            elem.addAttribute(MailConstants.A_DATE, note.getDate());
        recordItemTags(elem, note, fields);
        if (needToOutput(fields, Change.MODIFIED_POSITION))
            elem.addAttribute(MailConstants.A_BOUNDS, note.getBounds().toString());
        encodeColor(elem, note, fields);
        if (needToOutput(fields, Change.MODIFIED_CONTENT))
            elem.addAttribute(MailConstants.E_CONTENT, note.getText(), Element.Disposition.CONTENT);
        if (needToOutput(fields, Change.MODIFIED_CONFLICT)) {
            elem.addAttribute(MailConstants.A_CHANGE_DATE, note.getChangeDate() / 1000);
            elem.addAttribute(MailConstants.A_MODIFIED_SEQUENCE, note.getModifiedSequence());
        }
        if (needToOutput(fields, Change.MODIFIED_METADATA))
            encodeAllCustomMetadata(elem, note, fields);
        return elem;
    }

    public static Element encodeTag(Element parent, ItemIdFormatter ifmt, Tag tag) {
        return encodeTag(parent, ifmt, tag, NOTIFY_FIELDS);
    }

    public static Element encodeTag(Element parent, ItemIdFormatter ifmt, Tag tag, int fields) {
        Element elem = parent.addElement(MailConstants.E_TAG);
        elem.addAttribute(MailConstants.A_ID, ifmt.formatItemId(tag));
        if (needToOutput(fields, Change.MODIFIED_NAME))
            elem.addAttribute(MailConstants.A_NAME, tag.getName());
        encodeColor(elem, tag, fields);
        if (needToOutput(fields, Change.MODIFIED_UNREAD)) {
            int unreadCount = tag.getUnreadCount();
            if (unreadCount > 0 || fields != NOTIFY_FIELDS) {
                int deletedUnread = tag.getDeletedUnreadCount();
                elem.addAttribute(MailConstants.A_UNREAD, unreadCount - deletedUnread);
                if (deletedUnread > 0)
                    elem.addAttribute(MailConstants.A_IMAP_UNREAD, unreadCount);
            }
        }
        if (needToOutput(fields, Change.MODIFIED_CONFLICT)) {
            elem.addAttribute(MailConstants.A_DATE, tag.getDate());
            elem.addAttribute(MailConstants.A_REVISION, tag.getSavedSequence());
            elem.addAttribute(MailConstants.A_CHANGE_DATE, tag.getChangeDate() / 1000);
            elem.addAttribute(MailConstants.A_MODIFIED_SEQUENCE, tag.getModifiedSequence());
        }
        if (needToOutput(fields, Change.MODIFIED_METADATA))
            encodeAllCustomMetadata(elem, tag, fields);
        return elem;
    }

    public static Element encodeColor(Element elem, MailItem item, int fields) {
        if (needToOutput(fields, Change.MODIFIED_COLOR)) {
            MailItem.Color color = item.getRgbColor();
            if (color.hasMapping()) {
                byte mappedColor = color.getMappedColor();
                if (mappedColor != MailItem.DEFAULT_COLOR || fields != NOTIFY_FIELDS) {
                    elem.addAttribute(MailConstants.A_COLOR, mappedColor);
                }
            }
            else {
                elem.addAttribute(MailConstants.A_RGB, color.toString());
            }
        }
        return elem;
    }

    public static Element encodeConversation(Element parent, ItemIdFormatter ifmt, OperationContext octxt, Conversation conv, SearchParams params) throws ServiceException {
        Mailbox mbox = conv.getMailbox();
        List<Message> msgs = mbox.getMessagesByConversation(octxt, conv.getId(), SortBy.DATE_ASCENDING);
        return encodeConversation(parent, ifmt, octxt, conv, msgs, params);
    }

    public static Element encodeConversation(Element parent, ItemIdFormatter ifmt, OperationContext octxt, Conversation conv, List<Message> msgs, SearchParams params) throws ServiceException {
        int fields = NOTIFY_FIELDS;
        Element c = encodeConversationCommon(parent, ifmt, conv, msgs, fields);
        if (msgs.isEmpty())
            return c;

        c.addAttribute(MailConstants.E_SUBJECT, msgs.get(0).getSubject(), Element.Disposition.CONTENT);

        ExpandResults expand = params.getInlineRule();
        for (Message msg : msgs) {
            if (msg.isTagged(Flag.ID_FLAG_DELETED))
                continue;
            if (expand == ExpandResults.FIRST || expand == ExpandResults.ALL || expand.matches(msg)) {
                encodeMessageAsMP(c, ifmt, octxt, msg, null, params.getMaxInlinedLength(), params.getWantHtml(), params.getNeuterImages(), params.getInlinedHeaders(), true);
                if (expand == ExpandResults.FIRST)
                    expand = ExpandResults.NONE;
            } else {
                Element m = c.addElement(MailConstants.E_MSG);
                m.addAttribute(MailConstants.A_ID, ifmt.formatItemId(msg));
                m.addAttribute(MailConstants.A_DATE, msg.getDate());
                m.addAttribute(MailConstants.A_SIZE, msg.getSize());
                m.addAttribute(MailConstants.A_FOLDER, ifmt.formatItemId(msg.getFolderId()));
                recordItemTags(m, msg, fields);
                m.addAttribute(MailConstants.E_FRAG, msg.getFragment(), Element.Disposition.CONTENT);
                encodeEmail(m, msg.getSender(), EmailType.FROM);
            }
        }
        return c;
    }

    /**
     * This version lets you specify the Date and Fragment -- we use this when sending Query Results back to the client,
     * the conversation date returned and fragment correspond to those of the matched message.
     * @param ifmt TODO
     * @param conv
     * @param msgHit TODO
     * @param eecache
     * @throws ServiceException
     */
    public static Element encodeConversationSummary(Element parent, ItemIdFormatter ifmt, OperationContext octxt, Conversation conv, int fields) throws ServiceException {
        return encodeConversationSummary(parent, ifmt, octxt, conv, null, OutputParticipants.PUT_SENDERS, fields, true);
    }

    public static Element encodeConversationSummary(Element parent, ItemIdFormatter ifmt, OperationContext octxt, Conversation conv, Message msgHit, OutputParticipants output) throws ServiceException {
        return encodeConversationSummary(parent, ifmt, octxt, conv, msgHit, output, NOTIFY_FIELDS, true);
    }

    private static Element encodeConversationSummary(Element parent, ItemIdFormatter ifmt, OperationContext octxt, Conversation conv, Message msgHit, OutputParticipants output, int fields, boolean alwaysSerialize)
    throws ServiceException {
        boolean addRecips  = msgHit != null && msgHit.isFromMe() && (output == OutputParticipants.PUT_RECIPIENTS || output == OutputParticipants.PUT_BOTH);
        boolean addSenders = (output == OutputParticipants.PUT_BOTH || !addRecips) && needToOutput(fields, Change.MODIFIED_SENDERS);

        Mailbox mbox = conv.getMailbox();
        // if the caller might not be able to see all the messages (due to rights or \Deleted),
        //   need to calculate some fields from the visible messages
        List<Message> msgs = null;
        boolean isDelegatedNonAccessible = false;
        if (octxt != null && octxt.isDelegatedRequest(mbox)) {
            isDelegatedNonAccessible = !AccessManager.getInstance().canAccessAccount(octxt.getAuthenticatedUser(), conv.getAccount(), octxt.isUsingAdminPrivileges());
        }
        if (isDelegatedNonAccessible || conv.isTagged(Flag.ID_FLAG_DELETED))
            msgs = mbox.getMessagesByConversation(octxt, conv.getId(), SortBy.DATE_ASCENDING);

        boolean noneVisible = msgs != null && msgs.isEmpty();
        Element c = noneVisible && !alwaysSerialize ? null : encodeConversationCommon(parent, ifmt, conv, msgs, fields);
        if (noneVisible)
            return c;

        if (needToOutput(fields, Change.MODIFIED_DATE))
            c.addAttribute(MailConstants.A_DATE, msgHit != null ? msgHit.getDate() : conv.getDate());
        if (needToOutput(fields, Change.MODIFIED_SUBJECT))
            c.addAttribute(MailConstants.E_SUBJECT, msgHit != null ? msgHit.getSubject() : conv.getSubject(), Element.Disposition.CONTENT);
        if (fields == NOTIFY_FIELDS && msgHit != null)
            c.addAttribute(MailConstants.E_FRAG, msgHit.getFragment(), Element.Disposition.CONTENT);

        if (addRecips && msgHit != null)
            addEmails(c, Mime.parseAddressHeader(msgHit.getRecipients()), EmailType.TO);

        if (addSenders) {
            SenderList sl;
            try {
                if (msgs != null) {
                    sl = new SenderList();
                    for (Message msg : msgs) {
                        if (!msg.isTagged(Flag.ID_FLAG_DELETED))
                            sl.add(msg);
                    }
                } else {
                    sl = mbox.getConversationSenderList(conv.getId());
                }
            } catch (SenderList.RefreshException slre) {
                ZimbraLog.soap.warn("out-of-order messages returned for conversation " + conv.getId());
                return c;
            } catch (ServiceException e) {
                return c;
            }

            if (sl.isElided())
                c.addAttribute(MailConstants.A_ELIDED, true);
            for (ParsedAddress pa : sl.getLastAddresses())
                encodeEmail(c, pa, EmailType.FROM);
        }

        if (needToOutput(fields, Change.MODIFIED_CONFLICT)) {
            c.addAttribute(MailConstants.A_CHANGE_DATE, conv.getChangeDate() / 1000);
            c.addAttribute(MailConstants.A_MODIFIED_SEQUENCE, conv.getModifiedSequence());
        }

        return c;
    }

    private static Element encodeConversationCommon(Element parent, ItemIdFormatter ifmt, Conversation conv, List<Message> msgs, int fields) {
        Element c = parent.addElement(MailConstants.E_CONV);
        c.addAttribute(MailConstants.A_ID, ifmt.formatItemId(conv));

        if (needToOutput(fields, Change.MODIFIED_METADATA))
            encodeAllCustomMetadata(c, conv, fields);

        if (needToOutput(fields, Change.MODIFIED_CHILDREN | Change.MODIFIED_SIZE)) {
            int count = conv.getMessageCount(), nondeleted = count;
            if (msgs != null) {
                count = nondeleted = msgs.size();
                for (Message msg : msgs) {
                    if (msg.isTagged(Flag.ID_FLAG_DELETED))
                        nondeleted--;
                }
            }

            c.addAttribute(MailConstants.A_NUM, nondeleted);
            if (count != nondeleted)
                c.addAttribute(MailConstants.A_TOTAL_SIZE, count);
        }

        if (msgs == null) {
            recordItemTags(c, conv, fields);
        } else if (needToOutput(fields, Change.MODIFIED_FLAGS | Change.MODIFIED_UNREAD | Change.MODIFIED_TAGS)) {
            int flags = 0;  long tags = 0;
            for (Message msg : msgs) {
                if (!msg.isTagged(Flag.ID_FLAG_DELETED)) {
                    flags |= msg.getFlagBitmask();  tags |= msg.getTagBitmask();
                }
            }
            if (needToOutput(fields, Change.MODIFIED_FLAGS | Change.MODIFIED_UNREAD)) {
                if (fields != NOTIFY_FIELDS || flags != 0)
                    c.addAttribute(MailConstants.A_FLAGS, Flag.bitmaskToFlags(flags));
            }
            if (needToOutput(fields, Change.MODIFIED_TAGS)) {
                if (fields != NOTIFY_FIELDS || tags != 0)
                    c.addAttribute(MailConstants.A_TAGS, Tag.bitmaskToTags(tags));
            }
        }

        return c;
    }

    /** Encodes a Message object into <m> element with <mp> elements for
     *  message body.
     * @param parent  The Element to add the new <tt>&lt;m></tt> to.
     * @param ifmt    The formatter to sue when serializing item ids.
     * @param msg     The Message to serialize.
     * @param part    If non-null, serialize this message/rfc822 subpart of
     *                the Message instead of the Message itself.
     * @param maxSize TODO
     * @param wantHTML  <tt>true</tt> to prefer HTML parts as the "body",
     *                  <tt>false</tt> to prefer text/plain parts.
     * @param neuter  Whether to rename "src" attributes on HTML <img> tags.
     * @param headers Extra message headers to include in the returned element.
     * @param serializeType If <tt>false</tt>, always serializes as an
     *                      <tt>&lt;m></tt> element.
     * @return The newly-created <tt>&lt;m></tt> Element, which has already
     *         been added as a child to the passed-in <tt>parent</tt>.
     * @throws ServiceException */
    public static Element encodeMessageAsMP(Element parent, ItemIdFormatter ifmt, OperationContext octxt, Message msg, String part,
                                            int maxSize, boolean wantHTML, boolean neuter, Set<String> headers, boolean serializeType)
    throws ServiceException {
        boolean wholeMessage = (part == null || part.trim().equals(""));

        Element m;
        if (wholeMessage) {
            m = encodeMessageCommon(parent, ifmt, msg, NOTIFY_FIELDS, serializeType);
            m.addAttribute(MailConstants.A_ID, ifmt.formatItemId(msg));
        } else {
            m = parent.addElement(MailConstants.E_MSG);
            m.addAttribute(MailConstants.A_ID, ifmt.formatItemId(msg));
            m.addAttribute(MailConstants.A_PART, part);
        }

        try {
            MimeMessage mm = msg.getMimeMessage();
            if (!wholeMessage) {
                MimePart mp = Mime.getMimePart(mm, part);
                if (mp == null)
                    throw MailServiceException.NO_SUCH_PART(part);
                Object content = Mime.getMessageContent(mp);
                if (!(content instanceof MimeMessage))
                    throw MailServiceException.NO_SUCH_PART(part);
                mm = (MimeMessage) content;
            } else {
                part = "";
            }

            addEmails(m, Mime.parseAddressHeader(mm, "From"), EmailType.FROM);
            addEmails(m, Mime.parseAddressHeader(mm, "Sender"), EmailType.SENDER);
            addEmails(m, Mime.parseAddressHeader(mm, "Reply-To"), EmailType.REPLY_TO);
            addEmails(m, Mime.parseAddressHeader(mm, "To"), EmailType.TO);
            addEmails(m, Mime.parseAddressHeader(mm, "Cc"), EmailType.CC);
            addEmails(m, Mime.parseAddressHeader(mm, "Bcc"), EmailType.BCC);
            // read-receipts only get sent by the mailbox's owner
            if (!(octxt.isDelegatedRequest(msg.getMailbox()) && octxt.isOnBehalfOfRequest(msg.getMailbox())))
                addEmails(m, Mime.parseAddressHeader(mm, "Disposition-Notification-To"), EmailType.READ_RECEIPT);

            String calIntendedFor = msg.getCalendarIntendedFor();
            m.addAttribute(MailConstants.A_CAL_INTENDED_FOR, calIntendedFor);

            String subject = Mime.getSubject(mm);
            if (subject != null)
                m.addAttribute(MailConstants.E_SUBJECT, StringUtil.stripControlCharacters(subject), Element.Disposition.CONTENT);

            String fragment = msg.getFragment();
            if (fragment != null && !fragment.equals(""))
                m.addAttribute(MailConstants.E_FRAG, fragment, Element.Disposition.CONTENT);

            String messageID = mm.getMessageID();
            if (messageID != null && !messageID.trim().equals(""))
                m.addAttribute(MailConstants.E_MSG_ID_HDR, StringUtil.stripControlCharacters(messageID), Element.Disposition.CONTENT);

            if (wholeMessage && msg.isDraft()) {
                if (!msg.getDraftOrigId().equals(""))
                    m.addAttribute(MailConstants.A_ORIG_ID, ifmt.formatItemId(new ItemId(msg.getDraftOrigId(), msg.getMailbox().getAccountId())));
                if (!msg.getDraftReplyType().equals(""))
                    m.addAttribute(MailConstants.A_REPLY_TYPE, msg.getDraftReplyType());
                if (!msg.getDraftIdentityId().equals(""))
                    m.addAttribute(MailConstants.A_IDENTITY_ID, msg.getDraftIdentityId());
                if (!msg.getDraftAccountId().equals(""))
                    m.addAttribute(MailConstants.A_FOR_ACCOUNT, msg.getDraftAccountId());
                String inReplyTo = mm.getHeader("In-Reply-To", null);
                if (inReplyTo != null && !inReplyTo.equals(""))
                    m.addAttribute(MailConstants.E_IN_REPLY_TO, StringUtil.stripControlCharacters(inReplyTo), Element.Disposition.CONTENT);
                if (msg.getDraftAutoSendTime() != 0)
                    m.addAttribute(MailConstants.A_AUTO_SEND_TIME, msg.getDraftAutoSendTime());
            }

            if (!wholeMessage)
                m.addAttribute(MailConstants.A_SIZE, mm.getSize());

            java.util.Date sent = mm.getSentDate();
            if (sent != null)
                m.addAttribute(MailConstants.A_SENT_DATE, sent.getTime());

            if (msg.isInvite() && msg.hasCalendarItemInfos())
                encodeInvitesForMessage(m, ifmt, octxt, msg, NOTIFY_FIELDS, neuter);

            if (headers != null) {
                for (String name : headers) {
                    String[] values = mm.getHeader(name);
                    if (values == null)
                        continue;
                    for (int i = 0; i < values.length; i++)
                        m.addKeyValuePair(name, values[i], MailConstants.A_HEADER, MailConstants.A_ATTRIBUTE_NAME);
                }
            }

            List<MPartInfo> parts = Mime.getParts(mm);
            if (parts != null && !parts.isEmpty()) {
                Set<MPartInfo> bodies = Mime.getBody(parts, wantHTML);
                addParts(m, parts.get(0), bodies, part, maxSize, neuter, false, getDefaultCharset(msg));
            }
        } catch (IOException ex) {
            throw ServiceException.FAILURE(ex.getMessage(), ex);
        } catch (MessagingException ex) {
            throw ServiceException.FAILURE(ex.getMessage(), ex);
        }

        return m;
    }

    /**
     * Encodes the basic search / sync fields onto an existing calendar item element
     *
     * @param calItemElem
     * @param ifmt
     * @param calItem
     * @param fields
     * @throws ServiceException
     */
    public static void setCalendarItemFields(Element calItemElem, ItemIdFormatter ifmt,
                                             OperationContext octxt, CalendarItem calItem,
                                             int fields, boolean encodeInvites, boolean includeContent,
                                             boolean neuter)
    throws ServiceException {
        recordItemTags(calItemElem, calItem, fields);

        calItemElem.addAttribute(MailConstants.A_UID, calItem.getUid());
        calItemElem.addAttribute(MailConstants.A_ID, ifmt.formatItemId(calItem));
        calItemElem.addAttribute(MailConstants.A_FOLDER, ifmt.formatItemId(calItem.getFolderId()));

        if (needToOutput(fields, Change.MODIFIED_CONTENT) && calItem.getSavedSequence() != 0)
            calItemElem.addAttribute(MailConstants.A_REVISION, calItem.getSavedSequence());
        if (needToOutput(fields, Change.MODIFIED_SIZE))
            calItemElem.addAttribute(MailConstants.A_SIZE, calItem.getSize());
        if (needToOutput(fields, Change.MODIFIED_DATE))
            calItemElem.addAttribute(MailConstants.A_DATE, calItem.getDate());
        if (needToOutput(fields, Change.MODIFIED_FOLDER))
            calItemElem.addAttribute(MailConstants.A_FOLDER, ifmt.formatItemId(calItem.getFolderId()));
        if (needToOutput(fields, Change.MODIFIED_CONFLICT)) {
            calItemElem.addAttribute(MailConstants.A_CHANGE_DATE, calItem.getChangeDate() / 1000);
            calItemElem.addAttribute(MailConstants.A_MODIFIED_SEQUENCE, calItem.getModifiedSequence());
        }

        boolean doDetails = needToOutput(fields, Change.MODIFIED_CONTENT) && encodeInvites;
        boolean isPublic = true;
        boolean hasSeries = false;
        boolean hasExceptions = false;
        Invite[] invites = calItem.getInvites();
        for (Invite inv : invites) {
            if (inv.isRecurrence())
                hasSeries = true;
            else if (inv.hasRecurId())
                hasExceptions = true;
            if (!inv.isPublic())
                isPublic = false;
            if (doDetails)
                encodeInvite(calItemElem, ifmt, octxt, calItem, inv, includeContent, neuter);
        }
        if (doDetails) {
            if (isPublic || allowPrivateAccess(octxt, calItem))
                encodeCalendarReplies(calItemElem, calItem);
            encodeAlarmTimes(calItemElem, calItem);
        }
        if (hasExceptions && !hasSeries) {
            calItemElem.addAttribute(MailConstants.A_CAL_ORPHAN, true);
        }
    }

    public static void setCalendarItemFields(Element calItemElem, ItemIdFormatter ifmt,
                                             OperationContext octxt, CalendarItem calItem,
                                             int fields, boolean encodeInvites, boolean neuter)
    throws ServiceException {
        setCalendarItemFields(calItemElem, ifmt, octxt, calItem, fields, encodeInvites, false, neuter);
    }

    public static Element encodeInvite(Element parent, ItemIdFormatter ifmt,
                                       OperationContext octxt, CalendarItem cal, Invite inv, boolean neuter)
    throws ServiceException {
        return encodeInvite(parent, ifmt, octxt, cal, inv, false, neuter);
    }

    public static Element encodeInvite(Element parent, ItemIdFormatter ifmt,
                                       OperationContext octxt, CalendarItem cal, Invite inv,
                                       boolean includeContent, boolean neuter)
    throws ServiceException {
        Element ie = parent.addElement(MailConstants.E_INVITE);
        setCalendarItemType(ie, cal.getType());
        encodeTimeZoneMap(ie, cal.getTimeZoneMap());

        //encodeAlarmTimes(ie, cal);

        ie.addAttribute(MailConstants.A_CAL_SEQUENCE, inv.getSeqNo());
        ie.addAttribute(MailConstants.A_ID, inv.getMailItemId());
        ie.addAttribute(MailConstants.A_CAL_COMPONENT_NUM, inv.getComponentNum());
        if (inv.hasRecurId())
            ie.addAttribute(MailConstants.A_CAL_RECURRENCE_ID, inv.getRecurId().toString());

        encodeInviteComponent(ie, ifmt, octxt, cal, inv, NOTIFY_FIELDS, neuter);

        if (includeContent && (inv.isPublic() || allowPrivateAccess(octxt, cal))) {
            int invId = inv.getMailItemId();
            MimeMessage mm = cal.getSubpartMessage(invId);
            if (mm != null) {
                List<MPartInfo> parts;
                try {
                    parts = Mime.getParts(mm);
                } catch (IOException ex) {
                    throw ServiceException.FAILURE(ex.getMessage(), ex);
                } catch (MessagingException ex) {
                    throw ServiceException.FAILURE(ex.getMessage(), ex);
                }
                if (parts != null && !parts.isEmpty())
                    addParts(ie, parts.get(0), null, "", -1, false, true, getDefaultCharset(cal));
            }
        }

        return ie;
    }

    /**
     * Encode the metadata for a calendar item.
     *
     * The content for the calendar item is a big multipart/digest containing each
     * invite in the calendar item as a sub-mimepart -- it can be retreived from the content
     * servlet:
     *    http://servername/service/content/get?id=<calItemId>
     *
     * The client can ALSO request just the content for each individual invite using a
     * compound item-id request:
     *    http://servername/service/content/get?id=<calItemId>-<invite-mail-item-id>
     *
     * DO NOT use the raw invite-mail-item-id to fetch the content: since the invite is a
     * standard mail-message it can be deleted by the user at any time!
     * @param parent
     * @param ifmt TODO
     * @param calItem
     * @param fields
     *
     * @return
     */
    public static Element encodeCalendarItemSummary(Element parent, ItemIdFormatter ifmt,
                                                    OperationContext octxt, CalendarItem calItem,
                                                    int fields, boolean includeInvites, boolean includeContent)
    throws ServiceException {
        Element elem;
        if (calItem instanceof Appointment)
            elem = parent.addElement(MailConstants.E_APPOINTMENT);
        else
            elem = parent.addElement(MailConstants.E_TASK);

        setCalendarItemFields(elem, ifmt, octxt, calItem, fields, includeInvites, includeContent, true);

        if (needToOutput(fields, Change.MODIFIED_METADATA))
            encodeAllCustomMetadata(elem, calItem, fields);
        return elem;
    }

    public static Element encodeCalendarItemSummary(Element parent, ItemIdFormatter ifmt,
                                                    OperationContext octxt, CalendarItem calItem,
                                                    int fields, boolean includeInvites)
    throws ServiceException {
        return encodeCalendarItemSummary(parent, ifmt, octxt, calItem, fields, includeInvites, false);
    }

    public static void encodeCalendarReplies(Element parent, CalendarItem calItem, Invite inv, String recurIdZ) {
        List<CalendarItem.ReplyInfo> replies = calItem.getReplyInfo(inv, recurIdZ);
        encodeCalendarReplies(parent, calItem, replies);
    }

    public static void encodeCalendarReplies(Element parent, CalendarItem calItem) {
        List<CalendarItem.ReplyInfo> replies = calItem.getAllReplies();
        encodeCalendarReplies(parent, calItem, replies);
    }

    private static void encodeCalendarReplies(Element parent, CalendarItem calItem, List<CalendarItem.ReplyInfo> replies) {
        if (!replies.isEmpty()) {
            Element repliesElt = parent.addElement(MailConstants.E_CAL_REPLIES);
            for (CalendarItem.ReplyInfo repInfo : replies) {
                Element curElt = repliesElt.addElement(MailConstants.E_CAL_REPLY);
                curElt.addAttribute(MailConstants.A_SEQ, repInfo.getSeq()); //zdsync
                curElt.addAttribute(MailConstants.A_DATE, repInfo.getDtStamp());
                ZAttendee attendee = repInfo.getAttendee();
                curElt.addAttribute(MailConstants.A_CAL_ATTENDEE, attendee.getAddress());
                if (attendee.hasSentBy())
                    curElt.addAttribute(MailConstants.A_CAL_SENTBY, attendee.getSentBy());
                if (attendee.hasPartStat())
                    curElt.addAttribute(MailConstants.A_CAL_PARTSTAT, attendee.getPartStat());
                RecurId rid = repInfo.getRecurId();
                if (rid != null)
                    rid.toXml(curElt);
            }
        }
    }


    private static String getDefaultCharset(MailItem item) throws ServiceException {
        Account acct = (item == null ? null : item.getAccount());
        return acct == null ? null : acct.getAttr(Provisioning.A_zimbraPrefMailDefaultCharset, null);
    }

    /** Encodes an Invite stored within a calendar item object into <m> element
     *  with <mp> elements.
     * @param parent  The Element to add the new <tt>&lt;m></tt> to.
     * @param ifmt    The SOAP request's context.
     * @param calItem The calendar item to serialize.
     * @param iid     The requested item; the contained subpart will be used to
     *                pick the Invite out of the calendar item's blob & metadata.
     * @param part    If non-null, we'll serialuize this message/rfc822 subpart
     *                of the specified Message instead of the Message itself.
     * @param maxSize The maximum amount of content to inline (<=0 is unlimited).
     * @param wantHTML  <tt>true</tt> to prefer HTML parts as the "body",
     *                  <tt>false</tt> to prefer text/plain parts.
     * @param neuter  Whether to rename "src" attributes on HTML <img> tags.
     * @param headers Extra message headers to include in the returned element.
     * @param serializeType If <tt>false</tt>, always serializes as an
     *                      <tt>&lt;m></tt> element.
     * @return The newly-created <tt>&lt;m></tt> Element, which has already
     *         been added as a child to the passed-in <tt>parent</tt>.
     * @throws ServiceException */
    public static Element encodeInviteAsMP(Element parent, ItemIdFormatter ifmt, OperationContext octxt,
                                           CalendarItem calItem, String recurIdZ, ItemId iid, String part,
                                           int maxSize, boolean wantHTML, boolean neuter,
                                           Set<String> headers, boolean serializeType)
    throws ServiceException {
        int invId = iid.getSubpartId();
        Invite[] invites = calItem.getInvites(invId);
        boolean isPublic = calItem.isPublic();
        boolean showAll = isPublic || allowPrivateAccess(octxt, calItem);

        boolean wholeMessage = (part == null || part.trim().equals(""));

        Element m;
        if (wholeMessage) {
            // We want to return the MODIFIED_CONFLICT fields to enable conflict detection on modify.
            int fields = NOTIFY_FIELDS | Change.MODIFIED_CONFLICT;
            m = encodeMessageCommon(parent, ifmt, calItem, fields, serializeType);
            m.addAttribute(MailConstants.A_ID, ifmt.formatItemId(calItem, invId));
        } else {
            m = parent.addElement(MailConstants.E_MSG);
            m.addAttribute(MailConstants.A_ID, ifmt.formatItemId(calItem, invId));
            m.addAttribute(MailConstants.A_PART, part);
        }

        try {
            MimeMessage mm = calItem.getSubpartMessage(invId);
            if (mm != null) {
                if (!wholeMessage) {
                    MimePart mp = Mime.getMimePart(mm, part);
                    if (mp == null)
                        throw MailServiceException.NO_SUCH_PART(part);
                    Object content = Mime.getMessageContent(mp);
                    if (!(content instanceof MimeMessage))
                        throw MailServiceException.NO_SUCH_PART(part);
                    mm = (MimeMessage) content;
                } else
                    part = "";

                if (showAll) {
                    addEmails(m, Mime.parseAddressHeader(mm, "From"), EmailType.FROM);
                    addEmails(m, Mime.parseAddressHeader(mm, "Sender"), EmailType.SENDER);
                    addEmails(m, Mime.parseAddressHeader(mm, "Reply-To"), EmailType.REPLY_TO);
                    addEmails(m, Mime.parseAddressHeader(mm, "To"), EmailType.TO);
                    addEmails(m, Mime.parseAddressHeader(mm, "Cc"), EmailType.CC);
                    addEmails(m, Mime.parseAddressHeader(mm, "Bcc"), EmailType.BCC);

                    String subject = Mime.getSubject(mm);
                    if (subject != null)
                        m.addAttribute(MailConstants.E_SUBJECT, StringUtil.stripControlCharacters(subject), Element.Disposition.CONTENT);
                    String messageID = mm.getMessageID();
                    if (messageID != null && !messageID.trim().equals(""))
                        m.addAttribute(MailConstants.E_MSG_ID_HDR, StringUtil.stripControlCharacters(messageID), Element.Disposition.CONTENT);

                    if (!wholeMessage)
                        m.addAttribute(MailConstants.A_SIZE, mm.getSize());

                    java.util.Date sent = mm.getSentDate();
                    if (sent != null)
                        m.addAttribute(MailConstants.A_SENT_DATE, sent.getTime());
                }
            }

            Element invElt = m.addElement(MailConstants.E_INVITE);
            setCalendarItemType(invElt, calItem.getType());
            encodeTimeZoneMap(invElt, calItem.getTimeZoneMap());
            if (invites.length > 0) {
                if (showAll)
                    encodeCalendarReplies(invElt, calItem, invites[0], recurIdZ);
                for (Invite inv : invites)
                    encodeInviteComponent(invElt, ifmt, octxt, calItem, inv, NOTIFY_FIELDS, neuter);
            }

            //encodeAlarmTimes(invElt, calItem);

            if (mm != null && showAll) {
                if (headers != null) {
                    for (String name : headers) {
                        String[] values = mm.getHeader(name);
                        if (values == null)
                            continue;
                        for (int i = 0; i < values.length; i++)
                            m.addKeyValuePair(name, values[i], MailConstants.A_HEADER, MailConstants.A_ATTRIBUTE_NAME);
                    }
                }

                List<MPartInfo> parts = Mime.getParts(mm);
                if (parts != null && !parts.isEmpty()) {
                    Set<MPartInfo> bodies = Mime.getBody(parts, wantHTML);
                    addParts(m, parts.get(0), bodies, part, maxSize, neuter, true, getDefaultCharset(calItem));
                }
            }
        } catch (IOException ex) {
            throw ServiceException.FAILURE(ex.getMessage(), ex);
        } catch (MessagingException ex) {
            throw ServiceException.FAILURE(ex.getMessage(), ex);
        }
        return m;
    }


    private static final int    MAX_INLINE_MSG_SIZE = 40000;
    private static final String CONTENT_SERVLET_URI = "/service/content/get?id=";
    private static final String PART_PARAM_STRING   = "&part=";

    /**
     * Encodes a Message object into <m> element with standard MIME content.
     * @param ifmt TODO
     * @param msg
     * @param part TODO
     * @return
     * @throws ServiceException
     */
    public static Element encodeMessageAsMIME(Element parent, ItemIdFormatter ifmt, Message msg, String part, boolean serializeType)
    throws ServiceException {
        return encodeMessageAsMIME(parent, ifmt, msg, part, false, serializeType);
    }

    public static Element encodeMessageAsMIME(Element parent, ItemIdFormatter ifmt, Message msg, String part, boolean mustInline, boolean serializeType)
    throws ServiceException {
        boolean wholeMessage = (part == null || part.trim().equals(""));

        Element m;
        if (wholeMessage) {
            m = encodeMessageCommon(parent, ifmt, msg, NOTIFY_FIELDS, serializeType);
            m.addAttribute(MailConstants.A_ID, ifmt.formatItemId(msg));
        } else {
            m = parent.addElement(MailConstants.E_MSG);
            m.addAttribute(MailConstants.A_ID, ifmt.formatItemId(msg));
            m.addAttribute(MailConstants.A_PART, part);
        }

        Element content = m.addUniqueElement(MailConstants.E_CONTENT);
        long size = msg.getSize() + 2048;
        if (!wholeMessage) {
            content.addAttribute(MailConstants.A_URL, CONTENT_SERVLET_URI + ifmt.formatItemId(msg) + PART_PARAM_STRING + part);
        } else if (!mustInline && size > MAX_INLINE_MSG_SIZE) {
            content.addAttribute(MailConstants.A_URL, CONTENT_SERVLET_URI + ifmt.formatItemId(msg));
        } else {
            try {
                byte[] raw = msg.getContent();
                if (!ByteUtil.isASCII(raw)) {
                    if (!mustInline) {
                        content.addAttribute(MailConstants.A_URL, CONTENT_SERVLET_URI + ifmt.formatItemId(msg));
                    } else {
                        // Assume the data is utf-8.
                        content.setText(new String(raw, "utf-8"));
                    }
                } else {
                    content.setText(new String(raw, "US-ASCII"));
                }
            } catch (IOException ex) {
                throw ServiceException.FAILURE(ex.getMessage(), ex);
            }
        }

        return m;
    }

    public static enum OutputParticipants { PUT_SENDERS, PUT_RECIPIENTS, PUT_BOTH }

    public static Element encodeMessageSummary(Element parent, ItemIdFormatter ifmt, OperationContext octxt,
                                               Message msg, OutputParticipants output) {
        return encodeMessageSummary(parent, ifmt, octxt, msg, output, NOTIFY_FIELDS);
    }

    public static Element encodeMessageSummary(Element parent, ItemIdFormatter ifmt, OperationContext octxt,
                                               Message msg, OutputParticipants output, int fields) {
        Element elem = encodeMessageCommon(parent, ifmt, msg, fields, true);
        elem.addAttribute(MailConstants.A_ID, ifmt.formatItemId(msg));

        if (!needToOutput(fields, Change.MODIFIED_CONTENT))
            return elem;

        boolean addRecips  = msg.isFromMe() && (output == OutputParticipants.PUT_RECIPIENTS || output == OutputParticipants.PUT_BOTH);
        boolean addSenders = output == OutputParticipants.PUT_BOTH || !addRecips;
        if (addRecips)
            addEmails(elem, Mime.parseAddressHeader(msg.getRecipients()), EmailType.TO);

        if (addSenders)
            encodeEmail(elem, msg.getSender(), EmailType.FROM);

        elem.addAttribute(MailConstants.E_SUBJECT, StringUtil.stripControlCharacters(msg.getSubject()), Element.Disposition.CONTENT);

        // fragment has already been sanitized...
        String fragment = msg.getFragment();
        if (!fragment.equals(""))
            elem.addAttribute(MailConstants.E_FRAG, fragment, Element.Disposition.CONTENT);

        if (msg.isInvite() && msg.hasCalendarItemInfos()) {
            try {
                encodeInvitesForMessage(elem, ifmt, octxt, msg, fields, true);
            } catch (ServiceException ex) {
                mLog.debug("Caught exception while encoding Invites for msg " + msg.getId(), ex);
            }
        }

        if (msg.isDraft() && msg.getDraftAutoSendTime() != 0)
            elem.addAttribute(MailConstants.A_AUTO_SEND_TIME, msg.getDraftAutoSendTime());

        return elem;
    }

    private static Element encodeMessageCommon(Element parent, ItemIdFormatter ifmt, MailItem item, int fields, boolean serializeType) {
        String name = serializeType && item instanceof Chat ? MailConstants.E_CHAT : MailConstants.E_MSG;
        Element elem = parent.addElement(name);
        // DO NOT encode the item-id here, as some Invite-Messages-In-CalendarItems have special item-id's
        if (needToOutput(fields, Change.MODIFIED_SIZE))
            elem.addAttribute(MailConstants.A_SIZE, item.getSize());
        if (needToOutput(fields, Change.MODIFIED_DATE))
            elem.addAttribute(MailConstants.A_DATE, item.getDate());
        if (needToOutput(fields, Change.MODIFIED_FOLDER))
            elem.addAttribute(MailConstants.A_FOLDER, ifmt.formatItemId(item.getFolderId()));
        if (item instanceof Message) {
            Message msg = (Message) item;
            if (needToOutput(fields, Change.MODIFIED_PARENT) && (fields != NOTIFY_FIELDS || msg.getConversationId() != -1))
                elem.addAttribute(MailConstants.A_CONV_ID, ifmt.formatItemId(msg.getConversationId()));
        }
        recordItemTags(elem, item, fields);
        if (needToOutput(fields, Change.MODIFIED_METADATA))
            encodeAllCustomMetadata(elem, item, fields);

        if (needToOutput(fields, Change.MODIFIED_CONFLICT)) {
            elem.addAttribute(MailConstants.A_REVISION, item.getSavedSequence());
            elem.addAttribute(MailConstants.A_CHANGE_DATE, item.getChangeDate() / 1000);
            elem.addAttribute(MailConstants.A_MODIFIED_SEQUENCE, item.getModifiedSequence());
        } else if (needToOutput(fields, Change.MODIFIED_CONTENT) && item.getSavedSequence() != 0) {
            elem.addAttribute(MailConstants.A_REVISION, item.getSavedSequence());
        }

        return elem;
    }

    private static void encodeTimeZoneMap(Element parent, TimeZoneMap tzmap) {
        assert(tzmap != null);
        for (Iterator<ICalTimeZone> iter = tzmap.tzIterator(); iter.hasNext(); ) {
            ICalTimeZone tz = iter.next();
            Element e = parent.addElement(MailConstants.E_CAL_TZ);
            e.addAttribute(MailConstants.A_ID, tz.getID());
            e.addAttribute(MailConstants.A_CAL_TZ_STDOFFSET, tz.getStandardOffset() / 60 / 1000);
            e.addAttribute(MailConstants.A_CAL_TZ_STDNAME, tz.getStandardTzname());

            if (tz.useDaylightTime()) {
                SimpleOnset standard = tz.getStandardOnset();
                SimpleOnset daylight = tz.getDaylightOnset();
                if (standard != null && daylight != null) {
                    e.addAttribute(MailConstants.A_CAL_TZ_DAYOFFSET, tz.getDaylightOffset() / 60 / 1000);
                    e.addAttribute(MailConstants.A_CAL_TZ_DAYNAME, tz.getDaylightTzname());

                    Element std = e.addElement(MailConstants.E_CAL_TZ_STANDARD);
                    int standardWeek = standard.getWeek();
                    if (standardWeek != 0) {
                        std.addAttribute(MailConstants.A_CAL_TZ_WEEK, standardWeek);
                        std.addAttribute(MailConstants.A_CAL_TZ_DAYOFWEEK, standard.getDayOfWeek());
                    } else
                        std.addAttribute(MailConstants.A_CAL_TZ_DAYOFMONTH, standard.getDayOfMonth());
                    std.addAttribute(MailConstants.A_CAL_TZ_MONTH, standard.getMonth());
                    std.addAttribute(MailConstants.A_CAL_TZ_HOUR, standard.getHour());
                    std.addAttribute(MailConstants.A_CAL_TZ_MINUTE, standard.getMinute());
                    std.addAttribute(MailConstants.A_CAL_TZ_SECOND, standard.getSecond());

                    Element day = e.addElement(MailConstants.E_CAL_TZ_DAYLIGHT);
                    int daylightWeek = daylight.getWeek();
                    if (daylightWeek != 0) {
                        day.addAttribute(MailConstants.A_CAL_TZ_WEEK, daylightWeek);
                        day.addAttribute(MailConstants.A_CAL_TZ_DAYOFWEEK, daylight.getDayOfWeek());
                    } else
                        day.addAttribute(MailConstants.A_CAL_TZ_DAYOFMONTH, daylight.getDayOfMonth());
                    day.addAttribute(MailConstants.A_CAL_TZ_MONTH, daylight.getMonth());
                    day.addAttribute(MailConstants.A_CAL_TZ_HOUR, daylight.getHour());
                    day.addAttribute(MailConstants.A_CAL_TZ_MINUTE, daylight.getMinute());
                    day.addAttribute(MailConstants.A_CAL_TZ_SECOND, daylight.getSecond());
                }
            }
        }
    }

    private static boolean allowPrivateAccess(OperationContext octxt, CalendarItem calItem)
    throws ServiceException {
        Account authAccount = octxt != null ? octxt.getAuthenticatedUser() : null;
        boolean asAdmin = octxt != null ? octxt.isUsingAdminPrivileges() : false;
        return calItem.allowPrivateAccess(authAccount, asAdmin);
    }

    public static Element encodeInviteComponent(Element parent, ItemIdFormatter ifmt, OperationContext octxt,
                                                CalendarItem calItem /* may be null */,
                                                Invite invite,
                                                int fields, boolean neuter)
    throws ServiceException {
        boolean allFields = true;

        if (fields != NOTIFY_FIELDS) {
            allFields = false;
            if (!needToOutput(fields, Change.MODIFIED_INVITE)) {
                return parent;
            }
        }

        Element e = parent.addElement(MailConstants.E_INVITE_COMPONENT);
        e.addAttribute(MailConstants.A_CAL_METHOD, invite.getMethod());

        e.addAttribute(MailConstants.A_CAL_COMPONENT_NUM, invite.getComponentNum());

        e.addAttribute(MailConstants.A_CAL_RSVP, invite.getRsvp());

        boolean allowPrivateAccess = calItem != null ? allowPrivateAccess(octxt, calItem) : true;
        if (allFields) {
            if (invite.isPublic() || allowPrivateAccess) {
                String priority = invite.getPriority();
                if (priority != null)
                    e.addAttribute(MailConstants.A_CAL_PRIORITY, priority);

                e.addAttribute(MailConstants.A_NAME, invite.getName());
                e.addAttribute(MailConstants.A_CAL_LOCATION, invite.getLocation());

                List<String> categories = invite.getCategories();
                if (categories != null) {
                    for (String cat : categories) {
                        e.addElement(MailConstants.E_CAL_CATEGORY).setText(cat);
                    }
                }
                List<String> comments = invite.getComments();
                if (comments != null) {
                    for (String cmt : comments) {
                        e.addElement(MailConstants.E_CAL_COMMENT).setText(cmt);
                    }
                }
                List<String> contacts = invite.getContacts();
                if (contacts != null) {
                    for (String contact : contacts) {
                        e.addElement(MailConstants.E_CAL_CONTACT).setText(contact);
                    }
                }
                Geo geo = invite.getGeo();
                if (geo != null)
                    geo.toXml(e);

                // Percent Complete (VTODO)
                if (invite.isTodo()) {
                    String pct = invite.getPercentComplete();
                    if (pct != null)
                        e.addAttribute(MailConstants.A_TASK_PERCENT_COMPLETE, pct);
                    long completed = invite.getCompleted();
                    if (completed != 0) {
                        ParsedDateTime c = ParsedDateTime.fromUTCTime(completed);
                        e.addAttribute(MailConstants.A_TASK_COMPLETED, c.getDateTimePartString());
                    }
                }

                // Attendee(s)
                List<ZAttendee> attendees = invite.getAttendees();
                for (ZAttendee at : attendees) {
                    at.toXml(e);
                }

                // Alarms
                Iterator<Alarm> alarmsIter = invite.alarmsIterator();
                while (alarmsIter.hasNext()) {
                    Alarm alarm = alarmsIter.next();
                    alarm.toXml(e);
                }

                // x-prop
                encodeXProps(e, invite.xpropsIterator());

                // fragment
                String fragment = invite.getFragment();
                if (fragment != null && fragment.length() > 0) {
                    e.addAttribute(MailConstants.E_FRAG, fragment, Element.Disposition.CONTENT);
                }

                if (!invite.hasBlobPart())
                    e.addAttribute(MailConstants.A_CAL_NO_BLOB, true);

                // Description (plain and html)
                String desc = invite.getDescription();
                if (desc != null) {
                    Element descElem = e.addElement(MailConstants.E_CAL_DESCRIPTION);
                    descElem.setText(desc);
                }
                String descHtml = invite.getDescriptionHtml();
                BrowserDefang defanger = DefangFactory.getDefanger(MimeConstants.CT_TEXT_HTML);
                if (descHtml != null) {
                    try {
                        descHtml = StringUtil.stripControlCharacters(descHtml);
                        descHtml = defanger.defang(descHtml, neuter);
                        Element descHtmlElem = e.addElement(MailConstants.E_CAL_DESC_HTML);
                        descHtmlElem.setText(descHtml);
                    } catch (IOException ex) {
                        ZimbraLog.calendar.warn("Unable to defang HTML for SetAppointmentRequest", ex);
                    }
                }

                if (invite.isEvent()) {
                    if (calItem != null && calItem instanceof Appointment) {
                        Instance inst = Instance.fromInvite(calItem.getId(), invite);
                        Appointment appt = (Appointment) calItem;
                        e.addAttribute(MailConstants.A_APPT_FREEBUSY_ACTUAL,
                                    appt.getEffectiveFreeBusyActual(invite, inst));
                    }
                    e.addAttribute(MailConstants.A_APPT_FREEBUSY, invite.getFreeBusy());
                    e.addAttribute(MailConstants.A_APPT_TRANSPARENCY, invite.getTransparency());
                }
            }

            if (invite.isOrganizer())
                e.addAttribute(MailConstants.A_CAL_ISORG, true);

            // Organizer
            if (invite.hasOrganizer()) {
                ZOrganizer org = invite.getOrganizer();
                org.toXml(e);
            }

            boolean isRecurring = false;
            e.addAttribute("x_uid", invite.getUid());
            e.addAttribute(MailConstants.A_UID, invite.getUid());
            e.addAttribute(MailConstants.A_CAL_SEQUENCE, invite.getSeqNo());
            e.addAttribute(MailConstants.A_CAL_DATETIME, invite.getDTStamp()); //zdsync

            if (calItem != null) {
                String itemId = ifmt.formatItemId(calItem);
                e.addAttribute(MailConstants.A_CAL_ID, itemId);
                if (invite.isEvent())
                    e.addAttribute(MailConstants.A_APPT_ID_DEPRECATE_ME, itemId);  // for backward compat
                ItemId ciFolderId = new ItemId(calItem.getMailbox(), calItem.getFolderId());
                e.addAttribute(MailConstants.A_CAL_ITEM_FOLDER, ifmt.formatItemId(ciFolderId));
            }

            Recurrence.IRecurrence recur = invite.getRecurrence();
            if (recur != null) {
                isRecurring = true;
                Element recurElt = e.addElement(MailConstants.E_CAL_RECUR);
                recur.toXml(recurElt);
            }

            e.addAttribute(MailConstants.A_CAL_STATUS, invite.getStatus());
            e.addAttribute(MailConstants.A_CAL_CLASS, invite.getClassProp());
            e.addAttribute(MailConstants.A_CAL_URL, invite.getUrl());

            boolean allDay = invite.isAllDayEvent();
            boolean isException = invite.hasRecurId();
            if (isException) {
                e.addAttribute(MailConstants.A_CAL_IS_EXCEPTION, true);
                RecurId rid = invite.getRecurId();
                e.addAttribute(MailConstants.A_CAL_RECURRENCE_ID_Z, rid.getDtZ());
                encodeRecurId(e, rid, allDay);
            }

            boolean forceUTC =
                DebugConfig.calendarForceUTC && !isRecurring && !isException && !allDay;
            ParsedDateTime dtStart = invite.getStartTime();
            if (dtStart != null)
                encodeDtStart(e, dtStart, allDay, forceUTC);

            ParsedDateTime dtEnd = invite.getEndTime();
            if (dtEnd != null)
                encodeDtEnd(e, dtEnd, allDay, invite.isTodo(), forceUTC);

            ParsedDuration dur = invite.getDuration();
            if (dur != null) {
                dur.toXml(e);
            }

            if (allDay)
                e.addAttribute(MailConstants.A_CAL_ALLDAY, true);

            if (invite.isDraft())
                e.addAttribute(MailConstants.A_CAL_DRAFT, true);
            if (invite.isNeverSent())
                e.addAttribute(MailConstants.A_CAL_NEVER_SENT, true);
        }

        return e;
    }

    public static void encodeXParams(Element parent, Iterator<ZParameter> xparamsIterator) {
        while (xparamsIterator.hasNext()) {
            ZParameter xparam = xparamsIterator.next();
            String paramName = xparam.getName();
            if (paramName == null) continue;
            Element paramElem = parent.addElement(MailConstants.E_CAL_XPARAM);
            paramElem.addAttribute(MailConstants.A_NAME, paramName);
            String paramValue = xparam.getValue();
            if (paramValue != null)
                paramElem.addAttribute(MailConstants.A_VALUE, paramValue);
        }
    }

    public static void encodeXProps(Element parent, Iterator<ZProperty> xpropsIterator) {
        while (xpropsIterator.hasNext()) {
            ZProperty xprop = xpropsIterator.next();
            String propName = xprop.getName();
            if (propName == null) continue;
            String propValue = xprop.getValue();
            Element propElem = parent.addElement(MailConstants.E_CAL_XPROP);
            propElem.addAttribute(MailConstants.A_NAME, propName);
            if (propValue != null)
                propElem.addAttribute(MailConstants.A_VALUE, propValue);
            encodeXParams(propElem, xprop.parameterIterator());
        }
    }

    private static Element encodeInvitesForMessage(Element parent, ItemIdFormatter ifmt,
                                                   OperationContext octxt, Message msg, int fields, boolean neuter)
    throws ServiceException {
        if (fields != NOTIFY_FIELDS)
            if (!needToOutput(fields, Change.MODIFIED_INVITE))
                return parent;

        Element ie = parent.addElement(MailConstants.E_INVITE);

        Mailbox mbox = msg.getMailbox();

        for (Iterator<Message.CalendarItemInfo> iter = msg.getCalendarItemInfoIterator(); iter.hasNext(); ) {
            Message.CalendarItemInfo info = iter.next();
            CalendarItem calItem = null;
            ICalTok method = ICalTok.REQUEST;
            Invite invCi = info.getInvite();
            if (invCi != null)
                method = Invite.lookupMethod(invCi.getMethod());
            Invite invite = invCi;
            if (info.calItemCreated()) {
                try {
                    calItem = mbox.getCalendarItemById(octxt, info.getCalendarItemId());
                } catch (MailServiceException.NoSuchItemException e) {
                    // ignore
                } catch (ServiceException e) {
                    // eat PERM_DENIED
                    if (e.getCode() != ServiceException.PERM_DENIED)
                        throw e;
                }
                // Do staleness check for invitation messages.
                if (ICalTok.REQUEST.equals(method) || ICalTok.PUBLISH.equals(method)) {
                    if (calItem != null && calItem.getFolderId() != Mailbox.ID_FOLDER_TRASH) {
                        if (invCi != null) {
                            // See if the messsage's invite is outdated.
                            Invite invCurr = calItem.getInvite(invCi.getRecurId());
                            if (invCurr != null) {
                                if (invCi.getSeqNo() >= invCurr.getSeqNo()) {
                                    // Invite is new or same as what's in the appointment.  Show it.
                                    invite = invCi;
                                } else {
                                    // Outdated.  Don't show it.
                                    invite = null;
                                }
                            } else {
                                // New invite.  Show it.
                                invite = invCi;
                            }
                        } else {
                            // legacy case
                            invite = calItem.getInvite(msg.getId(), info.getComponentNo());
                            // invite == null if the invite was outdated by a newer update
                        }
                    }
                }
            } else {
                // We have an invite that wasn't auto-added.
                if (invCi != null) {
                    if (!Invite.isOrganizerMethod(invCi.getMethod()) || ICalTok.DECLINECOUNTER.equals(method)) {
                        invite = invCi;
                    } else {
                        try {
                            calItem = mbox.getCalendarItemByUid(octxt, invCi.getUid());
                        } catch (MailServiceException.NoSuchItemException e) {
                            // ignore
                        } catch (ServiceException e) {
                            // eat PERM_DENIED
                            if (e.getCode() != ServiceException.PERM_DENIED)
                                throw e;
                        }
                        if (calItem != null) {
                            // See if the messsage's invite is outdated.
                            Invite invCurr = calItem.getInvite(invCi.getRecurId());
                            if (invCurr != null) {
                                if (invCi.getSeqNo() >= invCurr.getSeqNo()) {
                                    // Invite is new or same as what's in the appointment.  Show it.
                                    invite = invCi;
                                } else {
                                    // Outdated.  Don't show it.
                                    invite = null;
                                }
                            } else {
                                // New invite.  Show it.
                                invite = invCi;
                            }
                        } else {
                            // Appointment doesn't exist.  The invite in the message should be displayed and the
                            // user can manually add the appointment.
                            invite = invCi;
                        }
                    }
                }
            }
            if (invite != null) {
                setCalendarItemType(ie, invite.getItemType());
                encodeTimeZoneMap(ie, invite.getTimeZoneMap());
                encodeInviteComponent(ie, ifmt, octxt, calItem, invite, fields, neuter);
                ICalTok invMethod = Invite.lookupMethod(invite.getMethod());
                if (ICalTok.REQUEST.equals(invMethod) || ICalTok.PUBLISH.equals(invMethod)) {
                    InviteChanges invChanges = info.getInviteChanges();
                    if (invChanges != null && !invChanges.noChange()) {
                        Element comp = ie.getOptionalElement(MailConstants.E_INVITE_COMPONENT);
                        if (comp != null)
                            comp.addAttribute(MailConstants.A_CAL_CHANGES, invChanges.toString());
                    }
                    if (calItem != null) {
                        boolean showAll = invite.isPublic() || allowPrivateAccess(octxt, calItem);
                        if (showAll) {
                            RecurId rid = invite.getRecurId();
                            encodeCalendarReplies(ie, calItem, invite, rid != null ? rid.getDtZ() : null);
                        }
                    }
                }
            }
        }

        return ie;
    }

    private enum VisitPhase { PREVISIT, POSTVISIT }

    private static void addParts(Element root, MPartInfo mpiRoot, Set<MPartInfo> bodies, String prefix, int maxSize,
                                 boolean neuter, boolean excludeCalendarParts, String defaultCharset) {
        MPartInfo mpi = mpiRoot;
        LinkedList<Pair<Element, LinkedList<MPartInfo>>> queue = new LinkedList<Pair<Element, LinkedList<MPartInfo>>>();
        Pair<Element, LinkedList<MPartInfo>> level = new Pair<Element, LinkedList<MPartInfo>>(root, new LinkedList<MPartInfo>());
        level.getSecond().add(mpi);
        queue.add(level);

        VisitPhase phase = VisitPhase.PREVISIT;
        while (!queue.isEmpty()) {
            level = queue.getLast();
            LinkedList<MPartInfo> parts = level.getSecond();
            if (parts.isEmpty()) {
                queue.removeLast();  phase = VisitPhase.POSTVISIT;  continue;
            }

            mpi = parts.getFirst();
            Element child = addPart(phase, level.getFirst(), root, mpi, bodies, prefix, maxSize, neuter, excludeCalendarParts, defaultCharset);
            if (phase == VisitPhase.PREVISIT && child != null && mpi.hasChildren()) {
                queue.addLast(new Pair<Element, LinkedList<MPartInfo>>(child, new LinkedList<MPartInfo>(mpi.getChildren())));
            } else {
                parts.removeFirst();  phase = VisitPhase.PREVISIT;
            }
        }
    }

    private static Element addPart(VisitPhase phase, Element parent, Element root, MPartInfo mpi, Set<MPartInfo> bodies, String prefix,
                                   int maxSize, boolean neuter, boolean excludeCalendarParts, String defaultCharset) {
        if (phase == VisitPhase.POSTVISIT)
            return null;

        String ctype = StringUtil.stripControlCharacters(mpi.getContentType());

        if (excludeCalendarParts && MimeConstants.CT_TEXT_CALENDAR.equalsIgnoreCase(ctype)) {
            // A true calendar part has "method" parameter in the content type.  Otherwise it's just an attachment
            // that happens to be a .ics file.
            try {
                ContentType ct = new ContentType(mpi.getMimePart().getContentType());
                if (ct.getParameter("method") != null)
                    return null;
            } catch (MessagingException e) {}
        }

        Element elem = parent.addElement(MailConstants.E_MIMEPART);
        MimePart mp = mpi.getMimePart();

        String part = mpi.getPartName();
        part = prefix + (prefix.equals("") || part.equals("") ? "" : ".") + part;
        elem.addAttribute(MailConstants.A_PART, part);

        String fname = Mime.getFilename(mp);
        if (MimeConstants.CT_XML_ZIMBRA_SHARE.equals(ctype)) {
            // the <shr> share info goes underneath the top-level <m>
            Element shr = root.addElement(MailConstants.E_SHARE_NOTIFICATION);
            try {
                addContent(shr, mpi, maxSize, defaultCharset);
            } catch (IOException e) {
                mLog.warn("error writing body part: ", e);
            } catch (MessagingException e) {
            }
        } else if (MimeConstants.CT_TEXT_ENRICHED.equals(ctype)) {
            // we'll be replacing text/enriched with text/html
            ctype = MimeConstants.CT_TEXT_HTML;
        } else if (fname != null && (MimeConstants.CT_APPLICATION_OCTET_STREAM.equals(ctype) || MimeConstants.CT_APPLICATION_TNEF.equals(ctype))) {
            String guess = MimeDetect.getMimeDetect().detect(fname);
            if (guess != null) {
                ctype = guess;
            }
        }
        elem.addAttribute(MailConstants.A_CONTENT_TYPE, ctype);

        if (mpi.isMultipart()) {
            // none of the below stuff is relevant for a multipart, so just return now...
            return elem;
        }

        // figure out attachment size
        try {
            elem.addAttribute(MailConstants.A_SIZE, Mime.getSize(mp));
        } catch (Exception me) {
            // don't put out size if we get exception
            ZimbraLog.mailbox.warn("Unable to determine MIME part size: " + me);
        }

        // figure out attachment disposition
        try {
            String disp = mp.getHeader("Content-Disposition", null);
            if (disp != null) {
                ContentDisposition cdisp = new ContentDisposition(MimeUtility.decodeText(disp));
                elem.addAttribute(MailConstants.A_CONTENT_DISPOSTION, StringUtil.stripControlCharacters(cdisp.getDisposition()));
            }
        } catch (MessagingException me) {
        } catch (UnsupportedEncodingException uee) {
        }

        // figure out attachment name
        try {
            if (fname == null && MimeConstants.CT_MESSAGE_RFC822.equals(ctype)) {
                // "filename" for attached messages is the Subject
                Object content = Mime.getMessageContent(mp);
                if (content instanceof MimeMessage)
                    fname = Mime.getSubject((MimeMessage) content);
            }
            if (fname != null && !fname.equals("")) {
                elem.addAttribute(MailConstants.A_CONTENT_FILENAME, StringUtil.stripControlCharacters(fname));
            }
        } catch (MessagingException me) {
        } catch (IOException ioe) {
        }

        // figure out content-id (used in displaying attached images)
        String cid = mpi.getContentID();
        if (cid != null)
            elem.addAttribute(MailConstants.A_CONTENT_ID, StringUtil.stripControlCharacters(cid));

        // figure out content-location (used in displaying attached images)
        try {
            String cl = mp.getHeader("Content-Location", null);
            if (cl != null) {
                elem.addAttribute(MailConstants.A_CONTENT_LOCATION, StringUtil.stripControlCharacters(cl));
            }
        } catch (MessagingException me) { }

        // include the part's content if this is the displayable "memo part",
        // or if it was requested to include all parts
        if (bodies == null || bodies.contains(mpi)) {
            if (bodies != null) {
                elem.addAttribute(MailConstants.A_BODY, true);
            }

            try {
                addContent(elem, mpi, maxSize, neuter, defaultCharset);
            } catch (IOException ioe) {
                mLog.warn("error writing body part: ", ioe);
            } catch (MessagingException me) {
            }
        }

        return elem;
    }

    /** Adds the decoded text content of a message part to the {@link Element}.
     *  The content is added as the value of a new <tt>&lt;content></tt>
     *  sub-element.  <i>Note: This method will only extract the content of a
     *  <b>text/*</b> or <b>xml/*</b> message part.</i>
     * @param elt  The element to add the <tt>&lt;content></tt> to.
     * @param mpi  The message part to extract the content from.
     * @param maxSize The maximum amount of content to inline (<=0 is unlimited).
     * @parame defaultCharset  The user's default charset preference.
     * @throws MessagingException when message parsing or CTE-decoding fails
     * @throws IOException on error during parsing or defanging */
    private static void addContent(Element elt, MPartInfo mpi, int maxSize, String defaultCharset)
    throws IOException, MessagingException {
        addContent(elt, mpi, maxSize, true, defaultCharset);
    }

    /** Adds the decoded text content of a message part to the {@link Element}.
     *  The content is added as the value of a new <tt>&lt;content></tt>
     *  sub-element.  <i>Note: This method will only extract the content of a
     *  <b>text/*</b> or <b>xml/*</b> message part.</i>
     *
     * @param elt     The element to add the <tt>&lt;content></tt> to.
     * @param mpi     The message part to extract the content from.
     * @param maxSize The maximum number of characters to inline (<=0 is unlimited).
     * @param neuter  Whether to "neuter" image <tt>src</tt> attributes.
     * @parame defaultCharset  The user's default charset preference.
     * @throws MessagingException when message parsing or CTE-decoding fails
     * @throws IOException on error during parsing or defanging
     * @see HtmlDefang#defang(String, boolean) */
    private static void addContent(Element elt, MPartInfo mpi, int maxSize, boolean neuter, String defaultCharset)
    throws IOException, MessagingException {
        // TODO: support other parts
        String ctype = mpi.getContentType();
        if (!ctype.matches(MimeConstants.CT_TEXT_WILD) && !ctype.matches(MimeConstants.CT_XML_WILD))
            return;

        MimePart mp = mpi.getMimePart();
        Mime.repairTransferEncoding(mp);


        String data = null;
        try {
            if (maxSize <= 0) {
                maxSize = (int) Provisioning.getInstance().getLocalServer().getMailContentMaxSize();
            } else {
                maxSize = Math.min(maxSize, (int) Provisioning.getInstance().getLocalServer().getMailContentMaxSize());
            }
        } catch (ServiceException e) {
            ZimbraLog.soap.warn("Unable to determine max content size", e);
        }

        boolean wasTruncated = false;
        if (ctype.equals(MimeConstants.CT_TEXT_HTML)) {
            String charset = mpi.getContentTypeParameter(MimeConstants.P_CHARSET);
            InputStream stream = null;
            StringWriter sw = new StringWriter();
            TruncatingWriter tw = null;
            Writer out = sw;
            if (maxSize > 0) {
                tw = new TruncatingWriter(sw, maxSize + 1);
                out = tw;
            }
            Reader reader = null;

            try {
                stream = mp.getInputStream();
                if (charset != null && !charset.trim().isEmpty()) {
                    // make sure to feed getTextReader() a full Content-Type header, not just the primary/subtype portion
                    reader = Mime.getTextReader(stream, mp.getContentType(), defaultCharset);
                    BrowserDefang defanger = DefangFactory.getDefanger(mp.getContentType());
                    defanger.defang(reader, neuter, out);
                    data = sw.toString();
                } else {
                    String cte = mp.getEncoding();
                    if (cte != null && !cte.trim().toLowerCase().equals(MimeConstants.ET_7BIT)) {
                        try {
                            DefangFactory.getDefanger(ctype).defang(stream, neuter, out);
                            data = sw.toString();
                        } catch (IOException ioe) { }
                    }
                    if (data == null) {
                        reader = Mime.getTextReader(stream, mp.getContentType(), defaultCharset);
                        DefangFactory.getDefanger(ctype).defang(reader, neuter, out);
                        data = sw.toString();
                    }
                }
            } finally {
                if (tw != null) {
                    wasTruncated = tw.wasTruncated();
                }
                ByteUtil.closeStream(stream);
                Closeables.closeQuietly(reader);
            }
        } else if (ctype.equals(MimeConstants.CT_TEXT_ENRICHED)) {
            // Enriched text handling is a little funky because TextEnrichedHandler
            // doesn't use Reader and Writer.  As a result, we truncate
            // the source before converting to HTML.
            InputStream stream = mp.getInputStream();
            Reader reader = null;
            try {
                reader = Mime.getTextReader(stream, mp.getContentType(), defaultCharset);
                int maxChars = (maxSize > 0 ? maxSize + 1 : -1);
                String enriched = ByteUtil.getContent(reader, maxChars, false);
                if (enriched.length() == maxChars) {
                    // The normal check for truncated data won't work because
                    // the length of the converted text is different than the length
                    // of the source, so set the attr here.
                    wasTruncated = true;
                }
                data = TextEnrichedHandler.convertToHTML(enriched);
            } finally {
                ByteUtil.closeStream(stream);
                Closeables.closeQuietly(reader);
            }
        } else {
            InputStream stream = mp.getInputStream();
            Reader reader = null;
            try {
                reader = Mime.getTextReader(stream, mp.getContentType(), defaultCharset);
                int maxChars = (maxSize > 0 ? maxSize + 1 : -1);
                data = ByteUtil.getContent(reader, maxChars, false);
                if (data.length() == maxChars) {
                    wasTruncated = true;
                }
            } finally {
                ByteUtil.closeStream(stream);
                Closeables.closeQuietly(reader);
            }
        }

        if (data != null) {
            data = StringUtil.stripControlCharacters(data);
            if (wasTruncated) {
                elt.addAttribute(MailConstants.A_TRUNCATED_CONTENT, true);
                if (data.length() > maxSize) {
                    data = data.substring(0, maxSize);
                }
            }
            elt.addAttribute(MailConstants.E_CONTENT, data, Element.Disposition.CONTENT);
        }
        // TODO: CDATA worth the effort?
    }


    public enum EmailType {
        NONE(null), FROM("f"), TO("t"), CC("c"), BCC("b"), REPLY_TO("r"), SENDER("s"), READ_RECEIPT("n");

        private final String mRep;
        private EmailType(String c)  { mRep = c; }

        @Override public String toString()     { return mRep; }
    }

    /**
     * @param m
     * @param recipients
     * @param email_type_to
     */
    private static void addEmails(Element m, InternetAddress[] recipients, EmailType emailType) {
        for (int i = 0; i < recipients.length; i++)
            encodeEmail(m, recipients[i], emailType);
    }

    public static Element encodeEmail(Element parent, InternetAddress ia, EmailType type) {
        return encodeEmail(parent, new ParsedAddress(ia).parse(), type);
    }

    public static Element encodeEmail(Element parent, String addr, EmailType type) {
        return encodeEmail(parent, new ParsedAddress(addr).parse(), type);
    }

    public static Element encodeEmail(Element parent, ParsedAddress pa, EmailType type) {
        Element elem = parent.addElement(MailConstants.E_EMAIL);
        elem.addAttribute(MailConstants.A_ADDRESS, IDNUtil.toUnicode(pa.emailPart));
        elem.addAttribute(MailConstants.A_DISPLAY, pa.firstName);
        elem.addAttribute(MailConstants.A_PERSONAL, pa.personalPart);
        elem.addAttribute(MailConstants.A_ADDRESS_TYPE, type.toString());
        return elem;
    }

    public static Element encodeWiki(Element parent, ItemIdFormatter ifmt, OperationContext octxt, WikiItem wiki) {
        return encodeWiki(parent, ifmt, octxt, wiki, NOTIFY_FIELDS);
    }

    public static Element encodeWiki(Element parent, ItemIdFormatter ifmt, OperationContext octxt, WikiItem wiki, int fields) {
        Element elem = parent.addElement(MailConstants.E_WIKIWORD);
        encodeDocumentCommon(elem, ifmt, octxt, wiki, fields);
        return elem;
    }

    public static Element encodeDocument(Element parent, ItemIdFormatter ifmt, OperationContext octxt, Document doc) {
        return encodeDocument(parent, ifmt, octxt, doc, Change.ALL_FIELDS);
    }

    public static Element encodeDocument(Element parent, ItemIdFormatter ifmt, OperationContext octxt, Document doc, int fields) {
        Element elem = parent.addElement(MailConstants.E_DOC);
        encodeDocumentCommon(elem, ifmt, octxt, doc, fields);
        if (needToOutput(fields, Change.MODIFIED_LOCK)) {
            String lockOwner = doc.getLockOwner();
            if (lockOwner == null) {
                elem.addAttribute(MailConstants.A_LOCKOWNER_ID, "");
            } else {
                Account a;
                try {
                    a = Provisioning.getInstance().getAccountById(lockOwner);
                    if (a != null)
                        elem.addAttribute(MailConstants.A_LOCKOWNER_EMAIL, a.getName());
                    else
                        ZimbraLog.soap.warn("lock owner not found: %s", lockOwner);
                } catch (ServiceException e) {
                    ZimbraLog.soap.warn("can't lookup lock owner", e);
                }
                elem.addAttribute(MailConstants.A_LOCKOWNER_ID, lockOwner);
                elem.addAttribute(MailConstants.A_LOCKTIMESTAMP, doc.getLockTimestamp());
            }
        }
        return elem;
    }

    public static Element encodeDocumentCommon(Element m, ItemIdFormatter ifmt, OperationContext octxt, Document doc, int fields) {
        m.addAttribute(MailConstants.A_ID, ifmt.formatItemId(doc));
        if (needToOutput(fields, Change.MODIFIED_NAME))
            m.addAttribute(MailConstants.A_NAME, doc.getName());
        if (needToOutput(fields, Change.MODIFIED_SIZE))
            m.addAttribute(MailConstants.A_SIZE, doc.getSize());
        if (needToOutput(fields, Change.MODIFIED_DATE))
            m.addAttribute(MailConstants.A_DATE, doc.getDate());
        if (needToOutput(fields, Change.MODIFIED_FOLDER))
            m.addAttribute(MailConstants.A_FOLDER, new ItemId(doc.getMailbox().getAccountId(), doc.getFolderId()).toString(ifmt));
        if (needToOutput(fields, Change.MODIFIED_CONFLICT)) {
            m.addAttribute(MailConstants.A_MODIFIED_SEQUENCE, doc.getModifiedSequence());
            m.addAttribute(MailConstants.A_CHANGE_DATE, (doc.getChangeDate() / 1000));
            m.addAttribute(MailConstants.A_REVISION, doc.getSavedSequence());
        }
        recordItemTags(m, doc, fields);
        if (needToOutput(fields, Change.MODIFIED_METADATA)) {
            encodeAllCustomMetadata(m, doc, fields);
            String description = doc.getDescription();
            if (description != null && !description.equals(""))
                m.addAttribute(MailConstants.A_DESC, description);
            m.addAttribute(MailConstants.A_CONTENT_TYPE, doc.getContentType());
            m.addAttribute(MailConstants.A_DESC_ENABLED, doc.isDescriptionEnabled());
        }

        if (needToOutput(fields, Change.MODIFIED_CONTENT) || needToOutput(fields, Change.MODIFIED_NAME)) {
            try {
                m.addAttribute(MailConstants.A_VERSION, doc.getVersion());
                m.addAttribute(MailConstants.A_LAST_EDITED_BY, doc.getCreator());
                m.addAttribute(MailConstants.A_MODIFIED_DATE, doc.getDate());
                String fragment = doc.getFragment();
                if (fragment != null && !fragment.equals(""))
                    m.addAttribute(MailConstants.E_FRAG, fragment, Element.Disposition.CONTENT);

                Document revision = null;
                int v = 1;
                while (revision == null && v <= doc.getVersion()) {
                    revision = (Document) doc.getMailbox().getItemRevision(octxt, doc.getId(), doc.getType(), v++);
                }
                if (revision != null) {
                    m.addAttribute(MailConstants.A_CREATOR, revision.getCreator());
                    m.addAttribute(MailConstants.A_CREATED_DATE, revision.getDate());
                }
            } catch (Exception ex) {
                mLog.warn("ignoring exception while fetching revision for document " + doc.getSubject(), ex);
            }
        }

        return m;
    }
    public static Element encodeDataSource(Element parent, DataSource ds) {
        Element m;

        m = parent.addElement(getDsType(ds));

        m.addAttribute(MailConstants.A_ID, ds.getId());
        m.addAttribute(MailConstants.A_NAME, ds.getName());
        m.addAttribute(MailConstants.A_FOLDER, ds.getFolderId());
        m.addAttribute(MailConstants.A_DS_IS_ENABLED, ds.isEnabled());
        m.addAttribute(MailConstants.A_DS_IS_IMPORTONLY, ds.isImportOnly());

        if (ds.getType() == DataSource.Type.pop3)
            m.addAttribute(MailConstants.A_DS_LEAVE_ON_SERVER, ds.leaveOnServer());

        if (ds.getHost() != null)
            m.addAttribute(MailConstants.A_DS_HOST, ds.getHost());
        if (ds.getPort() != null)
            m.addAttribute(MailConstants.A_DS_PORT, ds.getPort());
        if (ds.getConnectionType() != null)
            m.addAttribute(MailConstants.A_DS_CONNECTION_TYPE, ds.getConnectionType().name());
        if (ds.getUsername() != null)
            m.addAttribute(MailConstants.A_DS_USERNAME, ds.getUsername());

        try {
            if (ds.getPollingInterval() > 0)
                m.addAttribute(MailConstants.A_DS_POLLING_INTERVAL, ds.getAttr(Provisioning.A_zimbraDataSourcePollingInterval));
        } catch (ServiceException e) {
            mLog.warn("Unable to get polling interval from %s", ds, e);
        }

        m.addAttribute(MailConstants.A_DS_EMAIL_ADDRESS, ds.getEmailAddress());
        m.addAttribute(MailConstants.A_DS_USE_ADDRESS_FOR_FORWARD_REPLY, ds.useAddressForForwardReply());
        m.addAttribute(MailConstants.A_DS_DEFAULT_SIGNATURE, ds.getDefaultSignature());
        m.addAttribute(MailConstants.A_DS_FORWARD_REPLY_SIGNATURE, ds.getForwardReplySignature());
        m.addAttribute(MailConstants.A_DS_FROM_DISPLAY, ds.getFromDisplay());
        m.addAttribute(MailConstants.A_DS_FROM_ADDRESS, ds.getFromAddress());
        m.addAttribute(MailConstants.A_DS_REPLYTO_ADDRESS, ds.getReplyToAddress());
        m.addAttribute(MailConstants.A_DS_REPLYTO_DISPLAY, ds.getReplyToDisplay());

        Date date = ds.getGeneralizedTimeAttr(Provisioning.A_zimbraDataSourceFailingSince, null);
        if (date != null) {
            m.addAttribute(MailConstants.A_DS_FAILING_SINCE, date.getTime() / 1000);
        }

        String lastError = ds.getAttr(Provisioning.A_zimbraDataSourceLastError);
        if (lastError != null) {
            m.addElement(MailConstants.E_DS_LAST_ERROR).setText(lastError);
        }
        return m;
    }

    private static String getDsType(DataSource ds) {
        switch (ds.getType()) {
        case imap:
            return MailConstants.E_DS_IMAP;
        case pop3:
            return MailConstants.E_DS_POP3;
        case caldav:
            return MailConstants.E_DS_CALDAV;
        case yab:
            return MailConstants.E_DS_YAB;
        case rss:
            return MailConstants.E_DS_RSS;
        case gal:
            return MailConstants.E_DS_GAL;
        case cal:
            return MailConstants.E_DS_CAL;
        default:
            return MailConstants.E_DS_UNKNOWN;
        }
    }

    private static void setCalendarItemType(Element elem, byte itemType) {
        elem.addAttribute(MailConstants.A_CAL_ITEM_TYPE,
                itemType == MailItem.TYPE_APPOINTMENT ? "appt" : "task");
    }

    public static void encodeAlarmTimes(Element elem, CalendarItem calItem) {
        AlarmData alarmData = calItem.getAlarmData();
        if (alarmData != null) {
            long nextAlarm = alarmData.getNextAt();
            if (nextAlarm < Long.MAX_VALUE)
                elem.addAttribute(MailConstants.A_CAL_NEXT_ALARM, nextAlarm);
        }
    }

    public static Element encodeAlarmData(Element parent, CalendarItem calItem, AlarmData alarmData) {
        Element alarmElem = parent.addElement(MailConstants.E_CAL_ALARM_DATA);
        encodeAlarmTimes(alarmElem, calItem);
        // Start time of the meeting instance we're reminding about.
        long alarmInstStart = alarmData.getNextInstanceStart();
        if (alarmInstStart != 0)
            alarmElem.addAttribute(MailConstants.A_CAL_ALARM_INSTANCE_START, alarmInstStart);
        int alarmInvId = alarmData.getInvId();
        int alarmCompNum = alarmData.getCompNum();
        Invite alarmInv = calItem.getInvite(alarmInvId, alarmCompNum);
        if (alarmInv != null) {
            // Some info on the meeting instance the reminder is for.
            // These allow the UI to display tooltip and issue a Get
            // call on the correct meeting instance.
            alarmElem.addAttribute(MailConstants.A_NAME, alarmInv.getName());
            alarmElem.addAttribute(MailConstants.A_CAL_LOCATION, alarmInv.getLocation());
            alarmElem.addAttribute(MailConstants.A_CAL_INV_ID, alarmInvId);
            alarmElem.addAttribute(MailConstants.A_CAL_COMPONENT_NUM, alarmCompNum);
        }
        Alarm alarmObj = alarmData.getAlarm();
        if (alarmObj != null)
            alarmObj.toXml(alarmElem);
        return alarmElem;
    }

    public static Element encodeFreeBusy(Element parent, FreeBusy fb) {
        Element resp = parent.addElement(MailConstants.E_FREEBUSY_USER);
        resp.addAttribute(MailConstants.A_ID, fb.getName());
        for (Iterator<FreeBusy.Interval> iter = fb.iterator(); iter.hasNext(); ) {
            FreeBusy.Interval cur = iter.next();
            String status = cur.getStatus();
            Element elt;
            if (status.equals(IcalXmlStrMap.FBTYPE_FREE)) {
                elt = resp.addElement(MailConstants.E_FREEBUSY_FREE);
            } else if (status.equals(IcalXmlStrMap.FBTYPE_BUSY)) {
                elt = resp.addElement(MailConstants.E_FREEBUSY_BUSY);
            } else if (status.equals(IcalXmlStrMap.FBTYPE_BUSY_TENTATIVE)) {
                elt = resp.addElement(MailConstants.E_FREEBUSY_BUSY_TENTATIVE);
            } else if (status.equals(IcalXmlStrMap.FBTYPE_BUSY_UNAVAILABLE)) {
                elt = resp.addElement(MailConstants.E_FREEBUSY_BUSY_UNAVAILABLE);
            } else if (status.equals(IcalXmlStrMap.FBTYPE_NODATA)) {
                elt = resp.addElement(MailConstants.E_FREEBUSY_NODATA);
            } else {
                assert(false);
                elt = null;
            }

            if (elt != null) {
                elt.addAttribute(MailConstants.A_CAL_START_TIME, cur.getStart());
                elt.addAttribute(MailConstants.A_CAL_END_TIME, cur.getEnd());
            }
        }

        return resp;
    }

    private static Element encodeRecurId(Element parent, RecurId recurId, boolean allDay) {
        ParsedDateTime ridDt = recurId.getDt();
        Element ridElem = parent.addElement(MailConstants.E_CAL_EXCEPTION_ID);
        ridElem.addAttribute(MailConstants.A_CAL_DATETIME, ridDt.getDateTimePartString(false));
        if (!allDay)
            ridElem.addAttribute(MailConstants.A_CAL_TIMEZONE, ridDt.getTZName());
        int rangeType = recurId.getRange();
        if (rangeType != RecurId.RANGE_NONE)
            ridElem.addAttribute(MailConstants.A_CAL_RECURRENCE_RANGE_TYPE, rangeType);
        return ridElem;
    }

    private static Element encodeDtStart(Element parent, ParsedDateTime dtStart, boolean allDay, boolean forceUtc) {
        if (forceUtc) {
            dtStart = (ParsedDateTime) dtStart.clone();
            dtStart.toUTC();
        }
        // fixup for bug 30121
        if (allDay && dtStart.hasTime()) {
            // If this is supposed to be an all-day event but DTSTART has time part, clear the time part.
            dtStart = (ParsedDateTime) dtStart.clone();
            dtStart.setHasTime(false);
        } else if (!allDay && !dtStart.hasTime()){
            // If the event isn't marked all-day but DTSTART has no time part, mark the event all-day.
            allDay = true;
        }
        Element dtStartElem = parent.addElement(MailConstants.E_CAL_START_TIME);
        dtStartElem.addAttribute(MailConstants.A_CAL_DATETIME, dtStart.getDateTimePartString(false));
        if (!allDay) {
            String tzName = dtStart.getTZName();
            if (tzName != null)
                dtStartElem.addAttribute(MailConstants.A_CAL_TIMEZONE, tzName);
            dtStartElem.addAttribute(MailConstants.A_CAL_DATETIME_UTC, dtStart.getUtcTime());
        }
        return dtStartElem;
    }

    private static Element encodeDtEnd(Element parent, ParsedDateTime dtEnd, boolean allDay, boolean isTodo, boolean forceUtc) {
        if (forceUtc) {
            dtEnd = (ParsedDateTime) dtEnd.clone();
            dtEnd.toUTC();
        }
        // fixup for bug 30121
        if (allDay && dtEnd.hasTime()) {
            // If this is supposed to be an all-day event but DTEND has time part, clear the time part.
            dtEnd = (ParsedDateTime) dtEnd.clone();
            dtEnd.setHasTime(false);
        } else if (!allDay && !dtEnd.hasTime()) {
            // If the event isn't marked all-day but DTEND has no time part, mark the event all-day.
            allDay = true;
        }
        Element dtEndElem = parent.addElement(MailConstants.E_CAL_END_TIME);
        if (!allDay) {
            String tzName = dtEnd.getTZName();
            if (tzName != null)
                dtEndElem.addAttribute(MailConstants.A_CAL_TIMEZONE, tzName);
            dtEndElem.addAttribute(MailConstants.A_CAL_DATETIME_UTC, dtEnd.getUtcTime());
        } else {
            if (!isTodo) {
                // See CalendarUtils.parseInviteElementCommon, where we parse DTEND
                // for a description of why we add -1d when sending to the client
                dtEnd = dtEnd.add(ParsedDuration.NEGATIVE_ONE_DAY);
            }
        }
        dtEndElem.addAttribute(MailConstants.A_CAL_DATETIME, dtEnd.getDateTimePartString(false));
        return dtEndElem;
    }

    public static void encodeCalendarItemRecur(Element parent, ItemIdFormatter ifmt,
                                               OperationContext octxt, CalendarItem calItem) {
        TimeZoneMap tzmap = calItem.getTimeZoneMap();
        encodeTimeZoneMap(parent, tzmap);
        Invite[] invites = calItem.getInvites();
        for (Invite inv : invites) {
            String elemName;
            if (inv.isCancel())
                elemName = MailConstants.E_CAL_CANCEL;
            else if (inv.hasRecurId())
                elemName = MailConstants.E_CAL_EXCEPT;
            else
                elemName = MailConstants.E_INVITE_COMPONENT;
            Element compElem = parent.addElement(elemName);
            boolean allDay = inv.isAllDayEvent();
            // RECURRENCE-ID
            if (inv.hasRecurId())
                encodeRecurId(compElem, inv.getRecurId(), allDay);
            if (!inv.isCancel()) {
                // DTSTART
                ParsedDateTime dtStart = inv.getStartTime();
                if (dtStart != null)
                    encodeDtStart(compElem, dtStart, allDay, false);
                // DTEND or DURATION
                ParsedDateTime dtEnd = inv.getEndTime();
                if (dtEnd != null) {
                    encodeDtEnd(compElem, dtEnd, allDay, inv.isTodo(), false);
                } else {
                    ParsedDuration dur = inv.getDuration();
                    if (dur != null)
                        dur.toXml(compElem);
                }

                // recurrence definition
                IRecurrence recurrence = inv.getRecurrence();
                if (recurrence != null) {
                    Element recurElem = compElem.addElement(MailConstants.E_CAL_RECUR);
                    recurrence.toXml(recurElem);
                }
            }
        }
    }

    public static Element encodeGalContact(Element response, GalContact contact) {
        Element cn = response.addElement(MailConstants.E_CONTACT);
        cn.addAttribute(MailConstants.A_ID, contact.getId());
        Map<String, Object> attrs = contact.getAttrs();
        for (Map.Entry<String, Object> entry : attrs.entrySet()) {
            Object value = entry.getValue();
            if (value instanceof String[]) {
                String sa[] = (String[]) value;
                for (int i = 0; i < sa.length; i++)
                    cn.addKeyValuePair(entry.getKey(), sa[i], MailConstants.E_ATTRIBUTE, MailConstants.A_ATTRIBUTE_NAME);
            } else {
                cn.addKeyValuePair(entry.getKey(), (String) value, MailConstants.E_ATTRIBUTE, MailConstants.A_ATTRIBUTE_NAME);
            }
        }
        return cn;
    }

    private static void encodeAddrsWithGroupInfo(Provisioning prov, Element eParent,
            String emailElem, Account requestedAcct, Account authedAcct) {
        GalGroupInfoProvider.getInstance().encodeAddrsWithGroupInfo(prov, eParent, emailElem, requestedAcct, authedAcct);
    }

    public static void encodeMsgAddrsWithGroupInfo(Element response, Account requestedAcct, Account authedAcct) {
        Provisioning prov = Provisioning.getInstance();
        Element eMsg = response.getOptionalElement(MailConstants.E_MSG);
        if (eMsg != null) {
            encodeAddrsWithGroupInfo(prov, eMsg, MailConstants.E_EMAIL, requestedAcct, authedAcct);

            Element eInvite = eMsg.getOptionalElement(MailConstants.E_INVITE);
            if (eInvite != null) {
                Element eComp = eInvite.getOptionalElement(MailConstants.E_INVITE_COMPONENT);
                if (eComp != null) {
                    encodeAddrsWithGroupInfo(prov, eComp, MailConstants.E_CAL_ATTENDEE, requestedAcct, authedAcct);
                }
            }
        }
    }

    public static void encodeConvAddrsWithGroupInfo(Element request, Element response,
            Account requestedAcct, Account authedAcct) {
        Provisioning prov = Provisioning.getInstance();
        String fetch = request.getAttribute(MailConstants.A_FETCH, null);
        for (Element eMsg : response.listElements(MailConstants.E_MSG)) {
            String msgId = eMsg.getAttribute(MailConstants.A_ID, null);
            if (fetch != null && fetch.equals(msgId)) {
                encodeAddrsWithGroupInfo(prov, eMsg, MailConstants.E_EMAIL, requestedAcct, authedAcct);
            }
        }
    }
}<|MERGE_RESOLUTION|>--- conflicted
+++ resolved
@@ -38,22 +38,6 @@
 import org.json.JSONException;
 
 import com.google.common.io.Closeables;
-<<<<<<< HEAD
-=======
-import com.zimbra.common.account.Key.AccountBy;
-import com.zimbra.common.calendar.CalendarUtil;
-import com.zimbra.common.calendar.Geo;
-import com.zimbra.common.calendar.ICalTimeZone;
-import com.zimbra.common.calendar.ICalTimeZone.SimpleOnset;
-import com.zimbra.common.calendar.ParsedDateTime;
-import com.zimbra.common.calendar.ParsedDuration;
-import com.zimbra.common.calendar.TimeZoneMap;
-import com.zimbra.common.calendar.ZCalendar.ICalTok;
-import com.zimbra.common.calendar.ZCalendar.ZParameter;
-import com.zimbra.common.calendar.ZCalendar.ZProperty;
-import com.zimbra.common.localconfig.DebugConfig;
-import com.zimbra.common.mailbox.Color;
->>>>>>> ad29d49c
 import com.zimbra.common.mailbox.ContactConstants;
 import com.zimbra.common.mime.ContentType;
 import com.zimbra.common.mime.MimeConstants;
@@ -77,7 +61,6 @@
 import com.zimbra.cs.account.IDNUtil;
 import com.zimbra.cs.account.NamedEntry;
 import com.zimbra.cs.account.Provisioning;
-import com.zimbra.cs.account.Server;
 import com.zimbra.cs.account.accesscontrol.GranteeType;
 import com.zimbra.cs.account.accesscontrol.ZimbraACE;
 import com.zimbra.cs.fb.FreeBusy;
@@ -86,7 +69,6 @@
 import com.zimbra.cs.html.BrowserDefang;
 import com.zimbra.cs.html.DefangFactory;
 import com.zimbra.cs.html.HtmlDefang;
-import com.zimbra.cs.httpclient.URLUtil;
 import com.zimbra.cs.index.SearchParams;
 import com.zimbra.cs.index.SortBy;
 import com.zimbra.cs.index.SearchParams.ExpandResults;
@@ -421,93 +403,7 @@
 
     public static Element encodeMountpoint(Element parent, ItemIdFormatter ifmt, OperationContext octx, Mountpoint mpt, int fields) {
 
-<<<<<<< HEAD
         Element elem = parent.addElement(MailConstants.E_MOUNT);
-        // check to see if this is a delegate request (like bes)
-        boolean remote = octx != null && octx.isDelegatedRequest(mpt.getMailbox());
-
-        try {
-            // only construct the external url if this isn't a remote request.
-            // remote/delegate requests have managed to ping pong back and forth between
-            // servers and tie things up.
-            if(!remote){
-                String remoteUrl = UserServlet.getExternalRestUrl(octx.getAuthToken(), mpt);
-                if(remoteUrl != null) {
-                    elem.addAttribute(MailConstants.A_REST_URL, remoteUrl);
-                }
-            }
-        }
-
-         catch (ServiceException e) {
-            ZimbraLog.soap.warn("unable to create rest url for remote mountpoint", e);
-=======
-        Element el = parent.addElement(MailConstants.E_MOUNT);
-        encodeFolderCommon(el, ifmt, mpt, fields);
-        if (needToOutput(fields, Change.CONTENT)) {
-            el.addAttribute(MailConstants.A_ZIMBRA_ID, mpt.getOwnerId());
-            el.addAttribute(MailConstants.A_REMOTE_ID, mpt.getRemoteId());
-            el.addAttribute(MailConstants.A_REMOTE_UUID, mpt.getRemoteUuid());
-            NamedEntry nentry = FolderAction.lookupGranteeByZimbraId(mpt.getOwnerId(), ACL.GRANTEE_USER);
-            el.addAttribute(MailConstants.A_OWNER_NAME, nentry == null ? null : nentry.getName());
-            if (mpt.getDefaultView() != MailItem.Type.UNKNOWN) {
-                el.addAttribute(MailConstants.A_DEFAULT_VIEW, mpt.getDefaultView().toString());
-            }
-        }
-        if (needToOutput(fields, Change.SHAREDREM)) {
-            el.addAttribute(MailConstants.A_REMINDER, false);  // feature backed out (bug 57437)
-        }
-        return el;
-    }
-
-    private static String getRestUrl(String ownerName, String folderPath) {
-        if (ownerName == null || folderPath == null) {
-            return null;
-        }
-        Provisioning prov = Provisioning.getInstance();
-        Account targetAccount;
-        try {
-            targetAccount = prov.get(AccountBy.name, ownerName);
-            if (targetAccount == null) {
-                // Remote owner account has been deleted.
-                return null;
-            }
-            Server targetServer = prov.getServer(targetAccount);
-            return URLUtil.getServiceURL(targetServer, UserServlet.SERVLET_PATH + 
-                    HttpUtil.urlEscape(UserServlet.getAccountPath(targetAccount) + folderPath) , true);
-        } catch (ServiceException e) {
-            ZimbraLog.soap.warn("unable to create rest url for mountpoint", e);
-            return null;
-        }
-    }
-
-    public static void transferMountpointContents(Element elem, Element mptTarget) {
-        // transfer folder counts to the serialized mountpoint from the serialized target folder
-        transferLongAttribute(elem, mptTarget, MailConstants.A_UNREAD);
-        transferLongAttribute(elem, mptTarget, MailConstants.A_NUM);
-        transferLongAttribute(elem, mptTarget, MailConstants.A_SIZE);
-        elem.addAttribute(MailConstants.A_OWNER_FOLDER_NAME, mptTarget.getAttribute(MailConstants.A_NAME, null));
-        String ownerName = elem.getAttribute(MailConstants.A_OWNER_NAME, null);
-        String ownerFolderPath = mptTarget.getAttribute(MailConstants.A_FOLDER_PATH, null);
-        // construct rest url based on owner name and folder name.
-        elem.addAttribute(MailConstants.A_REST_URL, getRestUrl(ownerName, ownerFolderPath));
-        elem.addAttribute(MailConstants.A_URL, mptTarget.getAttribute(MailConstants.A_URL, null));
-        elem.addAttribute(MailConstants.A_RIGHTS, mptTarget.getAttribute(MailConstants.A_RIGHTS, null));
-        if (mptTarget.getAttribute(MailConstants.A_FLAGS, "").indexOf("u") != -1) {
-            elem.addAttribute(MailConstants.A_FLAGS, "u" + elem.getAttribute(MailConstants.A_FLAGS, "").replace("u", ""));
-        }
-        // transfer ACL and child folders to the serialized mountpoint from the serialized remote folder
-        for (Element child : mptTarget.listElements()) {
-            String name = child.getName();
-            if (name.equals(MailConstants.E_FOLDER) || name.equals(MailConstants.E_SEARCH) ||
-                    name.equals(MailConstants.E_MOUNT) || name.equals(MailConstants.E_RETENTION_POLICY)) {
-                elem.addElement(child.clone());
-            } else {
-                elem.addUniqueElement(child.clone());
-            }
->>>>>>> ad29d49c
-        }
-
-
         encodeFolderCommon(elem, ifmt, mpt, fields);
         if (needToOutput(fields, Change.MODIFIED_CONTENT)) {
             elem.addAttribute(MailConstants.A_ZIMBRA_ID, mpt.getOwnerId());
