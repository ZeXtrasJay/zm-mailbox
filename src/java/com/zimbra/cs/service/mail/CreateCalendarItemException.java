/*
 * ***** BEGIN LICENSE BLOCK *****
 * Version: MPL 1.1
 * 
 * The contents of this file are subject to the Mozilla Public License
 * Version 1.1 ("License"); you may not use this file except in
 * compliance with the License. You may obtain a copy of the License at
 * http://www.zimbra.com/license
 * 
 * Software distributed under the License is distributed on an "AS IS"
 * basis, WITHOUT WARRANTY OF ANY KIND, either express or implied. See
 * the License for the specific language governing rights and limitations
 * under the License.
 * 
 * The Original Code is: Zimbra Collaboration Suite Server.
 * 
 * The Initial Developer of the Original Code is Zimbra, Inc.
 * Portions created by Zimbra are Copyright (C) 2005, 2006 Zimbra, Inc.
 * All Rights Reserved.
 * 
 * Contributor(s):
 * 
 * ***** END LICENSE BLOCK *****
 */
package com.zimbra.cs.service.mail;

import java.util.List;
import java.util.Map;

import com.zimbra.common.util.Log;
import com.zimbra.common.util.LogFactory;

import com.zimbra.common.service.ServiceException;
import com.zimbra.cs.account.Account;
import com.zimbra.cs.mailbox.CalendarItem;
import com.zimbra.cs.mailbox.MailServiceException;
import com.zimbra.cs.mailbox.Mailbox;
import com.zimbra.cs.mailbox.Mailbox.OperationContext;
import com.zimbra.cs.mailbox.calendar.Invite;
import com.zimbra.cs.mailbox.calendar.ZAttendee;
import com.zimbra.cs.service.util.ItemId;
import com.zimbra.soap.Element;
import com.zimbra.soap.ZimbraSoapContext;


public class CreateCalendarItemException extends CreateCalendarItem {
    
    private static Log sLog = LogFactory.getLog(CreateCalendarItemException.class);

    private static final String[] TARGET_PATH = new String[] { MailService.A_ID };
    protected String[] getProxiedIdPath(Element request)     { return TARGET_PATH; }
    protected boolean checkMountpointProxy(Element request)  { return false; }

    protected class CreateCalendarItemExceptionInviteParser extends ParseMimeMessage.InviteParser
    {
        private String mUid;
        private Invite mDefaultInvite;

        CreateCalendarItemExceptionInviteParser(String uid, Invite defaultInvite) {
            mUid = uid;
            mDefaultInvite = defaultInvite;
        }

        public ParseMimeMessage.InviteParserResult parseInviteElement(ZimbraSoapContext lc, Account account, Element inviteElem)
        throws ServiceException {
            ParseMimeMessage.InviteParserResult toRet =
                CalendarUtils.parseInviteForCreate(
                        account, getItemType(), inviteElem,
                        mDefaultInvite.getTimeZoneMap(), mUid, true,
                        CalendarUtils.RECUR_NOT_ALLOWED);

            // Send cancellations to any attendees who have been removed.
            List<ZAttendee> removedAttendees =
                CalendarUtils.getRemovedAttendees(mDefaultInvite, toRet.mInvite);
            if (removedAttendees.size() > 0)
                updateRemovedInvitees(lc, account, mDefaultInvite.getCalendarItem().getMailbox(),
                                      mDefaultInvite.getCalendarItem(), toRet.mInvite, removedAttendees);

            return toRet;
        }
    };

    public Element handle(Element request, Map<String, Object> context) throws ServiceException {
        ZimbraSoapContext zsc = getZimbraSoapContext(context);
        Account acct = getRequestedAccount(zsc);
        Mailbox mbox = getRequestedMailbox(zsc);
        OperationContext octxt = zsc.getOperationContext();
        
<<<<<<< HEAD
        ItemId iid = new ItemId(request.getAttribute(MailService.A_ID), lc);
        int compNum = (int) request.getAttributeLong(MailService.E_INVITE_COMPONENT);
        sLog.info("<CreateCalendarItemException id=" + lc.formatItemId(iid) + " comp=" + compNum + "> " + lc.toString());
=======
        ItemId iid = new ItemId(request.getAttribute(MailConstants.A_ID), zsc);
        int compNum = (int) request.getAttributeLong(MailConstants.E_INVITE_COMPONENT);
        sLog.info("<CreateCalendarItemException id=" + zsc.formatItemId(iid) + " comp=" + compNum + "> " + zsc.toString());
>>>>>>> 64884d16
        
        // <M>
        Element msgElem = request.getElement(MailService.E_MSG);
        
        if (msgElem.getAttribute(MailService.A_FOLDER, null) != null) {
            throw ServiceException.FAILURE("You may not specify a target Folder when creating an Exception for an existing calendar item", null);
        }
        
        Element response = getResponseElement(zsc);
        synchronized(mbox) {
            CalendarItem calItem = mbox.getCalendarItemById(octxt, iid.getId()); 
            Invite inv = calItem.getInvite(iid.getSubpartId(), compNum);
<<<<<<< HEAD
            
            if (inv.hasRecurId()) {
                throw MailServiceException.INVITE_OUT_OF_DATE("Invite id=" + lc.formatItemId(iid) + " comp=" + compNum + " is not the a default invite");
            }
            
            if (calItem == null)
                throw MailServiceException.NO_SUCH_CALITEM(inv.getUid(), " for CreateCalendarItemExceptionRequest(" + iid + "," + compNum + ")");
            else if (!calItem.isRecurring())
=======
            if (inv.hasRecurId())
                throw MailServiceException.INVITE_OUT_OF_DATE("Invite id=" + zsc.formatItemId(iid) + " comp=" + compNum + " is not the default invite");
            if (!calItem.isRecurring())
>>>>>>> 64884d16
                throw ServiceException.INVALID_REQUEST("CalendarItem " + calItem.getId() + " is not a recurring calendar item", null);
            
            CreateCalendarItemExceptionInviteParser parser = new CreateCalendarItemExceptionInviteParser(calItem.getUid(), inv);
            CalSendData dat = handleMsgElement(zsc, msgElem, acct, mbox, parser);
            
            return sendCalendarMessage(zsc, octxt, calItem.getFolderId(), acct, mbox, dat, response, false);
        }
    }
}<|MERGE_RESOLUTION|>--- conflicted
+++ resolved
@@ -86,15 +86,9 @@
         Mailbox mbox = getRequestedMailbox(zsc);
         OperationContext octxt = zsc.getOperationContext();
         
-<<<<<<< HEAD
-        ItemId iid = new ItemId(request.getAttribute(MailService.A_ID), lc);
+        ItemId iid = new ItemId(request.getAttribute(MailService.A_ID), zsc);
         int compNum = (int) request.getAttributeLong(MailService.E_INVITE_COMPONENT);
-        sLog.info("<CreateCalendarItemException id=" + lc.formatItemId(iid) + " comp=" + compNum + "> " + lc.toString());
-=======
-        ItemId iid = new ItemId(request.getAttribute(MailConstants.A_ID), zsc);
-        int compNum = (int) request.getAttributeLong(MailConstants.E_INVITE_COMPONENT);
         sLog.info("<CreateCalendarItemException id=" + zsc.formatItemId(iid) + " comp=" + compNum + "> " + zsc.toString());
->>>>>>> 64884d16
         
         // <M>
         Element msgElem = request.getElement(MailService.E_MSG);
@@ -107,20 +101,14 @@
         synchronized(mbox) {
             CalendarItem calItem = mbox.getCalendarItemById(octxt, iid.getId()); 
             Invite inv = calItem.getInvite(iid.getSubpartId(), compNum);
-<<<<<<< HEAD
             
             if (inv.hasRecurId()) {
-                throw MailServiceException.INVITE_OUT_OF_DATE("Invite id=" + lc.formatItemId(iid) + " comp=" + compNum + " is not the a default invite");
+                throw MailServiceException.INVITE_OUT_OF_DATE("Invite id=" + zsc.formatItemId(iid) + " comp=" + compNum + " is not the a default invite");
             }
             
             if (calItem == null)
                 throw MailServiceException.NO_SUCH_CALITEM(inv.getUid(), " for CreateCalendarItemExceptionRequest(" + iid + "," + compNum + ")");
             else if (!calItem.isRecurring())
-=======
-            if (inv.hasRecurId())
-                throw MailServiceException.INVITE_OUT_OF_DATE("Invite id=" + zsc.formatItemId(iid) + " comp=" + compNum + " is not the default invite");
-            if (!calItem.isRecurring())
->>>>>>> 64884d16
                 throw ServiceException.INVALID_REQUEST("CalendarItem " + calItem.getId() + " is not a recurring calendar item", null);
             
             CreateCalendarItemExceptionInviteParser parser = new CreateCalendarItemExceptionInviteParser(calItem.getUid(), inv);
