--- conflicted
+++ resolved
@@ -105,14 +105,10 @@
 
         // permit the caller to restrict initial sync only to calendar items with a recurrence after a given date
         long calendarStart = (syncRequest.getCalendarCutoff() != null) ? syncRequest.getCalendarCutoff() : -1;
-<<<<<<< HEAD
         long messageSyncStart  = (syncRequest.getMsgCutoff() != null) ? syncRequest.getMsgCutoff() : -1;
         if (messageSyncStart > 0) {
             messageSyncStart = messageSyncStart * Constants.MILLIS_PER_SECOND;
         }
-=======
-        int messageSyncStart  = (syncRequest.getMsgCutoff() != null) ? syncRequest.getMsgCutoff() : -1;
->>>>>>> 9fccfd30
 
         // if the sync is constrained to a folder subset, we need to first figure out what can be seen
         Folder root = null;
@@ -272,7 +268,7 @@
             MailItem.Type.SEARCHFOLDER, MailItem.Type.MOUNTPOINT);
 
 
-    private static String deltaSync(Element response, OperationContext octxt, ItemIdFormatter ifmt, Mailbox mbox, SyncToken syncToken, int deleteLimit, int changeLimit, boolean typedDeletes, Folder root, Set<Folder> visible, int messageSyncStart)
+    private static String deltaSync(Element response, OperationContext octxt, ItemIdFormatter ifmt, Mailbox mbox, SyncToken syncToken, int deleteLimit, int changeLimit, boolean typedDeletes, Folder root, Set<Folder> visible, long messageSyncStart)
     throws ServiceException {
         int begin = syncToken.getChangeId();
         int deleteModSeqCutoff = syncToken.getDeleteModSeq();
