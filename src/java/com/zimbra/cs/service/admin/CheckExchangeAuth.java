--- conflicted
+++ resolved
@@ -33,13 +33,6 @@
 
         ZimbraSoapContext lc = getZimbraSoapContext(context);
 
-<<<<<<< HEAD
-        Check.Result r = Check.checkExchangeAuth(getAuthenticatedAccount(lc));
-=======
-        Account authedAcct = getAuthenticatedAccount(zsc);
-        Domain domain = Provisioning.getInstance().getDomain(authedAcct);
-        
-        checkRight(zsc, context, domain, Admin.R_checkExchangeAuthConfig);
         Element auth = request.getElement(AdminConstants.E_AUTH);
         ExchangeFreeBusyProvider.ServerInfo sinfo = new ExchangeFreeBusyProvider.ServerInfo();
         sinfo.url = auth.getAttribute(AdminConstants.A_URL);
@@ -47,8 +40,7 @@
         sinfo.authPassword = auth.getAttribute(AdminConstants.A_PASS);
         String scheme = auth.getAttribute(AdminConstants.A_SCHEME);
         sinfo.scheme = AuthScheme.valueOf(scheme);
-        Check.Result r = Check.checkExchangeAuth(sinfo, authedAcct);
->>>>>>> 94e17e8c
+        Check.Result r = Check.checkExchangeAuth(sinfo, getAuthenticatedAccount(lc));
 
 	    Element response = lc.createElement(AdminConstants.CHECK_EXCHANGE_AUTH_RESPONSE);
         response.addElement(AdminConstants.E_CODE).addText(r.getCode());
