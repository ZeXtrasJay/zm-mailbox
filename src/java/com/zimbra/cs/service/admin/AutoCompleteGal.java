/*
 * ***** BEGIN LICENSE BLOCK *****
 * Zimbra Collaboration Suite Server
 * Copyright (C) 2006, 2007, 2008, 2009, 2010 Zimbra, Inc.
 * 
 * The contents of this file are subject to the Zimbra Public License
 * Version 1.3 ("License"); you may not use this file except in
 * compliance with the License.  You may obtain a copy of the License at
 * http://www.zimbra.com/license.
 * 
 * Software distributed under the License is distributed on an "AS IS"
 * basis, WITHOUT WARRANTY OF ANY KIND, either express or implied.
 * ***** END LICENSE BLOCK *****
 */

/*
 * Created on May 26, 2004
 */
package com.zimbra.cs.service.admin;

import java.util.List;
import java.util.Map;

import com.zimbra.common.account.Key;
import com.zimbra.common.service.ServiceException;
import com.zimbra.common.soap.AccountConstants;
import com.zimbra.common.soap.AdminConstants;
import com.zimbra.common.soap.Element;
import com.zimbra.cs.account.AccountServiceException;
import com.zimbra.cs.account.Domain;
import com.zimbra.cs.account.Provisioning;
import com.zimbra.cs.account.accesscontrol.AdminRight;
import com.zimbra.cs.account.accesscontrol.Rights.Admin;
import com.zimbra.cs.gal.GalSearchControl;
import com.zimbra.cs.gal.GalSearchParams;
import com.zimbra.soap.ZimbraSoapContext;
import com.zimbra.soap.type.GalSearchType;

/**
 * @author schemers
 */
public class AutoCompleteGal extends AdminGalDocumentHandler {

<<<<<<< HEAD
    private static final String[] TARGET_ACCOUNT_PATH = new String[] { AccountConstants.A_GAL_ACCOUNT_ID };
    
    @Override
    protected String[] getProxiedAccountPath() { 
        return TARGET_ACCOUNT_PATH;
    }
    
=======
>>>>>>> 5ef71b06
    /**
     * must be careful and only return accounts a domain admin can see
     */
    @Override
    public boolean domainAuthSufficient(Map context) {
        return true;
    }
<<<<<<< HEAD

    @Override
=======
    
>>>>>>> 5ef71b06
    public Element handle(Element request, Map<String, Object> context) throws ServiceException {
        ZimbraSoapContext zsc = getZimbraSoapContext(context);
        
        String domainName = request.getAttribute(AdminConstants.A_DOMAIN);
        Provisioning prov = Provisioning.getInstance();
        Domain domain = prov.get(Key.DomainBy.name, domainName);
        if (domain == null)
            throw AccountServiceException.NO_SUCH_DOMAIN(domainName);
        
        checkDomainRight(zsc, domain, Admin.R_accessGAL); 
        
        String name = request.getAttribute(AccountConstants.E_NAME);
        int limit = (int) request.getAttributeLong(AdminConstants.A_LIMIT, 0);
        String typeStr = request.getAttribute(AccountConstants.A_TYPE, GalSearchType.account.name());
        GalSearchType type = GalSearchType.fromString(typeStr);

        String galAcctId = request.getAttribute(AccountConstants.A_GAL_ACCOUNT_ID, null);
        
        GalSearchParams params = new GalSearchParams(domain, zsc);
        params.setType(type);
        params.setRequest(request);
        params.setQuery(name);
        params.setLimit(limit);
        params.setResponseName(AdminConstants.AUTO_COMPLETE_GAL_RESPONSE);
        if (galAcctId != null)
            params.setGalSyncAccount(Provisioning.getInstance().getAccountById(galAcctId));
        
        params.setResultCallback(new SearchGal.AdminGalCallback(params));
        
        GalSearchControl gal = new GalSearchControl(params);
        gal.autocomplete();
        return params.getResultCallback().getResponse();

    }
    
    @Override
    public boolean needsAuth(Map<String, Object> context) {
        return true;
    }

    @Override
    public void docRights(List<AdminRight> relatedRights, List<String> notes) {
        relatedRights.add(Admin.R_accessGAL);
    }

}<|MERGE_RESOLUTION|>--- conflicted
+++ resolved
@@ -40,17 +40,7 @@
  * @author schemers
  */
 public class AutoCompleteGal extends AdminGalDocumentHandler {
-
-<<<<<<< HEAD
-    private static final String[] TARGET_ACCOUNT_PATH = new String[] { AccountConstants.A_GAL_ACCOUNT_ID };
     
-    @Override
-    protected String[] getProxiedAccountPath() { 
-        return TARGET_ACCOUNT_PATH;
-    }
-    
-=======
->>>>>>> 5ef71b06
     /**
      * must be careful and only return accounts a domain admin can see
      */
@@ -58,12 +48,8 @@
     public boolean domainAuthSufficient(Map context) {
         return true;
     }
-<<<<<<< HEAD
 
     @Override
-=======
-    
->>>>>>> 5ef71b06
     public Element handle(Element request, Map<String, Object> context) throws ServiceException {
         ZimbraSoapContext zsc = getZimbraSoapContext(context);
         
