/*
 * ***** BEGIN LICENSE BLOCK *****
 * Zimbra Collaboration Suite Server
 * Copyright (C) 2006, 2007, 2008, 2009 Zimbra, Inc.
 * 
 * The contents of this file are subject to the Yahoo! Public License
 * Version 1.0 ("License"); you may not use this file except in
 * compliance with the License.  You may obtain a copy of the License at
 * http://www.zimbra.com/license.
 * 
 * Software distributed under the License is distributed on an "AS IS"
 * basis, WITHOUT WARRANTY OF ANY KIND, either express or implied.
 * ***** END LICENSE BLOCK *****
 */

/*
 * Created on Jun 17, 2004
 */
package com.zimbra.cs.service.admin;

import com.zimbra.common.service.ServiceException;
import com.zimbra.common.soap.AdminConstants;
import com.zimbra.cs.account.Account;
import com.zimbra.cs.account.AccountServiceException;
import com.zimbra.cs.account.Alias;
import com.zimbra.cs.account.CalendarResource;
import com.zimbra.cs.account.Cos;
import com.zimbra.cs.account.DistributionList;
import com.zimbra.cs.account.Domain;
import com.zimbra.cs.account.NamedEntry;
import com.zimbra.cs.account.Provisioning;
import com.zimbra.cs.account.Provisioning.DomainBy;
import com.zimbra.cs.account.Provisioning.SearchOptions;
<<<<<<< HEAD
import com.zimbra.cs.account.accesscontrol.Rights.Admin;
import com.zimbra.cs.account.accesscontrol.AdminRight;
import com.zimbra.cs.account.accesscontrol.TargetType;
import com.zimbra.cs.account.ldap.LdapProvisioning;
=======
import com.zimbra.cs.account.ldap.LdapProvisioning;
import com.zimbra.cs.service.account.ToXML;
>>>>>>> 1738e8fe
import com.zimbra.cs.session.AdminSession;
import com.zimbra.cs.session.Session;
import com.zimbra.common.soap.Element;
import com.zimbra.soap.ZimbraSoapContext;

import java.util.Arrays;
import java.util.HashSet;
import java.util.List;
import java.util.Map;
import java.util.Set;

/**
 * @author schemers
 */
public class SearchDirectory extends AdminDocumentHandler {

    public static final String BY_NAME = "name";
    public static final String BY_ID = "id";
    
    private static final String SEARCH_DIRECTORY_ACCOUNT_DATA = "SearchDirectoryAccount";

    public static final int MAX_SEARCH_RESULTS = 5000;
    
    /**
     * must be careful and only allow access to domain if domain admin
     */
    public boolean domainAuthSufficient(Map context) {
        return true;
    }
    
    public Element handle(Element request, Map<String, Object> context) throws ServiceException {
        ZimbraSoapContext zsc = getZimbraSoapContext(context);
        Provisioning prov = Provisioning.getInstance();

        String query = request.getAttribute(AdminConstants.E_QUERY);

        int maxResults = (int) request.getAttributeLong(AdminConstants.A_MAX_RESULTS, MAX_SEARCH_RESULTS);
        int limit = (int) request.getAttributeLong(AdminConstants.A_LIMIT, Integer.MAX_VALUE);
        if (limit == 0)
            limit = Integer.MAX_VALUE;
        int offset = (int) request.getAttributeLong(AdminConstants.A_OFFSET, 0);
        String domain = request.getAttribute(AdminConstants.A_DOMAIN, null);
        boolean applyCos = request.getAttributeBool(AdminConstants.A_APPLY_COS, true);
        boolean applyConfig = request.getAttributeBool(AdminConstants.A_APPLY_CONFIG, true);
        String attrsStr = request.getAttribute(AdminConstants.A_ATTRS, null);
        String sortBy = request.getAttribute(AdminConstants.A_SORT_BY, null);
        String types = request.getAttribute(AdminConstants.A_TYPES, "accounts");
        boolean sortAscending = request.getAttributeBool(AdminConstants.A_SORT_ASCENDING, true);

        int flags = 0;
        
        if (types.indexOf("accounts") != -1) flags |= Provisioning.SA_ACCOUNT_FLAG;
        if (types.indexOf("aliases") != -1) flags |= Provisioning.SA_ALIAS_FLAG;
        if (types.indexOf("distributionlists") != -1) flags |= Provisioning.SA_DISTRIBUTION_LIST_FLAG;
        if (types.indexOf("resources") != -1) flags |= Provisioning.SA_CALENDAR_RESOURCE_FLAG;
        if (types.indexOf("domains") != -1) flags |= Provisioning.SA_DOMAIN_FLAG;
        if (types.indexOf("coses") != -1) flags |= Provisioning.SD_COS_FLAG;
        
        // cannot specify a domain with the "coses" flag 
        if (((flags & Provisioning.SD_COS_FLAG) == Provisioning.SD_COS_FLAG) &&
            (domain != null))
            throw ServiceException.INVALID_REQUEST("cannot specify domain with coses flag", null);

        String[] attrs = attrsStr == null ? null : attrsStr.split(",");
        Set<String> reqAttrs = attrs == null ? null : new HashSet(Arrays.asList(attrs));
        Element response = zsc.createElement(AdminConstants.SEARCH_DIRECTORY_RESPONSE);
        
        // if we are a domain admin only, restrict to domain
        //
        // Note: isDomainAdminOnly *always* returns false for pure ACL based AccessManager 
        if (isDomainAdminOnly(zsc)) {
            if ((flags & Provisioning.SA_DOMAIN_FLAG) == Provisioning.SA_DOMAIN_FLAG) {
                if(query != null && query.length()>0) {
                    throw ServiceException.PERM_DENIED("cannot search for domains");
                } else {
                    domain = getAuthTokenAccountDomain(zsc).getName();
                    Domain d = null;
                    if (domain != null) {
                        d = prov.get(DomainBy.name, domain);
                        if (d == null)
                            throw AccountServiceException.NO_SUCH_DOMAIN(domain);
                    }
                    GetDomain.encodeDomain(response, d, applyConfig, reqAttrs, null);
                    response.addAttribute(AdminConstants.A_MORE, false);
                    response.addAttribute(AdminConstants.A_SEARCH_TOTAL, 1);
                    return response;
                }

            }
            if ((flags & Provisioning.SD_COS_FLAG) == Provisioning.SD_COS_FLAG)
                throw ServiceException.PERM_DENIED("cannot search for coses");

            if (domain == null) {
                domain = getAuthTokenAccountDomain(zsc).getName();
            } else {
                checkDomainRight(zsc, domain, AdminRight.PR_ALWAYS_ALLOW);
            }
        }

        Domain d = null;
        if (domain != null) {
            d = prov.get(DomainBy.name, domain);
            if (d == null)
                throw AccountServiceException.NO_SUCH_DOMAIN(domain);
        }

        AdminAccessControl aac = AdminAccessControl.getAdminAccessControl(zsc);
        AdminAccessControl.SearchDirectoryRightChecker rightChecker = 
            new AdminAccessControl.SearchDirectoryRightChecker(aac, prov, reqAttrs);
        
        List accounts;
        AdminSession session = (AdminSession) getSession(zsc, Session.Type.ADMIN);
        
        // bug 36017.  
<<<<<<< HEAD
        // do not set secondary defaults (inherited attrs from domain) for accounts
        // we set the secondary defaults when accounts are paged back to the SOAP client.
=======
        // See comment for Provisioning.SO_NO_ACCOUNT_DEFAULTS
        // 
        // We set defaults when accounts are paged back to the SOAP client.
>>>>>>> 1738e8fe
        //
        // Account object returned from Provisioning.searchDirectory are not cached anywhere,
        // they are just referenced here.
        //
        
        flags |= Provisioning.SO_NO_ACCOUNT_DEFAULTS;
        
        if (session != null) {
            accounts = session.searchAccounts(d, query, attrs, sortBy, sortAscending, flags, offset, maxResults, rightChecker);
        } else {
            SearchOptions options = new SearchOptions();
            options.setDomain(d);
            options.setFlags(flags);
            options.setMaxResults(maxResults);
            options.setQuery(query);
            options.setReturnAttrs(attrs);
            options.setSortAscending(sortAscending);
            options.setSortAttr(sortBy);
            options.setConvertIDNToAscii(true);
            accounts = prov.searchDirectory(options, false);
            accounts = rightChecker.getAllowed(accounts);
        }

        LdapProvisioning ldapProv = null;
        if (prov instanceof LdapProvisioning)
            ldapProv = (LdapProvisioning)prov;

        int i, limitMax = offset+limit;
        for (i=offset; i < limitMax && i < accounts.size(); i++) {
            NamedEntry entry = (NamedEntry) accounts.get(i);
<<<<<<< HEAD
            
            boolean applyDefault = true;
            
            if (entry instanceof Account) {
                applyDefault = applyCos;
                
                if (ldapProv != null) {
                    Boolean isDefaultSet = (Boolean)entry.getCachedData(SEARCH_DIRECTORY_ACCOUNT_DATA);
                    if (isDefaultSet == null || isDefaultSet == Boolean.FALSE) {
                        ldapProv.setAccountDefaults((Account)entry);
                        entry.setCachedData(SEARCH_DIRECTORY_ACCOUNT_DATA, Boolean.TRUE);
                    }
                }
                
=======
        	if (entry instanceof CalendarResource) {
        	    setAccountDefaults(ldapProv, (CalendarResource)entry);
        	    ToXML.encodeCalendarResourceOld(response, (CalendarResource) entry, applyCos, reqAttrs);
        	} else if (entry instanceof Account) {
        	    setAccountDefaults(ldapProv, (Account)entry);
                ToXML.encodeAccountOld(response, (Account)entry, applyCos, reqAttrs);
            } else if (entry instanceof DistributionList) {
                doDistributionList(response, (DistributionList)entry);
            } else if (entry instanceof Alias) {
                doAlias(response, prov, (Alias)entry);
>>>>>>> 1738e8fe
            } else if (entry instanceof Domain) {
                applyDefault = applyConfig;
            }
            
            encodeEntry(prov, response, entry, applyDefault, reqAttrs, aac);
        }          

        response.addAttribute(AdminConstants.A_MORE, i < accounts.size());
        response.addAttribute(AdminConstants.A_SEARCH_TOTAL, accounts.size());
        return response;
    }
    
<<<<<<< HEAD
    static void encodeEntry(Provisioning prov, Element parent, NamedEntry entry, boolean applyDefault, Set<String> reqAttrs, AdminAccessControl aac) 
    throws ServiceException {
        if (entry instanceof CalendarResource) {
            ToXML.encodeCalendarResource(parent, (CalendarResource)entry, applyDefault, reqAttrs, aac.getAttrRightChecker((CalendarResource)entry));
        } else if (entry instanceof Account) {
            ToXML.encodeAccount(parent, (Account)entry, applyDefault, reqAttrs, aac.getAttrRightChecker((Account)entry));
        } else if (entry instanceof DistributionList) {
            GetDistributionList.encodeDistributionList(parent, (DistributionList)entry, false, reqAttrs, aac.getAttrRightChecker((DistributionList)entry));
        } else if (entry instanceof Alias) {
            encodeAlias(parent, prov, (Alias)entry, reqAttrs);
        } else if (entry instanceof Domain) {
            GetDomain.encodeDomain(parent, (Domain)entry, applyDefault, reqAttrs, aac.getAttrRightChecker((Domain)entry));
        } else if (entry instanceof Cos) {
            GetCos.encodeCos(parent, (Cos)entry, reqAttrs, aac.getAttrRightChecker((Cos)entry));
        }
=======
    private void setAccountDefaults(LdapProvisioning ldapProv, Account entry) throws ServiceException {
        if (ldapProv == null)
            return;
        
        Boolean isDefaultSet = (Boolean)entry.getCachedData(SEARCH_DIRECTORY_ACCOUNT_DATA);
        if (isDefaultSet == null || isDefaultSet == Boolean.FALSE) {
            ldapProv.setAccountDefaults((Account)entry, 0);
            entry.setCachedData(SEARCH_DIRECTORY_ACCOUNT_DATA, Boolean.TRUE);
        }
    }

    static void doDistributionList(Element e, DistributionList list) {
        Element elist = e.addElement(AdminConstants.E_DL);
        elist.addAttribute(AdminConstants.A_NAME, list.getUnicodeName());
        elist.addAttribute(AdminConstants.A_ID, list.getId());
        Map attrs = list.getUnicodeAttrs();
        doAttrs(elist, attrs);
>>>>>>> 1738e8fe
    }

    private static void encodeAlias(Element e, Provisioning prov, Alias a, Set<String> reqAttrs) throws ServiceException {
        Element ealias = e.addElement(AdminConstants.E_ALIAS);
        ealias.addAttribute(AdminConstants.A_NAME, a.getUnicodeName());
        ealias.addAttribute(AdminConstants.A_ID, a.getId());
        ealias.addAttribute(AdminConstants.A_TARGETNAME, a.getTargetUnicodeName(prov));
        
        TargetType tt = a.getTargetType(prov);
        if (tt != null)
            ealias.addAttribute(AdminConstants.A_TYPE, tt.getCode());
        
        Map attrs = a.getUnicodeAttrs();
        
        ToXML.encodeAttrs(ealias, attrs, reqAttrs, null); // don't have/need an AttrRightChecker for alias
    }
  
    
    @Override
    public void docRights(List<AdminRight> relatedRights, List<String> notes) {
        relatedRights.add(Admin.R_getAccount);
        relatedRights.add(Admin.R_getCalendarResource);
        relatedRights.add(Admin.R_getDistributionList);
        relatedRights.add(Admin.R_getDomain);
        relatedRights.add(Admin.R_getCos);
        relatedRights.add(Admin.R_listAccount);
        relatedRights.add(Admin.R_listCalendarResource);
        relatedRights.add(Admin.R_listDistributionList);
        relatedRights.add(Admin.R_listDomain);
        relatedRights.add(Admin.R_listCos);
        
        notes.add(AdminRightCheckPoint.Notes.LIST_ENTRY);
    }
}<|MERGE_RESOLUTION|>--- conflicted
+++ resolved
@@ -31,15 +31,10 @@
 import com.zimbra.cs.account.Provisioning;
 import com.zimbra.cs.account.Provisioning.DomainBy;
 import com.zimbra.cs.account.Provisioning.SearchOptions;
-<<<<<<< HEAD
 import com.zimbra.cs.account.accesscontrol.Rights.Admin;
 import com.zimbra.cs.account.accesscontrol.AdminRight;
 import com.zimbra.cs.account.accesscontrol.TargetType;
 import com.zimbra.cs.account.ldap.LdapProvisioning;
-=======
-import com.zimbra.cs.account.ldap.LdapProvisioning;
-import com.zimbra.cs.service.account.ToXML;
->>>>>>> 1738e8fe
 import com.zimbra.cs.session.AdminSession;
 import com.zimbra.cs.session.Session;
 import com.zimbra.common.soap.Element;
@@ -154,19 +149,13 @@
         AdminSession session = (AdminSession) getSession(zsc, Session.Type.ADMIN);
         
         // bug 36017.  
-<<<<<<< HEAD
-        // do not set secondary defaults (inherited attrs from domain) for accounts
-        // we set the secondary defaults when accounts are paged back to the SOAP client.
-=======
         // See comment for Provisioning.SO_NO_ACCOUNT_DEFAULTS
         // 
         // We set defaults when accounts are paged back to the SOAP client.
->>>>>>> 1738e8fe
         //
         // Account object returned from Provisioning.searchDirectory are not cached anywhere,
         // they are just referenced here.
         //
-        
         flags |= Provisioning.SO_NO_ACCOUNT_DEFAULTS;
         
         if (session != null) {
@@ -192,33 +181,12 @@
         int i, limitMax = offset+limit;
         for (i=offset; i < limitMax && i < accounts.size(); i++) {
             NamedEntry entry = (NamedEntry) accounts.get(i);
-<<<<<<< HEAD
             
             boolean applyDefault = true;
             
             if (entry instanceof Account) {
                 applyDefault = applyCos;
-                
-                if (ldapProv != null) {
-                    Boolean isDefaultSet = (Boolean)entry.getCachedData(SEARCH_DIRECTORY_ACCOUNT_DATA);
-                    if (isDefaultSet == null || isDefaultSet == Boolean.FALSE) {
-                        ldapProv.setAccountDefaults((Account)entry);
-                        entry.setCachedData(SEARCH_DIRECTORY_ACCOUNT_DATA, Boolean.TRUE);
-                    }
-                }
-                
-=======
-        	if (entry instanceof CalendarResource) {
-        	    setAccountDefaults(ldapProv, (CalendarResource)entry);
-        	    ToXML.encodeCalendarResourceOld(response, (CalendarResource) entry, applyCos, reqAttrs);
-        	} else if (entry instanceof Account) {
-        	    setAccountDefaults(ldapProv, (Account)entry);
-                ToXML.encodeAccountOld(response, (Account)entry, applyCos, reqAttrs);
-            } else if (entry instanceof DistributionList) {
-                doDistributionList(response, (DistributionList)entry);
-            } else if (entry instanceof Alias) {
-                doAlias(response, prov, (Alias)entry);
->>>>>>> 1738e8fe
+                setAccountDefaults(ldapProv, (Account)entry);
             } else if (entry instanceof Domain) {
                 applyDefault = applyConfig;
             }
@@ -231,7 +199,17 @@
         return response;
     }
     
-<<<<<<< HEAD
+    private void setAccountDefaults(LdapProvisioning ldapProv, Account entry) throws ServiceException {
+        if (ldapProv == null)
+            return;
+        
+        Boolean isDefaultSet = (Boolean)entry.getCachedData(SEARCH_DIRECTORY_ACCOUNT_DATA);
+        if (isDefaultSet == null || isDefaultSet == Boolean.FALSE) {
+            ldapProv.setAccountDefaults((Account)entry, 0);
+            entry.setCachedData(SEARCH_DIRECTORY_ACCOUNT_DATA, Boolean.TRUE);
+        }
+    }
+    
     static void encodeEntry(Provisioning prov, Element parent, NamedEntry entry, boolean applyDefault, Set<String> reqAttrs, AdminAccessControl aac) 
     throws ServiceException {
         if (entry instanceof CalendarResource) {
@@ -247,25 +225,6 @@
         } else if (entry instanceof Cos) {
             GetCos.encodeCos(parent, (Cos)entry, reqAttrs, aac.getAttrRightChecker((Cos)entry));
         }
-=======
-    private void setAccountDefaults(LdapProvisioning ldapProv, Account entry) throws ServiceException {
-        if (ldapProv == null)
-            return;
-        
-        Boolean isDefaultSet = (Boolean)entry.getCachedData(SEARCH_DIRECTORY_ACCOUNT_DATA);
-        if (isDefaultSet == null || isDefaultSet == Boolean.FALSE) {
-            ldapProv.setAccountDefaults((Account)entry, 0);
-            entry.setCachedData(SEARCH_DIRECTORY_ACCOUNT_DATA, Boolean.TRUE);
-        }
-    }
-
-    static void doDistributionList(Element e, DistributionList list) {
-        Element elist = e.addElement(AdminConstants.E_DL);
-        elist.addAttribute(AdminConstants.A_NAME, list.getUnicodeName());
-        elist.addAttribute(AdminConstants.A_ID, list.getId());
-        Map attrs = list.getUnicodeAttrs();
-        doAttrs(elist, attrs);
->>>>>>> 1738e8fe
     }
 
     private static void encodeAlias(Element e, Provisioning prov, Alias a, Set<String> reqAttrs) throws ServiceException {
