--- conflicted
+++ resolved
@@ -94,18 +94,14 @@
                     for (int rev : revs) {
                         if (rev == 0) {
                             // delete all revisions to make sure we delete all blobs
-<<<<<<< HEAD
-                            List<MailItem> list = mbox.getAllRevisions(null, itemId, MailItem.TYPE_UNKNOWN);
-=======
                             List<MailItem> list = null;
                             try {
-                                list = mbox.getAllRevisions(null, itemId, MailItem.Type.UNKNOWN);
+                                list = mbox.getAllRevisions(null, itemId, MailItem.Type_UNKNOWN);
                             } catch (NoSuchItemException ex) {
                                 // exception happens when we try to delete a mail_item which is already in mail_item_dumpster
                                 continue;
                             }
 
->>>>>>> 05286b2b
                             for (MailItem item : list) {
                                 if (item.getType() == MailItem.TYPE_DOCUMENT) {
                                     mbox.purgeRevision(null, itemId, item.getVersion(), false);
