/*
 * ***** BEGIN LICENSE BLOCK *****
 * Zimbra Collaboration Suite Server
 * Copyright (C) 2012, 2013 Zimbra Software, LLC.
 * 
 * The contents of this file are subject to the Zimbra Public License
 * Version 1.4 ("License"); you may not use this file except in
 * compliance with the License.  You may obtain a copy of the License at
 * http://www.zimbra.com/license.
 * 
 * Software distributed under the License is distributed on an "AS IS"
 * basis, WITHOUT WARRANTY OF ANY KIND, either express or implied.
 * ***** END LICENSE BLOCK *****
 */
package com.zimbra.cs.service.admin;

<<<<<<< HEAD
=======
import java.util.Iterator;
import java.util.LinkedList;
import java.util.List;
>>>>>>> 248ff9ba
import java.util.Map;

import com.zimbra.common.account.Key;
import com.zimbra.common.service.ServiceException;
import com.zimbra.common.soap.AdminConstants;
import com.zimbra.common.soap.Element;
import com.zimbra.cs.account.AccountServiceException;
import com.zimbra.cs.account.Domain;
import com.zimbra.cs.account.Provisioning;
import com.zimbra.cs.account.UCService;
import com.zimbra.soap.ZimbraSoapContext;
import com.zimbra.soap.admin.type.CountObjectsType;

public class CountObjects extends AdminDocumentHandler {
<<<<<<< HEAD
    
    public Element handle(Element request, Map<String, Object> context) 
    throws ServiceException {
        
        ZimbraSoapContext zsc = getZimbraSoapContext(context);
        Provisioning prov = Provisioning.getInstance();
        
        CountObjectsType type = CountObjectsType.fromString(
                request.getAttribute(AdminConstants.A_TYPE));
        
        Domain domain = null;
        Element eDomain = request.getOptionalElement(AdminConstants.E_DOMAIN);
        if (eDomain != null) {
            if (!type.allowsDomain()) {
                throw ServiceException.INVALID_REQUEST("domain cannot be specified for type: " + type.name(), null);
            }
            
            String key = eDomain.getAttribute(AdminConstants.A_BY);
            String value = eDomain.getText();
                
            domain = prov.get(Key.DomainBy.fromString(key), value);
            if (domain == null) {
                throw AccountServiceException.NO_SUCH_DOMAIN(value);
            }
        }
        
=======

    @Override
    public Element handle(Element request, Map<String, Object> context)
            throws ServiceException {

        ZimbraSoapContext zsc = getZimbraSoapContext(context);
        Provisioning prov = Provisioning.getInstance();
        String type = request.getAttribute(AdminConstants.A_TYPE);
        CountObjectsTypeWrapper typeWrapper = CountObjectsTypeWrapper
                .valueOf(type);

>>>>>>> 248ff9ba
        UCService ucService = null;
        Element eUCService = request
                .getOptionalElement(AdminConstants.E_UC_SERVICE);
        if (eUCService != null) {
<<<<<<< HEAD
            if (!type.allowsUCService()) {
                throw ServiceException.INVALID_REQUEST("UCService cannot be specified for type: " + type.name(), null);
=======
            if (!typeWrapper.allowsUCService()) {
                throw ServiceException.INVALID_REQUEST(
                        "UCService cannot be specified for type: "
                                + typeWrapper.name(), null);
>>>>>>> 248ff9ba
            }
            
            String key = eUCService.getAttribute(AdminConstants.A_BY);
            String value = eUCService.getText();
                
            ucService = prov.get(Key.UCServiceBy.fromString(key), value);
            if (ucService == null) {
                throw AccountServiceException.NO_SUCH_UC_SERVICE(value);
            }
        }
<<<<<<< HEAD
        
        long count = prov.countObjects(type, domain, ucService);
=======

        List<Pair<String, String>> domainList = new LinkedList<Pair<String, String>>();
        for (Element elem : request.listElements(AdminConstants.E_DOMAIN)) {
            domainList.add(new Pair<String, String>(elem
                    .getAttribute(AdminConstants.A_BY), elem.getText()));
        }
        long count = 0;
        if (domainList.isEmpty() && !zsc.getAuthToken().isAdmin()
                && typeWrapper.allowsDomain()
                && !typeWrapper.equals(CountObjectsTypeWrapper.domain)) {
            // if a delegated admin is trying to count objects that exist within
            // a domain, count only within this admin's domains
            List<Domain> domains = prov.getAllDomains();
            AdminAccessControl aac = AdminAccessControl
                    .getAdminAccessControl(zsc);
            for (Iterator<Domain> it = domains.iterator(); it.hasNext();) {
                Domain domain = it.next();
                if (aac.hasRight(domain, typeWrapper.getRight())) {
                    count += prov.countObjects(typeWrapper.getType(), domain,
                            ucService);
                }
            }
        } else if (!domainList.isEmpty() && typeWrapper.allowsDomain()) {
            // count objects within specified domains
            for (Pair<String, String> domainDef : domainList) {
                if (!typeWrapper.allowsDomain()) {
                    throw ServiceException.INVALID_REQUEST(
                            "domain cannot be specified for type: "
                                    + typeWrapper.name(), null);
                }

                Domain domain = prov.get(
                        Key.DomainBy.fromString(domainDef.getFirst()),
                        domainDef.getSecond());
                if (domain == null) {
                    throw AccountServiceException.NO_SUCH_DOMAIN(domainDef
                            .getSecond());
                }
                checkDomainRight(zsc, domain, typeWrapper.getRight());
                count += prov.countObjects(typeWrapper.getType(), domain,
                        ucService);
            }
        } else {
            // count objects globally
            this.checkRight(zsc, context, null, typeWrapper.getRight());
            count += prov.countObjects(typeWrapper.getType(), null, ucService);
        }
>>>>>>> 248ff9ba

        Element response = zsc
                .createElement(AdminConstants.COUNT_OBJECTS_RESPONSE);
        response.addAttribute(AdminConstants.A_NUM, count);
        response.addAttribute(AdminConstants.A_TYPE, type);
        return response;
    }
<<<<<<< HEAD
    
=======

    @Override
    public void docRights(List<AdminRight> relatedRights, List<String> notes) {
        relatedRights.add(Admin.R_countAccount);
        relatedRights.add(Admin.R_countAlias);
        relatedRights.add(Admin.R_countDomain);
        relatedRights.add(Admin.R_countDistributionList);
        relatedRights.add(Admin.R_countCos);
        relatedRights.add(Admin.R_countServer);
        relatedRights.add(Admin.R_countCalendarResource);
    }

    private enum CountObjectsTypeWrapper {
        userAccount(CountObjectsType.userAccount, Admin.R_countAccount), account(
                CountObjectsType.account, Admin.R_countAccount), alias(
                CountObjectsType.alias, Admin.R_countAlias), dl(
                CountObjectsType.dl, Admin.R_countDistributionList), domain(
                CountObjectsType.domain, Admin.R_countDomain), cos(
                CountObjectsType.cos, Admin.R_countCos), server(
                CountObjectsType.server, Admin.R_countServer), calresource(
                CountObjectsType.calresource, Admin.R_countCalendarResource),

        // UC service objects
        accountOnUCService(CountObjectsType.accountOnUCService,
                Admin.R_countAccount), cosOnUCService(
                CountObjectsType.cosOnUCService, Admin.R_countCos), domainOnUCService(
                CountObjectsType.domainOnUCService, Admin.R_countDomain),

        // for license counting
        internalUserAccount(CountObjectsType.internalUserAccount,
                Admin.R_countAccount), internalArchivingAccount(
                CountObjectsType.internalArchivingAccount, Admin.R_countAccount);

        private CountObjectsType type;
        private AdminRight right;

        public CountObjectsType getType() {
            return type;
        }

        public AdminRight getRight() {
            return right;
        }

        public boolean allowsDomain() {
            return type.allowsDomain();
        }

        public boolean allowsUCService() {
            return type.allowsUCService();
        }

        CountObjectsTypeWrapper(CountObjectsType type, AdminRight right) {
            this.type = type;
            this.right = right;
        }
    }
>>>>>>> 248ff9ba
}<|MERGE_RESOLUTION|>--- conflicted
+++ resolved
@@ -2,66 +2,38 @@
  * ***** BEGIN LICENSE BLOCK *****
  * Zimbra Collaboration Suite Server
  * Copyright (C) 2012, 2013 Zimbra Software, LLC.
- * 
+ *
  * The contents of this file are subject to the Zimbra Public License
  * Version 1.4 ("License"); you may not use this file except in
  * compliance with the License.  You may obtain a copy of the License at
  * http://www.zimbra.com/license.
- * 
+ *
  * Software distributed under the License is distributed on an "AS IS"
  * basis, WITHOUT WARRANTY OF ANY KIND, either express or implied.
  * ***** END LICENSE BLOCK *****
  */
 package com.zimbra.cs.service.admin;
 
-<<<<<<< HEAD
-=======
 import java.util.Iterator;
 import java.util.LinkedList;
 import java.util.List;
->>>>>>> 248ff9ba
 import java.util.Map;
 
 import com.zimbra.common.account.Key;
 import com.zimbra.common.service.ServiceException;
 import com.zimbra.common.soap.AdminConstants;
 import com.zimbra.common.soap.Element;
+import com.zimbra.common.util.Pair;
 import com.zimbra.cs.account.AccountServiceException;
 import com.zimbra.cs.account.Domain;
 import com.zimbra.cs.account.Provisioning;
 import com.zimbra.cs.account.UCService;
+import com.zimbra.cs.account.accesscontrol.AdminRight;
+import com.zimbra.cs.account.accesscontrol.Rights.Admin;
 import com.zimbra.soap.ZimbraSoapContext;
 import com.zimbra.soap.admin.type.CountObjectsType;
 
 public class CountObjects extends AdminDocumentHandler {
-<<<<<<< HEAD
-    
-    public Element handle(Element request, Map<String, Object> context) 
-    throws ServiceException {
-        
-        ZimbraSoapContext zsc = getZimbraSoapContext(context);
-        Provisioning prov = Provisioning.getInstance();
-        
-        CountObjectsType type = CountObjectsType.fromString(
-                request.getAttribute(AdminConstants.A_TYPE));
-        
-        Domain domain = null;
-        Element eDomain = request.getOptionalElement(AdminConstants.E_DOMAIN);
-        if (eDomain != null) {
-            if (!type.allowsDomain()) {
-                throw ServiceException.INVALID_REQUEST("domain cannot be specified for type: " + type.name(), null);
-            }
-            
-            String key = eDomain.getAttribute(AdminConstants.A_BY);
-            String value = eDomain.getText();
-                
-            domain = prov.get(Key.DomainBy.fromString(key), value);
-            if (domain == null) {
-                throw AccountServiceException.NO_SUCH_DOMAIN(value);
-            }
-        }
-        
-=======
 
     @Override
     public Element handle(Element request, Map<String, Object> context)
@@ -73,34 +45,24 @@
         CountObjectsTypeWrapper typeWrapper = CountObjectsTypeWrapper
                 .valueOf(type);
 
->>>>>>> 248ff9ba
         UCService ucService = null;
         Element eUCService = request
                 .getOptionalElement(AdminConstants.E_UC_SERVICE);
         if (eUCService != null) {
-<<<<<<< HEAD
-            if (!type.allowsUCService()) {
-                throw ServiceException.INVALID_REQUEST("UCService cannot be specified for type: " + type.name(), null);
-=======
             if (!typeWrapper.allowsUCService()) {
                 throw ServiceException.INVALID_REQUEST(
                         "UCService cannot be specified for type: "
                                 + typeWrapper.name(), null);
->>>>>>> 248ff9ba
             }
-            
+
             String key = eUCService.getAttribute(AdminConstants.A_BY);
             String value = eUCService.getText();
-                
+
             ucService = prov.get(Key.UCServiceBy.fromString(key), value);
             if (ucService == null) {
                 throw AccountServiceException.NO_SUCH_UC_SERVICE(value);
             }
         }
-<<<<<<< HEAD
-        
-        long count = prov.countObjects(type, domain, ucService);
-=======
 
         List<Pair<String, String>> domainList = new LinkedList<Pair<String, String>>();
         for (Element elem : request.listElements(AdminConstants.E_DOMAIN)) {
@@ -148,7 +110,6 @@
             this.checkRight(zsc, context, null, typeWrapper.getRight());
             count += prov.countObjects(typeWrapper.getType(), null, ucService);
         }
->>>>>>> 248ff9ba
 
         Element response = zsc
                 .createElement(AdminConstants.COUNT_OBJECTS_RESPONSE);
@@ -156,9 +117,6 @@
         response.addAttribute(AdminConstants.A_TYPE, type);
         return response;
     }
-<<<<<<< HEAD
-    
-=======
 
     @Override
     public void docRights(List<AdminRight> relatedRights, List<String> notes) {
@@ -216,5 +174,4 @@
             this.right = right;
         }
     }
->>>>>>> 248ff9ba
 }