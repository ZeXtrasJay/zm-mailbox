/*
 * ***** BEGIN LICENSE BLOCK *****
 * Zimbra Collaboration Suite Server
 * Copyright (C) 2004, 2005, 2006, 2007, 2008, 2009 Zimbra, Inc.
 * 
 * The contents of this file are subject to the Yahoo! Public License
 * Version 1.0 ("License"); you may not use this file except in
 * compliance with the License.  You may obtain a copy of the License at
 * http://www.zimbra.com/license.
 * 
 * Software distributed under the License is distributed on an "AS IS"
 * basis, WITHOUT WARRANTY OF ANY KIND, either express or implied.
 * ***** END LICENSE BLOCK *****
 */

/*
 * Created on May 26, 2004
 */
package com.zimbra.cs.service.admin;

import java.util.HashMap;
import java.util.List;
import java.util.Map;

import com.zimbra.cs.account.Account;
import com.zimbra.cs.account.AccountServiceException.AuthFailedServiceException;
import com.zimbra.cs.account.AuthToken;
import com.zimbra.cs.account.AuthTokenException;
import com.zimbra.cs.account.Domain;
import com.zimbra.cs.account.Provisioning;
import com.zimbra.cs.account.Provisioning.AccountBy;
import com.zimbra.cs.account.Provisioning.DomainBy;
import com.zimbra.cs.account.ZimbraAuthToken;
import com.zimbra.cs.account.accesscontrol.AdminRight;
import com.zimbra.cs.account.auth.AuthContext;
import com.zimbra.cs.session.Session;
import com.zimbra.cs.service.AuthProvider;
import com.zimbra.cs.util.AccountUtil;
import com.zimbra.common.service.ServiceException;
import com.zimbra.common.util.ZimbraLog;
import com.zimbra.common.soap.AccountConstants;
import com.zimbra.common.soap.AdminConstants;
import com.zimbra.common.soap.Element;
import com.zimbra.soap.SoapEngine;
import com.zimbra.soap.ZimbraSoapContext;

/**
 * @author schemers
 */
public class Auth extends AdminDocumentHandler {

    public Element handle(Element request, Map<String, Object> context) throws ServiceException {
        ZimbraSoapContext zsc = getZimbraSoapContext(context);
        AuthToken at = null;
        Account acct = null;
        
        Provisioning prov = Provisioning.getInstance();
        
        Element authTokenEl = request.getOptionalElement(AdminConstants.E_AUTH_TOKEN);
        if (authTokenEl != null) {
            // authtoken admin auth is only supported by Yahoo auth provider, not the default Zimbra auth provider.
            try {
                at = AuthProvider.getAuthToken(authTokenEl, new HashMap<String, Object>());
                if (at == null)
                    throw ServiceException.AUTH_EXPIRED();
                
                com.zimbra.cs.service.account.Auth.addAccountToLogContextByAuthToken(prov, at);
                
                if (at.isExpired())
                    throw ServiceException.AUTH_EXPIRED();
                
                // make sure that the authenticated account is active and has not been deleted/disabled since the last request
                acct = prov.get(AccountBy.id, at.getAccountId(), at);
                if (acct == null || !acct.getAccountStatus(prov).equals(Provisioning.ACCOUNT_STATUS_ACTIVE))
                    throw ServiceException.AUTH_EXPIRED();
                
                // make sure the authenticated account is an admin account
                checkAdmin(acct);
            } catch (AuthTokenException e) {
                throw ServiceException.AUTH_REQUIRED();
            }
            
        } else {
            /*
             * only one of  
             *     <name>...</name>
             * or 
             *     <account by="name|id|foreignPrincipal">...</account>
             * can/must be specified    
             */
            String name = request.getAttribute(AdminConstants.E_NAME, null);
            Element acctEl = request.getOptionalElement(AccountConstants.E_ACCOUNT);
            if (name != null && acctEl != null)
                throw ServiceException.INVALID_REQUEST("only one of <name> or <account> can be specified", null);
            if (name == null && acctEl == null)
                throw ServiceException.INVALID_REQUEST("missing <name> or <account>", null);
            
            String password = request.getAttribute(AdminConstants.E_PASSWORD);
            Element virtualHostEl = request.getOptionalElement(AccountConstants.E_VIRTUAL_HOST);
            String virtualHost = virtualHostEl == null ? null : virtualHostEl.getText().toLowerCase();
            
            String valuePassedIn;
            AccountBy by;
            String value;
            if (name != null) {
                valuePassedIn = name;
                by = AccountBy.name;
            } else {
                valuePassedIn = acctEl.getText();
                String byStr = acctEl.getAttribute(AccountConstants.A_BY, AccountBy.name.name());
                by = AccountBy.fromString(byStr);
            }
            value = valuePassedIn;
     
            try {
                
                if (by == AccountBy.name && value.indexOf("@") == -1) {
                    // first try to get by adminName, which resolves the account under cn=admins,cn=zimbra
                    // and does not need a domain 
                    acct = prov.get(AccountBy.adminName, value, zsc.getAuthToken());
                    
                    // not found, try applying virtual host name
                    if (acct == null) {
                        if (virtualHost != null) {
                            Domain d = prov.get(DomainBy.virtualHostname, virtualHost);
                            if (d != null)
                                value = value + "@" + d.getName();
                        }                    
                    } 
                }
    
                if (acct == null)
                    acct = prov.get(by, value);
    
                if (acct == null)
                    throw AuthFailedServiceException.AUTH_FAILED(value, valuePassedIn, "account not found");
            
                AccountUtil.addAccountToLogContext(prov, acct.getId(), ZimbraLog.C_NAME, ZimbraLog.C_ID, null);
                
                ZimbraLog.security.info(ZimbraLog.encodeAttrs(
                        new String[] {"cmd", "AdminAuth","account", value})); 
            
                Map<String, Object> authCtxt = new HashMap<String, Object>();
<<<<<<< HEAD
                authCtxt.put(AuthContext.AC_ORIGINATING_CLIENT_IP, context.get(SoapEngine.ORIG_REQUEST_IP));
                authCtxt.put(AuthContext.AC_ACCOUNT_NAME_PASSEDIN, valuePassedIn);
=======
                authCtxt.put(AuthContext.AC_ORIGINATING_CLIENT_IP, (String)context.get(SoapEngine.ORIG_REQUEST_IP));
                authCtxt.put(AuthContext.AC_ACCOUNT_NAME_PASSEDIN, namePassedIn);
                authCtxt.put(AuthContext.AC_USER_AGENT, zsc.getUserAgent());
>>>>>>> 7188bfc5
                prov.authAccount(acct, password, AuthContext.Protocol.soap, authCtxt);
                checkAdmin(acct);
                at = AuthProvider.getAuthToken(acct, true);
                
            } catch (ServiceException se) {
                ZimbraLog.security.warn(ZimbraLog.encodeAttrs(
                        new String[] {"cmd", "AdminAuth","account", value, "error", se.getMessage()}));    
                throw se;
            }
        }

        return doResponse(at, zsc, context, acct);
	}
    
    private AuthToken dummyYCCTokenTestNeverCallMe(Element authTokenEl) throws ServiceException, AuthTokenException  {
        String atType = authTokenEl.getAttribute(AdminConstants.A_TYPE);
        if ("YAHOO_CALENDAR_AUTH_PROVIDER".equals(atType)) {
            for (Element a : authTokenEl.listElements(AdminConstants.E_A)) {
                String name = a.getAttribute(AdminConstants.A_N);
                String value = a.getText();
                if ("ADMIN_AUTH_KEY".equals(name) &&
                    "1210713456+dDedin1lO8d1_j8Kl.vl".equals(value)) {
                    Account acct = Provisioning.getInstance().get(AccountBy.name, "admin@phoebe.mac");
                    return new ZimbraAuthToken(acct, true);
                }
            }
        }
        return null;
    }
	
	private void checkAdmin(Account acct) throws ServiceException {
	    boolean isDomainAdmin = acct.getBooleanAttr(Provisioning.A_zimbraIsDomainAdminAccount, false);
        boolean isAdmin= acct.getBooleanAttr(Provisioning.A_zimbraIsAdminAccount, false);            
        boolean isSystemAdmin= acct.getBooleanAttr(Provisioning.A_zimbraIsSystemAdminAccount, false);            
        boolean ok = (isDomainAdmin || isAdmin || isSystemAdmin);
        if (!ok) 
            throw ServiceException.PERM_DENIED("not an admin account");
	}

	private Element doResponse(AuthToken at, ZimbraSoapContext zsc, Map<String, Object> context, Account acct) throws ServiceException {
	    Element response = zsc.createElement(AdminConstants.AUTH_RESPONSE);
        at.encodeAuthResp(response, true);
        
        response.addAttribute(AdminConstants.E_LIFETIME, at.getExpires() - System.currentTimeMillis(), Element.Disposition.CONTENT);
        
        boolean isDomainAdmin = acct.getBooleanAttr(Provisioning.A_zimbraIsDomainAdminAccount, false);
        response.addElement(AdminConstants.E_A).addAttribute(AdminConstants.A_N, Provisioning.A_zimbraIsDomainAdminAccount).setText(isDomainAdmin+"");
        Session session = updateAuthenticatedAccount(zsc, at, context, true);
        if (session != null)
            ZimbraSoapContext.encodeSession(response, session.getSessionId(), session.getSessionType());
        return response;
	}
	
    public boolean needsAuth(Map<String, Object> context) {
        // can't require auth on auth request
        return false;
    }

    public boolean needsAdminAuth(Map<String, Object> context) {
        // can't require auth on auth request
        return false;
    }
    
    @Override
    public void docRights(List<AdminRight> relatedRights, List<String> notes) {
        notes.add(AdminRightCheckPoint.Notes.ALLOW_ALL_ADMINS);
    }
}<|MERGE_RESOLUTION|>--- conflicted
+++ resolved
@@ -141,14 +141,9 @@
                         new String[] {"cmd", "AdminAuth","account", value})); 
             
                 Map<String, Object> authCtxt = new HashMap<String, Object>();
-<<<<<<< HEAD
                 authCtxt.put(AuthContext.AC_ORIGINATING_CLIENT_IP, context.get(SoapEngine.ORIG_REQUEST_IP));
                 authCtxt.put(AuthContext.AC_ACCOUNT_NAME_PASSEDIN, valuePassedIn);
-=======
-                authCtxt.put(AuthContext.AC_ORIGINATING_CLIENT_IP, (String)context.get(SoapEngine.ORIG_REQUEST_IP));
-                authCtxt.put(AuthContext.AC_ACCOUNT_NAME_PASSEDIN, namePassedIn);
                 authCtxt.put(AuthContext.AC_USER_AGENT, zsc.getUserAgent());
->>>>>>> 7188bfc5
                 prov.authAccount(acct, password, AuthContext.Protocol.soap, authCtxt);
                 checkAdmin(acct);
                 at = AuthProvider.getAuthToken(acct, true);
