/*
 * ***** BEGIN LICENSE BLOCK *****
 * 
 * Zimbra Collaboration Suite Server
 * Copyright (C) 2007 Zimbra, Inc.
 * 
 * The contents of this file are subject to the Yahoo! Public License
 * Version 1.0 ("License"); you may not use this file except in
 * compliance with the License.  You may obtain a copy of the License at
 * http://www.zimbra.com/license.
 * 
 * Software distributed under the License is distributed on an "AS IS"
 * basis, WITHOUT WARRANTY OF ANY KIND, either express or implied.
 * 
 * ***** END LICENSE BLOCK *****
 */
package com.zimbra.cs.service.admin;

import java.util.HashMap;
import java.util.List;
import java.util.Map;

import javax.servlet.RequestDispatcher;
import javax.servlet.ServletContext;
import javax.servlet.ServletRequest;
import javax.servlet.ServletResponse;

import com.zimbra.common.service.ServiceException;
import com.zimbra.common.soap.AdminConstants;
import com.zimbra.common.soap.Element;
import com.zimbra.cs.account.Account;
import com.zimbra.cs.account.Provisioning;
import com.zimbra.cs.account.Provisioning.AccountBy;
import com.zimbra.cs.account.Provisioning.CacheEntry;
import com.zimbra.cs.account.Provisioning.CacheEntryBy;
import com.zimbra.cs.account.Provisioning.CacheEntryType;
import com.zimbra.common.util.L10nUtil;
import com.zimbra.common.util.ZimbraLog;
import com.zimbra.cs.util.SkinUtil;
import com.zimbra.soap.SoapServlet;
import com.zimbra.soap.ZimbraSoapContext;

public class FlushCache extends AdminDocumentHandler {

	public static final String FLUSH_CACHE = "flushCache";
    
    /**
     * must be careful and only allow deletes domain admin has access to
     */
    public boolean domainAuthSufficient(Map context) {
        return true;
    }
    
    public Element handle(Element request, Map<String, Object> context) throws ServiceException {
        ZimbraSoapContext zsc = getZimbraSoapContext(context);
        
        Element eCache = request.getElement(AdminConstants.E_CACHE);
        String type = eCache.getAttribute(AdminConstants.A_TYPE);
        
<<<<<<< HEAD
        if (isDomainAdminOnly(zsc)) {
            if (!CacheEntryType.account.name().equals(type))
                throw ServiceException.PERM_DENIED("cannot flush cache");
        }
        
        if (type.equals("skin"))
=======
	    if (type.equals("zimlet")) {
	        FlushCache.sendFlushRequest(context, "/service", "/zimlet/all.js");
	    }
        if (type.equals("skin")) {
>>>>>>> c768e36b
            SkinUtil.flushSkinCache();
            FlushCache.sendFlushRequest(context, "/zimbra", "/js/skin.js");
        }
        else if (type.equals("locale"))
            L10nUtil.flushLocaleCache();
        else {
            Provisioning prov = Provisioning.getInstance();
            List<Element> eEntries = eCache.listElements(AdminConstants.E_ENTRY);
            CacheEntry[] entries = null;
            if (eEntries.size() > 0) {
                entries = new CacheEntry[eEntries.size()];
                int i = 0;
                for (Element eEntry : eEntries) {
                    CacheEntry ce = new CacheEntry(CacheEntryBy.valueOf(eEntry.getAttribute(AdminConstants.A_BY)),
                                                  eEntry.getText());
                    
                    if (isDomainAdminOnly(zsc)) {
                        // must be flushing account 
                        AccountBy accountBy = (ce.mEntryBy==CacheEntryBy.id)? AccountBy.id : AccountBy.name;
                        Account account = prov.getFromCache(accountBy, ce.mEntryIdentity);
                        if (account != null && !canAccessEmail(zsc, account.getName()))
                            throw ServiceException.PERM_DENIED("cannot flush cache");
                    }
                    entries[i++] = ce;
                }
            }
            
            // domain admin cannot flush cache on all accounts
            if (isDomainAdminOnly(zsc) && entries == null)
                throw ServiceException.PERM_DENIED("cannot flush cache");
            
            prov.flushCache(type, entries);
        }

        Element response = zsc.createElement(AdminConstants.FLUSH_CACHE_RESPONSE);
        return response;
    }

	static void sendFlushRequest(Map<String,Object> context,
	                             String appContext, String resourceUri) throws ServiceException {
		ServletContext containerContext = (ServletContext)context.get(SoapServlet.SERVLET_CONTEXT);
		if (containerContext == null) {
			if (ZimbraLog.misc.isDebugEnabled()) {
				ZimbraLog.misc.debug("flushCache: no container context");
			}
			return;
		}
		ServletContext webappContext = containerContext.getContext(appContext);
		RequestDispatcher dispatcher = webappContext.getRequestDispatcher(resourceUri);
		if (dispatcher == null) {
			if (ZimbraLog.misc.isDebugEnabled()) {
				ZimbraLog.misc.debug("flushCache: no dispatcher for "+resourceUri);
			}
			return;
		}

		try {
			if (ZimbraLog.misc.isDebugEnabled()) {
				ZimbraLog.misc.debug("flushCache: sending flush request");
			}
			ServletRequest request = (ServletRequest)context.get(SoapServlet.SERVLET_REQUEST);
			request.setAttribute(FLUSH_CACHE, Boolean.TRUE);
			ServletResponse response = (ServletResponse)context.get(SoapServlet.SERVLET_RESPONSE);
			dispatcher.include(request, response);
		}
		catch (Throwable t) {
			// ignore error
			if (ZimbraLog.misc.isDebugEnabled()) {
				ZimbraLog.misc.debug("flushCache: "+t.getMessage());
			}
		}
	}

}<|MERGE_RESOLUTION|>--- conflicted
+++ resolved
@@ -57,19 +57,15 @@
         Element eCache = request.getElement(AdminConstants.E_CACHE);
         String type = eCache.getAttribute(AdminConstants.A_TYPE);
         
-<<<<<<< HEAD
         if (isDomainAdminOnly(zsc)) {
             if (!CacheEntryType.account.name().equals(type))
                 throw ServiceException.PERM_DENIED("cannot flush cache");
         }
-        
+
+        if (type.equals("zimlet")) {
+            FlushCache.sendFlushRequest(context, "/service", "/zimlet/res/all.js");
+        }
         if (type.equals("skin"))
-=======
-	    if (type.equals("zimlet")) {
-	        FlushCache.sendFlushRequest(context, "/service", "/zimlet/all.js");
-	    }
-        if (type.equals("skin")) {
->>>>>>> c768e36b
             SkinUtil.flushSkinCache();
             FlushCache.sendFlushRequest(context, "/zimbra", "/js/skin.js");
         }
