--- conflicted
+++ resolved
@@ -286,12 +286,6 @@
         // Skins
         dispatcher.registerHandler(AdminConstants.GET_ALL_SKINS_REQUEST, new GetAllSkins());
 
-<<<<<<< HEAD
-=======
-        dispatcher.registerHandler(AdminConstants.GET_ALL_ACTIVE_SERVERS_REQUEST, new GetAllActiveServers());
-        dispatcher.registerHandler(AdminConstants.SET_SERVER_OFFLINE_REQUEST, new SetServerOffline());
-        dispatcher.registerHandler(AdminConstants.SET_LOCAL_SERVER_ONLINE_REQUEST, new SetLocalServerOnline());
->>>>>>> 31902e60
     }
 
     /**
