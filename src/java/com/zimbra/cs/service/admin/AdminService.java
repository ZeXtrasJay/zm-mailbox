/*
 * ***** BEGIN LICENSE BLOCK *****
 * 
 * Zimbra Collaboration Suite Server
 * Copyright (C) 2004, 2005, 2006, 2007 Zimbra, Inc.
 * 
 * The contents of this file are subject to the Yahoo! Public License
 * Version 1.0 ("License"); you may not use this file except in
 * compliance with the License.  You may obtain a copy of the License at
 * http://www.zimbra.com/license.
 * 
 * Software distributed under the License is distributed on an "AS IS"
 * basis, WITHOUT WARRANTY OF ANY KIND, either express or implied.
 * 
 * ***** END LICENSE BLOCK *****
 */

/*
 * Created on May 26, 2004
 */
package com.zimbra.cs.service.admin;


import com.zimbra.common.service.ServiceException;
import com.zimbra.common.util.StringUtil;
import com.zimbra.common.soap.AdminConstants;
import com.zimbra.common.soap.Element;
import com.zimbra.soap.DocumentDispatcher;
import com.zimbra.soap.DocumentService;

import java.util.HashMap;
import java.util.Map;

public class AdminService implements DocumentService {

    public void registerHandlers(DocumentDispatcher dispatcher) {
        dispatcher.registerHandler(AdminConstants.PING_REQUEST, new Ping());
        dispatcher.registerHandler(AdminConstants.CHECK_HEALTH_REQUEST, new CheckHealth());
        dispatcher.registerHandler(AdminConstants.GET_ALL_LOCALES_REQUEST, new GetAllLocales());

        dispatcher.registerHandler(AdminConstants.AUTH_REQUEST, new Auth());
        dispatcher.registerHandler(AdminConstants.CREATE_ACCOUNT_REQUEST, new CreateAccount());
        dispatcher.registerHandler(AdminConstants.DELEGATE_AUTH_REQUEST, new DelegateAuth());
        dispatcher.registerHandler(AdminConstants.GET_ACCOUNT_REQUEST, new GetAccount());
        dispatcher.registerHandler(AdminConstants.GET_ACCOUNT_INFO_REQUEST, new GetAccountInfo());
        dispatcher.registerHandler(AdminConstants.GET_ALL_ACCOUNTS_REQUEST, new GetAllAccounts());
        dispatcher.registerHandler(AdminConstants.GET_ALL_ADMIN_ACCOUNTS_REQUEST, new GetAllAdminAccounts());
        dispatcher.registerHandler(AdminConstants.MODIFY_ACCOUNT_REQUEST, new ModifyAccount());
        dispatcher.registerHandler(AdminConstants.DELETE_ACCOUNT_REQUEST, new DeleteAccount());
        dispatcher.registerHandler(AdminConstants.SET_PASSWORD_REQUEST, new SetPassword());
        dispatcher.registerHandler(AdminConstants.CHECK_PASSWORD_STRENGTH_REQUEST, new CheckPasswordStrength());
        dispatcher.registerHandler(AdminConstants.ADD_ACCOUNT_ALIAS_REQUEST, new AddAccountAlias());
        dispatcher.registerHandler(AdminConstants.REMOVE_ACCOUNT_ALIAS_REQUEST, new RemoveAccountAlias());
        dispatcher.registerHandler(AdminConstants.SEARCH_ACCOUNTS_REQUEST, new SearchAccounts());
        dispatcher.registerHandler(AdminConstants.RENAME_ACCOUNT_REQUEST, new RenameAccount());

        dispatcher.registerHandler(AdminConstants.SEARCH_DIRECTORY_REQUEST, new SearchDirectory());
        dispatcher.registerHandler(AdminConstants.GET_ACCOUNT_MEMBERSHIP_REQUEST, new GetAccountMembership());

        dispatcher.registerHandler(AdminConstants.CREATE_DOMAIN_REQUEST, new CreateDomain());
        dispatcher.registerHandler(AdminConstants.GET_DOMAIN_REQUEST, new GetDomain());
        dispatcher.registerHandler(AdminConstants.GET_DOMAIN_INFO_REQUEST, new GetDomainInfo());
        dispatcher.registerHandler(AdminConstants.GET_ALL_DOMAINS_REQUEST, new GetAllDomains());
        dispatcher.registerHandler(AdminConstants.MODIFY_DOMAIN_REQUEST, new ModifyDomain());
        dispatcher.registerHandler(AdminConstants.DELETE_DOMAIN_REQUEST, new DeleteDomain());

        dispatcher.registerHandler(AdminConstants.CREATE_COS_REQUEST, new CreateCos());
        dispatcher.registerHandler(AdminConstants.COPY_COS_REQUEST, new CopyCos());
        dispatcher.registerHandler(AdminConstants.GET_COS_REQUEST, new GetCos());
        dispatcher.registerHandler(AdminConstants.GET_ALL_COS_REQUEST, new GetAllCos());
        dispatcher.registerHandler(AdminConstants.MODIFY_COS_REQUEST, new ModifyCos());
        dispatcher.registerHandler(AdminConstants.DELETE_COS_REQUEST, new DeleteCos());
        dispatcher.registerHandler(AdminConstants.RENAME_COS_REQUEST, new RenameCos());

        dispatcher.registerHandler(AdminConstants.CREATE_SERVER_REQUEST, new CreateServer());
        dispatcher.registerHandler(AdminConstants.GET_SERVER_REQUEST, new GetServer());
        dispatcher.registerHandler(AdminConstants.GET_ALL_SERVERS_REQUEST, new GetAllServers());
        dispatcher.registerHandler(AdminConstants.MODIFY_SERVER_REQUEST, new ModifyServer());
        dispatcher.registerHandler(AdminConstants.DELETE_SERVER_REQUEST, new DeleteServer());

        dispatcher.registerHandler(AdminConstants.GET_CONFIG_REQUEST, new GetConfig());
        dispatcher.registerHandler(AdminConstants.GET_ALL_CONFIG_REQUEST, new GetAllConfig());
        dispatcher.registerHandler(AdminConstants.MODIFY_CONFIG_REQUEST, new ModifyConfig());

        dispatcher.registerHandler(AdminConstants.GET_SERVICE_STATUS_REQUEST, new GetServiceStatus());

        dispatcher.registerHandler(AdminConstants.PURGE_MESSAGES_REQUEST, new PurgeMessages());
        dispatcher.registerHandler(AdminConstants.DELETE_MAILBOX_REQUEST, new DeleteMailbox());
        dispatcher.registerHandler(AdminConstants.GET_MAILBOX_REQUEST, new GetMailbox());

        dispatcher.registerHandler(AdminConstants.MAINTAIN_TABLES_REQUEST, new MaintainTables());

        dispatcher.registerHandler(AdminConstants.RUN_UNIT_TESTS_REQUEST, new RunUnitTests());

        dispatcher.registerHandler(AdminConstants.CHECK_AUTH_CONFIG_REQUEST, new CheckAuthConfig());
        dispatcher.registerHandler(AdminConstants.CHECK_GAL_CONFIG_REQUEST, new CheckGalConfig());
        dispatcher.registerHandler(AdminConstants.CHECK_HOSTNAME_RESOLVE_REQUEST, new CheckHostnameResolve());
        dispatcher.registerHandler(AdminConstants.CHECK_EXCHANGE_AUTH_REQUEST, new CheckExchangeAuth());
        dispatcher.registerHandler(AdminConstants.CHECK_DOMAIN_MX_RECORD_REQUEST, new CheckDomainMXRecord ());
        
        dispatcher.registerHandler(AdminConstants.CREATE_VOLUME_REQUEST, new CreateVolume());
        dispatcher.registerHandler(AdminConstants.GET_VOLUME_REQUEST, new GetVolume());
        dispatcher.registerHandler(AdminConstants.GET_ALL_VOLUMES_REQUEST, new GetAllVolumes());
        dispatcher.registerHandler(AdminConstants.MODIFY_VOLUME_REQUEST, new ModifyVolume());
        dispatcher.registerHandler(AdminConstants.DELETE_VOLUME_REQUEST, new DeleteVolume());
        dispatcher.registerHandler(AdminConstants.GET_CURRENT_VOLUMES_REQUEST, new GetCurrentVolumes());
        dispatcher.registerHandler(AdminConstants.SET_CURRENT_VOLUME_REQUEST, new SetCurrentVolume());

        dispatcher.registerHandler(AdminConstants.CREATE_DISTRIBUTION_LIST_REQUEST, new CreateDistributionList());
        dispatcher.registerHandler(AdminConstants.GET_DISTRIBUTION_LIST_REQUEST, new GetDistributionList());
        dispatcher.registerHandler(AdminConstants.GET_ALL_DISTRIBUTION_LISTS_REQUEST, new GetAllDistributionLists());
        dispatcher.registerHandler(AdminConstants.ADD_DISTRIBUTION_LIST_MEMBER_REQUEST, new AddDistributionListMember());
        dispatcher.registerHandler(AdminConstants.REMOVE_DISTRIBUTION_LIST_MEMBER_REQUEST, new RemoveDistributionListMember());
        dispatcher.registerHandler(AdminConstants.MODIFY_DISTRIBUTION_LIST_REQUEST, new ModifyDistributionList());
        dispatcher.registerHandler(AdminConstants.DELETE_DISTRIBUTION_LIST_REQUEST, new DeleteDistributionList());
        dispatcher.registerHandler(AdminConstants.ADD_DISTRIBUTION_LIST_ALIAS_REQUEST, new AddDistributionListAlias());
        dispatcher.registerHandler(AdminConstants.REMOVE_DISTRIBUTION_LIST_ALIAS_REQUEST, new RemoveDistributionListAlias());
        dispatcher.registerHandler(AdminConstants.RENAME_DISTRIBUTION_LIST_REQUEST, new RenameDistributionList());
        dispatcher.registerHandler(AdminConstants.GET_DISTRIBUTION_LIST_MEMBERSHIP_REQUEST, new GetDistributionListMembership());

        dispatcher.registerHandler(AdminConstants.GET_VERSION_INFO_REQUEST, new GetVersionInfo());
        dispatcher.registerHandler(AdminConstants.GET_LICENSE_INFO_REQUEST, new GetLicenseInfo());

        dispatcher.registerHandler(AdminConstants.REINDEX_REQUEST, new ReIndex());
        dispatcher.registerHandler(AdminConstants.RECALCULATE_MAILBOX_COUNTS_REQUEST, new RecalculateMailboxCounts());

        // zimlet
        dispatcher.registerHandler(AdminConstants.GET_ZIMLET_REQUEST, new GetZimlet());
        dispatcher.registerHandler(AdminConstants.CREATE_ZIMLET_REQUEST, new CreateZimlet());
        dispatcher.registerHandler(AdminConstants.DELETE_ZIMLET_REQUEST, new DeleteZimlet());
        dispatcher.registerHandler(AdminConstants.GET_ADMIN_EXTENSION_ZIMLETS_REQUEST, new GetAdminExtensionZimlets());
        dispatcher.registerHandler(AdminConstants.GET_ZIMLET_STATUS_REQUEST, new GetZimletStatus());
        dispatcher.registerHandler(AdminConstants.GET_ALL_ZIMLETS_REQUEST, new GetAllZimlets());
        dispatcher.registerHandler(AdminConstants.DEPLOY_ZIMLET_REQUEST, new DeployZimlet());
        dispatcher.registerHandler(AdminConstants.UNDEPLOY_ZIMLET_REQUEST, new UndeployZimlet());
        dispatcher.registerHandler(AdminConstants.CONFIGURE_ZIMLET_REQUEST, new ConfigureZimlet());
        dispatcher.registerHandler(AdminConstants.MODIFY_ZIMLET_REQUEST, new ModifyZimlet());
        dispatcher.registerHandler(AdminConstants.DUMP_SESSIONS_REQUEST, new DumpSessions());
        dispatcher.registerHandler(AdminConstants.GET_SESSIONS_REQUEST, new GetSessions());

        // calendar resources
        dispatcher.registerHandler(AdminConstants.CREATE_CALENDAR_RESOURCE_REQUEST,   new CreateCalendarResource());
        dispatcher.registerHandler(AdminConstants.DELETE_CALENDAR_RESOURCE_REQUEST,   new DeleteCalendarResource());
        dispatcher.registerHandler(AdminConstants.MODIFY_CALENDAR_RESOURCE_REQUEST,   new ModifyCalendarResource());
        dispatcher.registerHandler(AdminConstants.RENAME_CALENDAR_RESOURCE_REQUEST,   new RenameCalendarResource());
        dispatcher.registerHandler(AdminConstants.GET_CALENDAR_RESOURCE_REQUEST,      new GetCalendarResource());
        dispatcher.registerHandler(AdminConstants.GET_ALL_CALENDAR_RESOURCES_REQUEST, new GetAllCalendarResources());
        dispatcher.registerHandler(AdminConstants.SEARCH_CALENDAR_RESOURCES_REQUEST,  new SearchCalendarResources());

        // QUOTA and mailbox data
        dispatcher.registerHandler(AdminConstants.GET_QUOTA_USAGE_REQUEST, new GetQuotaUsage());
        dispatcher.registerHandler(AdminConstants.GET_ALL_MAILBOXES_REQUEST, new GetAllMailboxes());
        dispatcher.registerHandler(AdminConstants.GET_MAILBOX_STATS_REQUEST, new GetMailboxStats());

        // Mail queue management
        dispatcher.registerHandler(AdminConstants.GET_MAIL_QUEUE_INFO_REQUEST, new GetMailQueueInfo());
        dispatcher.registerHandler(AdminConstants.GET_MAIL_QUEUE_REQUEST, new GetMailQueue());
        dispatcher.registerHandler(AdminConstants.MAIL_QUEUE_ACTION_REQUEST, new MailQueueAction());
        dispatcher.registerHandler(AdminConstants.MAIL_QUEUE_FLUSH_REQUEST, new MailQueueFlush());

        dispatcher.registerHandler(AdminConstants.INIT_NOTEBOOK_REQUEST, new InitNotebook());

        dispatcher.registerHandler(AdminConstants.AUTO_COMPLETE_GAL_REQUEST, new AutoCompleteGal());
        dispatcher.registerHandler(AdminConstants.SEARCH_GAL_REQUEST, new SearchGal());

        // throttling
        dispatcher.registerHandler(AdminConstants.SET_THROTTLE_REQUEST, new SetThrottle());

        // data source
        dispatcher.registerHandler(AdminConstants.GET_DATA_SOURCES_REQUEST, new GetDataSources());
        dispatcher.registerHandler(AdminConstants.CREATE_DATA_SOURCE_REQUEST, new CreateDataSource());
        dispatcher.registerHandler(AdminConstants.MODIFY_DATA_SOURCE_REQUEST, new ModifyDataSource());
        dispatcher.registerHandler(AdminConstants.DELETE_DATA_SOURCE_REQUEST, new DeleteDataSource());

        // calendar time zone fixup
        dispatcher.registerHandler(AdminConstants.FIX_CALENDAR_TZ_REQUEST, new FixCalendarTZ());
        // calendar item end time fixup
        dispatcher.registerHandler(AdminConstants.FIX_CALENDAR_END_TIME_REQUEST, new FixCalendarEndTime());
        
        // admin saved searches
        dispatcher.registerHandler(AdminConstants.GET_ADMIN_SAVED_SEARCHES_REQUEST, new GetAdminSavedSearches());
        dispatcher.registerHandler(AdminConstants.MODIFY_ADMIN_SAVED_SEARCHES_REQUEST, new ModifyAdminSavedSearches());
        
        dispatcher.registerHandler(AdminConstants.ADD_ACCOUNT_LOGGER_REQUEST, new AddAccountLogger());
        dispatcher.registerHandler(AdminConstants.REMOVE_ACCOUNT_LOGGER_REQUEST, new RemoveAccountLogger());
        dispatcher.registerHandler(AdminConstants.GET_ACCOUNT_LOGGERS_REQUEST, new GetAccountLoggers());
        dispatcher.registerHandler(AdminConstants.GET_ALL_ACCOUNT_LOGGERS_REQUEST, new GetAllAccountLoggers());
        
        dispatcher.registerHandler(AdminConstants.CHECK_DIRECTORY_REQUEST, new CheckDirectory());
        
        dispatcher.registerHandler(AdminConstants.FLUSH_CACHE_REQUEST, new FlushCache());
        
        dispatcher.registerHandler(AdminConstants.COUNT_ACCOUNT_REQUEST, new CountAccount());
        
        dispatcher.registerHandler(AdminConstants.GET_SERVER_NIFS_REQUEST, new GetServerNIFs());
        
        // f/b mgmt
        dispatcher.registerHandler(AdminConstants.GET_ALL_FREE_BUSY_PROVIDERS_REQUEST, new GetAllFreeBusyProviders());
        dispatcher.registerHandler(AdminConstants.GET_FREE_BUSY_QUEUE_INFO_REQUEST, new GetFreeBusyQueueInfo());
        dispatcher.registerHandler(AdminConstants.PUSH_FREE_BUSY_REQUEST, new PushFreeBusy());
<<<<<<< HEAD
        
        // rights
        dispatcher.registerHandler(AdminConstants.GET_RIGHT_REQUEST, new GetRight());
        dispatcher.registerHandler(AdminConstants.GET_ALL_RIGHTS_REQUEST, new GetAllRights());
        dispatcher.registerHandler(AdminConstants.GET_EFFECTIVE_RIGHTS_REQUEST, new GetEffectiveRights());
        dispatcher.registerHandler(AdminConstants.GET_CREATE_OBJECT_ATTRS_REQUEST, new GetCreateObjectAttrs());
        dispatcher.registerHandler(AdminConstants.GET_GRANTS_REQUEST, new GetGrants());
        dispatcher.registerHandler(AdminConstants.CHECK_RIGHT_REQUEST, new CheckRight());
        dispatcher.registerHandler(AdminConstants.GRANT_RIGHT_REQUEST, new GrantRight());
        dispatcher.registerHandler(AdminConstants.REVOKE_RIGHT_REQUEST, new RevokeRight());
=======

        // calendar cache
        dispatcher.registerHandler(AdminConstants.PURGE_ACCOUNT_CALENDAR_CACHE_REQUEST, new PurgeAccountCalendarCache());

        // permissions
        dispatcher.registerHandler(AdminConstants.CHECK_PERMISSION_REQUEST, new CheckPermission());
>>>>>>> ff07d229
        
        // admin wait set
        dispatcher.registerHandler(AdminConstants.ADMIN_CREATE_WAIT_SET_REQUEST, new AdminCreateWaitSetRequest());        
        dispatcher.registerHandler(AdminConstants.ADMIN_WAIT_SET_REQUEST, new AdminWaitSetRequest());        
        dispatcher.registerHandler(AdminConstants.ADMIN_DESTROY_WAIT_SET_REQUEST, new AdminDestroyWaitSetRequest());
        dispatcher.registerHandler(AdminConstants.QUERY_WAIT_SET_REQUEST, new QueryWaitSet());
        
        // zimbraXMPPComponent object class
        dispatcher.registerHandler(AdminConstants.CREATE_XMPPCOMPONENT_REQUEST, new CreateXMPPComponent());
        dispatcher.registerHandler(AdminConstants.GET_XMPPCOMPONENT_REQUEST, new GetXMPPComponent());
        dispatcher.registerHandler(AdminConstants.GET_ALL_XMPPCOMPONENTS_REQUEST, new GetAllXMPPComponents());
        dispatcher.registerHandler(AdminConstants.DELETE_XMPPCOMPONENT_REQUEST, new DeleteXMPPComponent());

        
    }

    /**
     * @param request
     * @return
     * @throws ServiceException
     */
    public static Map<String, Object> getAttrs(Element request) throws ServiceException {
        return getAttrs(request, false);
    }
    
    /**
     * Given: 
     *     <request>
     *        <a n="name">VALUE</a>
     *        <a n="name2">VALUE</a>
     *        ...
     *      <request>
     *      
     * Return a map of name,value pairs
     *        
     * @param request
     * @return
     * @throws ServiceException
     */
    public static Map<String, Object> getAttrs(Element request, boolean ignoreEmptyValues) throws ServiceException {
        Map<String, Object> result = new HashMap<String, Object>();
        for (Element a : request.listElements(AdminConstants.E_A)) {
            String name = a.getAttribute(AdminConstants.A_N);
            String value = a.getText();
            if (!ignoreEmptyValues || (value != null && value.length() > 0))
                StringUtil.addToMultiMap(result, name, value);
        }
        return result;
    }    
}<|MERGE_RESOLUTION|>--- conflicted
+++ resolved
@@ -198,8 +198,10 @@
         dispatcher.registerHandler(AdminConstants.GET_ALL_FREE_BUSY_PROVIDERS_REQUEST, new GetAllFreeBusyProviders());
         dispatcher.registerHandler(AdminConstants.GET_FREE_BUSY_QUEUE_INFO_REQUEST, new GetFreeBusyQueueInfo());
         dispatcher.registerHandler(AdminConstants.PUSH_FREE_BUSY_REQUEST, new PushFreeBusy());
-<<<<<<< HEAD
-        
+
+        // calendar cache
+        dispatcher.registerHandler(AdminConstants.PURGE_ACCOUNT_CALENDAR_CACHE_REQUEST, new PurgeAccountCalendarCache());
+
         // rights
         dispatcher.registerHandler(AdminConstants.GET_RIGHT_REQUEST, new GetRight());
         dispatcher.registerHandler(AdminConstants.GET_ALL_RIGHTS_REQUEST, new GetAllRights());
@@ -209,14 +211,6 @@
         dispatcher.registerHandler(AdminConstants.CHECK_RIGHT_REQUEST, new CheckRight());
         dispatcher.registerHandler(AdminConstants.GRANT_RIGHT_REQUEST, new GrantRight());
         dispatcher.registerHandler(AdminConstants.REVOKE_RIGHT_REQUEST, new RevokeRight());
-=======
-
-        // calendar cache
-        dispatcher.registerHandler(AdminConstants.PURGE_ACCOUNT_CALENDAR_CACHE_REQUEST, new PurgeAccountCalendarCache());
-
-        // permissions
-        dispatcher.registerHandler(AdminConstants.CHECK_PERMISSION_REQUEST, new CheckPermission());
->>>>>>> ff07d229
         
         // admin wait set
         dispatcher.registerHandler(AdminConstants.ADMIN_CREATE_WAIT_SET_REQUEST, new AdminCreateWaitSetRequest());        
