--- conflicted
+++ resolved
@@ -37,18 +37,7 @@
  * @since May 26, 2004
  * @author schemers
  */
-<<<<<<< HEAD
-public class SearchGal extends AdminDocumentHandler {
-
-    private static final String[] TARGET_ACCOUNT_PATH = new String[] { AccountConstants.A_GAL_ACCOUNT_ID };
-    
-    @Override
-    protected String[] getProxiedAccountPath() { 
-        return TARGET_ACCOUNT_PATH;
-    }
-=======
 public class SearchGal extends AdminGalDocumentHandler {
->>>>>>> 5ef71b06
     
     /**
      * must be careful and only return accounts a domain admin can see
