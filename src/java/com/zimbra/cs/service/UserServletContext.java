/*
 * ***** BEGIN LICENSE BLOCK *****
 * Zimbra Collaboration Suite Server
 * Copyright (C) 2011 VMware, Inc.
 * 
 * The contents of this file are subject to the Zimbra Public License
 * Version 1.3 ("License"); you may not use this file except in
 * compliance with the License.  You may obtain a copy of the License at
 * http://www.zimbra.com/license.
 * 
 * Software distributed under the License is distributed on an "AS IS"
 * basis, WITHOUT WARRANTY OF ANY KIND, either express or implied.
 * ***** END LICENSE BLOCK *****
 */
package com.zimbra.cs.service;

import java.io.IOException;
import java.io.InputStream;
import java.nio.charset.Charset;
import java.util.ArrayList;
import java.util.Iterator;
import java.util.Locale;
import java.util.Map;
import java.util.zip.GZIPInputStream;

import javax.servlet.http.HttpServletRequest;
import javax.servlet.http.HttpServletResponse;

import org.apache.commons.fileupload.FileItem;
import org.apache.commons.fileupload.FileItemIterator;
import org.apache.commons.fileupload.FileItemStream;
import org.apache.commons.fileupload.servlet.ServletFileUpload;

import com.google.common.base.Charsets;
import com.google.common.base.Objects;
import com.zimbra.common.localconfig.LC;
import com.zimbra.common.mime.ContentDisposition;
import com.zimbra.common.mime.ContentType;
import com.zimbra.common.mime.MimeConstants;
import com.zimbra.common.service.ServiceException;
import com.zimbra.common.util.ByteUtil;
import com.zimbra.common.util.DateUtil;
import com.zimbra.common.util.HttpUtil;
import com.zimbra.common.util.L10nUtil;
import com.zimbra.common.util.ZimbraLog;
import com.zimbra.common.util.L10nUtil.MsgKey;
import com.zimbra.cs.account.Account;
import com.zimbra.cs.account.AuthToken;
import com.zimbra.cs.account.GuestAccount;
import com.zimbra.cs.account.Provisioning;
import com.zimbra.cs.account.Provisioning.AccountBy;
import com.zimbra.cs.fb.FreeBusyQuery;
import com.zimbra.cs.mailbox.MailItem;
import com.zimbra.cs.mailbox.MailServiceException;
import com.zimbra.cs.mailbox.Mailbox;
import com.zimbra.cs.mailbox.OperationContext;
import com.zimbra.cs.service.formatter.Formatter;
import com.zimbra.cs.service.formatter.FormatterFactory.FormatType;
import com.zimbra.cs.service.util.ItemId;

public final class UserServletContext {
    public final HttpServletRequest req;
    public final HttpServletResponse resp;
    public final UserServlet servlet;
    public final Map<String, String> params;
    public FormatType format;
    public Formatter formatter;
    public boolean cookieAuthHappened;
    public boolean basicAuthHappened;
    public boolean qpAuthHappened;
    public String accountPath;
    public AuthToken authToken;
    public String itemPath;
    public String extraPath;
    public ItemId itemId;
    public MailItem target;
    public int[] reqListIds;
    public ArrayList<Item> requestedItems;
    public int imapId = -1;
    public boolean sync;
    private Account authAccount;
    public Account targetAccount;
    public Mailbox targetMailbox;
    public OperationContext opContext;
    private Locale locale;
    private long mStartTime = -2;
    private long mEndTime = -2;
<<<<<<< HEAD
    private FileUploadServlet.Upload upload;
=======
    private Throwable error;
>>>>>>> 058498d9

    public static class Item {
        public int id;
        public String acctId;
        public int ver;
        public boolean versioned;
        public MailItem mailItem;
        public Item(String itemId, Account targetAccount) throws ServiceException {
            String[] vals = itemId.split("\\.");
            ItemId iid = new ItemId((vals.length > 0) ? vals[0] : itemId, targetAccount == null ? (String) null : targetAccount.getId());
            id = iid.getId();
            if (targetAccount != null && !targetAccount.getId().equals(iid.getAccountId())) {
                acctId = iid.getAccountId();
            }
            if (vals.length == 2) {
                versioned = true;
                ver = Integer.parseInt(vals[1]);
            }
        }
    }

    private static class ItemIterator implements Iterator<MailItem> {

        private Iterator<Item> items;

        public ItemIterator(ArrayList<Item> items) {
            this.items = items.iterator();
        }

        @Override
        public boolean hasNext() {
            return items.hasNext();
        }

        @Override
        public MailItem next() {
            return items.next().mailItem;
        }

        @Override
        public void remove() {
        }
    }

    public UserServletContext(HttpServletRequest request, HttpServletResponse response, UserServlet srvlt)
    throws UserServletException, ServiceException {
        Provisioning prov = Provisioning.getInstance();

        this.req = request;
        this.resp = response;
        this.servlet = srvlt;
        this.params = HttpUtil.getURIParams(request);

        //rest url override for locale
        String language = this.params.get(UserServlet.QP_LANGUAGE);
        if (language != null) {
            String country = this.params.get(UserServlet.QP_COUNTRY);
            if (country != null) {
                String variant = this.params.get(UserServlet.QP_VARIANT);
                if (variant != null) {
                    this.locale = new Locale(language, country, variant);
                } else {
                    this.locale = new Locale(language, country);
                }
            } else {
                this.locale = new Locale(language);
            }
        }

        String pathInfo = request.getPathInfo();
        if (pathInfo == null || pathInfo.equals("/") || pathInfo.equals("") || !pathInfo.startsWith("/"))
            throw new UserServletException(HttpServletResponse.SC_BAD_REQUEST, L10nUtil.getMessage(MsgKey.errInvalidPath, request));
        int pos = pathInfo.indexOf('/', 1);
        if (pos == -1)
            pos = pathInfo.length();
        if (pos < 1)
            throw new UserServletException(HttpServletResponse.SC_BAD_REQUEST, L10nUtil.getMessage(MsgKey.errInvalidPath, request));

        this.accountPath = pathInfo.substring(1, pos).toLowerCase();

        if (pos < pathInfo.length()) {
            this.itemPath = pathInfo.substring(pos + 1);
            if (itemPath.equals(""))
                itemPath = "/";
        } else {
            itemPath = "/";
        }
        this.extraPath = this.params.get(UserServlet.QP_NAME);
        this.format = FormatType.fromString(this.params.get(UserServlet.QP_FMT));
        String id = this.params.get(UserServlet.QP_ID);
        try {
            this.itemId = id == null ? null : new ItemId(id, (String) null);
        } catch (ServiceException e) {
            throw new UserServletException(HttpServletResponse.SC_BAD_REQUEST, L10nUtil.getMessage(MsgKey.errInvalidId, request));
        }

        String imap = this.params.get(UserServlet.QP_IMAP_ID);
        try {
            this.imapId = imap == null ? -1 : Integer.parseInt(imap);
        } catch (NumberFormatException nfe) {
            throw new UserServletException(HttpServletResponse.SC_BAD_REQUEST, L10nUtil.getMessage(MsgKey.errInvalidImapId, request));
        }

        if (this.format != null) {
            this.formatter = UserServlet.getFormatter(this.format);
            if (this.formatter == null)
                throw new UserServletException(HttpServletResponse.SC_NOT_IMPLEMENTED, L10nUtil.getMessage(MsgKey.errNotImplemented, request));
        }

        // see if we can get target account or not
        if (itemId != null && itemId.getAccountId() != null) {
            targetAccount = prov.get(AccountBy.id, itemId.getAccountId(), authToken);
        } else if (accountPath.equals("~")) {
            // can't resolve this yet
        } else {
            if (accountPath.startsWith("~")) {
                accountPath = accountPath.substring(1);
            }
            targetAccount = prov.get(AccountBy.name, accountPath, authToken);
        }
        
        String listParam = this.params.get(UserServlet.QP_LIST);
        if (listParam != null && listParam.length() > 0) {
            String[] ids = listParam.split(",");
            requestedItems = new ArrayList<Item>();
            reqListIds = new int[ids.length];
            String proxyAcct = null;
            for (int i = 0; i < ids.length; ++i) {
                Item item = new Item(ids[i], targetAccount);
                requestedItems.add(item);
                reqListIds[i] = item.id;
                if (targetAccount != null && !targetAccount.getId().equals(item.acctId)) {
                    if (proxyAcct != null && !proxyAcct.equals(item.acctId)) {
                        throw ServiceException.INVALID_REQUEST("Cross account multi list is not supported. already requested item from "+proxyAcct+" also found "+item.acctId+":"+item.id, null);
                    } else if (proxyAcct == null) {
                        proxyAcct = item.acctId;
                    }
                }
            }
            if (proxyAcct != null) {
                targetAccount = prov.get(AccountBy.id, proxyAcct, authToken);
            }
        }

    }

    public Locale getLocale() {
        return locale != null ? locale : req.getLocale();
    }

    public void setAuthAccount(Account value) throws ServiceException {
        authAccount = value;
        if (locale == null && authAccount != null && authAccount.getLocale() != null) {
            locale = authAccount.getLocale();
        }
    }

    public Account getAuthAccount() {
        return authAccount;
    }

    public Iterator<MailItem> getRequestedItems() {
        return new ItemIterator(requestedItems);
    }

    public boolean isUsingAdminPrivileges() {
        return authToken != null && AuthToken.isAnyAdmin(authToken);
    }

    public UserServlet getServlet() {
        return servlet;
    }

    public long getStartTime() {
        if (mStartTime == -2) {
            String st = params.get(UserServlet.QP_START);
            long defaultStartTime = formatter.getDefaultStartTime();
            mStartTime = (st != null) ? DateUtil.parseDateSpecifier(st, defaultStartTime) : defaultStartTime;
        }
        return mStartTime;
    }

    public long getEndTime() {
        if (mEndTime == -2) {
            String et = params.get(UserServlet.QP_END);
            long defaultEndTime = formatter.getDefaultEndTime();
            mEndTime = (et != null) ? DateUtil.parseDateSpecifier(et, defaultEndTime) : defaultEndTime;
        }
        return mEndTime;
    }

    public int getFreeBusyCalendar() {
        int folder = FreeBusyQuery.CALENDAR_FOLDER_ALL;
        String str = params.get(UserServlet.QP_FREEBUSY_CALENDAR);
        if (str != null) {
            try {
                folder = Integer.parseInt(str);
            } catch (NumberFormatException e) {}
        }
        return folder;
    }

    public boolean ignoreAndContinueOnError() {
        String val = params.get(UserServlet.QP_IGNORE_ERROR);
        if (val != null) {
            try {
                int n = Integer.parseInt(val);
                return n != 0;
            } catch (NumberFormatException e) {}
        }
        return false;
    }

    public boolean preserveAlarms() {
        String val = params.get(UserServlet.QP_PRESERVE_ALARMS);
        if (val != null) {
            try {
                int n = Integer.parseInt(val);
                return n != 0;
            } catch (NumberFormatException e) {}
        }
        return false;
    }

    public boolean noHierarchy() {
        String val = params.get(UserServlet.QP_NOHIERARCHY);
        if (val != null) {
            try {
                int n = Integer.parseInt(val);
                return n != 0;
            } catch (NumberFormatException e) {}
        }
        return false;
    }
    
    public String getQueryString() {
        return params.get(UserServlet.QP_QUERY);
    }

    /**
     * Shortcut to {@code params.get("charset")}.
     *
     * @return value of charset parameter, or UTF-8 if null
     * @throws ServiceException if the charset name is invalid
     */
    public Charset getCharset() throws ServiceException {
        String charset = params.get("charset");
        if (charset != null) {
            try {
                return Charset.forName(charset);
            } catch (IllegalArgumentException e) {
                throw ServiceException.INVALID_REQUEST("invalid charset: " + charset, e);
            }
        } else {
            return Charsets.UTF_8;
        }
    }

    public boolean cookieAuthAllowed() {
        return getAuth().indexOf(UserServlet.AUTH_COOKIE) != -1;
    }

    public boolean isAuthedAcctGuest() {
        return authAccount != null && authAccount instanceof GuestAccount;
    }

    // bug 42782
    public boolean setCookie() {
        return (!isAuthedAcctGuest() &&
                getAuth().indexOf(UserServlet.AUTH_SET_COOKIE) != -1 &&
                getAuth().indexOf(UserServlet.AUTH_NO_SET_COOKIE) == -1);
    }

    public boolean basicAuthAllowed() {
        String auth = getAuth();
        return auth.indexOf(UserServlet.AUTH_NO_SET_COOKIE) != -1 ||
               auth.indexOf(UserServlet.AUTH_BASIC) != -1 ||
               auth.indexOf(UserServlet.AUTH_SET_COOKIE) != -1;
    }

    public boolean queryParamAuthAllowed() {
        return getAuth().indexOf(UserServlet.AUTH_QUERYPARAM) != -1;
    }

    public String getAuth() {
        String a = params.get(UserServlet.QP_AUTH);
        return (a == null || a.length() == 0) ? UserServlet.AUTH_DEFAULT : a;
    }

    public boolean hasPart() {
        String p = getPart();
        return p != null && p.length() > 0;
    }

    public String getPart() {
        return params.get(UserServlet.QP_PART);
    }

    public boolean hasBody() {
        String p = getBody();
        return p != null;
    }

    public String getBody() {
        return params.get(UserServlet.QP_BODY);
    }

    public boolean hasView() {
        String v = getView();
        return v != null && v.length() > 0;
    }

    public String getView() {
        return params.get(UserServlet.QP_VIEW);
    }

    public int getOffset() {
        String s = params.get(UserServlet.QP_OFFSET);
        if (s != null) {
            int offset = Integer.parseInt(s);
            if (offset > 0)
                return offset;
        }
        return 0;
    }

    public int getLimit() {
        String s = params.get(UserServlet.QP_LIMIT);
        if (s != null) {
            int limit = Integer.parseInt(s);
            if (limit > 0)
                return limit;
        }
        return 50;
    }

    public String getTypesString() {
        return params.get(UserServlet.QP_TYPES);
    }

    /** Returns <tt>true</tt> if {@link UserServlet#QP_BODY} is not
     *  specified or is set to a non-zero value. */
    public boolean shouldReturnBody() {
        String bodyVal = params.get(UserServlet.QP_BODY);
        if (bodyVal != null && bodyVal.equals("0"))
            return false;
        return true;
    }

    public void setAnonymousRequest() {
        authAccount = GuestAccount.ANONYMOUS_ACCT;
    }

    public boolean isAnonymousRequest() {
        return authAccount.equals(GuestAccount.ANONYMOUS_ACCT);
    }

    /** Default maximum upload size for PUT/POST write ops: 10MB. */
    private static final long DEFAULT_MAX_POST_SIZE = 10 * 1024 * 1024;

    // don't use this for a large upload.  use getUpload() instead.
    public byte[] getPostBody() throws ServiceException, IOException, UserServletException {
        long sizeLimit = Provisioning.getInstance().getLocalServer().getLongAttr(
                Provisioning.A_zimbraFileUploadMaxSize, DEFAULT_MAX_POST_SIZE);
        InputStream is = getRequestInputStream(sizeLimit);
        try {
            return ByteUtil.getContent(is, req.getContentLength(), sizeLimit);
        } finally {
            is.close();
        }
    }

    private static final class UploadInputStream extends InputStream {
        private FileItem fi = null;
        private InputStream is;
        private long curSize = 0;
        private long maxSize;
        private long markSize = 0;

        UploadInputStream(InputStream is, long maxSize) {
            this.is = is;
            this.maxSize = maxSize;
        }

        @Override public void close() throws IOException {
            try {
                is.close();
            } finally {
                if (fi != null)
                    fi.delete();
                fi = null;
            }
        }

        @Override public int available() throws IOException { return is.available(); }

        @Override public void mark(int where) { is.mark(where); markSize = curSize; }

        @Override public boolean markSupported() { return is.markSupported(); }

        @Override public int read() throws IOException { return (int)check(is.read()); }

        @Override public int read(byte b[]) throws IOException { return (int)check(is.read(b)); }

        @Override public int read(byte b[], int off, int len) throws IOException {
            return (int)check(is.read(b, off, len));
        }

        @Override public void reset() throws IOException { is.reset(); curSize = markSize; }

        @Override public long skip(long n) throws IOException { return check(is.skip(n)); }

        private long check(long in) throws IOException {
            if (in > 0) {
                curSize += in;
                if (maxSize > 0 && curSize > maxSize)
                    throw new IOException("upload over " + maxSize + " byte limit");
            }
            return in;
        }
    }

    public InputStream getRequestInputStream()
        throws IOException, ServiceException, UserServletException {
        return getRequestInputStream(0);
    }

    public InputStream getRequestInputStream(long limit)
        throws IOException, ServiceException, UserServletException {
        String contentType = MimeConstants.CT_APPLICATION_OCTET_STREAM;
        String filename = null;
        InputStream is = null;
        final long DEFAULT_MAX_SIZE = 10 * 1024 * 1024;

        if (limit == 0) {
            if (req.getParameter("lbfums") != null)
                limit = Provisioning.getInstance().getLocalServer().getLongAttr(Provisioning.A_zimbraFileUploadMaxSize, DEFAULT_MAX_SIZE);
            else
                limit = Provisioning.getInstance().getConfig().getLongAttr(Provisioning.A_zimbraMtaMaxMessageSize, DEFAULT_MAX_SIZE);
        }
        if (ServletFileUpload.isMultipartContent(req)) {
            ServletFileUpload sfu = new ServletFileUpload();

            try {
                FileItemIterator iter = sfu.getItemIterator(req);

                while (iter.hasNext()) {
                    FileItemStream fis = iter.next();

                    if (fis.isFormField()) {
                        is = fis.openStream();
                        params.put(fis.getFieldName(),
                            new String(ByteUtil.getContent(is, -1), "UTF-8"));
                        is.close();
                        is = null;
                    } else {
                        is = new UploadInputStream(fis.openStream(), limit);
                        break;
                    }
                }
            } catch (Exception e) {
                throw new UserServletException(HttpServletResponse.SC_UNSUPPORTED_MEDIA_TYPE, e.toString());
            }
            if (is == null)
                throw new UserServletException(HttpServletResponse.SC_NO_CONTENT, "No file content");
        } else {
            ContentType ctype = new ContentType(req.getContentType());
            String contentEncoding = req.getHeader("Content-Encoding");

            contentType = ctype.getContentType();
            filename = ctype.getParameter("name");
            if (filename == null || filename.trim().equals(""))
                filename = new ContentDisposition(req.getHeader("Content-Disposition")).getParameter("filename");
            is = new UploadInputStream(contentEncoding != null &&
                contentEncoding.indexOf("gzip") != -1 ?
                new GZIPInputStream(req.getInputStream()) :
                    req.getInputStream(), limit);
        }
        if (filename == null || filename.trim().equals(""))
            filename = "unknown";
        else
            params.put(UserServlet.UPLOAD_NAME, filename);
        params.put(UserServlet.UPLOAD_TYPE, contentType);
        ZimbraLog.mailbox.info("UserServlet received file %s - %d request bytes",
            filename, req.getContentLength());
        return is;
    }

    @Override
    public String toString() {
        return Objects.toStringHelper(this)
            .add("account", accountPath)
            .add("item", itemPath)
            .add("format", format)
            .add("locale", locale)
            .toString();
    }
}<|MERGE_RESOLUTION|>--- conflicted
+++ resolved
@@ -85,11 +85,6 @@
     private Locale locale;
     private long mStartTime = -2;
     private long mEndTime = -2;
-<<<<<<< HEAD
-    private FileUploadServlet.Upload upload;
-=======
-    private Throwable error;
->>>>>>> 058498d9
 
     public static class Item {
         public int id;
