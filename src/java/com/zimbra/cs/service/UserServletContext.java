--- conflicted
+++ resolved
@@ -83,11 +83,7 @@
     private Locale locale;
     private long mStartTime = -2;
     private long mEndTime = -2;
-<<<<<<< HEAD
-=======
-    private Throwable error;
     private FileUploadServlet.Upload upload;
->>>>>>> 11a8f91b
 
     public static class Item {
         public int id;
