--- conflicted
+++ resolved
@@ -190,11 +190,6 @@
         String ext = "." + getType();
         String filename = context.params.get("filename");
         String lock = context.params.get("lock");
-<<<<<<< HEAD
-        Set<String> names = new HashSet<String>(4096);
-=======
-        MailboxLock ml = null;
->>>>>>> 4b8b59be
         String query = context.getQueryString();
         Set<MailItem.Type> sysTypes = EnumSet.of(MailItem.Type.FOLDER, MailItem.Type.SEARCHFOLDER, MailItem.Type.TAG,
                 MailItem.Type.FLAG, MailItem.Type.MOUNTPOINT);
@@ -285,56 +280,35 @@
                         List<MailItem> items = context.targetMailbox.getItemList(context.opContext, type);
 
                         Collections.sort(items, sp);
-<<<<<<< HEAD
-                        for (MailItem item : items) {
-                            aos = saveItem(context, item, fldrs, cnts, names, false, aos, encoder);
-                        }
-=======
                         for (MailItem item : items)
                             aos = saveItem(context, item, fldrs, cnts,
                                     false, aos, encoder);
->>>>>>> 4b8b59be
                     }
                     if (Strings.isNullOrEmpty(types)) {
                         conversations = true;
                     }
                     query = "is:local";
                 }
-<<<<<<< HEAD
-                results = context.targetMailbox.index.search(context.opContext, query, searchTypes, SortBy.NONE, 4096);
-=======
-                results = context.targetMailbox.search(context.opContext,
+                results = context.targetMailbox.index.search(context.opContext,
                     query, searchTypes, SortBy.NONE,
                     LC.zimbra_archive_formatter_search_chunk_size.intValue());
->>>>>>> 4b8b59be
                 try {
                     while (results.hasNext()) {
                         if (saveTargetFolder) {
                             saveTargetFolder = false;
-<<<<<<< HEAD
-                            aos = saveItem(context, context.target, fldrs, cnts, names, false, aos, encoder);
-=======
                             aos = saveItem(context, context.target,
                                     fldrs, cnts, false, aos, encoder);
->>>>>>> 4b8b59be
                         }
                         aos = saveItem(context, results.getNext().getMailItem(),
                                 fldrs, cnts, false, aos, encoder);
                     }
-                    results.doneWithSearchResults();
+                    Closeables.closeQuietly(results);
                     results = null;
                     if (conversations) {
-<<<<<<< HEAD
-                        for (MailItem item : context.targetMailbox.getItemList(context.opContext,
-                                MailItem.Type.CONVERSATION)) {
-                            aos = saveItem(context, item, fldrs, cnts, names, false, aos, encoder);
-                        }
-=======
                         for (MailItem item : context.targetMailbox.getItemList(
-                            context.opContext, MailItem.TYPE_CONVERSATION))
+                            context.opContext, MailItem.Type.CONVERSATION))
                             aos = saveItem(context, item, fldrs, cnts,
                                     false, aos, encoder);
->>>>>>> 4b8b59be
                     }
                 } catch (Exception e) {
                     warn(e);
@@ -408,20 +382,12 @@
         String metaParam = context.params.get(UserServlet.QP_META);
         boolean meta = metaParam == null ? getDefaultMeta() : !metaParam.equals("0");
 
-<<<<<<< HEAD
         if (!version && mi.isTagged(Flag.FlagInfo.VERSIONED)) {
-            for (MailItem rev : context.targetMailbox.getAllRevisions( context.opContext, mi.getId(), mi.getType())) {
-                if (mi.getVersion() != rev.getVersion()) {
-                    aos = saveItem(context, rev, fldrs, cnts, names, true, aos, charsetEncoder);
-                }
-=======
-        if (!version && mi.isTagged(Flag.ID_FLAG_VERSIONED)) {
             for (MailItem rev : context.targetMailbox.getAllRevisions(
                 context.opContext, mi.getId(), mi.getType())) {
                 if (mi.getVersion() != rev.getVersion())
                     aos = saveItem(context, rev, fldrs, cnts, true,
                             aos, charsetEncoder);
->>>>>>> 4b8b59be
             }
         }
         switch (mi.getType()) {
@@ -600,14 +566,8 @@
                         }
                         bs = new BufferStream(sz, 1024 * 1024);
                         bs.readFrom(mp.getInputStream());
-<<<<<<< HEAD
-                        aoe = aos.newOutputEntry(getEntryName(mi, "", name, ext, names, charsetEncoder),
+                        aoe = aos.newOutputEntry(getEntryName(mi, "", name, ext, charsetEncoder),
                                 mi.getType().toString(), mi.getType().toByte(), mi.getDate());
-=======
-                        aoe = aos.newOutputEntry(
-                                getEntryName(mi, "", name, ext, charsetEncoder),
-                                MailItem.getNameForType(mi), mi.getType(), mi.getDate());
->>>>>>> 4b8b59be
                         sz = bs.getSize();
                         aoe.setSize(sz);
                         aos.putNextEntry(aoe);
@@ -703,23 +663,10 @@
         while (name.endsWith(".")) {
             name = name.substring(0, name.length() - 1).trim();
         }
-<<<<<<< HEAD
-        do {
-            path = fldr.equals("") ? name : fldr + '/' + name;
-            if (counter > 0)
-                path += String.format("-%02d", counter);
-            if (ext != null)
-                path += '.' + ext;
-            counter++;
-            lpath = path.toLowerCase();
-        } while (names.contains(lpath));
-        names.add(lpath);
-=======
         path = fldr.equals("") ? name : fldr + '/' + name;
         if (ext != null) {
             path += '.' + ext;
         }
->>>>>>> 4b8b59be
         return path;
     }
 
