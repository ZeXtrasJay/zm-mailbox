/*
 * ***** BEGIN LICENSE BLOCK *****
 * Version: MPL 1.1
 * 
 * The contents of this file are subject to the Mozilla Public License
 * Version 1.1 ("License"); you may not use this file except in
 * compliance with the License. You may obtain a copy of the License at
 * http://www.zimbra.com/license
 * 
 * Software distributed under the License is distributed on an "AS IS"
 * basis, WITHOUT WARRANTY OF ANY KIND, either express or implied. See
 * the License for the specific language governing rights and limitations
 * under the License.
 * 
 * The Original Code is: Zimbra Collaboration Suite Server.
 * 
 * The Initial Developer of the Original Code is Zimbra, Inc.
 * Portions created by Zimbra are Copyright (C) 2005 Zimbra, Inc.
 * All Rights Reserved.
 * 
 * Contributor(s):
 * 
 * ***** END LICENSE BLOCK *****
 */
package com.zimbra.cs.service.formatter;

import java.io.IOException;
import java.text.SimpleDateFormat;
import java.util.Collection;
import java.util.Date;
import java.util.Iterator;

import javax.servlet.http.HttpServletResponse;

import com.zimbra.cs.mailbox.Appointment;
import com.zimbra.cs.mailbox.Folder;
import com.zimbra.cs.mailbox.MailItem;
import com.zimbra.cs.mailbox.Message;
import com.zimbra.cs.mailbox.calendar.Invite;
import com.zimbra.cs.mailbox.calendar.InviteInfo;
import com.zimbra.cs.service.ServiceException;
import com.zimbra.cs.service.UserServletException;
import com.zimbra.cs.service.UserServlet.Context;
import com.zimbra.cs.util.Constants;
import com.zimbra.soap.Element;

public class RssFormatter extends Formatter {

    private SimpleDateFormat mDateFormat = new SimpleDateFormat("EEE, d MMM yyyy HH:mm:ss Z");
        
    public void format(Context context, MailItem item) throws IOException, ServiceException {
        //ZimbraLog.mailbox.info("start = "+new Date(context.getStartTime()));
        //ZimbraLog.mailbox.info("end = "+new Date(context.getEndTime()));
        Iterator<? extends MailItem> iterator = null;
        StringBuffer sb = new StringBuffer();
        Element.XMLElement rss = new Element.XMLElement("rss");
<<<<<<< HEAD
        rss.addAttribute("version", "2.0");

        Element channel = rss.addElement("channel");
        channel.addElement("title").setText("Zimbra " + context.itemPath);
            
        channel.addElement("generator").setText("Zimbra RSS Feed Servlet");
=======
        try {
            iterator = getMailItems(context, item, context.getStartTime(), context.getEndTime());
        
            context.resp.setCharacterEncoding("UTF-8");
            context.resp.setContentType("application/rss+xml");
>>>>>>> 4d94add5

            sb.append("<?xml version=\"1.0\"?>\n");
                
            rss.addAttribute("version", "2.0");
            Element channel = rss.addElement("channel");
            channel.addElement("title").setText("Zimbra " + context.itemPath);
            channel.addElement("link").setText("http://www.zimbra.com");
            channel.addElement("description").setText("Zimbra item " + context.itemPath + " in RSS format.");
            channel.addElement("generator").setText("Zimbra RSS Feed Servlet");
            //channel.addElement("description").setText(query);
            
<<<<<<< HEAD
            MailItem itItem = (MailItem) iterator.next();
            if (itItem instanceof Appointment) {
                addAppointment((Appointment)itItem, channel, context);                
            } else if (itItem instanceof Message) {
                addMessage((Message) itItem, channel, context);
=======
//            MailDateFormat mdf = new MailDateFormat();
            while (iterator.hasNext()) {
                MailItem itItem = iterator.next();
                if (itItem instanceof Appointment) {
                    addAppointment((Appointment) itItem, channel, context);                
                } else if (itItem instanceof Message) {
                    addMessage((Message) itItem, channel, context);
                } else if (itItem instanceof Document) {
                    addDocument((Document) itItem, channel, context);
                }
>>>>>>> 4d94add5
            }
        } finally {
            if (iterator instanceof QueryResultIterator)
                ((QueryResultIterator) iterator).finished();
        }
        sb.append(rss.toString());
        context.resp.getOutputStream().write(sb.toString().getBytes("UTF-8"));
    }

    public long getDefaultStartTime() {    
        return System.currentTimeMillis() - (7*Constants.MILLIS_PER_DAY);
    }

    // eventually get this from query param ?end=long|YYYYMMMDDHHMMSS
    public long getDefaultEndTime() {
        return System.currentTimeMillis() + (7*Constants.MILLIS_PER_DAY);
    }
    
    private void addAppointment(Appointment appt, Element channel, Context context) {
        Collection instances = appt.expandInstances(context.getStartTime(), context.getEndTime());
        for (Iterator instIt = instances.iterator(); instIt.hasNext(); ) {
            Appointment.Instance inst = (Appointment.Instance) instIt.next();
            InviteInfo invId = inst.getInviteInfo();
            Invite inv = appt.getInvite(invId.getMsgId(), invId.getComponentId());
            Element rssItem = channel.addElement("item");
            rssItem.addElement("title").setText(inv.getName());
            rssItem.addElement("pubDate").setText(mDateFormat.format(new Date(inst.getStart())));
            /*                
            StringBuffer desc = new StringBuffer();
            sb.append("Start: ").append(sdf.format(new Date(inst.getStart()))).append("\n");
            sb.append("End: ").append(sdf.format(new Date(inst.getEnd()))).append("\n");
            sb.append("Location: ").append(inv.getLocation()).append("\n");
            sb.append("Notes: ").append(inv.getFragment()).append("\n");
            item.addElement("description").setText(sb.toString());
            */
            rssItem.addElement("description").setText(inv.getFragment());
            rssItem.addElement("author").setText(inv.getOrganizer().getAddress());
        }                    
        
    }
     
    private void addMessage(Message m, Element channel, Context context) {
        Element item = channel.addElement("item");
        item.addElement("title").setText(m.getSubject());
        item.addElement("description").setText(m.getFragment());
        item.addElement("author").setText(m.getSender());
        item.addElement("pubDate").setText(mDateFormat.format(new Date(m.getDate())));
        /* TODO: guid, links, etc */
        // Element guid = item.addElement("guid");
        // guid.setText(acct.getId()+"/"+m.getId());
        // guid.addAttribute("isPermaLink", "false");
    }

    public String getType() {
        return "rss";
    }

    public boolean canBeBlocked() {
        return false;
    }

    public void save(byte[] body, Context context, Folder folder) throws UserServletException {
        throw new UserServletException(HttpServletResponse.SC_BAD_REQUEST, "format not supported for save");
    }
}<|MERGE_RESOLUTION|>--- conflicted
+++ resolved
@@ -54,20 +54,11 @@
         Iterator<? extends MailItem> iterator = null;
         StringBuffer sb = new StringBuffer();
         Element.XMLElement rss = new Element.XMLElement("rss");
-<<<<<<< HEAD
-        rss.addAttribute("version", "2.0");
-
-        Element channel = rss.addElement("channel");
-        channel.addElement("title").setText("Zimbra " + context.itemPath);
-            
-        channel.addElement("generator").setText("Zimbra RSS Feed Servlet");
-=======
         try {
             iterator = getMailItems(context, item, context.getStartTime(), context.getEndTime());
         
             context.resp.setCharacterEncoding("UTF-8");
             context.resp.setContentType("application/rss+xml");
->>>>>>> 4d94add5
 
             sb.append("<?xml version=\"1.0\"?>\n");
                 
@@ -79,13 +70,6 @@
             channel.addElement("generator").setText("Zimbra RSS Feed Servlet");
             //channel.addElement("description").setText(query);
             
-<<<<<<< HEAD
-            MailItem itItem = (MailItem) iterator.next();
-            if (itItem instanceof Appointment) {
-                addAppointment((Appointment)itItem, channel, context);                
-            } else if (itItem instanceof Message) {
-                addMessage((Message) itItem, channel, context);
-=======
 //            MailDateFormat mdf = new MailDateFormat();
             while (iterator.hasNext()) {
                 MailItem itItem = iterator.next();
@@ -93,10 +77,7 @@
                     addAppointment((Appointment) itItem, channel, context);                
                 } else if (itItem instanceof Message) {
                     addMessage((Message) itItem, channel, context);
-                } else if (itItem instanceof Document) {
-                    addDocument((Document) itItem, channel, context);
                 }
->>>>>>> 4d94add5
             }
         } finally {
             if (iterator instanceof QueryResultIterator)
