--- conflicted
+++ resolved
@@ -186,103 +186,12 @@
             
             boolean html = checkGlobalOverride(Provisioning.A_zimbraAttachmentsViewInHtmlOnly,
                     context.getAuthAccount()) || (context.hasView() && context.getView().equals(HTML_VIEW));
-<<<<<<< HEAD
             
             if (!html || contentType.startsWith(MimeConstants.CT_TEXT_HTML)) {
                 String defaultCharset = context.targetAccount.getAttr(Provisioning.A_zimbraPrefMailDefaultCharset, null);
                 sendbackOriginalDoc(mp, contentType, defaultCharset, context.req, context.resp);
             } else {
             	handleConversion(context, mp.getInputStream(), Mime.getFilename(mp), contentType, item.getDigest(), mp.getSize());
-=======
-            InputStream in = null;
-            try {
-                if (!html || ExtensionUtil.getExtension("convertd") == null || contentType.startsWith(MimeConstants.CT_TEXT_HTML)) {
-                    byte[] data = null;
-
-                    // If this is an image that exceeds the max size, resize it.  Don't resize
-                    // gigantic images because ImageIO reads image content into memory.
-                    if (context.hasMaxWidth() && (Mime.getSize(mp) < LC.max_image_size_to_resize.intValue())) {
-                        try {
-                            data = getResizedImageData(mp, context.getMaxWidth());
-                        } catch (Exception e) {
-                            log.info("Unable to resize image.  Returning original content.", e);
-                        }
-                    }
-
-                    // Return the data, or resized image if available.
-                    long size;
-                    if (data != null) {
-                        in = new ByteArrayInputStream(data);
-                        size = data.length;
-                    } else {
-                        in = mp.getInputStream();
-                        String enc = mp.getEncoding();
-                        if (enc != null) {
-                            enc = enc.toLowerCase();
-                        }
-                        size = enc == null || enc.equals("7bit") || enc.equals("8bit") || enc.equals("binary") ? mp.getSize() : 0;
-                    }
-                    String defaultCharset = context.targetAccount.getAttr(Provisioning.A_zimbraPrefMailDefaultCharset, null);
-                    sendbackOriginalDoc(in, contentType, defaultCharset, Mime.getFilename(mp), mp.getDescription(), size, context.req, context.resp);
-                } else {
-                    in = mp.getInputStream();
-                    handleConversion(context, in, Mime.getFilename(mp), contentType, item.getDigest(), mp.getSize());
-                }
-            } finally {
-                ByteUtil.closeStream(in);
-            }
-        }
-    }
-
-    /**
-     * If the image stored in the {@code MimePart} exceeds the given width,
-     * shrinks the image and returns the shrunk data.  If the
-     * image width is smaller than {@code maxWidth} or resizing is not supported,
-     * returns {@code null}.
-     */
-    private static byte[] getResizedImageData(MimePart mp, int maxWidth)
-    throws IOException, MessagingException {
-        ImageReader reader = null;
-        ImageWriter writer = null;
-        InputStream in = null;
-
-        try {
-            // Get ImageReader for stream content.
-            reader = ImageUtil.getImageReader(Mime.getContentType(mp), mp.getFileName());
-            if (reader == null) {
-                log.debug("No ImageReader available.");
-                return null;
-            }
-
-            // Read message content.
-            in = mp.getInputStream();
-            reader.setInput(new MemoryCacheImageInputStream(in));
-            BufferedImage img = reader.read(0);
-            if (img.getWidth() <= maxWidth) {
-                log.debug("Image width %d is less than max %d.  Not resizing.", img.getWidth(), maxWidth);
-                return null;
-            }
-
-            // Resize.
-            writer = ImageIO.getImageWriter(reader);
-            if (writer == null) {
-                log.debug("No ImageWriter available.");
-                return null;
-            }
-            int height = (int) ((double) maxWidth / (double) img.getWidth() * img.getHeight());
-            BufferedImage small = ImageUtil.resize(img, maxWidth, height);
-            ByteArrayOutputStream out = new ByteArrayOutputStream();
-            writer.setOutput(new MemoryCacheImageOutputStream(out));
-            writer.write(small);
-            return out.toByteArray();
-        } finally {
-            ByteUtil.closeStream(in);
-            if (reader != null) {
-                reader.dispose();
-            }
-            if (writer != null) {
-                writer.dispose();
->>>>>>> 876ce814
             }
         }
     }
