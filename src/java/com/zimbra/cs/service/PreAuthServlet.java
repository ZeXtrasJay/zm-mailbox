--- conflicted
+++ resolved
@@ -144,43 +144,8 @@
                 long expires = Long.parseLong(getRequiredParam(req, resp, PARAM_EXPIRES));
             
                 Account acct = null;
-<<<<<<< HEAD
                 acct = prov.get(AccountBy.fromString(accountBy), account, authToken);                            
             
-=======
-                acct = prov.get(by, account, authToken);  
-                
-                Map<String, Object> authCtxt = new HashMap<String, Object>();
-                authCtxt.put(AuthContext.AC_ORIGINATING_CLIENT_IP, ZimbraServlet.getOrigIp(req));
-                authCtxt.put(AuthContext.AC_REMOTE_IP, ZimbraServlet.getClientIp(req));
-                authCtxt.put(AuthContext.AC_ACCOUNT_NAME_PASSEDIN, account);
-                authCtxt.put(AuthContext.AC_USER_AGENT, req.getHeader("User-Agent"));
-                
-                boolean acctAutoProvisioned = false;
-                if (acct == null) {
-                    //
-                    // try auto provision the account
-                    //
-                    if (by == AccountBy.name && !admin) {
-                        try {
-                            EmailAddress email = new EmailAddress(account, false);
-                            String domainName = email.getDomain();
-                            Domain domain = domainName == null ? null : prov.get(Key.DomainBy.name, domainName);
-                            prov.preAuthAccount(domain, account, accountBy, timestamp, expires, preAuth, authCtxt);
-                            acct = prov.autoProvAccountLazy(domain, account, null, AutoProvAuthMech.PREAUTH);
-                            
-                            if (acct != null) {
-                                acctAutoProvisioned = true;
-                            }
-                        } catch (AuthFailedServiceException e) {
-                            ZimbraLog.account.debug("auth failed, unable to auto provisioing acct " + account, e);
-                        } catch (ServiceException e) {
-                            ZimbraLog.account.info("unable to auto provisioing acct " + account, e);
-                        }
-                    }
-                }
-                
->>>>>>> 8fd62233
                 if (acct == null)
                     throw AuthFailedServiceException.AUTH_FAILED(account, account, "account not found");
 
@@ -199,6 +164,7 @@
                     // do preauth locally
                     Map<String, Object> authCtxt = new HashMap<String, Object>();
                     authCtxt.put(AuthContext.AC_ORIGINATING_CLIENT_IP, ZimbraServlet.getOrigIp(req));
+                    authCtxt.put(AuthContext.AC_REMOTE_IP, ZimbraServlet.getClientIp(req));
                     authCtxt.put(AuthContext.AC_ACCOUNT_NAME_PASSEDIN, account);
                     authCtxt.put(AuthContext.AC_USER_AGENT, req.getHeader("User-Agent"));
                     prov.preAuthAccount(acct, account, accountBy, timestamp, expires, preAuth, admin, authCtxt);
