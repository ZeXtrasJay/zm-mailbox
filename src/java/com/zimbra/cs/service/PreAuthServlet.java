/*
 * ***** BEGIN LICENSE BLOCK *****
 * Zimbra Collaboration Suite Server
 * Copyright (C) 2005, 2006, 2007, 2008, 2009 Zimbra, Inc.
 * 
 * The contents of this file are subject to the Yahoo! Public License
 * Version 1.0 ("License"); you may not use this file except in
 * compliance with the License.  You may obtain a copy of the License at
 * http://www.zimbra.com/license.
 * 
 * Software distributed under the License is distributed on an "AS IS"
 * basis, WITHOUT WARRANTY OF ANY KIND, either express or implied.
 * ***** END LICENSE BLOCK *****
 */

/*
 * Created on Dec 20, 2004
 * @author Greg Solovyev
 * */
package com.zimbra.cs.service;

import com.zimbra.common.service.ServiceException;
import com.zimbra.common.util.ZimbraLog;
import com.zimbra.cs.account.Account;
import com.zimbra.cs.account.AccountServiceException;
import com.zimbra.cs.account.AccountServiceException.AuthFailedServiceException;
import com.zimbra.cs.account.AuthToken;
import com.zimbra.cs.account.AuthTokenException;
import com.zimbra.cs.account.Provisioning;
import com.zimbra.cs.account.Provisioning.AccountBy;
import com.zimbra.cs.account.Server;
import com.zimbra.cs.account.auth.AuthContext;
import com.zimbra.cs.httpclient.URLUtil;
import com.zimbra.cs.servlet.ZimbraServlet;
import com.zimbra.soap.SoapEngine;

import javax.servlet.ServletException;
import javax.servlet.http.Cookie;
import javax.servlet.http.HttpServletRequest;
import javax.servlet.http.HttpServletResponse;
import java.io.IOException;
import java.io.UnsupportedEncodingException;
import java.util.Enumeration;
import java.util.HashMap;
import java.util.HashSet;
import java.util.Map;
import java.net.URLEncoder;

public class PreAuthServlet extends ZimbraServlet {

    public static final String PARAM_PREAUTH = "preauth";
    public static final String PARAM_AUTHTOKEN = "authtoken";
    public static final String PARAM_ACCOUNT = "account";
    public static final String PARAM_ADMIN = "admin";
    public static final String PARAM_ISREDIRECT = "isredirect";
    public static final String PARAM_BY = "by";
    public static final String PARAM_REDIRECT_URL = "redirectURL";
    public static final String PARAM_TIMESTAMP = "timestamp";
    public static final String PARAM_EXPIRES = "expires";    
    
    private static final HashSet<String> sPreAuthParams = new HashSet<String>();
    
    static {
        sPreAuthParams.add(PARAM_PREAUTH);
        sPreAuthParams.add(PARAM_AUTHTOKEN);
        sPreAuthParams.add(PARAM_ACCOUNT);
        sPreAuthParams.add(PARAM_ADMIN);
        sPreAuthParams.add(PARAM_ISREDIRECT);
        sPreAuthParams.add(PARAM_BY);
        sPreAuthParams.add(PARAM_TIMESTAMP);
        sPreAuthParams.add(PARAM_EXPIRES);
    }

    public void init() throws ServletException {
        String name = getServletName();
        ZimbraLog.account.info("Servlet " + name + " starting up");
        super.init();
    }

    public void destroy() {
        String name = getServletName();
        ZimbraLog.account.info("Servlet " + name + " shutting down");
        super.destroy();
    }

    private String getRequiredParam(HttpServletRequest req, HttpServletResponse resp, String paramName) throws ServiceException {
        String param = req.getParameter(paramName);
        if (param == null) throw ServiceException.INVALID_REQUEST("missing required param: "+paramName, null);
        else return param;
    }

    private String getOptionalParam(HttpServletRequest req, String paramName, String def) {
        String param = req.getParameter(paramName);
        if (param == null) return def;
        else return param;
    }
    
    public void doGet(HttpServletRequest req, HttpServletResponse resp)
    throws ServletException, IOException
    {
        ZimbraLog.clearContext();
        try {
            Provisioning prov = Provisioning.getInstance();
            Server server = prov.getLocalServer();
            String referMode = server.getAttr(Provisioning.A_zimbraMailReferMode, "wronghost");
            
            String isRedirect = getOptionalParam(req, PARAM_ISREDIRECT, "0");
            String rawAuthToken = getOptionalParam(req, PARAM_AUTHTOKEN, null);
            AuthToken authToken = null;
            if (rawAuthToken != null) {
                authToken = AuthProvider.getAuthToken(rawAuthToken);
                if (authToken == null)
                    throw new AuthTokenException("unable to get auth token from " + PARAM_AUTHTOKEN);
            }

            if (isRedirect.equals("1") && rawAuthToken != null) {
                setCookieAndRedirect(req, resp, authToken);
            } else if (rawAuthToken != null) {
                // see if we need a redirect to the correct server
                boolean isAdmin = authToken != null && (authToken.isDomainAdmin() || authToken.isAdmin());
                Account acct = prov.get(AccountBy.id, authToken.getAccountId(), authToken);
                if (isAdmin || !needReferral(acct, referMode)) {
                    setCookieAndRedirect(req, resp, authToken);
                } else {
                    redirectToCorrectServer(req, resp, acct, rawAuthToken);
                }
            } else {
                String preAuth = getRequiredParam(req, resp, PARAM_PREAUTH);            
                String account = getRequiredParam(req, resp, PARAM_ACCOUNT);
                String accountBy = getOptionalParam(req, PARAM_BY, AccountBy.name.name());

                boolean admin = getOptionalParam(req, PARAM_ADMIN, "0").equals("1") && isAdminRequest(req);
                long timestamp = Long.parseLong(getRequiredParam(req, resp, PARAM_TIMESTAMP));
                long expires = Long.parseLong(getRequiredParam(req, resp, PARAM_EXPIRES));
            
                Account acct = null;
                acct = prov.get(AccountBy.fromString(accountBy), account, authToken);                            
            
                if (acct == null)
                    throw AuthFailedServiceException.AUTH_FAILED(account, account, "account not found");

                if (admin) {
                    boolean isDomainAdminAccount = acct.getBooleanAttr(Provisioning.A_zimbraIsDomainAdminAccount, false);
                    boolean isAdminAccount = acct.getBooleanAttr(Provisioning.A_zimbraIsAdminAccount, false);
                    boolean ok = (isDomainAdminAccount || isAdminAccount);
                    if (!ok)
                        throw ServiceException.PERM_DENIED("not an admin account");
                }
<<<<<<< HEAD
                
                if (admin || !needReferral(acct, referMode)) {
                    Map<String, Object> authCtxt = new HashMap<String, Object>();
                    authCtxt.put(AuthContext.AC_ORIGINATING_CLIENT_IP, getRemoteIp(req));
                    authCtxt.put(AuthContext.AC_ACCOUNT_NAME_PASSEDIN, account);
                    prov.preAuthAccount(acct, account, accountBy, timestamp, expires, preAuth, admin, authCtxt);
                
                    AuthToken at;
    
                    if (admin) {
                        at = (expires ==  0) ? AuthProvider.getAuthToken(acct, admin) : AuthProvider.getAuthToken(acct, expires, admin, null);
=======

                Map<String, Object> authCtxt = new HashMap<String, Object>();
                authCtxt.put(AuthContext.AC_ORIGINATING_CLIENT_IP, ZimbraServlet.getRemoteIp(req));
                authCtxt.put(AuthContext.AC_ACCOUNT_NAME_PASSEDIN, account);
                authCtxt.put(AuthContext.AC_USER_AGENT, req.getHeader("User-Agent"));
                prov.preAuthAccount(acct, account, accountBy, timestamp, expires, preAuth, admin, authCtxt);
            
                AuthToken at;

                if (admin) {
                    at = (expires ==  0) ? AuthProvider.getAuthToken(acct, admin) : AuthProvider.getAuthToken(acct, expires, admin, null);
                } else {
                    at = (expires ==  0) ? AuthProvider.getAuthToken(acct) : AuthProvider.getAuthToken(acct, expires);
                }

                try {
                    rawAuthToken = at.getEncoded();
                    if (admin || !needReferral(acct, referMode)) {
                        setCookieAndRedirect(req, resp, at);
>>>>>>> 7188bfc5
                    } else {
                        at = (expires ==  0) ? AuthProvider.getAuthToken(acct) : AuthProvider.getAuthToken(acct, expires);
                    }
                    setCookieAndRedirect(req, resp, at);
                    
                } else {
                    redirectToCorrectServer(req, resp, acct);
                }
            }
        } catch (ServiceException e) {
            resp.sendError(HttpServletResponse.SC_BAD_REQUEST, e.getMessage());
        } catch (AuthTokenException e) {
            resp.sendError(HttpServletResponse.SC_BAD_REQUEST, e.getMessage());
        }
    }
    
    private boolean needReferral(Account acct, String referMode) throws ServiceException {
        return (Provisioning.MAIL_REFER_MODE_ALWAYS.equals(referMode) ||
                (Provisioning.MAIL_REFER_MODE_WRONGHOST.equals(referMode) && !Provisioning.onLocalServer(acct)));
    }

    private void addQueryParams(HttpServletRequest req, StringBuilder sb, boolean first, boolean nonPreAuthParamsOnly) {
        Enumeration names = req.getParameterNames();
        while (names.hasMoreElements()) {
            String name = (String) names.nextElement();
            
            if (nonPreAuthParamsOnly && sPreAuthParams.contains(name)) 
                continue;
            
            String values[] = req.getParameterValues(name);
            if (values != null) {
                for (String value : values) {
                    if (first) {
                        first = false;
                    } else {
                        sb.append('&');
                    }
                    try {
                        sb.append(name).append("=").append(URLEncoder.encode(value, "utf-8"));
                    } catch (UnsupportedEncodingException e) {
                        // this should never happen...
                        sb.append(name).append("=").append(URLEncoder.encode(value));
                    }
                }
            }
        }
    }
    
    /* 
     * As a fix for bug 35088, the preauth handler(servlet) will no longer send the authtoken 
     * over when it needs to redirect to the correct server, it now send the original 
     * preauth params insteads. 
     * 
     * Although we no longer pass authtoken, some existing customers might be using it 
     * as a way to inject an authtoken from a URL into a cookie so we might need to leave it. 
     *
     * This method is for the case when authtoken came in to the preauth servlet in the query param.
     */
    private void redirectToCorrectServer(HttpServletRequest req, HttpServletResponse resp, Account acct, String token) throws ServiceException, IOException {
        StringBuilder sb = new StringBuilder();
        Provisioning prov = Provisioning.getInstance();        
        sb.append(URLUtil.getServiceURL(prov.getServer(acct), req.getRequestURI(), true));
        sb.append('?').append(PARAM_ISREDIRECT).append('=').append('1');
        sb.append('&').append(PARAM_AUTHTOKEN).append('=').append(token);
        addQueryParams(req, sb, false, true);
        resp.sendRedirect(sb.toString());
    }
    
    /*
     * bug: 35088
     * redirect to correct server with all the preauth parameters, validating of the preauth will happen 
     * on the home server
     */
    private void redirectToCorrectServer(HttpServletRequest req, HttpServletResponse resp, Account acct) throws ServiceException, IOException {
        StringBuilder sb = new StringBuilder();
        Provisioning prov = Provisioning.getInstance();        
        sb.append(URLUtil.getServiceURL(prov.getServer(acct), req.getRequestURI(), true));
        sb.append('?').append(PARAM_ISREDIRECT).append('=').append('1');
        addQueryParams(req, sb, false, false);
        resp.sendRedirect(sb.toString());
    }

    private static final String DEFAULT_MAIL_URL = "/zimbra";
    private static final String DEFAULT_ADMIN_URL = "/zimbraAdmin";

    private void setCookieAndRedirect(HttpServletRequest req, HttpServletResponse resp, AuthToken authToken) throws IOException, ServiceException {
        boolean isAdmin = authToken.isDomainAdmin() || authToken.isAdmin();
        boolean secureCookie = req.getScheme().equals("https");
        authToken.encode(resp, isAdmin, secureCookie);

        String redirectURL = getOptionalParam(req, PARAM_REDIRECT_URL, null);
        if (redirectURL != null) {
            resp.sendRedirect(redirectURL);
        } else {
            StringBuilder sb = new StringBuilder();
            addQueryParams(req, sb, true, true);
            Provisioning prov = Provisioning.getInstance();
            Server server = prov.getLocalServer();
            String redirectUrl;

            if (isAdmin) {
                redirectUrl = server.getAttr(Provisioning.A_zimbraAdminURL, DEFAULT_ADMIN_URL);
            } else {
                redirectUrl = server.getAttr(Provisioning.A_zimbraMailURL, DEFAULT_MAIL_URL);
                // NB: do we really have to add the mail app to the end?
                if (redirectUrl.charAt(redirectUrl.length() - 1) == '/') {
                    redirectUrl += "mail";
                } else {
                    redirectUrl += "/mail";
                }
            }
            if (sb.length() > 0) {
                resp.sendRedirect(redirectUrl + "?" + sb.toString());
            } else {
                resp.sendRedirect(redirectUrl);
            }
        }
    }

    
}<|MERGE_RESOLUTION|>--- conflicted
+++ resolved
@@ -146,39 +146,18 @@
                     if (!ok)
                         throw ServiceException.PERM_DENIED("not an admin account");
                 }
-<<<<<<< HEAD
                 
                 if (admin || !needReferral(acct, referMode)) {
                     Map<String, Object> authCtxt = new HashMap<String, Object>();
-                    authCtxt.put(AuthContext.AC_ORIGINATING_CLIENT_IP, getRemoteIp(req));
+                    authCtxt.put(AuthContext.AC_ORIGINATING_CLIENT_IP, ZimbraServlet.getRemoteIp(req));
                     authCtxt.put(AuthContext.AC_ACCOUNT_NAME_PASSEDIN, account);
+                    authCtxt.put(AuthContext.AC_USER_AGENT, req.getHeader("User-Agent"));
                     prov.preAuthAccount(acct, account, accountBy, timestamp, expires, preAuth, admin, authCtxt);
                 
                     AuthToken at;
     
                     if (admin) {
                         at = (expires ==  0) ? AuthProvider.getAuthToken(acct, admin) : AuthProvider.getAuthToken(acct, expires, admin, null);
-=======
-
-                Map<String, Object> authCtxt = new HashMap<String, Object>();
-                authCtxt.put(AuthContext.AC_ORIGINATING_CLIENT_IP, ZimbraServlet.getRemoteIp(req));
-                authCtxt.put(AuthContext.AC_ACCOUNT_NAME_PASSEDIN, account);
-                authCtxt.put(AuthContext.AC_USER_AGENT, req.getHeader("User-Agent"));
-                prov.preAuthAccount(acct, account, accountBy, timestamp, expires, preAuth, admin, authCtxt);
-            
-                AuthToken at;
-
-                if (admin) {
-                    at = (expires ==  0) ? AuthProvider.getAuthToken(acct, admin) : AuthProvider.getAuthToken(acct, expires, admin, null);
-                } else {
-                    at = (expires ==  0) ? AuthProvider.getAuthToken(acct) : AuthProvider.getAuthToken(acct, expires);
-                }
-
-                try {
-                    rawAuthToken = at.getEncoded();
-                    if (admin || !needReferral(acct, referMode)) {
-                        setCookieAndRedirect(req, resp, at);
->>>>>>> 7188bfc5
                     } else {
                         at = (expires ==  0) ? AuthProvider.getAuthToken(acct) : AuthProvider.getAuthToken(acct, expires);
                     }
