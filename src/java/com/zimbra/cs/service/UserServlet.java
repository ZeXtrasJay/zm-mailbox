/*
 * ***** BEGIN LICENSE BLOCK *****
 * Zimbra Collaboration Suite Server
 * Copyright (C) 2005, 2006, 2007, 2008, 2009, 2010 Zimbra, Inc.
 * 
 * The contents of this file are subject to the Zimbra Public License
 * Version 1.3 ("License"); you may not use this file except in
 * compliance with the License.  You may obtain a copy of the License at
 * http://www.zimbra.com/license.
 * 
 * Software distributed under the License is distributed on an "AS IS"
 * basis, WITHOUT WARRANTY OF ANY KIND, either express or implied.
 * ***** END LICENSE BLOCK *****
 */

package com.zimbra.cs.service;

import com.zimbra.common.auth.ZAuthToken;
import com.zimbra.common.httpclient.HttpClientUtil;
import com.zimbra.common.mime.ContentDisposition;
import com.zimbra.common.mime.ContentType;
import com.zimbra.common.mime.MimeConstants;
import com.zimbra.common.service.ServiceException;
import com.zimbra.common.util.ByteUtil;
import com.zimbra.common.util.DateUtil;
import com.zimbra.common.util.HttpUtil;
import com.zimbra.common.util.L10nUtil;
import com.zimbra.common.util.L10nUtil.MsgKey;
import com.zimbra.common.util.Pair;
import com.zimbra.common.util.ZimbraHttpConnectionManager;
import com.zimbra.common.util.ZimbraLog;
import com.zimbra.cs.account.Account;
import com.zimbra.cs.account.AuthToken;
import com.zimbra.cs.account.AuthTokenException;
import com.zimbra.cs.account.GuestAccount;
import com.zimbra.cs.account.Provisioning;
import com.zimbra.cs.account.Provisioning.AccountBy;
import com.zimbra.cs.account.Server;
import com.zimbra.cs.account.ZimbraAuthTokenEncoded;
import com.zimbra.cs.fb.FreeBusyQuery;
import com.zimbra.cs.mailbox.Document;
import com.zimbra.cs.mailbox.Folder;
import com.zimbra.cs.mailbox.MailItem;
import com.zimbra.cs.mailbox.MailServiceException;
import com.zimbra.cs.mailbox.MailServiceException.NoSuchItemException;
import com.zimbra.cs.mailbox.Mailbox;
import com.zimbra.cs.mailbox.MailboxManager;
import com.zimbra.cs.mailbox.Mountpoint;
import com.zimbra.cs.mailbox.OperationContext;
import com.zimbra.cs.service.formatter.AtomFormatter;
import com.zimbra.cs.service.formatter.ContactFolderFormatter;
import com.zimbra.cs.service.formatter.CsvFormatter;
import com.zimbra.cs.service.formatter.Formatter;
import com.zimbra.cs.service.formatter.FreeBusyFormatter;
import com.zimbra.cs.service.formatter.HtmlFormatter;
import com.zimbra.cs.service.formatter.IcsFormatter;
import com.zimbra.cs.service.formatter.IfbFormatter;
import com.zimbra.cs.service.formatter.JsonFormatter;
import com.zimbra.cs.service.formatter.NativeFormatter;
import com.zimbra.cs.service.formatter.RssFormatter;
import com.zimbra.cs.service.formatter.SyncFormatter;
import com.zimbra.cs.service.formatter.TarFormatter;
import com.zimbra.cs.service.formatter.TgzFormatter;
import com.zimbra.cs.service.formatter.VcfFormatter;
import com.zimbra.cs.service.formatter.WikiFormatter;
import com.zimbra.cs.service.formatter.XmlFormatter;
import com.zimbra.cs.service.formatter.ZipFormatter;
import com.zimbra.cs.service.util.ItemId;
import com.zimbra.cs.servlet.ZimbraServlet;
import org.apache.commons.fileupload.FileItem;
import org.apache.commons.fileupload.FileItemIterator;
import org.apache.commons.fileupload.FileItemStream;
import org.apache.commons.fileupload.servlet.ServletFileUpload;
import org.apache.commons.httpclient.Header;
import org.apache.commons.httpclient.HttpClient;
import org.apache.commons.httpclient.HttpException;
import org.apache.commons.httpclient.HttpMethod;
import org.apache.commons.httpclient.HttpState;
import org.apache.commons.httpclient.HttpStatus;
import org.apache.commons.httpclient.cookie.CookiePolicy;
import org.apache.commons.httpclient.methods.GetMethod;
import org.apache.commons.httpclient.methods.InputStreamRequestEntity;
import org.apache.commons.httpclient.methods.PutMethod;

import javax.servlet.RequestDispatcher;
import javax.servlet.Servlet;
import javax.servlet.ServletException;
import javax.servlet.http.HttpServletRequest;
import javax.servlet.http.HttpServletResponse;
import java.io.FilterInputStream;
import java.io.IOException;
import java.io.InputStream;
import java.util.ArrayList;
import java.util.Arrays;
import java.util.HashMap;
import java.util.List;
import java.util.Locale;
import java.util.Map;
import java.util.zip.GZIPInputStream;

/**
 * 
 * <pre>
 *   http://server/service/home/[&tilde;][{username}]/[{folder}]?[{query-params}]
 *          fmt={ics, csv, etc}
 *          id={item-id}
 *          imap_id={item-imap-id}
 *          part={mime-part}
 *          query={search-query}
 *          types={types} // when searching
 *          auth={auth-types}
 *          start={time}
 *          end={time}
 *          sync="1"
 *          
 *             {types}   = comma-separated list.  Legal values are:
 *                         appointment|chat|contact|conversation|document|
 *                         message|note|tag|task|wiki
 *                         (default is &quot;conversation&quot;)
 *                          
 *             {auth-types} = comma-separated list. Legal values are:
 *                            co     cookie
 *                            ba     basic auth
 *                            nsc    do not set a cookie when using basic auth
 *                            (default is &quot;co,ba&quot;, i.e. check both)
 *                            
 *            {time} = (time in milliseconds) |
 *                     YYYY/dd/mm |
 *                     mm/dd/YYYY |
 *                     [-]nnnn{minute,hour,day,week,month,year}  // relative
 * </pre>
 */

public class UserServlet extends ZimbraServlet {
    private static final long serialVersionUID = -5313094316561384586L;

    public static final String SERVLET_PATH = "/home";

    public static final String QP_ZAUTHTOKEN = "zauthtoken";
    public static final String QP_AUTHTOKEN = "authToken";
    
    public static final String QP_FMT = "fmt"; // format query param
    
    public static final String QP_ZLV = "zlv"; // zip level query param
    
    public static final String QP_ID = "id"; // id query param
    
    public static final String QP_LIST = "list"; // list query param

    public static final String QP_IMAP_ID = "imap_id"; // IMAP id query param

    public static final String QP_PART = "part"; // part query param
    
    /**
     * Body query param.  Also used by {@link #ZipFormatter} and {@link #TarFormatter} to specify whether
     * the entire message should be returned (<tt>body=1</tt>), or just the headers (<tt>body=0</tt>).
     * The default is <tt>1</tt>.
     */
    public static final String QP_BODY = "body"; // body query param
    
    public static final String BODY_TEXT = "text"; // return text body

    public static final String BODY_HTML = "html"; // return html body if possible

    public static final String QP_QUERY = "query"; // query query param

    public static final String QP_VIEW = "view"; // view query param    

    public static final String QP_TYPES = "types"; // types

    public static final String QP_START = "start"; // start time

    public static final String QP_END = "end"; // end time

    public static final String QP_FREEBUSY_CALENDAR = "fbcal";  // calendar folder to run free/busy search on

    public static final String QP_IGNORE_ERROR = "ignore";  // ignore and continue on error during ics import

    public static final String QP_PRESERVE_ALARMS = "preserveAlarms";  // preserve existing alarms during ics import

    public static final String QP_OFFSET = "offset"; // offset into results
    
    public static final String QP_LIMIT = "limit"; // offset into results

    public static final String QP_AUTH = "auth"; // auth types

    public static final String QP_DISP = "disp"; // disposition (a = attachment, i = inline)

    public static final String QP_NAME = "name"; // filename/path segments, added to pathInfo
    
    public static final String QP_CSVFORMAT = "csvfmt"; // csv type (outlook-2003-csv, yahoo-csv, ...)

    public static final String QP_VERSION = "ver";  // version for WikiItem and Document

    public static final String QP_HISTORY = "history";  // history for WikiItem
    
    public static final String QP_LANGUAGE = "language"; // all three
    
    public static final String QP_COUNTRY = "country"; // all three

    public static final String QP_VARIANT = "variant"; // all three

    public static final String UPLOAD_NAME = "uploadName"; // upload filename

    public static final String UPLOAD_TYPE = "uploadType"; // upload content type

    /**
     * Used by {@link #TarFormatter} to specify whether the <tt>.meta</tt>
     * files should be added to the tarball (<tt>meta=1</tt>) or not (<tt>meta=0</tt>).
     * The default is <tt>1</tt>.
     */
    public static final String QP_META = "meta";

    /**
     * Used by {@link #IfbFormatter} to specify the UID of calendar item to exclude when computing free/busy.
     */
    public static final String QP_EXUID = "exuid";

    public static final String AUTH_COOKIE = "co"; // auth by cookie

    public static final String AUTH_BASIC = "ba"; // basic auth

    public static final String AUTH_QUERYPARAM = "qp"; // query parameter

    public static final String AUTH_NO_SET_COOKIE = "nsc"; // don't set auth token cookie after basic auth
                                                           // same as ba after bug 42782

    // see https://bugzilla.zimbra.com/show_bug.cgi?id=42782#c11
    public static final String AUTH_SET_COOKIE = "sc"; // set auth token cookie after basic auth
    
    public static final String AUTH_DEFAULT = "co,nsc,qp"; // all three

    public static final String HTTP_URL = "http_url";
    public static final String HTTP_STATUS_CODE = "http_code";
    
    private static HashMap<String, Formatter> mFormatters;
    private static HashMap<String, Formatter> mDefaultFormatters;

    protected static final String MSGPAGE_BLOCK = "errorpage.attachment.blocked";
    private String mBlockPage = null;

    static {
        mFormatters = new HashMap<String, Formatter>();
        mDefaultFormatters = new HashMap<String, Formatter>();
        addFormatter(new CsvFormatter());
        addFormatter(new VcfFormatter());
        addFormatter(new IcsFormatter());
        addFormatter(new RssFormatter());
        addFormatter(new AtomFormatter());
        addFormatter(new NativeFormatter());
        addFormatter(new FreeBusyFormatter());
        addFormatter(new IfbFormatter());
        addFormatter(new SyncFormatter());
        addFormatter(new WikiFormatter());
        addFormatter(new XmlFormatter());
        addFormatter(new JsonFormatter());
        addFormatter(new HtmlFormatter());
        addFormatter(new TarFormatter());
        addFormatter(new TgzFormatter());
        addFormatter(new ZipFormatter());
        addFormatter(new ContactFolderFormatter());
    }

    /** Returns the REST URL for the account. */
    public static String getRestUrl(Account acct) throws ServiceException {
    	return getServiceUrl(acct, UserServlet.SERVLET_PATH);
    }
    
    /** Returns the REST URL for the mail item. */
    public static String getRestUrl(MailItem item) throws ServiceException {
<<<<<<< HEAD
    	Account acct = item.getMailbox().getAccount();
        return getRestUrl(acct) + URLUtil.urlEscape(item.getPath());
=======
        Account acct = item.getMailbox().getAccount();
        return getRestUrl(acct) + HttpUtil.urlEscape(item.getPath());
>>>>>>> 743dbb5d
    }

    public synchronized static void addFormatter(Formatter f) {
        mFormatters.put(f.getType(), f);
        for (String mimeType : f.getDefaultMimeTypes())
            mDefaultFormatters.put(mimeType, f);
    }

    public Formatter getFormatter(String type) {
        return mFormatters.get(type);
    }

    private Mailbox getTargetMailbox(Context context) {
        // treat the non-existing target account the same as insufficient permission
        // to access existing item in order to prevent account harvesting.
        Mailbox mbox = null;
        try {
            mbox = context.targetMailbox = MailboxManager.getInstance().getMailboxByAccount(context.targetAccount);
        } catch (Exception e) {
            // ignore IllegalArgumentException or ServiceException being thrown.
        }
        return mbox;
    }
    
    private void getAccount(Context context) throws IOException, ServletException, UserServletException {
        try {
            boolean isAdminRequest = isAdminRequest(context.req);
            
            // check cookie or access key
            if (context.cookieAuthAllowed() || AuthProvider.allowAccessKeyAuth(context.req, this)) {
                try {
                    AuthToken at = AuthProvider.getAuthToken(context.req, isAdminRequest);
                    if (at != null) {
                        
                        if (at.isZimbraUser()) {
                            try {
                                context.authAccount = AuthProvider.validateAuthToken(Provisioning.getInstance(), at, false);
                            } catch (ServiceException e) {
                                throw new UserServletException(HttpServletResponse.SC_UNAUTHORIZED, L10nUtil.getMessage(MsgKey.errMustAuthenticate, context.req));
                            }
                            context.cookieAuthHappened = true;
                            context.authToken = at;
                            return;
                        } else {
                            if (at.isExpired())
                                throw new UserServletException(HttpServletResponse.SC_UNAUTHORIZED, L10nUtil.getMessage(MsgKey.errMustAuthenticate, context.req));
                            context.authAccount = new GuestAccount(at);
                            context.basicAuthHappened = true; // pretend that we basic authed
                            context.authToken = at;
                            return;
                        }
                    }
                } catch (AuthTokenException e) {
                    // bug 35917: malformed auth token means auth failure
                    throw new UserServletException(HttpServletResponse.SC_UNAUTHORIZED, L10nUtil.getMessage(MsgKey.errMustAuthenticate, context.req));
                }
            }

            // check query string
            if (context.queryParamAuthAllowed()) {
                String auth = context.params.get(QP_ZAUTHTOKEN);
                if (auth == null)
                    auth = context.params.get(QP_AUTHTOKEN);  // not sure who uses this parameter; zauthtoken is preferred
                if (auth != null) {
                    try {
                        // Only supported by ZimbraAuthProvider
                        AuthToken at = AuthProvider.getAuthToken(auth);
                        
                        try {
                            context.authAccount = AuthProvider.validateAuthToken(Provisioning.getInstance(), at, false);
                            context.qpAuthHappened = true;
                            context.authToken = at;
                            return;
                        } catch (ServiceException e) {
                            throw new UserServletException(HttpServletResponse.SC_UNAUTHORIZED, L10nUtil.getMessage(MsgKey.errMustAuthenticate, context.req));
                        }

                    } catch (AuthTokenException e) {
                        // bug 35917: malformed auth token means auth failure
                        throw new UserServletException(HttpServletResponse.SC_UNAUTHORIZED, L10nUtil.getMessage(MsgKey.errMustAuthenticate, context.req));
                    }
                }
            }
            
            /* AP-TODO-3: 
             *    http auth currently does not work for non-Zimbra auth provider,
             *    for Yahoo Y&T, will probably need to retrieve Y&T cookies from a 
             *    site in the basicAuthRequest after authenticating using user/pass.
             */
            // fallback to basic auth
            if (context.basicAuthAllowed()) {
                context.authAccount = basicAuthRequest(context.req, context.resp, false);
                if (context.authAccount != null) {
                    context.basicAuthHappened = true;
                    context.authToken = AuthProvider.getAuthToken(context.authAccount, isAdminRequest);  
                    
                    // send cookie back if need be. 
                    if (context.setCookie()) {
                        boolean secureCookie = context.req.getScheme().equals("https");
                        context.authToken.encode(context.resp, isAdminRequest, secureCookie);
                    }
                }
                // always return
                return;
            }

            // there is no credential at this point.  assume anonymous public access and continue.
        } catch (ServiceException e) {
            throw new ServletException(e);
        }
    }

    private void sendError(Context ctxt, HttpServletRequest req, HttpServletResponse resp, String message) throws IOException {
        if (ctxt != null &&!ctxt.cookieAuthHappened && ctxt.basicAuthAllowed() && !ctxt.basicAuthHappened) {
            resp.addHeader(WWW_AUTHENTICATE_HEADER, getRealmHeader());
            resp.sendError(HttpServletResponse.SC_UNAUTHORIZED, L10nUtil.getMessage(MsgKey.errMustAuthenticate, req));
        } else {
            resp.sendError(HttpServletResponse.SC_NOT_FOUND, message);
        }
    }

    @Override public void doGet(HttpServletRequest req, HttpServletResponse resp)
    throws ServletException, IOException {
        Context context = null;
        ZimbraLog.clearContext();
        addRemoteIpToLoggingContext(req);
        try {
            context = new Context(req, resp, this);
            if (!checkAuthentication(req, resp, context)) {
                sendError(context, req, resp, L10nUtil.getMessage(MsgKey.errMustAuthenticate, req));
                return;
            }

            if (proxyIfNecessary(req, resp, context))
                return;

            // at this point context.authAccount is set either from the Cookie,
            // or from basic auth.  if there was no credential in either the Cookie
            // or basic auth, authAccount is set to anonymous account.
            if (context.authAccount != null) {
                ZimbraLog.addAccountNameToContext(context.authAccount.getName());
                if (context.authAccount.getLocale() != null && context.locale == null)
                	context.locale = context.authAccount.getLocale();
            }

            doAuthGet(req, resp, context);

        } catch (ServiceException se) {
            if (se.getCode() == ServiceException.PERM_DENIED ||
                se instanceof NoSuchItemException)
                sendError(context, req, resp, L10nUtil.getMessage(MsgKey.errNoSuchItem, req));
            else
                throw new ServletException(se);
        } catch (UserServletException e) {
            // add check for ServiceException root cause?
            resp.sendError(e.getHttpStatusCode(), e.getMessage());
        } finally {
            ZimbraLog.clearContext();
        }
    }

    private boolean checkAuthentication(HttpServletRequest req, HttpServletResponse resp, Context context)
    throws IOException, ServletException, UserServletException {
        // if they specify /~/, we must auth
        if (context.targetAccount == null && context.accountPath.equals("~")) {
            getAccount(context);
            if (context.authAccount == null)
                return false;
            context.targetAccount = context.authAccount;
        }

        // need this before proxy if we want to support sending cookie from a basic-auth
        getAccount(context);
        if (context.authAccount == null)
            context.setAnonymousRequest();

        return true;
    }

    private AuthToken getProxyAuthToken(Context context) throws ServiceException {            
        String encoded = Provisioning.getInstance().getProxyAuthToken(context.targetAccount.getId());
        if (encoded != null) {
            return new ZimbraAuthTokenEncoded(encoded);
        } else if (context.basicAuthHappened) {
            return context.authToken;
        } else {
            return null;
        }
    }
    
    private boolean proxyIfNecessary(HttpServletRequest req, HttpServletResponse resp, Context context) throws IOException, ServiceException {
        // this should handle both explicit /user/user-on-other-server/ and
        // /user/~/?id={account-id-on-other-server}:id            

        if (context.targetAccount != null && !Provisioning.onLocalServer(context.targetAccount)) {                                                           
            proxyServletRequest(req, resp, Provisioning.getInstance().getServer(context.targetAccount), getProxyAuthToken(context));
            return true;
        }

        return false;
    }

    private void doAuthGet(HttpServletRequest req, HttpServletResponse resp, Context context)
    throws ServletException, IOException, ServiceException, UserServletException {
        if (ZimbraLog.mailbox.isDebugEnabled()) {
            StringBuffer reqURL = context.req.getRequestURL();
            String queryParam = context.req.getQueryString();
            if (queryParam != null) reqURL.append('?').append(queryParam);
            ZimbraLog.mailbox.debug("UserServlet: " + reqURL.toString());
        }

        context.opContext = new OperationContext(context.authAccount, isAdminRequest(req));
        Mailbox mbox = getTargetMailbox(context);
        if (mbox != null) {
            ZimbraLog.addMboxToContext(mbox.getId());
            if (context.reqListIds != null) {
            	resolveItems(context);
            } else {
    	        MailItem item = resolveItem(context, true);
    	        if (isProxyRequest(req, resp, context, item)) {
    	            // if the target is a mountpoint, proxy the request on to the resolved target
    	            return;
    	        }
            }
        }
        
        resolveFormatter(context);

        // Prevent harvest attacks.  If mailbox doesn't exist for a request requiring authentication,
        // return auth error instead of "no such mailbox".  If request/formatter doesn't require
        // authentication, call the formatter and let it deal with preventing harvest attacks.
        if (mbox == null && context.formatter.requiresAuth())
            throw ServiceException.PERM_DENIED(L10nUtil.getMessage(MsgKey.errPermissionDenied, req));

        if (context.formatter.canBeBlocked()) {
            if (Formatter.checkGlobalOverride(Provisioning.A_zimbraAttachmentsBlocked, context.authAccount)) {
                sendbackBlockMessage(context.req, context.resp);
                return;
            }
        }

        context.formatter.format(context);
    }

    /** Adds an item to a folder specified in the URI.  The item content is
     *  provided in the PUT request's body.
     * @see #doPost(HttpServletRequest, HttpServletResponse) */
    @Override public void doPut(HttpServletRequest req, HttpServletResponse resp)
    throws ServletException, IOException {
        doPost(req, resp);
    }

    /** Adds an item to a folder specified in the URI.  The item content is
     *  provided in the POST request's body. */
    @Override public void doPost(HttpServletRequest req, HttpServletResponse resp)
    throws ServletException, IOException {
        Context context = null;
        ZimbraLog.clearContext();
        addRemoteIpToLoggingContext(req);
        try {
            context = new Context(req, resp, this);
            if (!checkAuthentication(req, resp, context)) {
                sendError(context, req, resp, L10nUtil.getMessage(MsgKey.errMustAuthenticate, req));
                return;
            }

            if (proxyIfNecessary(req, resp, context))
                return;

            if (context.authAccount != null)
                ZimbraLog.addAccountNameToContext(context.authAccount.getName());

            Folder folder = null;
            String filename = null;
            Mailbox mbox = getTargetMailbox(context);
            if (mbox != null) {
                ZimbraLog.addMboxToContext(mbox.getId());
    
                ZimbraLog.mailbox.info("UserServlet (POST): " + context.req.getRequestURL().toString());
    
                context.opContext = new OperationContext(context.authAccount, isAdminRequest(req));

                try {
                    context.target = resolveItem(context, false);
                } catch (NoSuchItemException nsie) {
                    // perhaps it's a POST to "Notebook/new-file-name" -- find the parent folder and proceed from there
                    if (context.itemPath == null)
                        throw nsie;
                    int separator = context.itemPath.lastIndexOf('/');
                    if (separator <= 0)
                        throw nsie;
                    filename = context.itemPath.substring(separator + 1);
                    context.itemPath = context.itemPath.substring(0, separator);
                    context.target = resolveItem(context, false);
                    context.extraPath = filename;
                }

                folder = (context.target instanceof Folder ? (Folder) context.target : mbox.getFolderById(context.opContext, context.target.getFolderId()));

                if (context.target != folder) {
                    if (filename == null)
                        filename = context.target.getName();
                    else
                        // need to fail on POST to "Notebook/existing-file/random-cruft"
                        throw MailServiceException.NO_SUCH_FOLDER(context.itemPath);
                }

    	        if (isProxyRequest(req, resp, context, folder)) {
    	            // if the target is a mountpoint, proxy the request on to the resolved target
    	            return;
    	        }
            }

            // if they specified a filename, default to the native formatter
            if (context.format == null && filename != null)
                context.format = NativeFormatter.FMT_NATIVE;

            String ctype = context.req.getContentType();

            // if no format explicitly specified, try to guess it from the Content-Type header
            if (context.format == null && ctype != null) {
                String normalizedType = new ContentType(ctype).getValue();
                Formatter fmt = mDefaultFormatters.get(normalizedType);
                if (fmt != null)
                    context.format = fmt.getType();
            }

            context.target = folder;
            resolveFormatter(context);
            if (!context.formatter.supportsSave())
                sendError(context, req, resp, L10nUtil.getMessage(MsgKey.errUnsupportedFormat, req));

            // Prevent harvest attacks.  If mailbox doesn't exist for a request requiring authentication,
            // return auth error instead of "no such mailbox".  If request/formatter doesn't require
            // authentication, call the formatter and let it deal with preventing harvest attacks.
            if (mbox == null && context.formatter.requiresAuth())
                throw ServiceException.PERM_DENIED(L10nUtil.getMessage(MsgKey.errPermissionDenied, req));

            context.formatter.save(context, ctype, folder, filename);
        } catch (ServiceException se) {
            if (se.getCode() == ServiceException.PERM_DENIED ||
                se instanceof NoSuchItemException)
                sendError(context, req, resp, L10nUtil.getMessage(MsgKey.errNoSuchItem, req));
            else
                throw new ServletException(se);
        } catch (UserServletException e) {
            // add check for ServiceException root cause?
            resp.sendError(e.getHttpStatusCode(), e.getMessage());
        } finally {
            ZimbraLog.clearContext();
        }
    }

    /** Determines the <code>format</code> and <code>formatter<code> for the
     *  request, if not already set. */
    private void resolveFormatter(Context context) throws UserServletException {
        if (context.format == null) {
            context.format = defaultFormat(context);
            if (context.format == null)
                throw new UserServletException(HttpServletResponse.SC_BAD_REQUEST, L10nUtil.getMessage(MsgKey.errUnsupportedFormat, context.req));
        }

        if (context.formatter == null)
            context.formatter = mFormatters.get(context.format);
        if (context.formatter == null)
            throw new UserServletException(HttpServletResponse.SC_BAD_REQUEST, L10nUtil.getMessage(MsgKey.errUnsupportedFormat, context.req));
    }
    
    private void resolveItems(Context context) throws ServiceException {
        context.respListItems = new ArrayList<MailItem>();

    	for (int id : context.reqListIds) {
    	    try {
    	        context.respListItems.add(context.targetMailbox.getItemById(context.opContext, id, MailItem.TYPE_UNKNOWN));
    	    } catch (NoSuchItemException x) {
    	        ZimbraLog.misc.info(x.getMessage());
    	    } catch (ServiceException x) {
    	        if (x.getCode().equals(ServiceException.PERM_DENIED)) {
    	            ZimbraLog.misc.info(x.getMessage());
    	        } else {
    	            throw x;
    	        }
    	    }
    	}

    	// we consider partial success OK -- let the client figure out which item is missing
    	if (context.respListItems.isEmpty())
    	    throw MailServiceException.NO_SUCH_ITEM(context.reqListIds.toString());
    }

    /*
     * Parses the pathInfo, then returns MailItem corresponding to the resource in pathInfo.
     * 
     * If the formatter does not require authentication, e.g. IfbFormatter, 
     * then the path resolution is skipped and returns null.  That's because
     * IfbFormatter does not internally use the resource identified in the URL.
     * It gets the ifb information directly from the Mailbox.
     * 
     * If the formatter declares that the authentication is not required, it's
     * the formatter's responsibility to make sure the MailItems returned to
     * the clients has gone through the access checks.
     * 
     */
    private MailItem resolveItem(Context context, boolean checkExtension) throws ServiceException {
        if (context.formatter != null && !context.formatter.requiresAuth())
            return null;

        Mailbox mbox = context.targetMailbox;

        // special-case the fetch-by-IMAP-id option
        if (context.imapId > 0) {
            // fetch the folder from the path
            Folder folder = mbox.getFolderByPath(context.opContext, context.itemPath);

            // and then fetch the item from the "imap_id" query parameter
            return mbox.getItemByImapId(context.opContext, context.imapId, folder.getId());
        }

        if (context.itemId != null) {
            context.target = mbox.getItemById(context.opContext, context.itemId.getId(), MailItem.TYPE_UNKNOWN);

            context.itemPath = context.target.getPath();
            if (context.target instanceof Mountpoint || context.extraPath == null || context.extraPath.equals(""))
                return context.target;
            if (context.itemPath == null)
                throw MailServiceException.NO_SUCH_ITEM("?id=" + context.itemId + "&name=" + context.extraPath);
            context.target = null;
            context.itemId = null;
        }

        if (context.extraPath != null && !context.extraPath.equals("")) {
            context.itemPath = (context.itemPath + '/' + context.extraPath).replaceAll("//+", "/");
            context.extraPath = null;
        }

        if (context.format != null && (context.format.equalsIgnoreCase("freebusy") || context.format.equalsIgnoreCase("ifb"))) {
            try {
                // Do the get as mailbox owner to circumvent ACL system.
                context.target = mbox.getItemByPath(null, context.itemPath);
            } catch (ServiceException e) {
                if (!(e instanceof NoSuchItemException))
                    throw e;
            }
        } else {
            // first, try the full requested path
            ServiceException failure = null;
            try {
                context.target = mbox.getItemByPath(context.opContext, context.itemPath);
            } catch (ServiceException e) {
                if (!(e instanceof NoSuchItemException) && !e.getCode().equals(ServiceException.PERM_DENIED))
                    throw e;
                failure = e;
            }
    
            if (context.target == null) {
                // no joy.  if they asked for something like "calendar.csv" (where "calendar" was the folder name), try again minus the extension
                int dot = context.itemPath.lastIndexOf('.'), slash = context.itemPath.lastIndexOf('/');
                if (checkExtension && context.format == null && dot != -1 && dot > slash) {
                    /* if path == /foo/bar/baz.html, then
                     *      format -> html
                     *      path   -> /foo/bar/baz  */
                    String unsuffixedPath = context.itemPath.substring(0, dot);
                    try {
                        context.target = mbox.getItemByPath(context.opContext, unsuffixedPath);
                        context.format = context.itemPath.substring(dot + 1);
                        context.itemPath = unsuffixedPath;
                    } catch (ServiceException e) { }
                }
            }
    
            if (context.target == null) {
                // still no joy.  the only viable possibility at this point is that there's a mountpoint somewhere higher up in the requested path
                try {
                    Pair<Folder, String> match = mbox.getFolderByPathLongestMatch(context.opContext, Mailbox.ID_FOLDER_USER_ROOT, context.itemPath);
                    Folder reachable = match.getFirst();
                    if (reachable instanceof Mountpoint) {
                        context.target = reachable;
                        context.itemPath = reachable.getPath();
                        context.extraPath = match.getSecond();
                    }
                } catch (ServiceException e) { }
            }
    
            // don't think this code can ever get called because <tt>context.target</tt> can't be null at this point
            if (context.target == null && context.getQueryString() == null)
                throw failure;
        }

        return context.target;
    }

    private boolean isProxyRequest(HttpServletRequest req, HttpServletResponse resp, Context context, MailItem item)
    throws IOException, ServiceException, UserServletException {
        if (!(item instanceof Mountpoint))
            return false;
        if (context.format != null && context.format.equals("html"))
            return false;
        Mountpoint mpt = (Mountpoint) item;

        String uri = SERVLET_PATH + "/~/?" + QP_ID + '=' + HttpUtil.urlEscape(mpt.getOwnerId()) + "%3A" + mpt.getRemoteId();
        if (context.format != null)
            uri += '&' + QP_FMT + '=' + HttpUtil.urlEscape(context.format);
        if (context.extraPath != null)
            uri += '&' + QP_NAME + '=' + HttpUtil.urlEscape(context.extraPath);
        for (Map.Entry<String, String> entry : HttpUtil.getURIParams(req).entrySet()) {
            String qp = entry.getKey();
            if (!qp.equals(QP_ID) && !qp.equals(QP_FMT))
                uri += '&' + HttpUtil.urlEscape(qp) + '=' + HttpUtil.urlEscape(entry.getValue());
        }

        Provisioning prov = Provisioning.getInstance();
        Account targetAccount = prov.get(AccountBy.id, mpt.getOwnerId());
        if (targetAccount == null)
            throw new UserServletException(HttpServletResponse.SC_BAD_REQUEST, L10nUtil.getMessage(MsgKey.errNoSuchAccount, req));

        proxyServletRequest(req, resp, prov.getServer(targetAccount), uri, getProxyAuthToken(context));
        return true;
    }

    public static class Context {
        public HttpServletRequest req;
        public HttpServletResponse resp;
        public Servlet servlet;
        public Map<String, String> params;
        public String format;
        public Formatter formatter;        
        public boolean cookieAuthHappened;
        public boolean basicAuthHappened;
        public boolean qpAuthHappened;
        public String accountPath;
        public AuthToken authToken;
        public String itemPath;
        public String extraPath;
        public ItemId itemId;
        public MailItem target;
        public int[] reqListIds;
        public List<MailItem> respListItems;
        public int imapId = -1;
        public boolean sync;
        public Account authAccount;
        public Account targetAccount;
        public Mailbox targetMailbox;
        public OperationContext opContext;
        public Locale locale;
        private long mStartTime = -2;
        private long mEndTime = -2;

        Context(HttpServletRequest request, HttpServletResponse response, UserServlet srvlt)
        throws UserServletException, ServiceException {
            Provisioning prov = Provisioning.getInstance();

            this.req = request;
            this.resp = response;
            this.servlet = srvlt;
            this.params = HttpUtil.getURIParams(request);
            
            //rest url override for locale
            String language = this.params.get(QP_LANGUAGE);
            if (language != null) {
                String country = this.params.get(QP_COUNTRY);
                if (country != null) {
                    String variant = this.params.get(QP_VARIANT);
                    if (variant != null) {
                        this.locale = new Locale(language, country, variant);
                    } else {
                        this.locale = new Locale(language, country);
                    }
                } else {
                    this.locale = new Locale(language);
                }
            } else {
            	this.locale = req.getLocale();
            }

            String pathInfo = request.getPathInfo();
            if (pathInfo == null || pathInfo.equals("/") || pathInfo.equals("") || !pathInfo.startsWith("/"))
                throw new UserServletException(HttpServletResponse.SC_BAD_REQUEST, L10nUtil.getMessage(MsgKey.errInvalidPath, request));
            int pos = pathInfo.indexOf('/', 1);
            if (pos == -1)
                pos = pathInfo.length();
            if (pos < 1)
                throw new UserServletException(HttpServletResponse.SC_BAD_REQUEST, L10nUtil.getMessage(MsgKey.errInvalidPath, request));

            this.accountPath = pathInfo.substring(1, pos).toLowerCase();

            if (pos < pathInfo.length()) {
                this.itemPath = pathInfo.substring(pos + 1);
                if (itemPath.equals(""))
                	itemPath = "/";
            } else {
                itemPath = "/";
            }
            this.extraPath = this.params.get(QP_NAME);
            this.format = this.params.get(QP_FMT);
            String id = this.params.get(QP_ID);
            try {
                this.itemId = id == null ? null : new ItemId(id, (String) null);
            } catch (ServiceException e) {
                throw new UserServletException(HttpServletResponse.SC_BAD_REQUEST, L10nUtil.getMessage(MsgKey.errInvalidId, request));
            }

            String listParam = this.params.get(QP_LIST);
            if (listParam != null && listParam.length() > 0) {
            	String[] ids = listParam.split(",");
            	reqListIds = new int[ids.length];
            	for (int i = 0; i < ids.length; ++i) {
            		reqListIds[i] = Integer.parseInt(ids[i]);
            	}
            }

            String imap = this.params.get(QP_IMAP_ID);
            try {
                this.imapId = imap == null ? -1 : Integer.parseInt(imap);
            } catch (NumberFormatException nfe) {
                throw new UserServletException(HttpServletResponse.SC_BAD_REQUEST, L10nUtil.getMessage(MsgKey.errInvalidImapId, request));
            }

            if (this.format != null) {
                this.format = this.format.toLowerCase();
                this.formatter = srvlt.getFormatter(this.format);
                if (this.formatter == null)
                    throw new UserServletException(HttpServletResponse.SC_NOT_IMPLEMENTED, L10nUtil.getMessage(MsgKey.errNotImplemented, request));
            }

            // see if we can get target account or not
            if (itemId != null && itemId.getAccountId() != null) {
                targetAccount = prov.get(AccountBy.id, itemId.getAccountId(), authToken);                                
                return;
            } else if (accountPath.equals("~")) {
                // can't resolve this yet
                return;
            } else if (accountPath.startsWith("~")) {
                accountPath = accountPath.substring(1);
            }
            targetAccount = prov.get(AccountBy.name, accountPath, authToken);                
        }

        public boolean isUsingAdminPrivileges() {
            return authToken != null && AuthToken.isAnyAdmin(authToken);
        }

        public Servlet getServlet() { return servlet; }

        public long getStartTime() {
            if (mStartTime == -2) {
                String st = params.get(QP_START);
                long defaultStartTime = formatter.getDefaultStartTime();
                mStartTime = (st != null) ? DateUtil.parseDateSpecifier(st, defaultStartTime) : defaultStartTime;
            }
            return mStartTime;
        }

        public long getEndTime() {
            if (mEndTime == -2) {
                String et = params.get(QP_END);
                long defaultEndTime = formatter.getDefaultEndTime();                
                mEndTime = (et != null) ? DateUtil.parseDateSpecifier(et, defaultEndTime) : defaultEndTime;
            }
            return mEndTime;
        }

        public int getFreeBusyCalendar() {
            int folder = FreeBusyQuery.CALENDAR_FOLDER_ALL;
            String str = params.get(QP_FREEBUSY_CALENDAR);
            if (str != null) {
                try {
                    folder = Integer.parseInt(str);
                } catch (NumberFormatException e) {}
            }
            return folder;
        }

        public boolean ignoreAndContinueOnError() {
            String val = params.get(QP_IGNORE_ERROR);
            if (val != null) {
                try {
                    int n = Integer.parseInt(val);
                    return n != 0;
                } catch (NumberFormatException e) {}
            }
            return false;
        }

        public boolean preserveAlarms() {
            String val = params.get(QP_PRESERVE_ALARMS);
            if (val != null) {
                try {
                    int n = Integer.parseInt(val);
                    return n != 0;
                } catch (NumberFormatException e) {}
            }
            return false;
        }

        public String getQueryString() {
            return params.get(QP_QUERY);
        }

        public boolean cookieAuthAllowed() {
            return getAuth().indexOf(AUTH_COOKIE) != -1;
        }
        
        public boolean isAuthedAcctGuest() {
            return authAccount != null && authAccount instanceof GuestAccount;
        }
        
        // bug 42782
        public boolean setCookie() {
            return (!isAuthedAcctGuest() &&
                    getAuth().indexOf(AUTH_SET_COOKIE) != -1 &&
                    getAuth().indexOf(AUTH_NO_SET_COOKIE) == -1);
        }

        public boolean basicAuthAllowed() {
            String auth = getAuth();
            return auth.indexOf(AUTH_NO_SET_COOKIE) != -1 ||
                   auth.indexOf(AUTH_BASIC) != -1 ||
                   auth.indexOf(AUTH_SET_COOKIE) != -1;
        }

        public boolean queryParamAuthAllowed() {
            return getAuth().indexOf(AUTH_QUERYPARAM) != -1;
        }

        public String getAuth() {
            String a = params.get(QP_AUTH);
            return (a == null || a.length() == 0) ? AUTH_DEFAULT : a;
        }

        public boolean hasPart() {
            String p = getPart();
            return p != null && p.length() > 0;
        }

        public String getPart() {
            return params.get(QP_PART);
        }

        public boolean hasBody() {
            String p = getBody();
            return p != null;
        }

        public String getBody() {
            return params.get(QP_BODY);
        }

        public boolean hasView() {
            String v = getView();
            return v != null && v.length() > 0;
        }

        public String getView() {
            return params.get(QP_VIEW);
        }

        public int getOffset() {
            String s = params.get(QP_OFFSET);
            if (s != null) { 
                int offset = Integer.parseInt(s);
                if (offset > 0)
                    return offset;
            }
            return 0;
        }

        public int getLimit() {
            String s = params.get(QP_LIMIT);
            if (s != null) {
                int limit = Integer.parseInt(s);
                if (limit > 0)
                    return limit;
            }
            return 50;
        }

        public String getTypesString() {
            return params.get(QP_TYPES);
        }
        
        /** Returns <tt>true</tt> if {@link UserServlet#QP_BODY} is not
         *  specified or is set to a non-zero value. */
        public boolean shouldReturnBody() {
            String bodyVal = params.get(UserServlet.QP_BODY);
            if (bodyVal != null && bodyVal.equals("0"))
                return false;
            return true;
        }

        public void setAnonymousRequest() {
            authAccount = GuestAccount.ANONYMOUS_ACCT;
        }

        public boolean isAnonymousRequest() {
            return authAccount.equals(GuestAccount.ANONYMOUS_ACCT);
        }

        /** Default maximum upload size for PUT/POST write ops: 10MB. */
        private static final long DEFAULT_MAX_POST_SIZE = 10 * 1024 * 1024;

        // don't use this for a large upload.  use getUpload() instead.
        public byte[] getPostBody() throws ServiceException, IOException, UserServletException {
            long sizeLimit = Provisioning.getInstance().getLocalServer().getLongAttr(
                    Provisioning.A_zimbraFileUploadMaxSize, DEFAULT_MAX_POST_SIZE);
            InputStream is = getRequestInputStream(sizeLimit);
            try {
                return ByteUtil.getContent(is, req.getContentLength(), sizeLimit);
            } finally {
                is.close();
            }
        }

        public FileUploadServlet.Upload getUpload() throws ServiceException, IOException {
            return FileUploadServlet.saveUpload(req.getInputStream(), itemPath, req.getContentType(), authAccount.getId());
        }

        private static final class UploadInputStream extends InputStream {
            private FileItem fi = null;
            private InputStream is;
            private long curSize = 0;
            private long maxSize;
            private long markSize = 0;
            
            UploadInputStream(InputStream is, long maxSize) {
                this.is = is;
                this.maxSize = maxSize;
            }

            UploadInputStream(FileItem fi, long maxSize) throws IOException {
                this(fi.getInputStream(), maxSize);
                this.fi = fi;
            }

            @Override public void close() throws IOException {
                try {
                    is.close();
                } finally {
                    if (fi != null)
                        fi.delete();
                    fi = null;
                }
            }
            
            @Override public int available() throws IOException { return is.available(); }

            @Override public void mark(int where) { is.mark(where); markSize = curSize; }

            @Override public boolean markSupported() { return is.markSupported(); }

            @Override public int read() throws IOException { return (int)check(is.read()); }

            @Override public int read(byte b[]) throws IOException { return (int)check(is.read(b)); }

            @Override public int read(byte b[], int off, int len) throws IOException {
                return (int)check(is.read(b, off, len));
            }

            @Override public void reset() throws IOException { is.reset(); curSize = markSize; }

            @Override public long skip(long n) throws IOException { return check(is.skip(n)); }

            private long check(long in) throws IOException {
                if (in > 0) {
                    curSize += in;
                    if (maxSize > 0 && curSize > maxSize)
                        throw new IOException("upload over " + maxSize + " byte limit");
                }
                return in;
            }
        }
        
        public InputStream getRequestInputStream() 
            throws IOException, ServiceException, UserServletException {
            return getRequestInputStream(0);
        }
        
        public InputStream getRequestInputStream(long limit) 
            throws IOException, ServiceException, UserServletException {
            String contentType = MimeConstants.CT_APPLICATION_OCTET_STREAM;
            String filename = null;
            InputStream is = null;
            final long DEFAULT_MAX_SIZE = 10 * 1024 * 1024;
            
            if (limit == 0) {
                if (req.getParameter("lbfums") != null)
                    limit = Provisioning.getInstance().getLocalServer().getLongAttr(Provisioning.A_zimbraFileUploadMaxSize, DEFAULT_MAX_SIZE);
                else
                    limit = Provisioning.getInstance().getConfig().getLongAttr(Provisioning.A_zimbraMtaMaxMessageSize, DEFAULT_MAX_SIZE);
            }
            if (ServletFileUpload.isMultipartContent(req)) {
                ServletFileUpload sfu = new ServletFileUpload();

                try {
                    FileItemIterator iter = sfu.getItemIterator(req);

                    while (iter.hasNext()) {
                        FileItemStream fis = iter.next();
                        
                        if (fis.isFormField()) {
                            is = fis.openStream();
                            params.put(fis.getFieldName(),
                                new String(ByteUtil.getContent(is, -1), "UTF-8"));
                            is.close();
                            is = null;
                        } else {
                            contentType = fis.getContentType();
                            filename = fis.getName();
                            is = new UploadInputStream(fis.openStream(), limit);
                            break;
                        }
                    }
                } catch (Exception e) {
                    throw new UserServletException(HttpServletResponse.SC_UNSUPPORTED_MEDIA_TYPE, e.toString());
                }
                if (is == null)
                    throw new UserServletException(HttpServletResponse.SC_NO_CONTENT, "No file content");
            } else {
                ContentType ctype = new ContentType(req.getContentType());
                String contentEncoding = req.getHeader("Content-Encoding");
                
                contentType = ctype.getValue();
                filename = ctype.getParameter("name");
                if (filename == null || filename.trim().equals(""))
                    filename = new ContentDisposition(req.getHeader("Content-Disposition")).getParameter("filename");
                is = new UploadInputStream(contentEncoding != null &&
                    contentEncoding.indexOf("gzip") != -1 ?
                    new GZIPInputStream(req.getInputStream()) :
                        req.getInputStream(), limit);
            }
            if (filename == null || filename.trim().equals(""))
                filename = "unknown";
            else
                params.put(UPLOAD_NAME, filename);
            params.put(UPLOAD_TYPE, contentType);
            ZimbraLog.mailbox.info("UserServlet received file %s - %d request bytes",
                filename, req.getContentLength());
            return is;
        }
        
        @Override public String toString() {
            StringBuffer sb = new StringBuffer();
            sb.append("account(" + accountPath + ")\n");
            sb.append("itemPath(" + itemPath + ")\n");
            sb.append("foramt(" + format + ")\n");
            return sb.toString();
        }
    }

    @Override protected String getRealmHeader() {
        return "BASIC realm=\"Zimbra\"";
    }

    private String defaultFormat(Context context) {
        if (context.hasPart())
            return "native";

        byte type = MailItem.TYPE_UNKNOWN;
        if (context.target instanceof Folder)
            type = ((Folder) context.target).getDefaultView();
        else if (context.target != null)
            type = context.target.getType();

        switch (type) {
            case MailItem.TYPE_APPOINTMENT:
            case MailItem.TYPE_TASK:
                return "ics";
            case MailItem.TYPE_CONTACT:
                return context.target instanceof Folder? "csv" : "vcf";
            case MailItem.TYPE_WIKI:
                return "wiki";
            case MailItem.TYPE_DOCUMENT:   // use native formatter for Document
                return context.target instanceof Folder? "wiki" : "native";
            default:
                return "native";
        }
    }

    /**
     * @param req
     * @param resp
     * @throws IOException
     * @throws ServletException
     */
    private void sendbackBlockMessage(HttpServletRequest req, HttpServletResponse resp) throws ServletException, IOException {
        RequestDispatcher dispatcher = getServletContext().getRequestDispatcher(mBlockPage);
        if (dispatcher != null) {
            dispatcher.forward(req, resp);
            return;
        }
        resp.sendError(HttpServletResponse.SC_FORBIDDEN, L10nUtil.getMessage(MsgKey.errAttachmentDownloadDisabled, req));
    }

    @Override public void init() throws ServletException {
        String name = getServletName();
        ZimbraLog.mailbox.info("Servlet " + name + " starting up");
        super.init();
        mBlockPage = getInitParameter(MSGPAGE_BLOCK);
    }

    @Override public void destroy() {
        String name = getServletName();
        ZimbraLog.mailbox.info("Servlet " + name + " shutting down");
        super.destroy();
    }

    public static byte[] getRemoteContent(AuthToken authToken, ItemId iid, Map<String, String> params) throws ServiceException {
        Account target = Provisioning.getInstance().get(AccountBy.id, iid.getAccountId(), authToken);
        Map<String, String> pcopy = new HashMap<String, String>(params);
        pcopy.put(QP_ID, iid.toString());
        return getRemoteContent(authToken, target, (String)null, pcopy);
    }

    public static byte[] getRemoteContent(AuthToken authToken, Account target, String folder, Map<String,String> params) throws ServiceException {
        return getRemoteContent(authToken.toZAuthToken(), getRemoteUrl(target, folder, params));
    }

    public static byte[] getRemoteContent(ZAuthToken authToken, String url) throws ServiceException {
        return getRemoteResource(authToken, url).getSecond();
    }

    public static HttpInputStream getRemoteContentAsStream(AuthToken authToken, Account target, String folder, Map<String,String> params) throws ServiceException, IOException {
        String url = getRemoteUrl(target, folder, params);
        return getRemoteResourceAsStream(authToken.toZAuthToken(), url).getSecond();
    }

    private static String getRemoteUrl(Account target, String folder, Map<String, String> params) throws ServiceException {
        if (folder == null) {
            folder = "";
        } else {
            if (folder.endsWith("/"))
                folder = folder.substring(0, folder.length() - 1);
            if (folder.startsWith("/"))
                folder = folder.substring(1);
        }

        Server server = Provisioning.getInstance().getServer(target);
        StringBuffer url = new StringBuffer(getProxyUrl(null, server, SERVLET_PATH + getAccountPath(target)));
        if (folder.length() > 0)
        	url.append("/").append(folder);
        url.append("/?").append(QP_AUTH).append('=').append(AUTH_COOKIE);
        if (params != null) {
            for (Map.Entry<String, String> param : params.entrySet())
                url.append('&').append(HttpUtil.urlEscape(param.getKey())).append('=').append(HttpUtil.urlEscape(param.getValue()));
        }
        return url.toString();
    }

    public static Pair<Header[], byte[]> getRemoteResource(ZAuthToken authToken, String url) throws ServiceException {
        HttpMethod get = null;
        try {
            Pair<Header[], HttpMethod> pair = doHttpOp(authToken, new GetMethod(url));
            get = pair.getSecond();
            return new Pair<Header[], byte[]>(pair.getFirst(), get.getResponseBody());
        } catch (IOException x) {
            throw ServiceException.FAILURE("Can't read response body " + url, x);
        } finally {
            if (get != null) {
                get.releaseConnection();
            }
        }
    }

    public static FileUploadServlet.Upload getRemoteResourceAsUpload(AuthToken at, ItemId iid, Map<String,String> params)
    throws ServiceException, IOException {
        Map<String, String> pcopy = new HashMap<String, String>(params);
        pcopy.put(QP_ID, iid.toString());

        // fetch from remote store
        Provisioning prov = Provisioning.getInstance();
        Account target = prov.get(AccountBy.id, iid.getAccountId(), at);
        String url = getRemoteUrl(target, null, pcopy);

        Pair<Header[], HttpInputStream> response = getRemoteResourceAsStream(at.toZAuthToken(), url);

        // and save the result as an upload
        String ctype = "text/plain", filename = null;
        for (Header hdr : response.getFirst()) {
            String hname = hdr.getName().toLowerCase();
            if (hname.equals("content-type"))
                ctype = hdr.getValue();
            else if (hname.equals("content-disposition"))
                filename = new ContentDisposition(hdr.getValue()).getParameter("filename");
        }
        if (filename == null || filename.equals(""))
            filename = new ContentType(ctype).getParameter("name");
        if (filename == null || filename.equals(""))
            filename = "unknown";
        return FileUploadServlet.saveUpload(response.getSecond(), filename, ctype, at.getAccountId());
    }


    /** Helper class so that we can close connection upon stream close */
    public static class HttpInputStream extends FilterInputStream {
        private HttpMethod method;

        public HttpInputStream(HttpMethod m) throws IOException {
            super(m.getResponseBodyAsStream());
            this.method = m;
        }
        public int getContentLength() {
            String cl = getHeader("Content-Length");
            if (cl != null)
                return Integer.parseInt(cl);
            return -1;
        }
        public String getHeader(String headerName) {
            Header cl = method.getResponseHeader(headerName);
            if (cl != null)
                return cl.getValue();
            return null;
        }
        public int getStatusCode() {
            return method.getStatusCode();
        }
        @Override public void close() {
            method.releaseConnection();
        }
    }
    
    public static Pair<Header[], HttpInputStream> getRemoteResourceAsStream(ZAuthToken authToken, ItemId iid, String extraPath)
            throws ServiceException, IOException {
        Map<String,String> params = new HashMap<String,String>();
        params.put(QP_ID, iid.toString());
        if (extraPath != null)
        	params.put(QP_NAME, extraPath);
        Account target = Provisioning.getInstance().getAccountById(iid.getAccountId());
        String url = getRemoteUrl(target, null, params);
        return getRemoteResourceAsStream(authToken, url);
    }
    
    public static Pair<Integer, InputStream> getRemoteResourceAsStreamWithLength(ZAuthToken authToken, String url) throws ServiceException, IOException {
        HttpInputStream his = getRemoteResourceAsStream(authToken, url).getSecond();
        return new Pair<Integer, InputStream>(his.getContentLength(), his);
    }
    
    public static Pair<Header[], HttpInputStream> getRemoteResourceAsStream(ZAuthToken authToken, String url)
    throws ServiceException, IOException {
        Pair<Header[], HttpMethod> pair = doHttpOp(authToken, new GetMethod(url));
        return new Pair<Header[], HttpInputStream>(pair.getFirst(), new HttpInputStream(pair.getSecond()));
    }

    public static Pair<Header[], HttpInputStream> putMailItem(ZAuthToken authToken, String url, MailItem item)
    throws ServiceException, IOException {
        if (item instanceof Document) {
            Document doc = (Document) item;
            StringBuilder u = new StringBuilder(url);
            u.append("?").append(QP_AUTH).append('=').append(AUTH_COOKIE);
            if (doc.getType() == MailItem.TYPE_WIKI)
                u.append("&fmt=wiki");
            PutMethod method = new PutMethod(u.toString());
            String contentType = doc.getContentType();
            method.addRequestHeader("Content-Type", contentType);
            method = HttpClientUtil.addInputStreamToHttpMethod(method, doc.getContentStream(), doc.getSize(), contentType);
            Pair<Header[], HttpMethod> pair = doHttpOp(authToken, method);
            return new Pair<Header[], HttpInputStream>(pair.getFirst(), new HttpInputStream(pair.getSecond()));
        }
        return putRemoteResource(authToken, url, item.getContentStream(), null);
    }

    public static Pair<Header[], HttpInputStream> putRemoteResource(AuthToken authToken, String url, Account target,
                InputStream req, Header[] headers)
    throws ServiceException, IOException {
        return putRemoteResource(authToken.toZAuthToken(), url, req, headers);
    }
    
    public static Pair<Header[], HttpInputStream> putRemoteResource(ZAuthToken authToken, String url, InputStream req, Header[] headers)
    throws ServiceException, IOException {
        StringBuilder u = new StringBuilder(url);
        u.append("?").append(QP_AUTH).append('=').append(AUTH_COOKIE);
        PutMethod method = new PutMethod(u.toString());
        String contentType = "application/octet-stream";
        if (headers != null) {
            for (Header hdr : headers) {
                String name = hdr.getName();
                method.addRequestHeader(hdr);
                if (name.equals("Content-Type"))
                    contentType = hdr.getValue();
            }
        }
        method.setRequestEntity(new InputStreamRequestEntity(req, contentType));
        Pair<Header[], HttpMethod> pair = doHttpOp(authToken, method);
        return new Pair<Header[], HttpInputStream>(pair.getFirst(), new HttpInputStream(pair.getSecond()));
    }

    private static Pair<Header[], HttpMethod> doHttpOp(ZAuthToken authToken, HttpMethod method)
    throws ServiceException {
        // create an HTTP client with the same cookies
        String url = "";
        String hostname = "";
        try {
            url = method.getURI().toString();
            hostname = method.getURI().getHost();
        } catch (IOException e) {
            ZimbraLog.mailbox.warn("can't parse target URI", e);
        }
        
        HttpClient client = ZimbraHttpConnectionManager.getInternalHttpConnMgr().newHttpClient();
        Map<String, String> cookieMap = authToken.cookieMap(false);
        if (cookieMap != null) {
            HttpState state = new HttpState();
            for (Map.Entry<String, String> ck : cookieMap.entrySet()) {
                state.addCookie(new org.apache.commons.httpclient.Cookie(hostname, ck.getKey(), ck.getValue(), "/", null, false));
            }
            client.setState(state);
            client.getParams().setCookiePolicy(CookiePolicy.BROWSER_COMPATIBILITY);
        }
        
    	if (method instanceof PutMethod) {
    		long contentLength = ((PutMethod)method).getRequestEntity().getContentLength();
    		if (contentLength > 0) {
    			int timeEstimate = Math.max(10000, (int)(contentLength / 100));  // 100kbps in millis
    			// cannot set connection time using our ZimbrahttpConnectionManager,
    			// see comments in ZimbrahttpConnectionManager.
    			// actually, length of the content to Put should not be a factor for 
    			// establishing a connection, only read time out matter, which we set
    			// client.getHttpConnectionManager().getParams().setConnectionTimeout(timeEstimate);
    			
    			method.getParams().setSoTimeout(timeEstimate);
    		}
    	}
    	
        try {
            int statusCode = HttpClientUtil.executeMethod(client, method);
            if (statusCode == HttpStatus.SC_NOT_FOUND)
                throw MailServiceException.NO_SUCH_ITEM(-1);
            else if (statusCode != HttpStatus.SC_OK && 
            		statusCode != HttpStatus.SC_CREATED &&
            		statusCode != HttpStatus.SC_NO_CONTENT)
                throw ServiceException.RESOURCE_UNREACHABLE(method.getStatusText(), null,
                		new ServiceException.InternalArgument(HTTP_URL, url, ServiceException.Argument.Type.STR),
                		new ServiceException.InternalArgument(HTTP_STATUS_CODE, statusCode, ServiceException.Argument.Type.NUM));

            List<Header> headers = new ArrayList<Header>(Arrays.asList(method.getResponseHeaders()));
            headers.add(new Header("X-Zimbra-Http-Status", ""+statusCode));
            return new Pair<Header[], HttpMethod>(headers.toArray(new Header[0]), method);
        } catch (HttpException e) {
            throw ServiceException.RESOURCE_UNREACHABLE("HttpException while fetching " + url, e);
        } catch (IOException e) {
            throw ServiceException.RESOURCE_UNREACHABLE("IOException while fetching " + url, e);
        }
    }
}<|MERGE_RESOLUTION|>--- conflicted
+++ resolved
@@ -38,6 +38,7 @@
 import com.zimbra.cs.account.Server;
 import com.zimbra.cs.account.ZimbraAuthTokenEncoded;
 import com.zimbra.cs.fb.FreeBusyQuery;
+import com.zimbra.cs.httpclient.URLUtil;
 import com.zimbra.cs.mailbox.Document;
 import com.zimbra.cs.mailbox.Folder;
 import com.zimbra.cs.mailbox.MailItem;
@@ -268,13 +269,8 @@
     
     /** Returns the REST URL for the mail item. */
     public static String getRestUrl(MailItem item) throws ServiceException {
-<<<<<<< HEAD
     	Account acct = item.getMailbox().getAccount();
         return getRestUrl(acct) + URLUtil.urlEscape(item.getPath());
-=======
-        Account acct = item.getMailbox().getAccount();
-        return getRestUrl(acct) + HttpUtil.urlEscape(item.getPath());
->>>>>>> 743dbb5d
     }
 
     public synchronized static void addFormatter(Formatter f) {
@@ -774,15 +770,15 @@
             return false;
         Mountpoint mpt = (Mountpoint) item;
 
-        String uri = SERVLET_PATH + "/~/?" + QP_ID + '=' + HttpUtil.urlEscape(mpt.getOwnerId()) + "%3A" + mpt.getRemoteId();
+        String uri = SERVLET_PATH + "/~/?" + QP_ID + '=' + URLUtil.urlEscape(mpt.getOwnerId()) + "%3A" + mpt.getRemoteId();
         if (context.format != null)
-            uri += '&' + QP_FMT + '=' + HttpUtil.urlEscape(context.format);
+            uri += '&' + QP_FMT + '=' + URLUtil.urlEscape(context.format);
         if (context.extraPath != null)
-            uri += '&' + QP_NAME + '=' + HttpUtil.urlEscape(context.extraPath);
+            uri += '&' + QP_NAME + '=' + URLUtil.urlEscape(context.extraPath);
         for (Map.Entry<String, String> entry : HttpUtil.getURIParams(req).entrySet()) {
             String qp = entry.getKey();
             if (!qp.equals(QP_ID) && !qp.equals(QP_FMT))
-                uri += '&' + HttpUtil.urlEscape(qp) + '=' + HttpUtil.urlEscape(entry.getValue());
+                uri += '&' + URLUtil.urlEscape(qp) + '=' + URLUtil.urlEscape(entry.getValue());
         }
 
         Provisioning prov = Provisioning.getInstance();
@@ -1317,7 +1313,7 @@
         url.append("/?").append(QP_AUTH).append('=').append(AUTH_COOKIE);
         if (params != null) {
             for (Map.Entry<String, String> param : params.entrySet())
-                url.append('&').append(HttpUtil.urlEscape(param.getKey())).append('=').append(HttpUtil.urlEscape(param.getValue()));
+                url.append('&').append(URLUtil.urlEscape(param.getKey())).append('=').append(URLUtil.urlEscape(param.getValue()));
         }
         return url.toString();
     }
