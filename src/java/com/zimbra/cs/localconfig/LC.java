--- conflicted
+++ resolved
@@ -149,6 +149,9 @@
     public static final KnownKey wiki_enabled;
     public static final KnownKey wiki_user;
     
+    public static final KnownKey nio_imap_enable;
+    public static final KnownKey nio_imap_debug_logging;
+    
     static {
         final String ZM_MYCNF_CAVEAT = "This value is stored here for use by zmmycnf program.  Changing this setting does not immediately reflect in MySQL server.  You will have to, with abundant precaution, re-generate my.cnf and restart MySQL server for the change to take effect.";
         final String FS = File.separator;
@@ -533,8 +536,6 @@
         wiki_user.setDefault("wiki");
         wiki_user.setDoc
             ("Wiki user.");
-<<<<<<< HEAD
-=======
         
         nio_imap_enable = new KnownKey("nio_imap_enable");
         nio_imap_enable.setDefault("false");
@@ -545,7 +546,6 @@
         nio_imap_debug_logging.setDefault("false");
         nio_imap_debug_logging.setDoc
             ("Log extremely large amounts of detail from the NIO IMAP server framework.  Useful only for debugging the IO framework.");
->>>>>>> 2c37c383
     }
 
 }