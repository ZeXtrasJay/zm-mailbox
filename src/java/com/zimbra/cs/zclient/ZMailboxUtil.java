/*
 * ***** BEGIN LICENSE BLOCK *****
 * Zimbra Collaboration Suite Server
 * Copyright (C) 2006, 2007, 2008, 2009, 2010, 2011, 2012, 2013 Zimbra Software, LLC.
 * 
 * The contents of this file are subject to the Zimbra Public License
 * Version 1.4 ("License"); you may not use this file except in
 * compliance with the License.  You may obtain a copy of the License at
 * http://www.zimbra.com/license.
 * 
 * Software distributed under the License is distributed on an "AS IS"
 * basis, WITHOUT WARRANTY OF ANY KIND, either express or implied.
 * ***** END LICENSE BLOCK *****
 */

package com.zimbra.cs.zclient;

import java.io.BufferedInputStream;
import java.io.BufferedReader;
import java.io.ByteArrayInputStream;
import java.io.File;
import java.io.FileInputStream;
import java.io.FileNotFoundException;
import java.io.FileOutputStream;
import java.io.IOException;
import java.io.InputStream;
import java.io.InputStreamReader;
import java.io.OutputStream;
import java.io.OutputStreamWriter;
import java.io.PrintWriter;
import java.io.UnsupportedEncodingException;
import java.net.URI;
import java.net.URISyntaxException;
import java.util.ArrayList;
import java.util.Calendar;
import java.util.Collection;
import java.util.Collections;
import java.util.Comparator;
import java.util.Date;
import java.util.HashMap;
import java.util.List;
import java.util.Map;
import java.util.Properties;
import java.util.TimeZone;
import java.util.regex.Matcher;
import java.util.regex.Pattern;
import java.util.zip.GZIPInputStream;

import javax.mail.MessagingException;
import javax.mail.Session;
import javax.mail.internet.MimeMessage;
import javax.mail.util.SharedByteArrayInputStream;

import org.apache.commons.cli.CommandLine;
import org.apache.commons.cli.CommandLineParser;
import org.apache.commons.cli.GnuParser;
import org.apache.commons.cli.Option;
import org.apache.commons.cli.Options;
import org.apache.commons.cli.ParseException;

import com.zimbra.common.auth.ZAuthToken;
import com.zimbra.common.localconfig.LC;
import com.zimbra.common.mailbox.ContactConstants;
import com.zimbra.common.service.ServiceException;
import com.zimbra.common.soap.Element;
import com.zimbra.common.soap.SoapFaultException;
import com.zimbra.common.soap.SoapTransport;
import com.zimbra.common.soap.SoapTransport.DebugListener;
import com.zimbra.common.util.ByteUtil;
import com.zimbra.common.util.CliUtil;
import com.zimbra.common.util.DateUtil;
import com.zimbra.common.util.EmailUtil;
import com.zimbra.common.util.HttpUtil;
import com.zimbra.common.util.StringUtil;
import com.zimbra.common.zclient.ZClientException;
import com.zimbra.common.zmime.ZMimeMessage;
import com.zimbra.cs.account.GuestAccount;
import com.zimbra.cs.account.Provisioning;
import com.zimbra.cs.account.Provisioning.AccountBy;
import com.zimbra.cs.account.accesscontrol.Right;
import com.zimbra.cs.account.accesscontrol.RightManager;
import com.zimbra.cs.account.soap.SoapAccountInfo;
import com.zimbra.cs.account.soap.SoapProvisioning;
import com.zimbra.cs.account.soap.SoapProvisioning.DelegateAuthResponse;
import com.zimbra.cs.util.BuildInfo;
import com.zimbra.cs.util.SoapCLI;
import com.zimbra.cs.zclient.ZConversation.ZMessageSummary;
import com.zimbra.cs.zclient.ZGrant.GranteeType;
import com.zimbra.cs.zclient.ZMailbox.Fetch;
import com.zimbra.cs.zclient.ZMailbox.GalEntryType;
import com.zimbra.cs.zclient.ZMailbox.OwnerBy;
import com.zimbra.cs.zclient.ZMailbox.SearchSortBy;
import com.zimbra.cs.zclient.ZMailbox.SharedItemBy;
import com.zimbra.cs.zclient.ZMailbox.ZApptSummaryResult;
import com.zimbra.cs.zclient.ZMailbox.ZSearchGalResult;
import com.zimbra.cs.zclient.ZMessage.ZMimePart;
import com.zimbra.cs.zclient.ZTag.Color;
import com.zimbra.cs.zclient.event.ZCreateEvent;
import com.zimbra.cs.zclient.event.ZDeleteEvent;
import com.zimbra.cs.zclient.event.ZEventHandler;
import com.zimbra.cs.zclient.event.ZModifyEvent;
import com.zimbra.cs.zclient.event.ZRefreshEvent;

/**
 * @author schemers
 */
public class ZMailboxUtil implements DebugListener {

    private boolean mInteractive = false;
    private boolean mGlobalVerbose = false;
    private boolean mDebug = false;
    private String mAdminAccountName = null;
    private String mMailboxName = null;
    private String mPassword = null;
    private ZAuthToken mAdminAuthToken = null;

    private static final String DEFAULT_ADMIN_URL = "https://"+LC.zimbra_zmprov_default_soap_server.value()+":" + LC.zimbra_admin_service_port.intValue()+"/";
    private static final String DEFAULT_URL = "http://"+LC.zimbra_zmprov_default_soap_server.value()+"/";

    private String mUrl = DEFAULT_URL;

    private Map<String,Command> mCommandIndex;
    private ZMailbox mMbox;
    private String mPrompt = "mbox> ";
    ZSearchParams mSearchParams;
    int mSearchPage;
    ZSearchParams mConvSearchParams;
    ZSearchResult mConvSearchResult;
    SoapProvisioning mProv;
    private int mTimeout = LC.httpclient_internal_connmgr_so_timeout.intValue();

    private final Map<Integer, String> mIndexToId = new HashMap<Integer, String>();

    /** current command */
    private Command mCommand;

    /** current command line */
    private CommandLine mCommandLine;

    /** parser for internal commands */
    private final CommandLineParser mParser = new GnuParser();

    public void setDebug(boolean debug) { mDebug = debug; }

    public void setVerbose(boolean verbose) { mGlobalVerbose = verbose; }

    public void setInteractive(boolean interactive) { mInteractive = interactive; }

    public void setAdminAccountName(String account) { mAdminAccountName = account; }

    public void setMailboxName(String account) { mMailboxName = account; }

    public void setPassword(String password) { mPassword = password; }

    public void setAdminAuthToken(ZAuthToken authToken) { mAdminAuthToken = authToken; }

    public void setUrl(String url, boolean admin) throws ServiceException {
        mUrl = ZMailbox.resolveUrl(url, admin);
    }

    public void setTimeout(String timeout) throws ServiceException {
        int num;
        try {
            num = Integer.parseInt(timeout);
        } catch (NumberFormatException e) {
            throw ServiceException.INVALID_REQUEST("Invalid timeout value " + timeout, e);
        }
        if (num < 0)
            throw ServiceException.INVALID_REQUEST("Timeout can't be negative", null);
<<<<<<< HEAD
=======
        }
        if (num > 2147483) {
            throw ServiceException.INVALID_REQUEST("Timeout can't exceed 2147483 seconds", null);
        }
>>>>>>> dec25689
        mTimeout = num * 1000;
    }

    private void usage() {

        if (mCommand != null) {
            stdout.printf("usage:%n%n%s%n", mCommand.getFullUsage());
        }

        if (mInteractive)
            return;

        stdout.println("");
        stdout.println("zmmailbox [args] [cmd] [cmd-args ...]");
        stdout.println("");
        stdout.println("  -h/--help                                display usage");
        stdout.println("  -f/--file                                use file as input stream");
        stdout.println("  -u/--url      http[s]://{host}[:{port}]  server hostname and optional port. must use admin port with -z/-a");
        stdout.println("  -a/--admin    {name}                     admin account name to auth as");
        stdout.println("  -z/--zadmin                              use zimbra admin name/password from localconfig for admin/password");
        stdout.println("  -y/--authtoken {authtoken}               " + SoapCLI.OPT_AUTHTOKEN.getDescription());
        stdout.println("  -Y/--authtokenfile {authtoken file}      " + SoapCLI.OPT_AUTHTOKENFILE.getDescription());
        stdout.println("  -m/--mailbox  {name}                     mailbox to open");
        stdout.println("  -p/--password {pass}                     password for admin account and/or mailbox");
        stdout.println("  -P/--passfile {file}                     read password from file");
        stdout.println("  -t/--timeout                             timeout (in seconds)");
        stdout.println("  -v/--verbose                             verbose mode (dumps full exception stack trace)");
        stdout.println("  -d/--debug                               debug mode (dumps SOAP messages)");

        stdout.println("");
        doHelp(null);
        System.exit(1);
    }

    public static enum Category {

        ADMIN("help on admin-related commands"),
        ACCOUNT("help on account-related commands"),
        APPOINTMENT("help on appoint-related commands",
                " absolute date-specs:\n" +
                        "\n" +
                        "  mm/dd/yyyy (i.e., 12/25/1998)\n" +
                        "  yyyy/dd/mm (i.e., 1989/12/25)\n" +
                        "  \\d+       (num milliseconds, i.e., 1132276598000)\n" +
                        "\n"+
                        "  relative date-specs:\n"+
                        "\n"+
                        "  [mp+-]?([0-9]+)([mhdwy][a-z]*)?g\n"+
                        " \n"+
                        "   +/{not-specified}   current time plus an offset\n"+
                        "   -                   current time minus an offset\n"+
                        "  \n"+
                        "   (0-9)+    value\n"+
                        "\n"+
                        "   ([mhdwy][a-z]*)  units, everything after the first character is ignored (except for \"mi\" case):\n"+
                        "   m(onths)\n"+
                        "   mi(nutes)\n"+
                        "   d(ays)\n"+
                        "   w(eeks)\n"+
                        "   h(ours)\n"+
                        "   y(ears)\n"+
                        "   \n"+
                        "  examples:\n"+
                        "     1day     1 day from now\n"+
                        "    +1day     1 day from now \n"+
                        "    p1day     1 day from now\n"+
                        "    +60mi     60 minutes from now\n"+
                        "    +1week    1 week from now\n"+
                        "    +6mon     6 months from now \n"+
                        "    1year     1 year from now\n"+
                        "\n"),
        COMMANDS("help on all commands"),
        CONTACT("help on contact-related commands"),
        CONVERSATION("help on conversation-related commands"),
        FILTER("help on filter-realted commnds",
                        "  {conditions}:\n" +
                        "    header \"comma-separated-names\" is|not_is|contains|not_contains|matches|not_matches [case_sensitive] \"value\"\n" +
                        "    header \"comma-separated-names\" exists|not_exists\n" +
                        "    mime_header \"name\" is|not_is|contains|not_contains|matches|not_matches [case_sensitive] \"value\"\n" +
                        "    date before|not_before|after|not_after \"YYYYMMDD\"\n" +
                        "    size under|not_under|over|not_over \"1|1K|1M\"\n" +
                        "    body contains|not_contains [case_sensitive] \"text\"\n" +
                        "    addressbook in|not_in \"header-name\"\n" +
                        "    attachment exists|not_exists\n" +
                        "    invite exists|not_exists\n" +
                        "    current_time before|not_before|after|not_after \"HHmm\"\n" +
                        "    current_day_of_week is|not_is \"comma-separated-days(0=Sun,6=Sat)\"\n" +
                        "\n" +
                        "  {actions}:\n" +
                        "    keep\n" +
                        "    discard\n" +
                        "    fileinto \"/path\"\n" +
                        "    tag \"/tag\"\n" +
                        "    mark read|flagged\n" +
                        "    redirect \"address\"\n" +
                        "    reply \"body-template\"\n" +
                        "    notify \"address\" \"subject-template\" \"body-template\" [\"max-body-size(bytes)\"]\n" +
                        "    stop\n"),
        FOLDER("help on folder-related commands"),
        ITEM("help on item-related commands"),
        MESSAGE("help on message-related commands"),
        MISC("help on misc commands"),
        PERMISSION("help on permission commands",
                "To grant/revoke permission on entries an account can inherit grants from(group, domain, global), use \"zmprov grr/rvr\" commands."),
        SEARCH("help on search-related commands"),
        TAG("help on tag-related commands");

        String mDesc;
        String mCategoryHelp;

        public String getDescription() { return mDesc; }
        public String getCategoryHelp() { return mCategoryHelp; }

        Category(String desc) {
            mDesc = desc;
        }

        Category(String desc, String help) {
            mDesc = desc;
            mCategoryHelp = help;
        }
    }

    public static Option getOption(String shortName, String longName, boolean hasArgs, String help) {
        return new Option(shortName, longName, hasArgs, help);
    }

    static Option O_AFTER = new Option("a", "after", true, "add after filter-name");
    static Option O_BEFORE = new Option("b", "before", true, "add before filter-name");
    static Option O_COLOR = new Option("c", "color", true, "color");
    static Option O_CONTENT_TYPE = new Option("c", "contentType", true, "content-type");
    static Option O_CURRENT = new Option("c", "current", false, "current page of search results");
    static Option O_DATE = new Option("d", "date", true,  "received date (msecs since epoch)");
    static Option O_FIRST = new Option("f", "first", false, "add as first filter rule");
    static Option O_FLAGS = new Option("F", "flags", true, "flags");
    static Option O_FOLDER = new Option("f", "folder", true, "folder-path-or-id");
    static Option O_IGNORE = new Option("i", "ignore", false, "ignore unknown contact attrs");
    static Option O_IGNORE_ERROR = new Option("i", "ignore", false, "ignore and continue on error during ics import");
    static Option O_LAST = new Option("l", "last", false, "add as last filter rule");
    static Option O_LIMIT = new Option("l", "limit", true, "max number of results to return (1-1000, default=25)");
    static Option O_NEXT = new Option("n", "next", false, "next page of search results");
    static Option O_OUTPUT_FILE = new Option("o", "output", true, "output filename");
    static Option O_PRESERVE_ALARMS = new Option(null, "preserveAlarms", false,
            "preserve existing calendar alarms during ics import (default is to use alarms in ics file)");
    static Option O_START_TIME = new Option(null, "startTime", true, "start time for ics export");
    static Option O_END_TIME = new Option(null, "endTime", true, "end time for ics export");
    static Option O_PREVIOUS = new Option("p", "previous", false,  "previous page of search results");
    static Option O_SORT = new Option("s", "sort", true, "sort order TODO");
    static Option O_REPLACE = new Option("r", "replace", false, "replace contact (default is to merge)");
    static Option O_TAGS = new Option("T", "tags", true, "list of tag ids/names");
    static Option O_TYPES = new Option("t", "types", true, "list of types to search for (message,conversation,contact,appointment,document,task,wiki)");
    static Option O_URL = new Option("u", "url", true, "url to connect to");
    static Option O_VERBOSE = new Option("v", "verbose", false, "verbose output");
    static Option O_VIEW = new Option("V", "view", true, "default type for folder (appointment,contact,conversation,document,message,task,wiki)");
    static Option O_NO_VALIDATION = new Option(null, "noValidation", false, "don't validate file content");
    static Option O_DUMPSTER = new Option(null, "dumpster", false, "search in dumpster");

    enum Command {
        ADD_INCOMING_FILTER_RULE("addFilterRule", "afrl", "{name}  [*active|inactive] [any|*all] {conditions}+ {actions}+", "add incoming filter rule", Category.FILTER,  2, Integer.MAX_VALUE, O_AFTER, O_BEFORE, O_FIRST, O_LAST),
        ADD_OUTGOING_FILTER_RULE("addOutgoingFilterRule", "aofrl", "{name}  [*active|inactive] [any|*all] {conditions}+ {actions}+", "add outgoing filter rule", Category.FILTER,  2, Integer.MAX_VALUE, O_AFTER, O_BEFORE, O_FIRST, O_LAST),
        ADD_MESSAGE("addMessage", "am", "{dest-folder-path} {filename-or-dir} [{filename-or-dir} ...]", "add a message to a folder", Category.MESSAGE, 2, Integer.MAX_VALUE, O_TAGS, O_DATE, O_FLAGS, O_NO_VALIDATION),
        ADMIN_AUTHENTICATE("adminAuthenticate", "aa", "{admin-name} {admin-password}", "authenticate as an admin. can only be used by an admin", Category.ADMIN, 2, 2, O_URL),
        AUTHENTICATE("authenticate", "a", "{name} {password}", "authenticate as account and open mailbox", Category.MISC, 2, 2, O_URL),
        AUTO_COMPLETE("autoComplete", "ac", "{query}", "contact auto autocomplete", Category.CONTACT,  1, 1, O_VERBOSE),
        AUTO_COMPLETE_GAL("autoCompleteGal", "acg", "{query}", "gal auto autocomplete", Category.CONTACT,  1, 1, O_VERBOSE),
        CHECK_PERMISSION("checkPermission", "cp", "{name} {right}", "check if the user has the specified right on target.", Category.PERMISSION, 2, 2, O_VERBOSE),
        CREATE_CONTACT("createContact", "cct", "[attr1 value1 [attr2 value2...]]", "create contact", Category.CONTACT, 2, Integer.MAX_VALUE, O_FOLDER, O_IGNORE, O_TAGS),
        CREATE_FOLDER("createFolder", "cf", "{folder-path}", "create folder", Category.FOLDER, 1, 1, O_VIEW, O_COLOR, O_FLAGS, O_URL),
        CREATE_IDENTITY("createIdentity", "cid", "{identity-name} [attr1 value1 [attr2 value2...]]", "create identity", Category.ACCOUNT, 1, Integer.MAX_VALUE),
        CREATE_MOUNTPOINT("createMountpoint", "cm", "{folder-path} {owner-id-or-name} {remote-item-id-or-path}", "create mountpoint", Category.FOLDER, 3, 3, O_VIEW, O_COLOR, O_FLAGS),
        CREATE_SEARCH_FOLDER("createSearchFolder", "csf", "{folder-path} {query}", "create search folder", Category.FOLDER, 2, 2, O_SORT, O_TYPES, O_COLOR),
        CREATE_SIGNATURE("createSignature", "csig", "{signature-name} [signature-value}", "create signature", Category.ACCOUNT, 2, 2),
        CREATE_TAG("createTag", "ct", "{tag-name}", "create tag", Category.TAG, 1, 1, O_COLOR),
        DELETE_CONTACT("deleteContact", "dct", "{contact-ids}", "hard delete contact(s)", Category.CONTACT, 1, 1),
        DELETE_CONVERSATION("deleteConversation", "dc", "{conv-ids}", "hard delete conversastion(s)", Category.CONVERSATION, 1, 1),
        DELETE_ITEM("deleteItem", "di", "{item-ids}", "hard delete item(s)", Category.ITEM, 1, 1),
        DELETE_IDENTITY("deleteIdentity", "did", "{identity-name}", "delete an identity", Category.ACCOUNT, 1, 1),
        DELETE_INCOMING_FILTER_RULE("deleteFilterRule", "dfrl", "{name}", "delete incoming filter rule", Category.FILTER,  1, 1),
        DELETE_OUTGOING_FILTER_RULE("deleteOutgoingFilterRule", "dofrl", "{name}", "delete outgoing filter rule", Category.FILTER,  1, 1),
        DELETE_FOLDER("deleteFolder", "df", "{folder-path}", "hard delete a folder (and subfolders)", Category.FOLDER, 1, 1),
        DELETE_MESSAGE("deleteMessage", "dm", "{msg-ids}", "hard delete message(s)", Category.MESSAGE, 1, 1),
        DELETE_SIGNATURE("deleteSignature", "dsig", "{signature-name|signature-id}", "delete signature", Category.ACCOUNT, 1, 1),
        DELETE_TAG("deleteTag", "dt", "{tag-name}", "delete a tag", Category.TAG, 1, 1),
        DUMPSTER_DELETE_ITEM("dumpsterDeleteItem", "ddi", "{item-ids}", "permanently delete item(s) from the dumpster", Category.ITEM, 1, 1),
        EMPTY_DUMPSTER("emptyDumpster", null, "", "empty the dumpster", Category.MISC, 0, 0),
        EMPTY_FOLDER("emptyFolder", "ef", "{folder-path}", "empty all the items in a folder (including subfolders)", Category.FOLDER, 1, 1),
        EXIT("exit", "quit", "", "exit program", Category.MISC, 0, 0),
        FLAG_CONTACT("flagContact", "fct", "{contact-ids} [0|1*]", "flag/unflag contact(s)", Category.CONTACT, 1, 2),
        FLAG_CONVERSATION("flagConversation", "fc", "{conv-ids} [0|1*]", "flag/unflag conversation(s)", Category.CONVERSATION, 1, 2),
        FLAG_ITEM("flagItem", "fi", "{item-ids} [0|1*]", "flag/unflag item(s)", Category.ITEM, 1, 2),
        FLAG_MESSAGE("flagMessage", "fm", "{msg-ids} [0|1*]", "flag/unflag message(s)", Category.MESSAGE, 1, 2),
        GET_ALL_CONTACTS("getAllContacts", "gact", "[attr1 [attr2...]]", "get all contacts", Category.CONTACT, 0, Integer.MAX_VALUE, O_VERBOSE, O_FOLDER),
        GET_ALL_FOLDERS("getAllFolders", "gaf", "", "get all folders", Category.FOLDER, 0, 0, O_VERBOSE),
        GET_ALL_TAGS("getAllTags", "gat", "", "get all tags", Category.TAG, 0, 0, O_VERBOSE),
        GET_APPOINTMENT_SUMMARIES("getAppointmentSummaries", "gaps", "{start-date-spec} {end-date-spec} {folder-path}", "get appointment summaries", Category.APPOINTMENT, 2, 3, O_VERBOSE),
        GET_CONTACTS("getContacts", "gct", "{contact-ids} [attr1 [attr2...]]", "get contact(s)", Category.CONTACT, 1, Integer.MAX_VALUE, O_VERBOSE),
        GET_CONVERSATION("getConversation", "gc", "{conv-id}", "get a converation", Category.CONVERSATION, 1, 1, O_VERBOSE),
        GET_IDENTITIES("getIdentities", "gid", "", "get all identites", Category.ACCOUNT, 0, 0, O_VERBOSE),
        GET_INCOMING_FILTER_RULES("getFilterRules", "gfrl", "", "get incoming filter rules", Category.FILTER,  0, 0),
        GET_OUTGOING_FILTER_RULES("getOutgoingFilterRules", "gofrl", "", "get outgoing filter rules", Category.FILTER,  0, 0),
        GET_FOLDER("getFolder", "gf", "{folder-path}", "get folder", Category.FOLDER, 1, 1, O_VERBOSE),
        GET_FOLDER_REQUEST("getFolderRequest", "gfr", "{folder-id}", "get folder request (always issues a GetFolderRequest)", Category.FOLDER, 1, 1, O_VERBOSE),
        GET_FOLDER_GRANT("getFolderGrant", "gfg", "{folder-path}", "get folder grants", Category.FOLDER, 1, 1, O_VERBOSE),
        GET_MESSAGE("getMessage", "gm", "{msg-id}", "get a message", Category.MESSAGE, 1, 1, O_VERBOSE),
        GET_MAILBOX_SIZE("getMailboxSize", "gms", "", "get mailbox size", Category.MISC, 0, 0, O_VERBOSE),
        GET_PERMISSION("getPermission", "gp", "[right1 [right2...]]", "get rights currently granted", Category.PERMISSION, 0, Integer.MAX_VALUE, O_VERBOSE),
        GET_REST_URL("getRestURL", "gru", "{relative-path}", "do a GET on a REST URL relative to the mailbox", Category.MISC, 1, 1,
                O_OUTPUT_FILE, O_START_TIME, O_END_TIME, O_URL),
        GET_SIGNATURES("getSignatures", "gsig", "", "get all signatures", Category.ACCOUNT, 0, 0, O_VERBOSE),
        GRANT_PERMISSION("grantPermission", "grp", "{account {name}|group {name}|domain {name}||all|public|guest {email} [{password}]|key {email} [{accesskey}] {[-]right}}", "allow or deny a right to a grantee or a group of grantee. to deny a right, put a '-' in front of the right", Category.PERMISSION, 2, 4),
        HELP("help", "?", "commands", "return help on a group of commands, or all commands. Use -v for detailed help.", Category.MISC, 0, 1, O_VERBOSE),
        IMPORT_URL_INTO_FOLDER("importURLIntoFolder", "iuif", "{folder-path} {url}", "add the contents to the remote feed at {target-url} to the folder", Category.FOLDER, 2, 2),
        LIST_PERMISSION("listPermission", "lp", "", "list and describe all rights that can be granted", Category.PERMISSION, 0, 0, O_VERBOSE),
        MARK_CONVERSATION_READ("markConversationRead", "mcr", "{conv-ids} [0|1*]", "mark conversation(s) as read/unread", Category.CONVERSATION, 1, 2),
        MARK_CONVERSATION_SPAM("markConversationSpam", "mcs", "{conv} [0|1*] [{dest-folder-path}]", "mark conversation as spam/not-spam, and optionally move", Category.CONVERSATION, 1, 3),
        MARK_ITEM_READ("markItemRead", "mir", "{item-ids} [0|1*]", "mark item(s) as read/unread", Category.ITEM, 1, 2),
        MARK_FOLDER_READ("markFolderRead", "mfr", "{folder-path}", "mark all items in a folder as read", Category.FOLDER, 1, 1),
        MARK_MESSAGE_READ("markMessageRead", "mmr", "{msg-ids} [0|1*]", "mark message(s) as read/unread", Category.MESSAGE, 1, 2),
        MARK_MESSAGE_SPAM("markMessageSpam", "mms", "{msg} [0|1*] [{dest-folder-path}]", "mark a message as spam/not-spam, and optionally move", Category.MESSAGE, 1, 3),
        MARK_TAG_READ("markTagRead", "mtr", "{tag-name}", "mark all items with this tag as read", Category.TAG, 1, 1),
        MODIFY_CONTACT("modifyContactAttrs", "mcta", "{contact-id} [attr1 value1 [attr2 value2...]]", "modify a contact", Category.CONTACT, 3, Integer.MAX_VALUE, O_REPLACE, O_IGNORE),
        MODIFY_INCOMING_FILTER_RULE("modifyFilterRule", "mfrl", "{name} [*active|inactive] [any|*all] {conditions}+ {actions}+", "modify incoming filter rule", Category.FILTER,  2, Integer.MAX_VALUE),
        MODIFY_OUTGOING_FILTER_RULE("modifyOutgoingFilterRule", "mofrl", "{name} [*active|inactive] [any|*all] {conditions}+ {actions}+", "modify outgoing filter rule", Category.FILTER,  2, Integer.MAX_VALUE),
        MODIFY_FOLDER_CHECKED("modifyFolderChecked", "mfch", "{folder-path} [0|1*]", "modify whether a folder is checked in the UI", Category.FOLDER, 1, 2),
        MODIFY_FOLDER_COLOR("modifyFolderColor", "mfc", "{folder-path} {new-color}", "modify a folder's color", Category.FOLDER, 2, 2),
        MODIFY_FOLDER_EXCLUDE_FREE_BUSY("modifyFolderExcludeFreeBusy", "mfefb", "{folder-path} [0|1*]", "change whether folder is excluded from free-busy", Category.FOLDER, 1, 2),
        MODIFY_FOLDER_FLAGS("modifyFolderFlags", "mff", "{folder-path} {folder-flags}", "replaces the flags on the folder (subscribed, checked, etc.)", Category.FOLDER, 2, 2),
        MODIFY_FOLDER_GRANT("modifyFolderGrant", "mfg", "{folder-path} {account {name}|group {name}|cos {name}|domain {name}|all|public|guest {email} [{password}]|key {email} [{accesskey}] {permissions|none}}", "add/remove a grant to a folder", Category.FOLDER, 3, 5),
        MODIFY_FOLDER_URL("modifyFolderURL", "mfu", "{folder-path} {url}", "modify a folder's URL", Category.FOLDER, 2, 2),
        MODIFY_IDENTITY("modifyIdentity", "mid", "{identity-name} [attr1 value1 [attr2 value2...]]", "modify an identity", Category.ACCOUNT, 1, Integer.MAX_VALUE),
        MODIFY_ITEM_FLAGS("modifyItemFlags", "mif", "{item-ids} {item-flags}", "replaces the flags on the items (answered, unread, flagged, etc.)", Category.ITEM, 2, 2),
        MODIFY_SIGNATURE("modifySignature", "msig", "{signature-name|signature-id} {value}", "modify signature value", Category.ACCOUNT, 2, 2),
        MODIFY_TAG_COLOR("modifyTagColor", "mtc", "{tag-name} {tag-color}", "modify a tag's color", Category.TAG, 2, 2),
        MOVE_CONTACT("moveContact", "mct", "{contact-ids} {dest-folder-path}", "move contact(s) to a new folder", Category.CONTACT, 2, 2),
        MOVE_CONVERSATION("moveConversation", "mc", "{conv-ids} {dest-folder-path}", "move conversation(s) to a new folder", Category.CONVERSATION, 2, 2),
        MOVE_ITEM("moveItem", "mi", "{item-ids} {dest-folder-path}", "move item(s) to a new folder", Category.ITEM, 2, 2),
        MOVE_MESSAGE("moveMessage", "mm", "{msg-ids} {dest-folder-path}", "move message(s) to a new folder", Category.MESSAGE, 2, 2),
        NOOP("noOp", "no", "", "do a NoOp SOAP call to the server", Category.MISC, 0, 1),
        POST_REST_URL("postRestURL", "pru", "{relative-path} {file-name}", "do a POST on a REST URL relative to the mailbox", Category.MISC, 2, 2,
                O_CONTENT_TYPE, O_IGNORE_ERROR, O_PRESERVE_ALARMS, O_URL),
        RECOVER_ITEM("recoverItem", "ri", "{item-ids} {dest-folder-path}", "recover item(s) from the dumpster to a folder", Category.ITEM, 2, 2),
        RENAME_FOLDER("renameFolder", "rf", "{folder-path} {new-folder-path}", "rename folder", Category.FOLDER, 2, 2),
        RENAME_SIGNATURE("renameSignature", "rsig", "{signature-name|signature-id} {new-name}", "rename signature", Category.ACCOUNT, 2, 2),
        RENAME_TAG("renameTag", "rt", "{tag-name} {new-tag-name}", "rename tag", Category.TAG, 2, 2),
        REVOKE_PERMISSION("revokePermission", "rvp", "{account {name}|group {name}|domain {name}||all|public|guest {email} [{password}]|key {email} [{accesskey}] {[-]right}}", "revoke a right previously granted to a grantee or a group of grantees. to revoke a denied right, put a '-' in front of the right", Category.PERMISSION, 2, 4),
        SEARCH("search", "s", "{query}", "perform search", Category.SEARCH, 0, 1, O_LIMIT, O_SORT, O_TYPES, O_VERBOSE, O_CURRENT, O_NEXT, O_PREVIOUS, O_DUMPSTER),
        SEARCH_CONVERSATION("searchConv", "sc", "{conv-id} {query}", "perform search on conversation", Category.SEARCH, 0, 2, O_LIMIT, O_SORT, O_TYPES, O_VERBOSE, O_CURRENT, O_NEXT, O_PREVIOUS),
        SELECT_MAILBOX("selectMailbox", "sm", "{account-name}", "select a different mailbox. can only be used by an admin", Category.ADMIN, 1, 1),
        SYNC_FOLDER("syncFolder", "sf", "{folder-path}", "synchronize folder's contents to the remote feed specified by folder's {url}", Category.FOLDER, 1, 1),
        TAG_CONTACT("tagContact", "tct", "{contact-ids} {tag-name} [0|1*]", "tag/untag contact(s)", Category.CONTACT, 2, 3),
        TAG_CONVERSATION("tagConversation", "tc", "{conv-ids} {tag-name} [0|1*]", "tag/untag conversation(s)", Category.CONVERSATION, 2, 3),
        TAG_ITEM("tagItem", "ti", "{item-ids} {tag-name} [0|1*]", "tag/untag item(s)", Category.ITEM, 2, 3),
        TAG_MESSAGE("tagMessage", "tm", "{msg-ids} {tag-name} [0|1*]", "tag/untag message(s)", Category.MESSAGE, 2, 3);

        private String mName;
        private String mAlias;
        private String mSyntax;
        private String mHelp;
        private Option[] mOpt;
        private Category mCat;
        private int mMinArgLength = 0;
        private int mMaxArgLength = Integer.MAX_VALUE;

        public String getName() { return mName; }
        public String getAlias() { return mAlias; }
        public String getSyntax() { return mSyntax; }
        public String getHelp() { return mHelp; }
        public Category getCategory() { return mCat; }
        public boolean hasHelp() { return mSyntax != null; }
        public boolean checkArgsLength(String args[]) {
            int len = args == null ? 0 : args.length;
            return len >= mMinArgLength && len <= mMaxArgLength;
        }

        // it appears we have to create a new Option object everytime we call parse!
        // otherwise strange things were happening (i.e., looks like there is state
        // being stored in an Option, when one would assume they are immutable.
        public Options getOptions() {
            Options opts = new Options();
            for (Option o : mOpt) {
                opts.addOption(o.getOpt(), o.getLongOpt(), o.hasArg(), o.getDescription());
            }
            return opts;
        }

        public String getCommandHelp() {
            String commandName;
            String alias = getAlias();
            if (alias != null)
                commandName = String.format("%s(%s)", getName(), alias);
            else
                commandName = getName();
            StringBuilder sb = new StringBuilder();
            sb.append(String.format("  %-38s %s%n", commandName, getHelp()));
            return sb.toString();
        }

        public String getFullUsage() {
            String commandName;
            String alias = getAlias();
            if (alias != null) {
                commandName = String.format("%s(%s)", getName(), alias);
            } else {
                commandName = getName();
            }
            @SuppressWarnings("rawtypes")
            Collection opts = getOptions().getOptions();

            StringBuilder sb = new StringBuilder();

            sb.append(String.format("  %-28s %s%n", commandName, (opts.size() > 0 ? "[opts] ":"") + getSyntax()));
            //if (opts.size() > 0)
            //    stdout.println();

            for (Object o: opts) {
                Option opt = (Option) o;
                String arg = opt.hasArg() ? " <arg>" : "";
                String shortOpt = opt.getOpt();
                String longOpt = opt.getLongOpt();
                String optStr;
                if (shortOpt != null)
                    optStr = String.format("  -%s/--%s%s", shortOpt, longOpt, arg);
                else
                    optStr = String.format("  --%s%s", longOpt, arg);
                sb.append(String.format("  %-30s %s%n", optStr, opt.getDescription()));
            }
            //sb.append(String.format("%n    %s%n%n", getHelp()));
            return sb.toString();
        }

        private Command(String name, String alias, String syntax, String help, Category cat, int minArgLength, int maxArgLength, Option ... opts)  {
            mName = name;
            mAlias = alias != null && alias.length() > 0 ? alias : null;
            mSyntax = syntax;
            mHelp = help;
            mCat = cat;
            mMinArgLength = minArgLength;
            mMaxArgLength = maxArgLength;
            mOpt = opts;
        }

    }

    private static final long KBYTES = 1024;
    private static final long MBYTES = 1024*1024;
    private static final long GBYTES = 1024*1024*1024;

    private String formatSize(long size) {
        if (size > GBYTES) return String.format("%.2f GB", (((double)size)/GBYTES));
        else if (size > MBYTES) return String.format("%.2f MB", (((double)size)/MBYTES));
        else if (size > KBYTES) return String.format("%.2f KB", (((double)size)/KBYTES));
        else return String.format("%d B", size);
    }

    private void addCommand(Command command) {
        String name = command.getName().toLowerCase();
        if (mCommandIndex.get(name) != null)
            throw new RuntimeException("duplicate command: "+name);

        mCommandIndex.put(name, command);
        String alias = command.getAlias();
        if (alias != null) {
            alias = alias.toLowerCase();
            if (mCommandIndex.get(alias) != null)
                throw new RuntimeException("duplicate command: "+alias);
            mCommandIndex.put(alias, command);
        }
    }

    private void initCommands() {
        mCommandIndex = new HashMap<String, Command>();

        for (Command c : Command.values())
            addCommand(c);
    }

    private Command lookupCommand(String command) {
        return mCommandIndex.get(command.toLowerCase());
    }

    public ZMailboxUtil() {
        initCommands();
    }

    private ZMailbox.Options getMailboxOptions(SoapProvisioning prov, AccountBy by, String key, int lifetimeSeconds)
    throws ServiceException {
        SoapAccountInfo sai = prov.getAccountInfo(by, key);
        DelegateAuthResponse dar = prov.delegateAuth(by, key, lifetimeSeconds > 0 ? lifetimeSeconds: 60*60*24);
        return new ZMailbox.Options(dar.getAuthToken(), sai.getAdminSoapURL());
    }

    /*
     * called when sm command is embeded in zmprov
     */
    public void selectMailbox(String targetAccount, SoapProvisioning prov) throws ServiceException {
        if (prov == null) {
            throw ZClientException.CLIENT_ERROR("can only select mailbox after adminAuthenticate", null);
        } else if (mProv == null) {
            mProv = prov;
        }
        mMbox = null; //make sure to null out current value so if select fails any further ops will fail
        mMailboxName = targetAccount;
        ZMailbox.Options options = getMailboxOptions(prov, AccountBy.name, mMailboxName, 60*60*24);
        options.setTimeout(mTimeout);

        if (prov.soapGetTransportDebugListener() != null)
            options.setDebugListener(prov.soapGetTransportDebugListener());
        else  // use the same debug listener used by zmprov
            options.setHttpDebugListener(prov.soapGetHttpTransportDebugListener());

        mMbox = ZMailbox.getMailbox(options);
        dumpMailboxConnect();
        mPrompt = String.format("mbox %s> ", mMbox.getName());
        mSearchParams = null;
        mConvSearchParams = null;
        mConvSearchResult = null;
        mIndexToId.clear();
        // TODO: clear all other mailbox-state
    }

    public void selectMailbox(String targetAccount) throws ServiceException {
        selectMailbox(targetAccount, mProv);
    }

    private void adminAuth(String name, String password, String uri) throws ServiceException {
        mAdminAccountName = name;
        mPassword = password;
        SoapTransport.DebugListener listener = mDebug ? this : null;
        mProv = new SoapProvisioning();
        mProv.soapSetURI(ZMailbox.resolveUrl(uri, true));
        if (listener != null) mProv.soapSetTransportDebugListener(listener);
        mProv.soapAdminAuthenticate(name, password);
    }

    private void adminAuth(ZAuthToken zat, String uri) throws ServiceException {
        SoapTransport.DebugListener listener = mDebug ? this : null;
        mProv = new SoapProvisioning();
        mProv.soapSetURI(ZMailbox.resolveUrl(uri, true));
        if (listener != null) mProv.soapSetTransportDebugListener(listener);
        mProv.soapAdminAuthenticate(zat);
    }

    private void auth(String name, String password, String uri) throws ServiceException {
        mMailboxName = name;
        mPassword = password;
        ZMailbox.Options options = new ZMailbox.Options();
        options.setAccount(mMailboxName);
        options.setAccountBy(AccountBy.name);
        options.setPassword(mPassword);
        options.setUri(ZMailbox.resolveUrl(uri, false));
        options.setDebugListener(mDebug ? this : null);
        options.setTimeout(mTimeout);
        mMbox = ZMailbox.getMailbox(options);
        mPrompt = String.format("mbox %s> ", mMbox.getName());
        dumpMailboxConnect();
    }

    static class Stats {
        int numMessages;
        int numUnread;
    }

    private void computeStats(ZFolder f, Stats s) {
        s.numMessages += f.getMessageCount();
        s.numUnread += f.getUnreadCount();
        for (ZFolder c : f.getSubFolders()) {
            computeStats(c, s);
        }
    }

    private void dumpMailboxConnect() throws ServiceException {
        if (!mInteractive) return;
        Stats s = new Stats();
        computeStats(mMbox.getUserRoot(), s);
        stdout.format("mailbox: %s, size: %s, messages: %d, unread: %d%n",
                mMbox.getName(),
                formatSize(mMbox.getSize()),
                s.numMessages,
                s.numUnread);
    }

    public void initMailbox() throws ServiceException {
        if (mPassword == null && mAdminAuthToken == null) return;

        if (mAdminAccountName != null) {
            adminAuth(mAdminAccountName, mPassword, mUrl);
        } else if (mAdminAuthToken != null) {
            adminAuth(mAdminAuthToken, mUrl);
        }

        if (mMailboxName == null) return;

        if (mAdminAccountName != null) {
            selectMailbox(mMailboxName);
        } else {
            auth(mMailboxName, mPassword, mUrl);
        }
    }

    private ZTag lookupTag(String idOrName) throws ServiceException {
        ZTag tag = mMbox.getTagByName(idOrName);
        if (tag == null) tag = mMbox.getTagById(idOrName);
        if (tag == null) throw ZClientException.CLIENT_ERROR("unknown tag: "+idOrName, null);
        return tag;
    }

    /**
     * takes a list of ids or names, and trys to resolve them all to valid tag ids
     *
     * @param idsOrNames
     * @return
     * @throws SoapFaultException
     */
    private String lookupTagIds(String idsOrNames) throws ServiceException {
        StringBuilder ids = new StringBuilder();
        for (String t : idsOrNames.split(",")) {
            ZTag tag = lookupTag(t);
            if (ids.length() > 0) ids.append(",");
            ids.append(tag.getId());
        }
        return ids.toString();
    }

    /**
     * takes a list of ids, and trys to resolve them all to tag names
     *
     */
    private String lookupTagNames(String ids) throws ServiceException {
        StringBuilder names = new StringBuilder();
        for (String tid : ids.split(",")) {
            ZTag tag = lookupTag(tid);
            if (names.length() > 0) names.append(", ");
            names.append(tag == null ? tid : tag.getName());
        }
        return names.toString();
    }

    private String lookupFolderId(String pathOrId) throws ServiceException {
        return lookupFolderId(pathOrId, false);
    }

    Pattern sTargetConstraint = Pattern.compile("\\{(.*)\\}$");

    private String id(String indexOrId) throws ServiceException {
        Matcher m = sTargetConstraint.matcher(indexOrId);
        if (m.find()) indexOrId = m.replaceAll("");

        StringBuilder ids = new StringBuilder();
        for (String t : indexOrId.split(",")) {

            if (t.length() > 1 && t.charAt(0) == '#') {
                t = t.substring(1);
                //stdout.println(t);
                int i = t.indexOf('-');
                if (i != -1) {
                    int start = Integer.parseInt(t.substring(0, i));
                    int end = Integer.parseInt(t.substring(i+1, t.length()));
                    for (int j = start; j <= end; j++) {
                        String id = mIndexToId.get(j);
                        if (id == null) throw ZClientException.CLIENT_ERROR("unknown index: "+t, null);
                        if (ids.length() > 0) ids.append(",");
                        ids.append(id);
                    }
                } else {
                    String id = mIndexToId.get(Integer.parseInt(t));
                    if (id == null) throw ZClientException.CLIENT_ERROR("unknown index: "+t, null);
                    if (ids.length() > 0) ids.append(",");
                    ids.append(id);
                }
            } else {
                if (ids.length() > 0) ids.append(",");
                ids.append(t);
            }
        }
        return ids.toString();
    }

    private String lookupFolderId(String pathOrId, boolean parent) throws ServiceException {
        if (parent && pathOrId != null) pathOrId = ZMailbox.getParentPath(pathOrId);
        if (pathOrId == null || pathOrId.length() == 0) return null;
        ZFolder folder = mMbox.getFolderById(pathOrId);
        if (folder == null) folder = mMbox.getFolderByPath(pathOrId);
        if (folder == null) throw ZClientException.CLIENT_ERROR("unknown folder: "+pathOrId, null);
        return folder.getId();
    }

    private ZFolder lookupFolder(String pathOrId) throws ServiceException {
        if (pathOrId == null || pathOrId.length() == 0) return null;
        ZFolder folder = mMbox.getFolderById(pathOrId);
        if (folder == null) folder = mMbox.getFolderByPath(pathOrId);
        if (folder == null) throw ZClientException.CLIENT_ERROR("unknown folder: "+pathOrId, null);
        return folder;
    }

    private String param(String[] args, int index, String defaultValue) {
        return args.length > index ? args[index] : defaultValue;
    }

    private boolean paramb(String[] args, int index, boolean defaultValue) {
        return args.length > index ? args[index].equals("1") : defaultValue;
    }

    private String param(String[] args, int index) {
        return param(args, index, null);
    }

    private ZTag.Color tagColorOpt() throws ServiceException {
        String color = mCommandLine.getOptionValue(O_COLOR.getOpt());
        return color == null ? null : ZTag.Color.fromString(color);
    }

    private String tagsOpt() throws ServiceException {
        String tags = mCommandLine.getOptionValue(O_TAGS.getOpt());
        return (tags == null) ? null : lookupTagIds(tags);
    }

    private ZFolder.Color folderColorOpt() throws ServiceException {
        String color = mCommandLine.getOptionValue(O_COLOR.getOpt());
        return color == null ? null : ZFolder.Color.fromString(color);
    }

    private ZFolder.View folderViewOpt() {
        String view = mCommandLine.getOptionValue(O_VIEW.getOpt());
        return view == null ? null : ZFolder.View.fromString(view);
    }

    private String flagsOpt()    { return mCommandLine.getOptionValue(O_FLAGS.getOpt()); }

    private String urlOpt(boolean admin) {
        String url = mCommandLine.getOptionValue(O_URL.getOpt());
        return (url == null && admin) ? mUrl : url;
    }

    private String outputFileOpt() {
        return mCommandLine.getOptionValue(O_OUTPUT_FILE.getOpt());
    }

    private String contentTypeOpt() {
        return mCommandLine.getOptionValue(O_CONTENT_TYPE.getOpt());
    }

    private boolean ignoreAndContinueOnErrorOpt() {
        return mCommandLine.hasOption(O_IGNORE_ERROR.getOpt());
    }

    private boolean preserveAlarmsOpt() {
        return mCommandLine.hasOption(O_PRESERVE_ALARMS.getLongOpt());
    }

    private String startTimeOpt() {
        return mCommandLine.getOptionValue(O_START_TIME.getLongOpt());
    }

    private String endTimeOpt() {
        return mCommandLine.getOptionValue(O_END_TIME.getLongOpt());
    }

    private String typesOpt() throws ServiceException {
        String t = mCommandLine.getOptionValue(O_TYPES.getOpt());
        return t == null ? null : ZSearchParams.getCanonicalTypes(t);
    }

    private long dateOpt(long def) {
        String ds = mCommandLine.getOptionValue(O_DATE.getOpt());
        return ds == null ? def : Long.parseLong(ds);
    }

    private String folderOpt()   { return mCommandLine.getOptionValue(O_FOLDER.getOpt()); }

    private boolean ignoreOpt() { return mCommandLine.hasOption(O_IGNORE.getOpt()); }

    private boolean verboseOpt() { return mCommandLine.hasOption(O_VERBOSE.getOpt()); }

    private boolean currrentOpt() { return mCommandLine.hasOption(O_CURRENT.getOpt()); }

    private boolean nextOpt()     { return mCommandLine.hasOption(O_NEXT.getOpt()); }

    private boolean previousOpt() { return mCommandLine.hasOption(O_PREVIOUS.getOpt()); }

    private boolean firstOpt() { return mCommandLine.hasOption(O_FIRST.getOpt()); }

    private String  beforeOpt() { return mCommandLine.getOptionValue(O_BEFORE.getOpt()); }

    private String  afterOpt() { return mCommandLine.getOptionValue(O_AFTER.getOpt()); }

    private SearchSortBy searchSortByOpt() throws ServiceException {
        String sort = mCommandLine.getOptionValue(O_SORT.getOpt());
        return (sort == null ? null : SearchSortBy.fromString(sort));
    }

    private boolean validateOpt() { return !mCommandLine.hasOption(O_NO_VALIDATION.getLongOpt()); }

    enum ExecuteStatus {OK, EXIT};

    public ExecuteStatus execute(String argsIn[]) throws ServiceException, IOException {

        mCommand = lookupCommand(argsIn[0]);

        // shift them over for parser
        String args[] = new String[argsIn.length-1];
        System.arraycopy(argsIn, 1, args, 0, args.length);

        if (mCommand == null)
            throw ZClientException.CLIENT_ERROR("Unknown command: ("+argsIn[0]+ ") Type: 'help commands' for a list", null);

        try {
            mCommandLine = mParser.parse(mCommand.getOptions(), args, true);
            args = mCommandLine.getArgs();
        } catch (ParseException e) {
            usage();
            return ExecuteStatus.OK;
        }

        if (!mCommand.checkArgsLength(args)) {
            usage();
            return ExecuteStatus.OK;
        }

        if (
                mCommand != Command.EXIT &&
                mCommand != Command.HELP &&
                mCommand != Command.AUTHENTICATE &&
                mCommand != Command.ADMIN_AUTHENTICATE &&
                mCommand != Command.SELECT_MAILBOX
        ) {
            if (mMbox == null) {
                throw ZClientException.CLIENT_ERROR("no mailbox selected. select one with authenticate/adminAuthenticate/selectMailbox", null);
            }
        }

        switch(mCommand) {
        case AUTO_COMPLETE:
            doAutoComplete(args);
            break;
        case AUTO_COMPLETE_GAL:
            doAutoCompleteGal(args);
            break;
        case AUTHENTICATE:
            doAuth(args);
            break;
        case ADD_INCOMING_FILTER_RULE:
            doAddIncomingFilterRule(args);
            break;
        case ADD_OUTGOING_FILTER_RULE:
            doAddOutgoingFilterRule(args);
            break;
        case ADD_MESSAGE:
            doAddMessage(args);
            break;
        case ADMIN_AUTHENTICATE:
            doAdminAuth(args);
            break;
        case CHECK_PERMISSION:
            doCheckPermission(args);
            break;
        case CREATE_CONTACT:
            String ccId = mMbox.createContact(lookupFolderId(folderOpt()),tagsOpt(), getContactMap(args, 0, !ignoreOpt())).getId();
            stdout.println(ccId);
            break;
        case CREATE_IDENTITY:
            mMbox.createIdentity(new ZIdentity(args[0], getMultiMap(args, 1)));
            break;
        case CREATE_FOLDER:
            doCreateFolder(args);
            break;
        case CREATE_MOUNTPOINT:
            doCreateMountpoint(args);
            break;
        case CREATE_SEARCH_FOLDER:
            doCreateSearchFolder(args);
            break;
        case CREATE_SIGNATURE:
            doCreateSignature(args);
            break;
        case CREATE_TAG:
            ZTag ct = mMbox.createTag(args[0], tagColorOpt());
            stdout.println(ct.getId());
            break;
        case DELETE_CONTACT:
            mMbox.deleteContact(args[0]);
            break;
        case DELETE_CONVERSATION:
            mMbox.deleteConversation(id(args[0]), param(args, 1));
            break;
        case DELETE_INCOMING_FILTER_RULE:
            doDeleteIncomingFilterRule(args);
            break;
        case DELETE_OUTGOING_FILTER_RULE:
            doDeleteOutgoingFilterRule(args);
            break;
        case DELETE_FOLDER:
            mMbox.deleteFolder(lookupFolderId(args[0]));
            break;
        case DELETE_IDENTITY:
            mMbox.deleteIdentity(args[0]);
            break;
        case DELETE_ITEM:
            mMbox.deleteItem(id(args[0]), param(args, 1));
            break;
        case DELETE_MESSAGE:
            mMbox.deleteMessage(id(args[0]));
            break;
        case DELETE_SIGNATURE:
            mMbox.deleteSignature(lookupSignatureId(args[0]));
            break;
        case DELETE_TAG:
            mMbox.deleteTag(lookupTag(args[0]).getId());
            break;
        case DUMPSTER_DELETE_ITEM:
            mMbox.dumpsterDeleteItem(id(args[0]));
            break;
        case EMPTY_DUMPSTER:
            mMbox.emptyDumpster();
            break;
        case EMPTY_FOLDER:
            mMbox.emptyFolder(lookupFolderId(args[0]));
            break;
        case EXIT:
            return ExecuteStatus.EXIT;
            //break;
        case FLAG_CONTACT:
            mMbox.flagContact(id(args[0]), paramb(args, 1, true));
            break;
        case FLAG_CONVERSATION:
            mMbox.flagConversation(id(args[0]), paramb(args, 1, true), param(args, 2));
            break;
        case FLAG_ITEM:
            mMbox.flagItem(id(args[0]), paramb(args, 1, true), param(args, 2));
            break;
        case FLAG_MESSAGE:
            mMbox.flagMessage(id(args[0]), paramb(args, 1, true));
            break;
        case GET_ALL_CONTACTS:
            doGetAllContacts(args);
            break;
        case GET_CONTACTS:
            doGetContacts(args);
            break;
        case GET_IDENTITIES:
            doGetIdentities(args);
            break;
            case GET_SIGNATURES:
            doGetSignatures(args);
            break;
        case GET_ALL_FOLDERS:
            doGetAllFolders(args);
            break;
        case GET_ALL_TAGS:
            doGetAllTags(args);
            break;
        case GET_APPOINTMENT_SUMMARIES:
            doGetAppointmentSummaries(args);
            break;
        case GET_CONVERSATION:
            doGetConversation(args);
            break;
        case GET_INCOMING_FILTER_RULES:
            doGetIncomingFilterRules(args);
            break;
        case GET_OUTGOING_FILTER_RULES:
            doGetOutgoingFilterRules(args);
            break;
        case GET_FOLDER:
            doGetFolder(args);
            break;
        case GET_FOLDER_REQUEST:
            doGetFolderRequest(args);
            break;
        case GET_FOLDER_GRANT:
            doGetFolderGrant(args);
            break;
        case GET_MAILBOX_SIZE:
            if (verboseOpt()) stdout.format("%d%n", mMbox.getSize());
            else stdout.format("%s%n", formatSize(mMbox.getSize()));
            break;
        case GET_MESSAGE:
            doGetMessage(args);
            break;
        case GET_PERMISSION:
            doGetPermission(args);
            break;
        case GET_REST_URL:
            doGetRestURL(args);
            break;
        case GRANT_PERMISSION:
            doGrantPermission(args);
            break;
        case HELP:
            doHelp(args);
            break;
        case IMPORT_URL_INTO_FOLDER:
            mMbox.importURLIntoFolder(lookupFolderId(args[0]), args[1]);
            break;
        case LIST_PERMISSION:
            doListPermission();
            break;
        case MARK_CONVERSATION_READ:
            mMbox.markConversationRead(id(args[0]), paramb(args, 1, true), param(args, 2));
            break;
        case MARK_ITEM_READ:
            mMbox.markItemRead(id(args[0]), paramb(args, 1, true), param(args, 2));
            break;
        case MARK_FOLDER_READ:
            mMbox.markFolderRead(lookupFolderId(args[0]));
            break;
        case MARK_MESSAGE_READ:
            mMbox.markMessageRead(id(args[0]), paramb(args, 1, true));
            break;
        case MARK_CONVERSATION_SPAM:
            mMbox.markConversationSpam(id(args[0]), paramb(args, 1, true), lookupFolderId(param(args, 2)), param(args, 3));
            break;
        case MARK_MESSAGE_SPAM:
            mMbox.markMessageSpam(id(args[0]), paramb(args, 1, true), lookupFolderId(param(args, 2)));
            break;
        case MARK_TAG_READ:
            mMbox.markTagRead(lookupTag(args[0]).getId());
            break;
        case MODIFY_CONTACT:
            doModifyContact(args);
            break;
        case MODIFY_INCOMING_FILTER_RULE:
            doModifyIncomingFilterRule(args);
            break;
        case MODIFY_OUTGOING_FILTER_RULE:
            doModifyOutgoingFilterRule(args);
            break;
        case MODIFY_FOLDER_CHECKED:
            mMbox.modifyFolderChecked(lookupFolderId(args[0]), paramb(args, 1, true));
            break;
        case MODIFY_FOLDER_COLOR:
            mMbox.modifyFolderColor(lookupFolderId(args[0]), ZFolder.Color.fromString(args[1]));
            break;
        case MODIFY_FOLDER_EXCLUDE_FREE_BUSY:
            mMbox.modifyFolderExcludeFreeBusy(lookupFolderId(args[0]), paramb(args, 1, true));
            break;
        case MODIFY_FOLDER_GRANT:
            doModifyFolderGrant(args);
            break;
        case MODIFY_FOLDER_FLAGS:
            mMbox.updateFolder(lookupFolderId(args[0]), null, null, null, null, args[1], null);
            break;
        case MODIFY_FOLDER_URL:
            mMbox.modifyFolderURL(lookupFolderId(args[0]), args[1]);
            break;
        case MODIFY_IDENTITY:
            mMbox.modifyIdentity(new ZIdentity(args[0], getMultiMap(args, 1)));
            break;
        case MODIFY_ITEM_FLAGS:
            mMbox.updateItem(id(args[0]), null, null, args[1], null);
            break;
        case MODIFY_SIGNATURE:
            doModifySignature(args);
            break;
        case MODIFY_TAG_COLOR:
            mMbox.modifyTagColor(lookupTag(args[0]).getId(), Color.fromString(args[1]));
            break;
        case MOVE_CONVERSATION:
            mMbox.moveConversation(id(args[0]), lookupFolderId(param(args, 1)), param(args, 2));
            break;
        case MOVE_ITEM:
            mMbox.moveItem(id(args[0]), lookupFolderId(param(args, 1)), param(args, 2));
            break;
        case MOVE_MESSAGE:
            mMbox.moveMessage(id(args[0]), lookupFolderId(param(args, 1)));
            break;
        case MOVE_CONTACT:
            mMbox.moveContact(id(args[0]), lookupFolderId(param(args, 1)));
            break;
        case NOOP:
            doNoop(args);
            break;
        case POST_REST_URL:
            doPostRestURL(args);
            break;
        case RECOVER_ITEM:
            mMbox.recoverItem(id(args[0]), lookupFolderId(param(args, 1)));
            break;
        case RENAME_FOLDER:
            mMbox.renameFolder(lookupFolderId(args[0]), args[1]);
            break;
        case RENAME_SIGNATURE:
            doRenameSignature(args);
            break;
        case RENAME_TAG:
            mMbox.renameTag(lookupTag(args[0]).getId(), args[1]);
            break;
        case REVOKE_PERMISSION:
            doRevokePermission(args);
            break;
        case SEARCH:
            doSearch(args);
            break;
        case SEARCH_CONVERSATION:
            doSearchConv(args);
            break;
        case SELECT_MAILBOX:
            selectMailbox(args[0]);
            break;
        case SYNC_FOLDER:
            mMbox.syncFolder(lookupFolderId(args[0]));
            break;
        case TAG_CONTACT:
            mMbox.tagContact(id(args[0]), lookupTag(args[1]).getId(), paramb(args, 2, true));
            break;
        case TAG_CONVERSATION:
            mMbox.tagConversation(id(args[0]), lookupTag(args[1]).getId(), paramb(args, 2, true), param(args, 3));
            break;
        case TAG_ITEM:
            mMbox.tagItem(id(args[0]), lookupTag(args[1]).getId(), paramb(args, 2, true), param(args, 3));
            break;
        case TAG_MESSAGE:
            mMbox.tagMessage(id(args[0]), lookupTag(args[1]).getId(), paramb(args, 2, true));
            break;
        default:
            throw ZClientException.CLIENT_ERROR("Unhandled command: ("+mCommand.name()+ ")", null);
        }
        return ExecuteStatus.OK;
    }

    private final ZEventHandler mTraceHandler = new TraceHandler();

    private static class TraceHandler extends ZEventHandler {

        @Override public void handleRefresh(ZRefreshEvent refreshEvent, ZMailbox mailbox) {
            stdout.println("ZRefreshEvent: "+refreshEvent);
        }

        @Override public void handleModify(ZModifyEvent event, ZMailbox mailbox) {
            stdout.println(event.getClass().getSimpleName()+": "+event);
        }

           @Override public void handleCreate(ZCreateEvent event, ZMailbox mailbox) {
            stdout.println(event.getClass().getSimpleName()+": "+ event);
        }

           @Override public void handleDelete(ZDeleteEvent event, ZMailbox mailbox) {
               stdout.println("ZDeleteEvent: "+event);
           }
    }

    private void doNoop(String[] args) throws ServiceException {
        if (args.length == 0 || !args[0].equals("-t"))
            mMbox.noOp();
        else {
            mMbox.addEventHandler(mTraceHandler);
            while(true) {
                stdout.println("NoOp: "+DateUtil.toGeneralizedTime(new Date()));
                mMbox.noOp();
                try {
                    Thread.sleep(5000);
                } catch (InterruptedException e) {
                    // TODO Auto-generated catch block
                    e.printStackTrace();
                }
            }
        }
        //testCreateAppt();

    }

    /*


<CreateAppointmentRequest xmlns="urn:zimbraMail">
 <m d="1173202005230" l="10">
  <inv>
   <comp status="CONF" fb="B" transp="O" allDay="0" name="test yearly">
    <s tz="(GMT-08.00) Pacific Time (US &amp; Canada)" d="20070308T130000"/>
    <e tz="(GMT-08.00) Pacific Time (US &amp; Canada)" d="20070308T150000"/>
      <or a="user1@slapshot.liquidsys.com"/>
       <recur>
        <add>
         <rule freq="YEA">
            <interval ival="1"/>
         </rule>
        </add>
      </recur>
    </comp></inv><su>test yearly</su><mp ct="multipart/alternative"><mp ct="text/plain"><content></content></mp><mp ct="text/html"><content>&lt;html&gt;&lt;body&gt;&lt;/body&gt;&lt;/html&gt;</content></mp></mp></m></CreateAppointmentRequest>
     */
/*
    private void testCreateAppt() throws ServiceException {

        ZMailbox.ZOutgoingMessage message = new ZOutgoingMessage();
        message.setSubject("test zclient API");
        message.setMessagePart(new MessagePart("text/plain", "this is da body"));
        ZInvite invite = new ZInvite();
        ZComponent comp = new ZComponent();
        comp.setStart(new ZDateTime("20070309T170000", mMbox.getPrefs().getTimeZoneWindowsId()));
        comp.setEnd(new ZDateTime("20070309T210000", mMbox.getPrefs().getTimeZoneWindowsId()));
        comp.setOrganizer(new ZOrganizer(mMbox.getName()));
        comp.setName("test zclient API");
        comp.setLocation("Zimbra");
        invite.getComponents().add(comp);

        ZAppointmentResult response = mMbox.createAppointment(ZFolder.ID_CALENDAR, null, message, invite, null);
        stdout.printf("calItemId(%s) inviteId(%s)%n", response.getCalItemId(), response.getInviteId());
    }
*/

    private void doGetAppointmentSummaries(String args[]) throws ServiceException {
        long startTime = DateUtil.parseDateSpecifier(args[0], new Date().getTime());
        long endTime = DateUtil.parseDateSpecifier(args[1], (new Date().getTime()) + 1000*60*60*24*7);
        String folderId = args.length == 3 ? lookupFolderId(args[2]) : null;
        List<ZApptSummaryResult> results = mMbox.getApptSummaries(null, startTime, endTime, new String[] {folderId}, TimeZone.getDefault(), ZSearchParams.TYPE_APPOINTMENT);
        if (results.size() != 1) return;
        ZApptSummaryResult result = results.get(0);

        stdout.print("[");
        boolean first = true;
        for (ZAppointmentHit appt : result.getAppointments()) {
            if (!first) stdout.println(",");
            stdout.print(ZJSONObject.toString(appt));
            if (first) first = false;
        }
        stdout.println("]");
    }

    /*
    addFilterRule(afrl)
  --before {existing-rule-name}
  --after {existing-rule-name}
  --first
  --last

  {name}  [*active|inactive] [any|*all] {conditions}+ {actions}+
    */

    private void doAddIncomingFilterRule(String[] args) throws ServiceException {
        ZFilterRules rules = mMbox.getIncomingFilterRules();
        doAddFilterRule(args, rules);
        mMbox.saveIncomingFilterRules(rules);
    }

    private void doAddOutgoingFilterRule(String[] args) throws ServiceException {
        ZFilterRules rules = mMbox.getOutgoingFilterRules();
        doAddFilterRule(args, rules);
        mMbox.saveOutgoingFilterRules(rules);
    }

    private void doAddFilterRule(String[] args, ZFilterRules rules) throws ServiceException {
        ZFilterRule newRule = ZFilterRule.parseFilterRule(args);
        List<ZFilterRule> list = rules.getRules();
        if (firstOpt()) {
            list.add(0, newRule);
        } else if (afterOpt() != null) {
            boolean found = false;
            String name = afterOpt();
            for (int i=0; i < list.size(); i++) {
                found = list.get(i).getName().equalsIgnoreCase(name);
                if (found) {
                    if (i+1 >= list.size())
                        list.add(newRule);
                    else
                        list.add(i+1, newRule);
                    break;
                }
            }
            if (!found) throw ZClientException.CLIENT_ERROR("can't find rule: "+name, null);
        } else if (beforeOpt() != null) {
            String name = beforeOpt();
            boolean found = false;
            for (int i=0; i < list.size(); i++) {
                found = list.get(i).getName().equalsIgnoreCase(name);
                if (found) {
                    list.add(i, newRule);
                    break;
                }
            }
            if (!found) throw ZClientException.CLIENT_ERROR("can't find rule: "+name, null);
        } else {
            // add to end
            list.add(newRule);
        }
    }

    private void doModifyIncomingFilterRule(String[] args) throws ServiceException {
        ZFilterRules rules = mMbox.getIncomingFilterRules(true);
        doModifyFilterRule(args, rules);
        mMbox.saveIncomingFilterRules(rules);
    }

    private void doModifyOutgoingFilterRule(String[] args) throws ServiceException {
        ZFilterRules rules = mMbox.getOutgoingFilterRules(true);
        doModifyFilterRule(args, rules);
        mMbox.saveOutgoingFilterRules(rules);
    }

    private static void doModifyFilterRule(String[] args, ZFilterRules rules) throws ServiceException {
        ZFilterRule modifiedRule = ZFilterRule.parseFilterRule(args);
        List<ZFilterRule> list = rules.getRules();
        for (int i=0; i < list.size(); i++) {
            if (list.get(i).getName().equalsIgnoreCase(modifiedRule.getName())) {
                list.set(i, modifiedRule);
                return;
            }
        }
        throw ZClientException.CLIENT_ERROR("can't find rule: " + args[0], null);
    }

    private void doDeleteIncomingFilterRule(String[] args) throws ServiceException {
        ZFilterRules rules = mMbox.getIncomingFilterRules(true);
        doDeleteFilterRule(args, rules);
        mMbox.saveIncomingFilterRules(rules);
    }

    private void doDeleteOutgoingFilterRule(String[] args) throws ServiceException {
        ZFilterRules rules = mMbox.getOutgoingFilterRules(true);
        doDeleteFilterRule(args, rules);
        mMbox.saveOutgoingFilterRules(rules);
    }

    private static void doDeleteFilterRule(String[] args, ZFilterRules rules) throws ServiceException {
        String name = args[0];
        List<ZFilterRule> list = rules.getRules();
        for (int i=0; i < list.size(); i++) {
            if (list.get(i).getName().equalsIgnoreCase(name)) {
                list.remove(i);
                return;
            }
        }
        throw ZClientException.CLIENT_ERROR("can't find rule: " + args, null);
    }

    private void doGetIncomingFilterRules(String[] args) throws ServiceException {
        ZFilterRules rules = mMbox.getIncomingFilterRules(true);
        printFilterRules(rules);
    }

    private void doGetOutgoingFilterRules(String[] args) throws ServiceException {
        ZFilterRules rules = mMbox.getOutgoingFilterRules(true);
        printFilterRules(rules);
    }

    private static void printFilterRules(ZFilterRules rules) {
        for (ZFilterRule r : rules.getRules()) {
            stdout.println(r.generateFilterRule());
        }
    }

    private String getGranteeDisplay(GranteeType type) {
        switch (type) {
        case usr: return "account";
        case grp: return "group";
        case cos: return "cos";
        case pub: return "public";
        case all: return "all";
        case dom: return "domain";
        case guest: return "guest";
        case key: return "key";
        default: return "unknown";
        }
    }

    /*
     * after bug 40178, grantee names are not returned in the refresh block,
     * they are only returned in GetFolderResponse.
     * lookupFolder returns the cached folder (inited from the refresh block), after that,
     * do a GetFolderRequest with the folder id to get the full grant info that includes grantee name.
     */
    private ZFolder getFolderWithFullGrantInfo(String pathOrId) throws ServiceException {
        ZFolder f = lookupFolder(pathOrId);
        return mMbox.getFolderRequestById(f.getId());
    }

    private void doGetFolderGrant(String[] args) throws ServiceException {
        ZFolder f = getFolderWithFullGrantInfo(args[0]);

        if (verboseOpt()) {
            StringBuilder sb = new StringBuilder();
            for (ZGrant g : f.getGrants()) {
                if (sb.length() > 0) sb.append(",\n");
                sb.append(g.dump());
            }
            stdout.format("[%n%s%n]%n", sb.toString());

        } else {
            String format = "%11.11s  %8.8s  %s%n";
            stdout.format(format, "Permissions", "Type",     "Display");
            stdout.format(format, "-----------", "--------", "-------");

            for (ZGrant g : f.getGrants()) {
                GranteeType gt = g.getGranteeType();
                String dn = (gt == GranteeType.all || gt == GranteeType.pub) ? "" :
                            ((gt == GranteeType.guest || gt == GranteeType.key) ? g.getGranteeId() :
                            (g.getGranteeName() != null ? g.getGranteeName() :
                            g.getGranteeId()));
                stdout.format(format, g.getPermissions(), getGranteeDisplay(g.getGranteeType()), dn);
            }
        }
    }

    private GranteeType getGranteeType(String name) throws ServiceException {
        if (name.equalsIgnoreCase("account")) return GranteeType.usr;
        else if (name.equalsIgnoreCase("group")) return GranteeType.grp;
        else if (name.equalsIgnoreCase("cos")) return GranteeType.cos;
        else if (name.equalsIgnoreCase("public")) return GranteeType.pub;
        else if (name.equalsIgnoreCase("all")) return GranteeType.all;
        else if (name.equalsIgnoreCase("domain")) return GranteeType.dom;
        else if (name.equalsIgnoreCase("guest")) return GranteeType.guest;
        else if (name.equalsIgnoreCase("key")) return GranteeType.key;
        else throw ZClientException.CLIENT_ERROR("unknown grantee type: "+name, null);
    }

    private void doModifyFolderGrant(String[] args) throws ServiceException {
        String folderId = lookupFolderId(args[0], false);

        GranteeType type = getGranteeType(args[1]);
        String grantee = null;
        String perms = null;
        String password = null;
        switch (type) {
        case usr:
        case grp:
        case cos:    
        case dom:
            if (args.length != 4) throw ZClientException.CLIENT_ERROR("not enough args", null);
            grantee = args[2];
            perms = args[3];
            break;
        case pub:
            grantee = GuestAccount.GUID_PUBLIC;
            perms = args[2];
            break;
        case all:
            grantee = GuestAccount.GUID_AUTHUSER;
            perms = args[2];
            break;
        case guest:
            if (args.length != 4 && args.length != 5) {
                throw ZClientException.CLIENT_ERROR("not enough args", null);
            }
            grantee = args[2];
            if (args.length == 5) {
                password = args[3];
                perms = args[4];
            } else {
                password = null;
                perms = args[3];
            }
            break;
        case key:
            if (args.length != 4 && args.length != 5) throw ZClientException.CLIENT_ERROR("not enough args", null);
            grantee = args[2];
            if (args.length == 5) {
                password = args[3];
                perms = args[4];
            } else {
                perms = args[3];
            }
            break;
        }

        boolean revoke = (perms != null && (perms.equalsIgnoreCase("none") || perms.length() == 0));

        if (revoke) {
            // convert grantee to grantee id if it is a name
            ZFolder f = getFolderWithFullGrantInfo(folderId);
            String zid = null;
            for (ZGrant g : f.getGrants()) {
                if (grantee.equalsIgnoreCase(g.getGranteeName()) ||
                    grantee.equalsIgnoreCase(g.getGranteeId())) {
                    zid = g.getGranteeId();
                    break;
                }
            }

            if (zid != null || (type == GranteeType.all || type == GranteeType.pub)) {
                if (zid != null)
                    grantee = zid;
                mMbox.modifyFolderRevokeGrant(folderId, grantee);
            } else {
                // zid is null
                /*
                 * It could be we are trying to revoke a grant on a sub folder.
                 * e.g. /top/sub
                 *      mfg /top account user2 r
                 *      mfg /top/sub account user2 none
                 *      or
                 *      mfg /top account all r
                 *      mfg /top/sub account user3 none
                 *
                 * or simply just want to grant "no right" to a user
                 * e.g.
                 *      mfg /top account user2 none
                 *
                 * If this is the case zid wil be null because there is no such
                 * grant on the specified folder.   Just let it go through by issuing
                 * a grant action, instead of revoke.
                 */
                mMbox.modifyFolderGrant(folderId, type, grantee, "", password);
            }


        } else {
            // need a password for guest if granting
            if (type == GranteeType.guest && password == null)
                throw ZClientException.CLIENT_ERROR("password is required for guest grantee", null);

            mMbox.modifyFolderGrant(folderId, type, grantee, perms, password);
        }
    }

    private void doListPermission() throws ServiceException {
        for (Right r : RightManager.getInstance().getAllUserRights().values()) {
            stdout.println("  " + r.getName() + ": " + r.getDesc());
            stdout.println();
        }
    }


    private void doGetPermission(String[] args) throws ServiceException {
        if (verboseOpt()) {
            StringBuilder sb = new StringBuilder();
            for (ZAce g : mMbox.getPermission(args)) {
                if (sb.length() > 0) sb.append(",\n");
                sb.append(g.dump());
            }
            stdout.format("[%n%s%n]%n", sb.toString());
        } else {
            String format = "%16.16s  %8.8s  %s%n";
            stdout.format(format, "Permission",       "Type",     "Display");
            stdout.format(format, "----------------", "--------", "-------");

            List<ZAce> result = mMbox.getPermission(args);
            Comparator<ZAce> comparator = new Comparator<ZAce>() {
                @Override
                public int compare(ZAce a, ZAce b) {
                    // sort by right -> grantee type -> grantee name
                    String aKey = a.getRight() + a.getGranteeTypeSortOrder() + (a.getGranteeName()==null?"":a.getGranteeName());
                    String bKey = b.getRight() + b.getGranteeTypeSortOrder() + (b.getGranteeName()==null?"":b.getGranteeName());
                    int order = aKey.compareTo(bKey);
                    if (order == 0) // a grantee is denied and allowed, not likely, but put the deny before allow if such entry does exist
                        order = a.getDeny()?-1:1;
                    return order;
                }
            };
            Collections.sort(result, comparator);

            for (ZAce ace : result) {
                stdout.format(format, ace.getRightDisplay(), ace.getGranteeTypeDisplay(), ace.getGranteeName());
            }
        }
        stdout.println();
    }

    private ZAce getAceFromArgs(String[] args) throws ServiceException {
        ZAce.GranteeType type = ZAce.getGranteeTypeFromDisplay(args[0]);
        String granteeName = null;
        String granteeId = null;
        String right = null;
        boolean deny = false;
        String secret = null;

        switch (type) {
        case usr:
        case grp:
        case dom:
            if (args.length != 3) throw ZClientException.CLIENT_ERROR("wrong number of args", null);
            granteeName = args[1];
            right = args[2];
            break;
        case all:
            if (args.length != 2) throw ZClientException.CLIENT_ERROR("wrong number of args", null);
            granteeId = GuestAccount.GUID_AUTHUSER;
            right = args[1];
            break;
        case pub:
            if (args.length != 2) throw ZClientException.CLIENT_ERROR("wrong number of args", null);
            granteeId = GuestAccount.GUID_PUBLIC;
            right = args[1];
            break;
        case gst:
            if (args.length != 4) throw ZClientException.CLIENT_ERROR("wrong number of args", null);
            granteeName = args[1];
            secret = args[2];
            right = args[3];
            break;
        case key:
            if (args.length != 3 && args.length != 4) throw ZClientException.CLIENT_ERROR("wrong number of args", null);
            granteeName = args[1];
            if (args.length == 3) {
                right = args[2];
            } else {
                secret = args[2];
                right = args[3];
            }
            break;
        }

        if (right.charAt(0) == '-') {
            deny = true;
            right = right.substring(1);
        }

        return new ZAce(type, granteeId, granteeName, right, deny, secret);
    }

    private void doGrantPermission(String[] args) throws ServiceException {
        ZAce ace = getAceFromArgs(args);
        List<ZAce> granted = mMbox.grantPermission(ace);
        if (granted.size() == 0)
            stdout.println("  granted 0 permission");
        else {
            stdout.println("  granted: ");
            for (ZAce g : granted)
                stdout.println("    " + g.getGranteeTypeDisplay() + " " + g.getGranteeName() + " " + g.getRightDisplay());
        }
    }

    private void doRevokePermission(String[] args) throws ServiceException {
        ZAce ace = getAceFromArgs(args);

        ZAce.GranteeType granteeType= ace.getGranteeType();
        if (granteeType == ZAce.GranteeType.usr || granteeType == ZAce.GranteeType.grp || granteeType == ZAce.GranteeType.dom) {
            // convert grantee to grantee id if it is a name
            String zid = null;
            String granteeName = ace.getGranteeName();
            String[] rights = new String[] {ace.getRight()};
            for (ZAce g : mMbox.getPermission(rights)) {
                if (granteeName.equalsIgnoreCase(g.getGranteeName()) ||
                    granteeName.equalsIgnoreCase(g.getGranteeId())) {
                    zid = g.getGranteeId();
                    break;
                }
            }
            if (zid == null)
                throw ZClientException.CLIENT_ERROR("no such grant", null);
            ace.setGranteeId(zid);
        }

        List<ZAce> revoked = mMbox.revokePermission(ace);
        if (revoked.size() == 0)
            stdout.println("  revoked 0 permission");
        else {
            stdout.println("  revoked: ");
            for (ZAce r : revoked)
                stdout.println("    " + r.getGranteeTypeDisplay() + " " + r.getGranteeName() + " " + r.getRightDisplay());
        }
    }

    private void doCheckPermission(String[] args) throws ServiceException {
        String user = args[0];
        List<String> rights = new ArrayList<String>();
        rights.add(args[1]); // support only one right in CLI

        boolean allow =  mMbox.checkPermission(user, rights);
        stdout.println((allow?"allowed":"not allowed"));
    }

    private void doAdminAuth(String[] args) throws ServiceException {
        adminAuth(args[0], args[1], urlOpt(true));
    }

    private void doAuth(String[] args) throws ServiceException {
        auth(args[0], args[1], urlOpt(true));
    }

    private static PrintWriter stdout;
    private static PrintWriter stderr;
    private static Session mSession;
    static {
        try {
            stdout = new PrintWriter(new OutputStreamWriter(System.out, "UTF-8"), true);
            stderr = new PrintWriter(new OutputStreamWriter(System.err, "UTF-8"), true);
        } catch (UnsupportedEncodingException e) {
            e.printStackTrace();
            System.exit(1);
        }
        Properties props = new Properties();
        props.setProperty("mail.mime.address.strict", "false");
        mSession = Session.getInstance(props);
        // Assume that most malformed base64 errors occur due to incorrect delimiters,
        // as opposed to errors in the data itself.  See bug 11213 for more details.
        System.setProperty("mail.mime.base64.ignoreerrors", "true");
    }

    private void addMessage(String folderId, String flags, String tags, long date, File file, boolean validate) throws ServiceException, IOException {
        //String aid = mMbox.uploadAttachments(new File[] {file}, 5000);

        InputStream in = new BufferedInputStream(new FileInputStream(file));  // Buffering required for gzip check
        long sizeHint = -1;
        if (ByteUtil.isGzipped(in)) {
            in = new GZIPInputStream(in);
        } else {
            sizeHint = file.length();
        }

        byte[] data = ByteUtil.getContent(in, (int) sizeHint);
        if (validate && !EmailUtil.isRfc822Message(new ByteArrayInputStream(data))) {
            throw ZClientException.CLIENT_ERROR(file.getPath() + " does not contain a valid RFC 822 message", null);
        }

        try {
            if (date == -1) {
                MimeMessage mm = new ZMimeMessage(mSession, new SharedByteArrayInputStream(data));
                Date d = mm.getSentDate();
                if (d != null) {
                    date = d.getTime();
                } else {
                    date = 0;
                }
            }
        } catch (MessagingException e) {
            date = 0;
        }
        String id = mMbox.addMessage(folderId, flags, tags, date, data, false);
        stdout.format("%s (%s)%n", id, file.getPath());
    }

    private void doAddMessage(String[] args) throws ServiceException, IOException {
        String folderId = lookupFolderId(args[0], false);
        String tags = tagsOpt();
        String flags = flagsOpt();
        long date = dateOpt(-1);
        boolean validate = validateOpt();

        for (int i=1; i < args.length; i++) {
            File file = new File(args[i]);
            if (file.isDirectory()) {
                // TODO: should we recurse?
                for (File child : file.listFiles()) {
                    if (child.isFile())
                        addMessage(folderId, flags, tags, date, child, validate);
                }
            } else {
                addMessage(folderId, flags, tags, date, file, validate);
            }
        }
    }

    private String emailAddrs(List<ZEmailAddress> addrs) {
        StringBuilder sb = new StringBuilder();
        for (ZEmailAddress e : addrs) {
            if (sb.length() >0) sb.append(", ");
            sb.append(e.getDisplay());
        }
        return sb.toString();
    }

    private void doCreateFolder(String args[]) throws ServiceException {
        ZFolder cf = mMbox.createFolder(
                lookupFolderId(args[0], true),
                ZMailbox.getBasePath(args[0]),
                folderViewOpt(),
                folderColorOpt(),
                flagsOpt(),
                urlOpt(false));
        stdout.println(cf.getId());
    }

    private void doCreateSignature(String args[]) throws ServiceException {
        ZSignature sig = new ZSignature(args[0], args[1]);
        stdout.println(mMbox.createSignature(sig));
    }

    private void doModifySignature(String args[]) throws ServiceException {
        ZSignature sig = lookupSignature(args[0]);
        ZSignature modSig = new ZSignature(sig.getId(), sig.getName(), args[1]);
        mMbox.modifySignature(modSig);
    }

    private void doRenameSignature(String args[]) throws ServiceException {
        ZSignature sig = lookupSignature(args[0]);
        ZSignature modSig = new ZSignature(sig.getId(), args[1], sig.getValue());
        mMbox.modifySignature(modSig);
    }

    private ZSignature lookupSignature(String idOrName) throws ServiceException {
        for (ZSignature sig : mMbox.getSignatures()) {
            if (sig.getName().equalsIgnoreCase(idOrName) || sig.getId().equalsIgnoreCase(idOrName))
                return sig;
        }
        throw ZClientException.CLIENT_ERROR("unknown signature: "+idOrName, null);
    }

    private String lookupSignatureId(String idOrName) throws ServiceException {
        if (Provisioning.isUUID(idOrName)) {
            return idOrName;
        } else {
            for (ZSignature sig : mMbox.getSignatures()) {
                if (sig.getName().equalsIgnoreCase(idOrName))
                    return sig.getId();
            }
            throw ZClientException.CLIENT_ERROR("unknown signature: "+idOrName, null);
        }
    }

    private void doCreateSearchFolder(String args[]) throws ServiceException {

        ZSearchFolder csf = mMbox.createSearchFolder(
                lookupFolderId(args[0], true),
                ZMailbox.getBasePath(args[0]),
                args[1],
                typesOpt(),
                searchSortByOpt(),
                folderColorOpt());
        stdout.println(csf.getId());
    }

    private void doCreateMountpoint(String args[]) throws ServiceException {
        String cmPath = args[0];
        String cmOwner = args[1];
        String cmItem = args[2];

        OwnerBy ownerBy = OwnerBy.BY_NAME;
        if (Provisioning.isUUID(cmOwner))
            ownerBy = OwnerBy.BY_ID;

        SharedItemBy sharedItemBy = SharedItemBy.BY_PATH;
        String sharedItem = cmItem;

        int colonAt = cmItem.indexOf(':');
        if (colonAt != -1 && colonAt != 0 && colonAt != cmItem.length()-1) {
            String itemOwnerId = cmItem.substring(0, colonAt);
            String itemId = cmItem.substring(colonAt+1);
            if (Provisioning.isUUID(itemOwnerId)) {
                sharedItemBy = SharedItemBy.BY_ID;
                sharedItem = itemId;
            }
        }

        ZMountpoint cm = mMbox.createMountpoint(
                    lookupFolderId(cmPath, true),
                    ZMailbox.getBasePath(cmPath),
                    folderViewOpt(),
                    folderColorOpt(),
                    flagsOpt(),
                    ownerBy,
                    cmOwner,
                    sharedItemBy,
                    sharedItem);
        stdout.println(cm.getId());
    }

    private void doSearch(String[] args) throws ServiceException {

        if (currrentOpt()) { doSearchRedisplay(args); return; }
        else if (previousOpt()) { doSearchPrevious(args); return; }
        else if (nextOpt()) { doSearchNext(args); return; }
        else if (args.length == 0) { usage(); return; }

        mSearchParams = new ZSearchParams(args[0]);

//        [limit {limit}] [sortby {sortBy}] [types {types}]

        mSearchParams.setLimit(getOptLimit());

        SearchSortBy sortBy = searchSortByOpt();
        mSearchParams.setSortBy(sortBy != null ?  sortBy : SearchSortBy.dateDesc);

        String types = typesOpt();
        mSearchParams.setTypes(types != null ? types : ZSearchParams.TYPE_CONVERSATION);

        mSearchParams.setInDumpster(mCommandLine.hasOption(O_DUMPSTER.getLongOpt()));
        mIndexToId.clear();
        mSearchPage = 0;
        ZSearchPagerResult pager = mMbox.search(mSearchParams, mSearchPage, false, false);
        //stdout.println(result);
        dumpSearch(pager.getResult(), verboseOpt());
    }

    private int getOptLimit() throws ServiceException {
        int limit;
        try {
            limit = Integer.parseInt(mCommandLine.getOptionValue(O_LIMIT.getOpt(), "25"));
        } catch (NumberFormatException e) {
            throw ZClientException.CLIENT_ERROR("limit must be a number", e);
        }
        if (limit <= 0 || limit > 1000) {
            throw ZClientException.CLIENT_ERROR("limit must be 1-1000", null);
        }
        return limit;
    }

    private void doSearchRedisplay(String[] args) throws ServiceException {
        if (mSearchParams == null) return;
        ZSearchPagerResult pager = mMbox.search(mSearchParams, mSearchPage, true, false);
        mSearchPage = pager.getActualPage();
        if (pager.getResult().getHits().size() == 0) return;
        dumpSearch(pager.getResult(), verboseOpt());
    }

    private void doSearchNext(String[] args) throws ServiceException {
        if (mSearchParams == null) return;
        ZSearchPagerResult pager = mMbox.search(mSearchParams, ++mSearchPage, true, false);
        mSearchPage = pager.getActualPage();
        if (pager.getResult().getHits().size() == 0) return;
        dumpSearch(pager.getResult(), verboseOpt());
    }

    private void doSearchPrevious(String[] args) throws ServiceException {
        if (mSearchParams == null || mSearchPage == 0)
            return;
        ZSearchPagerResult pager = mMbox.search(mSearchParams, --mSearchPage, true, false);
        mSearchPage = pager.getActualPage();
        if (pager.getResult().getHits().size() == 0) return;
        dumpSearch(pager.getResult(), verboseOpt());
    }

    String mConvSearchConvId;

    private void doSearchConv(String[] args) throws ServiceException {

        if (currrentOpt()) { doSearchConvRedisplay(args); return; }
        else if (previousOpt()) { doSearchConvPrevious(args); return; }
        else if (nextOpt()) { doSearchConvNext(args); return; }
        else if (args.length != 2) { usage(); return; }

        mConvSearchConvId = id(args[0]);
        mConvSearchParams = new ZSearchParams(args[1]);

//        [limit {limit}] [sortby {sortBy}] [types {types}]

        mConvSearchParams.setLimit(getOptLimit());

        SearchSortBy sortBy = searchSortByOpt();
        mConvSearchParams.setSortBy(sortBy != null ?  sortBy : SearchSortBy.dateDesc);

        String types = typesOpt();
        mConvSearchParams.setTypes(types != null ? types : ZSearchParams.TYPE_CONVERSATION);

        mIndexToId.clear();
        //stdout.println(result);
        dumpConvSearch(mMbox.searchConversation(mConvSearchConvId, mConvSearchParams), verboseOpt());
    }

    private void doSearchConvRedisplay(String[] args) {
        ZSearchResult sr = mConvSearchResult;
        if (sr == null) return;
        dumpConvSearch(mConvSearchResult, verboseOpt());
    }

    private void doSearchConvNext(String[] args) throws ServiceException {
        ZSearchParams sp = mConvSearchParams;
        ZSearchResult sr = mConvSearchResult;
        if (sp == null || sr == null || !sr.hasMore())
            return;

        List<ZSearchHit> hits = sr.getHits();
        if (hits.size() == 0) return;
        sp.setOffset(sp.getOffset() + hits.size());
        dumpConvSearch(mMbox.searchConversation(mConvSearchConvId, sp), verboseOpt());
    }

    private void doSearchConvPrevious(String[] args) throws ServiceException {
        ZSearchParams sp = mConvSearchParams;
        ZSearchResult sr = mConvSearchResult;
        if (sp == null || sr == null || sp.getOffset() == 0)
            return;
        sp.setOffset(sp.getOffset() - sr.getHits().size());
        dumpConvSearch(mMbox.searchConversation(mConvSearchConvId, sp), verboseOpt());
    }

    private int colWidth(int num) {
        int i = 1;
        while (num >= 10) {
            i++;
            num /= 10;
        }
        return i;
    }

    private void dumpSearch(ZSearchResult sr, boolean verbose) {
        if (verbose) {
            stdout.println(sr.dump());
            return;
        }

        int offset = mSearchPage * mSearchParams.getLimit();
        int first = offset+1;
        int last = offset+sr.getHits().size();

        stdout.printf("num: %d, more: %s%n%n", sr.getHits().size(), sr.hasMore());
        int width = colWidth(last);

        if (sr.getHits().size() == 0) {
            return;
        }

        final int FROM_LEN = 20;
        int id_len = 4;
        for (ZSearchHit hit: sr.getHits()) {
            id_len = Math.max(id_len, hit.getId().length());
        }

        Calendar c = Calendar.getInstance();
        String headerFormat = String.format("%%%d.%ds  %%%d.%ds  %%4s   %%-20.20s  %%-50.50s  %%s%%n", width, width, id_len, id_len);
        //String headerFormat = String.format("%10.10s  %-20.20s  %-50.50s  %-6.6s  %s%n");

        String itemFormat = String.format(  "%%%d.%ds. %%%d.%ds  %%4s   %%-20.20s  %%-50.50s  %%tD %%<tR%%n", width, width, id_len, id_len);
        //String itemFormat = "%10.10s  %-20.20s  %-50.50s  %-6.6s  %tD %5$tR%n";

        stdout.format(headerFormat, "", "Id", "Type", "From", "Subject", "Date");
        stdout.format(headerFormat, "", "----------------------------------------------------------------------------------------------------", "----", "--------------------", "--------------------------------------------------", "--------------");
        int i = first;
        for (ZSearchHit hit: sr.getHits()) {
            if (hit instanceof ZConversationHit) {
                ZConversationHit ch = (ZConversationHit) hit;
                c.setTimeInMillis(ch.getDate());
                String sub = ch.getSubject();
                String from = emailAddrs(ch.getRecipients());
                if (ch.getMessageCount() > 1) {
                    String numMsg = " ("+ch.getMessageCount()+")";
                    int space = FROM_LEN - numMsg.length();
                    from = ( (from.length() < space) ? from : from.substring(0, space)) + numMsg;
                }
                //if (ch.getFragment() != null || ch.getFragment().length() > 0)
                //    sub += " (" + ch.getFragment()+")";
                mIndexToId.put(i, ch.getId());
                stdout.format(itemFormat, i++, ch.getId(), "conv", from, sub, c);
            } else if (hit instanceof ZContactHit) {
                ZContactHit ch = (ZContactHit) hit;
                c.setTimeInMillis(ch.getMetaDataChangedDate());
                String from = getFirstEmail(ch);
                String sub = ch.getFileAsStr();
                mIndexToId.put(i, ch.getId());
                stdout.format(itemFormat, i++, ch.getId(), "cont", from, sub, c);

            } else if (hit instanceof ZMessageHit) {
                ZMessageHit mh = (ZMessageHit) hit;
                c.setTimeInMillis(mh.getDate());
                String sub = mh.getSubject();
                String from = mh.getSender() == null ? "<none>" : mh.getSender().getDisplay();
                mIndexToId.put(i, mh.getId());
                stdout.format(itemFormat, i++, mh.getId(), "mess", from, sub, c);
            } else if (hit instanceof ZAppointmentHit) {
                ZAppointmentHit ah = (ZAppointmentHit) hit;
                if (ah.getInstanceExpanded()) {
                    c.setTimeInMillis(ah.getStartTime());
                } else {
                    c.setTimeInMillis(ah.getHitDate());
                }
                String sub = ah.getName();
                String from = "<na>";
                mIndexToId.put(i, ah.getId());
                stdout.format(itemFormat, i++, ah.getId(), ah.getIsTask() ? "task" : "appo", from, sub, c);
            } else if (hit instanceof ZDocumentHit) {
                ZDocumentHit dh = (ZDocumentHit) hit;
                ZDocument doc = dh.getDocument();
                c.setTimeInMillis(doc.getModifiedDate());
                String name = doc.getName();
                String editor = doc.getEditor();
                mIndexToId.put(i, dh.getId());
                stdout.format(itemFormat, i++, dh.getId(), doc.isWiki()?"wiki":"doc", editor, name, c);
            }
        }
        stdout.println();
    }

    private String getFirstEmail(ZContactHit ch) {
        if (ch.getEmail() != null) return ch.getEmail();
        else if (ch.getEmail2() != null) return ch.getEmail2();
        else if (ch.getEmail3() != null) return ch.getEmail3();
        else return "<none>";
    }

    private void dumpConvSearch(ZSearchResult sr, boolean verbose) {
        mConvSearchResult =  sr;
        if (verbose) {
            stdout.println(sr.dump());
            return;
        }

        int offset = sr.getOffset();
        int first = offset+1;
        int last = offset+sr.getHits().size();

        stdout.printf("num: %d, more: %s%n%n", sr.getHits().size(), sr.hasMore());
        int width = colWidth(last);

        if (sr.getHits().size() == 0) {
            return;
        }

        int id_len = 4;
        for (ZSearchHit hit: sr.getHits()) {
            id_len = Math.max(id_len, hit.getId().length());
        }

        Calendar c = Calendar.getInstance();
        String headerFormat = String.format("%%%d.%ds  %%%d.%ds  %%-20.20s  %%-50.50s  %%s%%n", width, width, id_len, id_len);
        //String headerFormat = String.format("%10.10s  %-20.20s  %-50.50s  %-6.6s  %s%n");

        String itemFormat = String.format(  "%%%d.%ds. %%%d.%ds  %%-20.20s  %%-50.50s  %%tD %%<tR%%n", width, width,id_len, id_len);
        //String itemFormat = "%10.10s  %-20.20s  %-50.50s  %-6.6s  %tD %5$tR%n";

        stdout.format(headerFormat, "", "Id", "From", "Subject", "Date");
        stdout.format(headerFormat, "", "----------------------------------------------------------------------------------------------------", "--------------------", "--------------------------------------------------", "--------------");
        int i = first;
        for (ZSearchHit hit: sr.getHits()) {
            if (hit instanceof ZMessageHit) {
                ZMessageHit mh = (ZMessageHit) hit;
                c.setTimeInMillis(mh.getDate());
                String sub = mh.getSubject();
                String from = mh.getSender().getDisplay();
                mIndexToId.put(i, mh.getId());
                stdout.format(itemFormat, i++, mh.getId(), from, sub, c);
            }
        }
        stdout.println();
    }

    private void doGetAllTags(String[] args) throws ServiceException {
        if (verboseOpt()) {
            StringBuilder sb = new StringBuilder();
            for (String tagName: mMbox.getAllTagNames()) {
                ZTag tag = mMbox.getTagByName(tagName);
                if (sb.length() > 0) sb.append(",\n");
                sb.append(tag.dump());
            }
            stdout.format("[%n%s%n]%n", sb.toString());
        } else {
            if (mMbox.getAllTagNames().size() == 0) return;
            String hdrFormat = "%10.10s  %10.10s  %10.10s  %s%n";
            stdout.format(hdrFormat, "Id", "Unread", "Color", "Name");
            stdout.format(hdrFormat, "----------", "----------", "----------", "----------");
            for (String tagName: mMbox.getAllTagNames()) {
                ZTag tag = mMbox.getTagByName(tagName);
                stdout.format("%10.10s  %10d  %10.10s  %s%n",
                        tag.getId(), tag.getUnreadCount(), tag.getColor().name(), tag.getName());
            }
        }
    }

    private void doDumpFolder(ZFolder folder, boolean recurse) {
        String path;
        if (folder instanceof ZSearchFolder) {
            path = String.format("%s (%s)", folder.getPath(), ((ZSearchFolder)folder).getQuery());
        } else if (folder instanceof ZMountpoint) {
            ZMountpoint mp = (ZMountpoint) folder;
            path = String.format("%s (%s:%s)", folder.getPath(), mp.getOwnerDisplayName(), mp.getRemoteId());
        } else if (folder.getRemoteURL() != null) {
            path = String.format("%s (%s)", folder.getPath(), folder.getRemoteURL());
        } else {
            path = folder.getPath();
        }

        stdout.format("%10.10s  %4.4s  %10d  %10d  %s%n",
                folder.getId(), folder.getDefaultView().name(), folder.getUnreadCount(), folder.getMessageCount(), path);
        if (recurse) {
            for (ZFolder child : folder.getSubFolders()) {
                doDumpFolder(child, recurse);
            }
        }
    }

    private void doGetAllFolders(String[] args) throws ServiceException {
        if (verboseOpt()) {
            stdout.println(mMbox.getUserRoot().dump());
        } else {
            String hdrFormat = "%10.10s  %4.4s  %10.10s  %10.10s  %s%n";
            stdout.format(hdrFormat, "Id", "View", "Unread", "Msg Count", "Path");
            stdout.format(hdrFormat, "----------", "----", "----------", "----------",  "----------");
            doDumpFolder(mMbox.getUserRoot(), true);
        }
    }

    private void doGetFolder(String[] args) throws ServiceException {
        ZFolder f = lookupFolder(args[0]);
        stdout.println(f.dump());
        /*
        if (verboseOpt()) {

        } else {
            stdout
        }
        */
    }

    private void doGetFolderRequest(String[] args) throws ServiceException {
        ZFolder f = mMbox.getFolderRequestById(args[0]);
        stdout.println(f);
    }

    private void dumpIdentities(List<ZIdentity> identities) {
        if (verboseOpt()) {
            stdout.println("[");
            boolean first = true;
            for (ZIdentity identity: identities) {
                if (first) first = false;else stdout.println(",");
                stdout.println(identity.dump());
            }
            stdout.println("]");
        } else {
            if (identities.size() == 0) return;
            for (ZIdentity identity: identities) {
                stdout.println(identity.getName());
            }
        }
    }

    private void doGetIdentities(String[] args) throws ServiceException {
        dumpIdentities(mMbox.getIdentities());
    }

    private void dumpSignatures(List<ZSignature> signatures) {
        if (verboseOpt()) {
            stdout.println("[");
            boolean first = true;
            for (ZSignature sig : signatures) {
                if (first) first = false;else stdout.println(",");
                stdout.println(sig.dump());
            }
            stdout.println("]");
        } else {
            if (signatures.size() == 0) return;
            for (ZSignature sig : signatures) {
                stdout.println(sig.getName());
            }
        }
    }

    private void doGetSignatures(String[] args) throws ServiceException {
        dumpSignatures(mMbox.getSignatures());
    }


    private void dumpContacts(List<ZContact> contacts) throws ServiceException {
        if (verboseOpt()) {
            stdout.println("[");
            boolean first = true;
            for (ZContact cn: contacts) {
                if (first) first = false;else stdout.println(",");
                stdout.println(cn.dump());
            }
            stdout.println("]");
        } else {
            if (contacts.size() == 0) return;
            for (ZContact cn: contacts) {
                dumpContact(cn);
            }
        }
    }

    private void dumpAutoCompleteMatches(List<ZAutoCompleteMatch> matches) {
        if (matches.isEmpty()) {
            stdout.println("no matches");
            return;
        }
        int idLen = 2;
        int fidLen = 3;
        int displayLen = 7;
        for (ZAutoCompleteMatch match : matches) {
            String id = match.getId();
            if (id != null && id.length() > idLen)
                idLen = id.length();
            String fid = match.getFolderId();
            if (fid != null && fid.length() > fidLen)
                fidLen = fid.length();
            String display = match.getDisplayName();
            if (display != null && display.length() > displayLen)
                displayLen = display.length();
        }
        String format = "%7s %7s";
        if (verboseOpt()) {
            format += String.format(" %%%d.%ds", idLen, idLen);
            format += String.format(" %%%d.%ds", fidLen, fidLen);
            format += String.format(" %%%d.%ds", displayLen, displayLen);
        }
        format += " %s %n";
        if (verboseOpt()) {
            stdout.format(format, "Ranking", "type", "id", "fid", "display", "email");
            stdout.println("-------------------------------------------------------------------");
        } else {
            stdout.format(format, "Ranking", "type", "email");
            stdout.println("-------------------------------------------------------------------");
        }
        for (ZAutoCompleteMatch match : matches) {
            if (verboseOpt()) {
                String folderId = match.getFolderId();
                String id = match.getId();
                String display = match.getDisplayName();
                if (folderId == null) folderId = "";
                if (id == null) id = "";
                if (display == null) display = "";
                stdout.format(format, match.getRanking(), match.getType(), id, folderId, display, match.getEmail());
            } else {
                stdout.format(format, match.getRanking(), match.getType(), match.getEmail());
            }
        }
    }

    private void doGetAllContacts(String[] args) throws ServiceException {
        dumpContacts(mMbox.getAllContacts(lookupFolderId(folderOpt()), null, true, getList(args, 0)));
    }

    private void doGetContacts(String[] args) throws ServiceException {
        dumpContacts(mMbox.getContacts(id(args[0]), null, true, getList(args, 1)));
    }

    private void doAutoComplete(String[] args) throws ServiceException {
        dumpAutoCompleteMatches(mMbox.autoComplete(args[0], 20));
    }

    private void doAutoCompleteGal(String[] args) throws ServiceException {
        ZSearchGalResult result = mMbox.autoCompleteGal(args[0], GalEntryType.account, 20);
        dumpContacts(result.getContacts());
    }

    private void dumpConversation(ZConversation conv) throws ServiceException {
        int first = 1;
        int last = first + conv.getMessageCount();
        int width = colWidth(last);

        mIndexToId.clear();

        stdout.format("%nSubject: %s%n", conv.getSubject());
        stdout.format("Id: %s%n", conv.getId());

        if (conv.hasTags()) stdout.format("Tags: %s%n", lookupTagNames(conv.getTagIds()));
        if (conv.hasFlags()) stdout.format("Flags: %s%n", ZConversation.Flag.toNameList(conv.getFlags()));
        stdout.format("Num-Messages: %d%n%n", conv.getMessageCount());

        if (conv.getMessageCount() == 0) return;

        int id_len = 4;
        for (ZMessageSummary ms : conv.getMessageSummaries()) {
            id_len = Math.max(id_len, ms.getId().length());
        }

        String headerFormat = String.format("%%%d.%ds  %%%d.%ds  %%-15.15s  %%-50.50s  %%s%%n", width, width, id_len, id_len);
        String itemFormat   = String.format("%%%d.%ds. %%%d.%ds  %%-15.15s  %%-50.50s  %%tD %%<tR%%n", width, width, id_len, id_len);
        stdout.format(headerFormat, "","Id", "Sender", "Fragment", "Date");
        stdout.format(headerFormat, "", "----------------------------------------------------------------------------------------------------", "---------------", "--------------------------------------------------", "--------------");
        int i = first;
        for (ZMessageSummary ms : conv.getMessageSummaries()) {
            stdout.format(itemFormat,
                    i, ms.getId(), ms.getSender().getDisplay(), ms.getFragment(), ms.getDate());
            mIndexToId.put(i++, ms.getId());
        }
        stdout.println();
    }

    private void doGetConversation(String[] args) throws ServiceException {
        ZConversation conv = mMbox.getConversation(id(args[0]), Fetch.none);
        if (verboseOpt()) {
            stdout.println(conv.dump());
        } else {
            dumpConversation(conv);
        }
    }

    private static int addEmail(StringBuilder sb, String email, int line) {
        if (sb.length() > 0) { sb.append(','); line++; }
        if (line > 76) { sb.append("\n"); line = 1; }
        if (sb.length() > 0) { sb.append(' '); line++; }
        if (line > 20 && (line + email.length() > 76)) {
            sb.append("\n ");
            line = 1;
        }
        sb.append(email);
        line += email.length();
        return line;
    }

    public static String formatEmail(ZEmailAddress e) {
        String p = e.getPersonal();
        String a = e.getAddress();
        if (a == null) a = "";
        if (p == null)
            return String.format("<%s>", a);
        else
            return String.format("%s <%s>", p, a);
    }

    public static String formatEmail(List<ZEmailAddress> list, String type, int used) {
        if (list == null || list.size() == 0) return "";

        StringBuilder sb = new StringBuilder();

        for (ZEmailAddress e: list) {
            if (e.getType().equalsIgnoreCase(type)) {
                String fe = formatEmail(e);
                used = addEmail(sb, fe, used);
            }
        }
        return sb.toString();
    }

    private void doHeader(List<ZEmailAddress> list, String hdrName, String addrType) {
        String val = formatEmail(list, addrType, hdrName.length()+2);
        if (val == null || val.length() == 0) return;
        stdout.format("%s: %s%n", hdrName, val);
    }

    private void dumpMessage(ZMessage msg) throws ServiceException {
        stdout.format("Id: %s%n", msg.getId());
        stdout.format("Conversation-Id: %s%n", msg.getConversationId());
        ZFolder f =  mMbox.getFolderById(msg.getFolderId());
        stdout.format("Folder: %s%n", f == null ? msg.getFolderId() : f.getPath());
        stdout.format("Subject: %s%n", msg.getSubject());
        doHeader(msg.getEmailAddresses(), "From", ZEmailAddress.EMAIL_TYPE_FROM);
        doHeader(msg.getEmailAddresses(), "To", ZEmailAddress.EMAIL_TYPE_TO);
        doHeader(msg.getEmailAddresses(), "Cc", ZEmailAddress.EMAIL_TYPE_CC);
        stdout.format("Date: %s\n", DateUtil.toRFC822Date(new Date(msg.getReceivedDate())));
        if (msg.hasTags()) stdout.format("Tags: %s%n", lookupTagNames(msg.getTagIds()));
        if (msg.hasFlags()) stdout.format("Flags: %s%n", ZMessage.Flag.toNameList(msg.getFlags()));
        stdout.format("Size: %s%n", formatSize(msg.getSize()));
        stdout.println();
        if (dumpBody(msg.getMimeStructure()))
            stdout.println();
    }

    private void doGetMessage(String[] args) throws ServiceException {
        ZGetMessageParams params = new ZGetMessageParams();
        params.setMarkRead(true);
        params.setId(id(args[0]));
        ZMessage msg = mMbox.getMessage(params);
        if (verboseOpt()) {
            stdout.println(msg.dump());
        } else {
            dumpMessage(msg);
        }
    }

    private boolean dumpBody(ZMimePart mp) {
        if (mp == null) return false;

        if (mp.isBody()) {
            stdout.println(mp.getContent());
            return true;
        } else {
            for (ZMimePart child : mp.getChildren()) {
                if (dumpBody(child)) return true;
            }
        }
        return false;
    }

    private void doModifyContact(String[] args) throws ServiceException {
        String id = mMbox.modifyContact(id(args[0]),  mCommandLine.hasOption('r'), getContactMap(args, 1, !ignoreOpt())).getId();
        stdout.println(id);
    }

    private void dumpContact(ZContact contact) throws ServiceException {
        stdout.format("Id: %s%n", contact.getId());
        ZFolder f =  mMbox.getFolderById(contact.getFolderId());
        stdout.format("Folder: %s%n", f == null ? contact.getFolderId() : f.getPath());
        stdout.format("Date: %tD %<tR%n", contact.getMetaDataChangedDate());
        if (contact.hasTags()) stdout.format("Tags: %s%n", lookupTagNames(contact.getTagIds()));
        if (contact.hasFlags()) stdout.format("Flags: %s%n", ZContact.Flag.toNameList(contact.getFlags()));
        stdout.format("Revision: %s%n", contact.getRevision());
        stdout.format("Attrs:%n");
        Map<String, String> attrs = contact.getAttrs();
        for (Map.Entry<String, String> entry : attrs.entrySet()) {
            stdout.format("  %s: %s%n", entry.getKey(), entry.getValue());
        }
        stdout.println();
    }

    private Map<String, String> getContactMap(String[] args, int offset, boolean validate) throws ServiceException {
        Map<String, String> result = getMap(args, offset);
        if (validate) {
            for (String name : result.keySet()) {
                ContactConstants.Attr.fromString(name);
            }
        }
        return result;
    }

    private Map<String, Object> getMultiMap(String[] args, int offset) throws ServiceException {
        try {
            return StringUtil.keyValueArrayToMultiMap(args, offset);
        } catch (IllegalArgumentException iae) {
            throw ZClientException.CLIENT_ERROR("not enough arguments", null);
        }
    }

    private Map<String, String> getMap(String[] args, int offset) throws ServiceException {
        Map<String, String> attrs = new HashMap<String, String>();
        for (int i = offset; i < args.length; i+=2) {
            String n = args[i];
            if (i+1 >= args.length)
                throw ZClientException.CLIENT_ERROR("not enough arguments", null);
            String v = args[i+1];
            attrs.put(n, v);
        }
        return attrs;
    }

    private List<String> getList(String[] args, int offset) {
        List<String> attrs = new ArrayList<String>();
        for (int i = offset; i < args.length; i++) {
            attrs.add(args[i]);
        }
        return attrs;
    }

    public void interactive(BufferedReader in) throws IOException {
        while (true) {
            stdout.print(mPrompt);
            stdout.flush();
            String line = StringUtil.readLine(in);
            if (line == null || line.length() == -1)
                break;
            if (mGlobalVerbose) {
                stdout.println(line);
            }
            String args[] = StringUtil.parseLine(line);
            if (args.length == 0)
                continue;
            try {
                switch(execute(args)) {
                case EXIT:
                    return;
                    //break;
                }
            } catch (ServiceException e) {
                Throwable cause = e.getCause();
                stderr.println("ERROR: " + e.getCode() + " (" + e.getMessage() + ")" +
                        (cause == null ? "" : " (cause: " + cause.getClass().getName() + " " + cause.getMessage() + ")"));
                if (mGlobalVerbose) e.printStackTrace(stderr);
            }
        }
    }

    public static void main(String args[]) throws IOException, ServiceException {
        CliUtil.toolSetup();
        SoapTransport.setDefaultUserAgent("zmmailbox", BuildInfo.VERSION);

        ZMailboxUtil pu = new ZMailboxUtil();
        CommandLineParser parser = new GnuParser();
        Options options = new Options();
        options.addOption("a", "admin", true, "admin account name to auth as");
        options.addOption("z", "zadmin", false, "use zimbra admin name/password from localconfig for admin/password");
        options.addOption("h", "help", false, "display usage");
        options.addOption("f", "file", true, "use file as input stream");
        options.addOption("u", "url", true, "http[s]://host[:port] of server to connect to");
        options.addOption("r", "protocol", true, "protocol to use for request/response [soap11, soap12, json]");
        options.addOption("m", "mailbox", true, "mailbox to open");
        options.addOption("p", "password", true, "password for admin/mailbox");
        options.addOption("P", "passfile", true, "filename with password in it");
        options.addOption("t", "timeout", true, "timeout (in seconds)");
        options.addOption("v", "verbose", false, "verbose mode");
        options.addOption("d", "debug", false, "debug mode");
        options.addOption(SoapCLI.OPT_AUTHTOKEN);
        options.addOption(SoapCLI.OPT_AUTHTOKENFILE);


        CommandLine cl = null;
        boolean err = false;

        try {
            cl = parser.parse(options, args, true);
        } catch (ParseException pe) {
            stderr.println("error: " + pe.getMessage());
            err = true;
        }

        if (err || cl.hasOption('h')) {
            pu.usage();
        }

        boolean isAdmin = false;
        pu.setVerbose(cl.hasOption('v'));
        if (cl.hasOption('a')) {
            pu.setAdminAccountName(cl.getOptionValue('a'));
            pu.setUrl(DEFAULT_ADMIN_URL, true);
            isAdmin = true;
        }
        if (cl.hasOption('z')) {
            pu.setAdminAccountName(LC.zimbra_ldap_user.value());
            pu.setPassword(LC.zimbra_ldap_password.value());
            pu.setUrl(DEFAULT_ADMIN_URL, true);
            isAdmin = true;
        }

        if (cl.hasOption(SoapCLI.O_AUTHTOKEN) && cl.hasOption(SoapCLI.O_AUTHTOKENFILE))
            pu.usage();
        if (cl.hasOption(SoapCLI.O_AUTHTOKEN)) {
            pu.setAdminAuthToken(ZAuthToken.fromJSONString(cl.getOptionValue(SoapCLI.O_AUTHTOKEN)));
            pu.setUrl(DEFAULT_ADMIN_URL, true);
            isAdmin = true;
        }
        if (cl.hasOption(SoapCLI.O_AUTHTOKENFILE)) {
            String authToken = StringUtil.readSingleLineFromFile(cl.getOptionValue(SoapCLI.O_AUTHTOKENFILE));
            pu.setAdminAuthToken(ZAuthToken.fromJSONString(authToken));
            pu.setUrl(DEFAULT_ADMIN_URL, true);
            isAdmin = true;
        }

        if (cl.hasOption('u')) pu.setUrl(cl.getOptionValue('u'), isAdmin);
        if (cl.hasOption('m')) pu.setMailboxName(cl.getOptionValue('m'));
        if (cl.hasOption('p')) pu.setPassword(cl.getOptionValue('p'));
        if (cl.hasOption('P')) {
            pu.setPassword(StringUtil.readSingleLineFromFile(cl.getOptionValue('P')));
        }
        if (cl.hasOption('d')) pu.setDebug(true);

        if (cl.hasOption('t')) pu.setTimeout(cl.getOptionValue('t'));

        args = cl.getArgs();

        pu.setInteractive(args.length < 1);

        try {
            pu.initMailbox();
            if (args.length < 1) {
                InputStream is = null;
                if (cl.hasOption('f')) {
                    is = new FileInputStream(cl.getOptionValue('f'));
                } else {
                    if (LC.command_line_editing_enabled.booleanValue()) {
                        try {
                            CliUtil.enableCommandLineEditing(LC.zimbra_home.value() + "/.zmmailbox_history");
                        } catch (IOException e) {
                            System.err.println("Command line editing will be disabled: " + e);
                            if (pu.mGlobalVerbose) {
                                e.printStackTrace(System.err);
                            }
                        }
                    }
                    is = System.in;  // This has to happen last because JLine modifies System.in.
                }
                pu.interactive(new BufferedReader(new InputStreamReader(is, "UTF-8")));
            } else {
                pu.execute(args);
            }
        } catch (ServiceException e) {
            Throwable cause = e.getCause();
            stderr.println("ERROR: " + e.getCode() + " (" + e.getMessage() + ")" +
                    (cause == null ? "" : " (cause: " + cause.getClass().getName() + " " + cause.getMessage() + ")"));
            if (pu.mGlobalVerbose) e.printStackTrace(stderr);
            System.exit(2);
        }
    }

    private void doHelp(String[] args) {
        Category cat = null;
        if (args != null && args.length >= 1) {
            String s = args[0].toUpperCase();
            try {
                cat = Category.valueOf(s);
            } catch (IllegalArgumentException e) {
                for (Category c : Category.values()) {
                    if (c.name().startsWith(s)) {
                        cat = c;
                        break;
                    }
                }
            }
        }

        if (args == null || args.length == 0 || cat == null) {
            stdout.println(" zmmailbox is used for mailbox management. Try:");
            stdout.println("");
            for (Category c: Category.values()) {
                stdout.printf("     zmmailbox help %-15s %s\n", c.name().toLowerCase(), c.getDescription());
            }

        }

        if (cat != null) {
            stdout.println("");
            for (Command c : Command.values()) {
                if (!c.hasHelp()) continue;
                if (cat == Category.COMMANDS || cat == c.getCategory()) {
                    stdout.print(c.getFullUsage());
                    stdout.println();
                }
            }
            if (cat.getCategoryHelp() != null)
            stdout.println(cat.getCategoryHelp());
        }
        stdout.println();
    }

    private long mSendStart;

    @Override
    public void receiveSoapMessage(Element envelope) {
        long end = System.currentTimeMillis();
        stdout.printf("======== SOAP RECEIVE =========\n");
        stdout.println(envelope.prettyPrint());
        stdout.printf("=============================== (%d msecs)\n", end-mSendStart);

    }

    @Override
    public void sendSoapMessage(Element envelope) {
        mSendStart = System.currentTimeMillis();
        stdout.println("========== SOAP SEND ==========");
        stdout.println(envelope.prettyPrint());
        stdout.println("===============================");
    }

    public static String encodeURL(String unencoded) {
        // Look for a query string.  It's supposed to be URL encoded already, so encode only what comes before.
        String queryString = null;
        int queryStringStart = unencoded.indexOf('?');
        if (queryStringStart != -1) {
            queryString = unencoded.substring(queryStringStart);
            unencoded = unencoded.substring(0, queryStringStart);
        }
        StringBuilder encoded = new StringBuilder();
        String parts[] = unencoded.split("/");
        if (parts != null) {
            for (int i = 0; i < parts.length; i++) {
                parts[i] = HttpUtil.encodePath(parts[i]);
            }
            encoded.append(StringUtil.join("/", parts));
        } else {
            encoded.append(unencoded);
        }
        if (queryString != null) {
            String encodedQuery;
            try {
                URI uri = new URI(null, null, null, queryString.substring(1), null);
                encodedQuery = uri.toString();
            } catch (URISyntaxException e) {
                encodedQuery = queryString;
            }
            encoded.append(encodedQuery);
        }
        return encoded.toString();
    }

    private void doGetRestURL(String args[]) throws ServiceException {
        OutputStream os = null;
        String outputFile = outputFileOpt();
        boolean hasOutputFile = outputFile != null;

        try {
            os = hasOutputFile ? new FileOutputStream(outputFile) : System.out;
            mMbox.getRESTResource(encodeURL(args[0]), os, hasOutputFile, startTimeOpt(), endTimeOpt(), mTimeout, urlOpt(false));
        } catch (IOException e) {
            throw ZClientException.IO_ERROR(e.getMessage(), e);
        } finally {
            if (hasOutputFile && os != null) try { os.close(); } catch (IOException e) {}
        }
    }

    private void doPostRestURL(String args[]) throws ServiceException {
        try {
            File file = new File(args[1]);
            mMbox.postRESTResource(encodeURL(args[0]), new FileInputStream(file), true, file.length(),
                    contentTypeOpt(), ignoreAndContinueOnErrorOpt(), preserveAlarmsOpt(), mTimeout, urlOpt(false));
        } catch (FileNotFoundException e) {
            throw ZClientException.CLIENT_ERROR("file not found: "+args[1], e);
        }
    }
}<|MERGE_RESOLUTION|>--- conflicted
+++ resolved
@@ -167,13 +167,9 @@
         }
         if (num < 0)
             throw ServiceException.INVALID_REQUEST("Timeout can't be negative", null);
-<<<<<<< HEAD
-=======
-        }
         if (num > 2147483) {
             throw ServiceException.INVALID_REQUEST("Timeout can't exceed 2147483 seconds", null);
         }
->>>>>>> dec25689
         mTimeout = num * 1000;
     }
 
