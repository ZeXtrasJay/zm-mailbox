--- conflicted
+++ resolved
@@ -179,44 +179,29 @@
         return slist.get(0);
     }
 
-<<<<<<< HEAD
-    public static String getK0(Element e) throws ServiceException {
-        return getAttrK(e, MailService.A_LHS);
-    }
-
-    public static String getK1(Element e) throws ServiceException {
-        return getAttrK(e, MailService.A_RHS);
-=======
     private static String getK0(Element e) throws ServiceException {
-        return getAttrK(e, MailConstants.A_LHS, false);
+        return getAttrK(e, MailService.A_LHS, false);
     }
 
     private static String getK1(Element e) throws ServiceException {
-        return getAttrK(e, MailConstants.A_RHS, false);
+        return getAttrK(e, MailService.A_RHS, false);
     }
 
     private static String getK0(Element e, boolean defaultValue) throws ServiceException {
-        return getAttrK(e, MailConstants.A_LHS, defaultValue);
+        return getAttrK(e, MailService.A_LHS, defaultValue);
     }
 
     private static String getK1(Element e, boolean defaultValue) throws ServiceException {
-        return getAttrK(e, MailConstants.A_RHS, defaultValue);
->>>>>>> 5402eb7f
+        return getAttrK(e, MailService.A_RHS, defaultValue);
     }
 
     public static ZFilterCondition getCondition(Element condEl) throws ServiceException {
         String n = condEl.getAttribute(MailService.A_NAME);
         if (n.equals(C_HEADER)) {
             return new ZHeaderCondition(
-<<<<<<< HEAD
-                    getK0(condEl),
+                    getK0(condEl, true),
                     HeaderOp.fromProtoString(condEl.getAttribute(MailService.A_OPERATION, ":is")),
-                    getK1(condEl));
-=======
-                    getK0(condEl, true),
-                    HeaderOp.fromProtoString(condEl.getAttribute(MailConstants.A_OPERATION, ":is")),
                     getK1(condEl, true));
->>>>>>> 5402eb7f
         } else if (n.equals(C_EXISTS)) {
             return new ZHeaderExistsCondition(
                     getK0(condEl, true),
@@ -235,30 +220,18 @@
             }
         } else if (n.equals(C_SIZE)) {
             return new ZSizeCondition(
-<<<<<<< HEAD
                     SizeOp.fromProtoString(condEl.getAttribute(MailService.A_OPERATION)),
-                    condEl.getAttribute(MailService.A_RHS));
+                    condEl.getAttribute(MailService.A_RHS, ""));
         } else if (n.equals(C_BODY)) {
-            return new ZBodyCondition(BodyOp.fromProtoString(condEl.getAttribute(MailService.A_OPERATION)),getK1(condEl));
-=======
-                    SizeOp.fromProtoString(condEl.getAttribute(MailConstants.A_OPERATION)),
-                    condEl.getAttribute(MailConstants.A_RHS, ""));
-        } else if (n.equals(C_BODY)) {
-            return new ZBodyCondition(BodyOp.fromProtoString(condEl.getAttribute(MailConstants.A_OPERATION)),getK1(condEl, true));
->>>>>>> 5402eb7f
+            return new ZBodyCondition(BodyOp.fromProtoString(condEl.getAttribute(MailService.A_OPERATION)),getK1(condEl, true));
         } else if (n.equals(C_ATTACHMENT)) {
             return new ZAttachmentExistsCondition(true);
         } else if (n.equals(C_NOT_ATTACHMENT)) {
             return new ZAttachmentExistsCondition(false);
         } else if (n.equals(C_ADDRESSBOOK)) {
             return new ZAddressBookCondition(
-<<<<<<< HEAD
                     AddressBookOp.fromProtoString(condEl.getAttribute(MailService.A_OPERATION)),
-                    getK0(condEl));
-=======
-                    AddressBookOp.fromProtoString(condEl.getAttribute(MailConstants.A_OPERATION)),
                     getK0(condEl, true));
->>>>>>> 5402eb7f
         } else {
              throw ZClientException.CLIENT_ERROR("unknown filter condition: "+n, null);
         }
