--- conflicted
+++ resolved
@@ -36,19 +36,13 @@
 import com.zimbra.common.soap.AccountConstants;
 import com.zimbra.common.soap.AdminConstants;
 import com.zimbra.common.util.ZimbraLog;
-<<<<<<< HEAD
 import com.zimbra.cs.ProvisioningServiceLocator;
-=======
->>>>>>> fb1d6f5d
 import com.zimbra.cs.account.Domain;
 import com.zimbra.cs.account.Provisioning;
 import com.zimbra.cs.account.Provisioning.MailMode;
 import com.zimbra.cs.account.Server;
-<<<<<<< HEAD
+import com.zimbra.cs.util.BuildInfo;
 import com.zimbra.cs.util.Zimbra;
-=======
-import com.zimbra.cs.util.BuildInfo;
->>>>>>> fb1d6f5d
 
 /**
  * @author jhahm
@@ -166,7 +160,6 @@
             port = server.getMtaAuthPort();
             ZimbraLog.misc.warn("cannot determine server version; defaulting to port %d for MTA auth", port);
         }
-        server.getMtaAuthPort();
         StringBuffer sb = new StringBuffer(128);
         String path = AdminConstants.ADMIN_SERVICE_URI;
         sb.append(PROTO_HTTPS).append("://").append(hostname).append(":").append(port).append(path);
