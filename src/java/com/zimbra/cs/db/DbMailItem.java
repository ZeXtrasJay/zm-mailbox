/*
 * ***** BEGIN LICENSE BLOCK *****
 * 
 * Zimbra Collaboration Suite Server
 * Copyright (C) 2004, 2005, 2006, 2007 Zimbra, Inc.
 * 
 * The contents of this file are subject to the Yahoo! Public License
 * Version 1.0 ("License"); you may not use this file except in
 * compliance with the License.  You may obtain a copy of the License at
 * http://www.zimbra.com/license.
 * 
 * Software distributed under the License is distributed on an "AS IS"
 * basis, WITHOUT WARRANTY OF ANY KIND, either express or implied.
 * 
 * ***** END LICENSE BLOCK *****
 */

/*
 * Created on Aug 13, 2004
 */
package com.zimbra.cs.db;

import java.io.UnsupportedEncodingException;
import java.sql.PreparedStatement;
import java.sql.ResultSet;
import java.sql.SQLException;
import java.sql.Timestamp;
import java.sql.Types;
import java.util.ArrayList;
import java.util.Collection;
import java.util.Date;
import java.util.GregorianCalendar;
import java.util.HashMap;
import java.util.HashSet;
import java.util.Iterator;
import java.util.List;
import java.util.Map;
import java.util.Set;

import com.zimbra.common.service.ServiceException;
import com.zimbra.common.util.Constants;
import com.zimbra.common.util.Log;
import com.zimbra.common.util.LogFactory;
import com.zimbra.common.util.Pair;
import com.zimbra.common.util.StringUtil;
import com.zimbra.common.util.TimeoutMap;
import com.zimbra.common.util.ZimbraLog;
import com.zimbra.cs.db.DbPool.Connection;
import com.zimbra.cs.imap.ImapMessage;
import com.zimbra.cs.mailbox.*;
import com.zimbra.cs.mailbox.MailItem.PendingDelete;
import com.zimbra.cs.mailbox.MailItem.TypedIdList;
import com.zimbra.cs.mailbox.MailItem.UnderlyingData;
import com.zimbra.cs.pop3.Pop3Message;
import com.zimbra.cs.store.StoreManager;

/**
 * @author dkarp
 */
public class DbMailItem {

    public static final String TABLE_MAIL_ITEM = "mail_item";
    public static final String TABLE_REVISION = "revision";
    public static final String TABLE_APPOINTMENT = "appointment";
    public static final String TABLE_OPEN_CONVERSATION = "open_conversation";
    public static final String TABLE_TOMBSTONE = "tombstone";

    private static Log sLog = LogFactory.getLog(DbMailItem.class);

    /** Maps the mailbox id to the set of all tag combinations stored for all
     *  items in the mailbox.  Enables fast database lookup by tag. */
    private static final Map<Integer, TagsetCache> sTagsetCache =
        new TimeoutMap<Integer, TagsetCache>(120 * Constants.MILLIS_PER_MINUTE);

    /** Maps the mailbox id to the set of all flag combinations stored for all
     *  items in the mailbox.  Enables fast database lookup by flag. */
    private static final Map<Integer, TagsetCache> sFlagsetCache =
        new TimeoutMap<Integer, TagsetCache>(120 * Constants.MILLIS_PER_MINUTE);

    public static final int MAX_SENDER_LENGTH  = 128;
    public static final int MAX_SUBJECT_LENGTH = 1024;
    public static final int MAX_TEXT_LENGTH    = 65534;
    public static final int MAX_MEDIUMTEXT_LENGTH = 16777216;

    public static final String IN_THIS_MAILBOX_AND = "mailbox_id = ? AND ";
    public static final String MAILBOX_ID = "mailbox_id, ";
    public static final String MAILBOX_ID_VALUE = "?, ";
    
    public static final String getInThisMailboxAnd(int mboxId, String miAlias, String apAlias) {
        StringBuilder sb = new StringBuilder(miAlias).append(".mailbox_id = ").append(mboxId).append(" AND ");
        if (apAlias != null) 
            sb.append(apAlias).append(".mailbox_id = ").append(mboxId).append(" AND ");
        return sb.toString();
    }

    public static void create(Mailbox mbox, UnderlyingData data) throws ServiceException {
        if (data == null || data.id <= 0 || data.folderId <= 0 || data.parentId == 0 || data.indexId == 0)
            throw ServiceException.FAILURE("invalid data for DB item create", null);

        checkNamingConstraint(mbox, data.folderId, data.name, data.id);

        Connection conn = mbox.getOperationConnection();
        PreparedStatement stmt = null;
        try {
            stmt = conn.prepareStatement("INSERT INTO " + getMailItemTableName(mbox) +
                        "(" + "mailbox_id, " +
                        " id, type, parent_id, folder_id, index_id, imap_id, date, size, volume_id, blob_digest," +
                        " unread, flags, tags, sender, subject, name, metadata, mod_metadata, change_date, mod_content) " +
                        "VALUES (" + "?," +
                        " ?, ?, ?, ?, ?, ?, ?, ?, ?, ?, ?, ?, ?, ?, ?, ?, ?, ?, ?, ?)");
            int pos = 1;
            stmt.setInt(pos++, mbox.getId());
            stmt.setInt(pos++, data.id);
            stmt.setByte(pos++, data.type);
            if (data.parentId <= 0)
                // Messages in virtual conversations are stored with a null parent_id
                stmt.setNull(pos++, Types.INTEGER);
            else
                stmt.setInt(pos++, data.parentId);
            stmt.setInt(pos++, data.folderId);
            if (data.indexId <= 0)
                stmt.setNull(pos++, Types.INTEGER);
            else
                stmt.setInt(pos++, data.indexId);
            if (data.imapId <= 0)
                stmt.setNull(pos++, Types.INTEGER);
            else
                stmt.setInt(pos++, data.imapId);
            stmt.setInt(pos++, data.date);
            stmt.setLong(pos++, data.size);
            if (data.volumeId >= 0)
                stmt.setShort(pos++, data.volumeId);
            else
                stmt.setNull(pos++, Types.TINYINT);
            stmt.setString(pos++, data.getBlobDigest());
            if (data.type == MailItem.TYPE_MESSAGE || data.type == MailItem.TYPE_CHAT || data.type == MailItem.TYPE_FOLDER)
                stmt.setInt(pos++, data.unreadCount);
            else
                stmt.setNull(pos++, java.sql.Types.BOOLEAN);
            stmt.setInt(pos++, data.flags);
            stmt.setLong(pos++, data.tags);
            stmt.setString(pos++, checkSenderLength(data.sender));
            stmt.setString(pos++, checkSubjectLength(data.subject));
            stmt.setString(pos++, data.name);
            stmt.setString(pos++, checkMetadataLength(data.metadata));
            stmt.setInt(pos++, data.modMetadata);
            stmt.setInt(pos++, data.dateChanged);
            stmt.setInt(pos++, data.modContent);
            int num = stmt.executeUpdate();
            if (num != 1)
                throw ServiceException.FAILURE("failed to create object", null);

            // Track the tags and flags for fast lookup later
            if (areTagsetsLoaded(mbox.getId())) {
                TagsetCache tagsets = getTagsetCache(conn, mbox);
                tagsets.addTagset(data.tags);
            }
            if (areFlagsetsLoaded(mbox.getId())) {
                TagsetCache flagsets = getFlagsetCache(conn, mbox);
                flagsets.addTagset(data.flags);
            }
        } catch (SQLException e) {
            // catch item_id uniqueness constraint violation and return failure
            if (Db.errorMatches(e, Db.Error.DUPLICATE_ROW))
                throw MailServiceException.ALREADY_EXISTS(data.id, e);
            else
                throw ServiceException.FAILURE("writing new object of type " + data.type, e);
        } finally {
            DbPool.closeStatement(stmt);
        }
    }

    private static void checkNamingConstraint(Mailbox mbox, int folderId, String name, int modifiedItemId) throws ServiceException {
        if (name == null || name.equals(""))
            return;
        if (Db.supports(Db.Capability.UNIQUE_NAME_INDEX) && !Db.supports(Db.Capability.CASE_SENSITIVE_COMPARISON))
            return;

        Connection conn = mbox.getOperationConnection();
        PreparedStatement stmt = null;
        ResultSet rs = null;
        try {
            stmt = conn.prepareStatement("SELECT COUNT(*) FROM " + getMailItemTableName(mbox) +
                    " WHERE " + IN_THIS_MAILBOX_AND + "folder_id = ? AND id <> ? AND " + Db.equalsSTRING("name"));
            int pos = 1;
            stmt.setInt(pos++, mbox.getId());
            stmt.setInt(pos++, folderId);
            stmt.setInt(pos++, modifiedItemId);
            stmt.setString(pos++, StringUtil.trimTrailingSpaces(name.toUpperCase()));
            rs = stmt.executeQuery();
            if (!rs.next() || rs.getInt(1) > 0)
                throw MailServiceException.ALREADY_EXISTS(name);
        } catch (SQLException e) {
            throw ServiceException.FAILURE("checking for naming conflicts", e);
        } finally {
            DbPool.closeResults(rs);
            DbPool.closeStatement(stmt);
        }
    }

    public static void copy(MailItem item, int id, Folder folder, int indexId, int parentId, short volumeId, String metadata)
    throws ServiceException {
        Mailbox mbox = item.getMailbox();
        if (id <= 0 || indexId <= 0 || folder == null || parentId == 0)
            throw ServiceException.FAILURE("invalid data for DB item copy", null);

        checkNamingConstraint(mbox, folder.getId(), item.getName(), id);

        Connection conn = mbox.getOperationConnection();
        PreparedStatement stmt = null;
        try {
            String table = getMailItemTableName(mbox);
            stmt = conn.prepareStatement("INSERT INTO " + table +
                        "(" + "mailbox_id, " +
                        " id, type, parent_id, folder_id, index_id, imap_id, date, size, volume_id, blob_digest," +
                        " unread, flags, tags, sender, subject, name, metadata, mod_metadata, change_date, mod_content) " +
                        "(SELECT " + "?, " +
                        " ?, type, ?, ?, ?, ?, date, size, ?, blob_digest, unread," +
                        " flags, tags, sender, subject, name, ?, ?, ?, ? FROM " + table +
                        " WHERE " + IN_THIS_MAILBOX_AND + "id = ?)");
            int mboxId = mbox.getId();
            int pos = 1;
            stmt.setInt(pos++, mboxId);
            stmt.setInt(pos++, id);                            // ID
            if (parentId <= 0)
                stmt.setNull(pos++, Types.INTEGER);            // PARENT_ID null for messages in virtual convs
            else
                stmt.setInt(pos++, parentId);                  //   or, PARENT_ID specified by caller
            stmt.setInt(pos++, folder.getId());                // FOLDER_ID
            stmt.setInt(pos++, indexId);                       // INDEX_ID
            stmt.setInt(pos++, id);                            // IMAP_ID is initially the same as ID
            if (volumeId >= 0)
                stmt.setShort(pos++, volumeId);                // VOLUME_ID specified by caller
            else
                stmt.setNull(pos++, Types.TINYINT);            //   or, no VOLUME_ID
            stmt.setString(pos++, checkMetadataLength(metadata));  // METADATA
            stmt.setInt(pos++, mbox.getOperationChangeID());   // MOD_METADATA
            stmt.setInt(pos++, mbox.getOperationTimestamp());  // CHANGE_DATE
            stmt.setInt(pos++, mbox.getOperationChangeID());   // MOD_CONTENT
            stmt.setInt(pos++, mboxId);
            stmt.setInt(pos++, item.getId());
            int num = stmt.executeUpdate();
            if (num != 1)
                throw ServiceException.FAILURE("failed to create object", null);
        } catch (SQLException e) {
            // catch item_id uniqueness constraint violation and return failure
            if (Db.errorMatches(e, Db.Error.DUPLICATE_ROW))
                throw MailServiceException.ALREADY_EXISTS(id, e);
            else
                throw ServiceException.FAILURE("copying " + MailItem.getNameForType(item ) + ": " + item.getId(), e);
        } finally {
            DbPool.closeStatement(stmt);
        }
    }

    public static void icopy(MailItem source, UnderlyingData data, boolean shared) throws ServiceException {
        Mailbox mbox = source.getMailbox();
        if (data == null || data.id <= 0 || data.folderId <= 0 || data.parentId == 0 || data.indexId == 0)
            throw ServiceException.FAILURE("invalid data for DB item i-copy", null);

        checkNamingConstraint(mbox, data.folderId, source.getName(), data.id);

        Connection conn = mbox.getOperationConnection();
        PreparedStatement stmt = null;
        try {
            String table = getMailItemTableName(mbox);
            String flags = shared ? "flags | " + Flag.BITMASK_COPIED : "flags";
            stmt = conn.prepareStatement("INSERT INTO " + table +
                        "(" + "mailbox_id, " +
                        " id, type, parent_id, folder_id, index_id, imap_id, date, size, volume_id, blob_digest," +
                        " unread, flags, tags, sender, subject, name, metadata, mod_metadata, change_date, mod_content) " +
                        "(SELECT " + "?, " +
                        " ?, type, parent_id, ?, ?, ?, date, size, ?, blob_digest," +
                        " unread, " + flags + ", tags, sender, subject, name, metadata, ?, ?, ? FROM " + table +
                        " WHERE " + IN_THIS_MAILBOX_AND + "id = ?)");
            int pos = 1;
            stmt.setInt(pos++, mbox.getId());
            stmt.setInt(pos++, data.id);                       // ID
            stmt.setInt(pos++, data.folderId);                 // FOLDER_ID
            stmt.setInt(pos++, data.indexId);                  // INDEX_ID
            stmt.setInt(pos++, data.imapId);                   // IMAP_ID
            if (data.volumeId >= 0)
                stmt.setShort(pos++, data.volumeId);           // VOLUME_ID
            else
                stmt.setNull(pos++, Types.TINYINT);            //   or, no VOLUME_ID
            stmt.setInt(pos++, mbox.getOperationChangeID());   // MOD_METADATA
            stmt.setInt(pos++, mbox.getOperationTimestamp());  // CHANGE_DATE
            stmt.setInt(pos++, mbox.getOperationChangeID());   // MOD_CONTENT
            stmt.setInt(pos++, mbox.getId());
            stmt.setInt(pos++, source.getId());
            int num = stmt.executeUpdate();
            if (num != 1)
                throw ServiceException.FAILURE("failed to create object", null);
            stmt.close();

            boolean needsTag = shared && !source.isTagged(mbox.mCopiedFlag);

            if (needsTag)
                getFlagsetCache(conn, mbox).addTagset(source.getInternalFlagBitmask() | Flag.BITMASK_COPIED);

            if (needsTag || source.getParentId() > 0) {
                boolean altersMODSEQ = source.getParentId() > 0;
                String updateChangeID = (altersMODSEQ ? ", mod_metadata = ?, change_date = ?" : "");
                stmt = conn.prepareStatement("UPDATE " + table +
                            " SET parent_id = NULL, flags = " + flags + updateChangeID +
                            " WHERE " + IN_THIS_MAILBOX_AND + "id = ?");
                pos = 1;
                if (altersMODSEQ) {
                    stmt.setInt(pos++, mbox.getOperationChangeID());
                    stmt.setInt(pos++, mbox.getOperationTimestamp());
                }
                stmt.setInt(pos++, mbox.getId());
                stmt.setInt(pos++, source.getId());
                stmt.executeUpdate();
                stmt.close();
            }

            if (source instanceof Message && source.getParentId() <= 0)
                changeOpenTarget(Mailbox.getHash(((Message) source).getNormalizedSubject()), source, data.id);
        } catch (SQLException e) {
            // catch item_id uniqueness constraint violation and return failure
            if (Db.errorMatches(e, Db.Error.DUPLICATE_ROW))
                throw MailServiceException.ALREADY_EXISTS(data.id, e);
            else
                throw ServiceException.FAILURE("i-copying " + MailItem.getNameForType(source) + ": " + source.getId(), e);
        } finally {
            DbPool.closeStatement(stmt);
        }
    }

    public static void snapshotRevision(MailItem item, int version) throws ServiceException {
        Mailbox mbox = item.getMailbox();
        assert(version >= 1);

        Connection conn = mbox.getOperationConnection();
        PreparedStatement stmt = null;
        try {
            stmt = conn.prepareStatement("INSERT INTO " + getRevisionTableName(mbox) +
                        "(mailbox_id, item_id, version, date, size, volume_id, blob_digest," +
                        " name, metadata, mod_metadata, change_date, mod_content) " +
                        "(SELECT mailbox_id, id, ?, date, size, volume_id, blob_digest," +
                        " name, metadata, mod_metadata, change_date, mod_content" +
                        " FROM " + getMailItemTableName(mbox) +
                        " WHERE " + IN_THIS_MAILBOX_AND + "id = ?)");
            int mboxId = mbox.getId();
            int pos = 1;
            stmt.setInt(pos++, version);
            stmt.setInt(pos++, mboxId);
            stmt.setInt(pos++, item.getId());
            int num = stmt.executeUpdate();
            if (num != 1)
                throw ServiceException.FAILURE("failed to copy revision data", null);
        } catch (SQLException e) {
            // catch item_id uniqueness constraint violation and return failure
            if (Db.errorMatches(e, Db.Error.DUPLICATE_ROW))
                throw MailServiceException.ALREADY_EXISTS(item.getId(), e);
            else
                throw ServiceException.FAILURE("saving revision info for " + MailItem.getNameForType(item) + ": " + item.getId(), e);
        } finally {
            DbPool.closeStatement(stmt);
        }
    }

    public static void purgeRevisions(MailItem item, int highestPurged) throws ServiceException {
        if (highestPurged <= 0)
            return;
        Mailbox mbox = item.getMailbox();

        Connection conn = mbox.getOperationConnection();
        PreparedStatement stmt = null;
        try {
            stmt = conn.prepareStatement("DELETE FROM " + getRevisionTableName(mbox) +
                        " WHERE " + IN_THIS_MAILBOX_AND + "item_id = ? AND version <= ?");
            int mboxId = mbox.getId();
            int pos = 1;
            stmt.setInt(pos++, mboxId);
            stmt.setInt(pos++, item.getId());
            stmt.setInt(pos++, highestPurged);
            stmt.executeUpdate();
        } catch (SQLException e) {
            throw ServiceException.FAILURE("purging revisions for " + MailItem.getNameForType(item) + ": " + item.getId(), e);
        } finally {
            DbPool.closeStatement(stmt);
        }
    }

    public static void changeType(MailItem item, byte type) throws ServiceException {
        Connection conn = item.getMailbox().getOperationConnection();
        PreparedStatement stmt = null;
        try {
            stmt = conn.prepareStatement("UPDATE " + getMailItemTableName(item) +
                        " SET type = ? WHERE " + IN_THIS_MAILBOX_AND + "id = ?");
            int pos = 1;
            stmt.setInt(pos++, type);
            stmt.setInt(pos++, item.getMailboxId());
            stmt.setInt(pos++, item.getId());
            stmt.executeUpdate();
        } catch (SQLException e) {
            throw ServiceException.FAILURE("writing new type for item " + item.getId(), e);
        } finally {
            DbPool.closeStatement(stmt);
        }
    }

    public static void setFolder(MailItem item, Folder folder) throws ServiceException {
        Mailbox mbox = item.getMailbox();
        if (mbox != folder.getMailbox())
            throw MailServiceException.WRONG_MAILBOX();

        checkNamingConstraint(mbox, folder.getId(), item.getName(), item.getId());

        Connection conn = mbox.getOperationConnection();
        PreparedStatement stmt = null;
        try {
            String imapRenumber = mbox.isTrackingImap() ? ", imap_id = CASE WHEN imap_id IS NULL THEN NULL ELSE 0 END" : "";
            int pos = 1;
            boolean hasIndexId = false;
            if (item instanceof Folder) {
                stmt = conn.prepareStatement("UPDATE " + getMailItemTableName(item) +
                            " SET parent_id = ?, folder_id = ?, mod_metadata = ?, change_date = ?" +
                            " WHERE " + IN_THIS_MAILBOX_AND + "id = ?");
                stmt.setInt(pos++, folder.getId());
            } else if (item instanceof Conversation && !(item instanceof VirtualConversation)) {
                stmt = conn.prepareStatement("UPDATE " + getMailItemTableName(item) +
                            " SET folder_id = ?, mod_metadata = ?, change_date = ?" + imapRenumber +
                            " WHERE " + IN_THIS_MAILBOX_AND + "parent_id = ?");
            } else {
                // set the indexId, in case it changed (moving items out of junk can trigger an index ID change)
                hasIndexId = true;
                stmt = conn.prepareStatement("UPDATE " + getMailItemTableName(item) +
                            " SET folder_id = ?, index_id = ?, mod_metadata = ?, change_date = ? " + imapRenumber +
                            " WHERE " + IN_THIS_MAILBOX_AND + "id = ?");
            }
            stmt.setInt(pos++, folder.getId());
            if (hasIndexId)
                if (item.getIndexId() <= 0)
                    stmt.setNull(pos++, Types.INTEGER);
                else
                    stmt.setInt(pos++, item.getIndexId());
            stmt.setInt(pos++, mbox.getOperationChangeID());
            stmt.setInt(pos++, mbox.getOperationTimestamp());
            stmt.setInt(pos++, mbox.getId());
            stmt.setInt(pos++, item instanceof VirtualConversation ? ((VirtualConversation) item).getMessageId() : item.getId());
            stmt.executeUpdate();
        } catch (SQLException e) {
            // catch item_id uniqueness constraint violation and return failure
            if (Db.errorMatches(e, Db.Error.DUPLICATE_ROW))
                throw MailServiceException.ALREADY_EXISTS(item.getName(), e);
            else
                throw ServiceException.FAILURE("writing new folder data for item " + item.getId(), e);
        } finally {
            DbPool.closeStatement(stmt);
        }
    }

    public static void setFolder(List<Message> msgs, Folder folder) throws ServiceException {
        if (msgs == null || msgs.isEmpty())
            return;
        Mailbox mbox = folder.getMailbox();

        Connection conn = mbox.getOperationConnection();
        PreparedStatement stmt = null;
        ResultSet rs = null;
        try {
            // commented out because at present messages cannot have names (and thus can't have naming conflicts)
//            if (!Db.supports(Db.Capability.UNIQUE_NAME_INDEX) || Db.supports(Db.Capability.CASE_SENSITIVE_COMPARISON)) {
//                stmt = conn.prepareStatement("SELECT mi.name" +
//                        " FROM " + getMailItemTableName(mbox, "mi") + ", " + getMailItemTableName(mbox, "m2") +
//                        " WHERE mi.id IN " + DbUtil.suitableNumberOfVariables(itemIDs) +
//                        " AND mi.name IS NOT NULL and m2.name IS NOT NULL" +
//                        " AND m2.folder_id = ? AND mi.id <> m2.id" +
//                        " AND " + (Db.supports(Db.Capability.CASE_SENSITIVE_COMPARISON) ? "UPPER(mi.name) = UPPER(m2.name)" : "mi.name = m2.name") +
//                        " AND mi.mailbox_id = ? AND m2.mailbox_id = ?");
//                int pos = 1;
//                for (Message msg : msgs)
//                    stmt.setInt(pos++, msg.getId());
//                stmt.setInt(pos++, folder.getId());
//                stmt.setInt(pos++, mbox.getId());
//                stmt.setInt(pos++, mbox.getId());
//                rs = stmt.executeQuery();
//                if (rs.next())
//                    throw MailServiceException.ALREADY_EXISTS(rs.getString(1));
//                rs.close();
//                stmt.close();
//            }

            String imapRenumber = mbox.isTrackingImap() ? ", imap_id = CASE WHEN imap_id IS NULL THEN NULL ELSE 0 END" : "";
            for (int i = 0; i < msgs.size(); i += Db.getINClauseBatchSize()) {
                int count = Math.min(Db.getINClauseBatchSize(), msgs.size() - i);
                stmt = conn.prepareStatement("UPDATE " + getMailItemTableName(folder) +
                            " SET folder_id = ?, mod_metadata = ?, change_date = ?" + imapRenumber +
                            " WHERE " + IN_THIS_MAILBOX_AND + "id IN " + DbUtil.suitableNumberOfVariables(count));
                int pos = 1;
                stmt.setInt(pos++, folder.getId());
                stmt.setInt(pos++, mbox.getOperationChangeID());
                stmt.setInt(pos++, mbox.getOperationTimestamp());
                stmt.setInt(pos++, mbox.getId());
                for (int index = i; index < i + count; index++)
                    stmt.setInt(pos++, msgs.get(index).getId());
                stmt.executeUpdate();
            }
        } catch (SQLException e) {
            // catch item_id uniqueness constraint violation and return failure
//            if (Db.errorMatches(e, Db.Error.DUPLICATE_ROW))
//                throw MailServiceException.ALREADY_EXISTS(msgs.toString(), e);
//            else
            throw ServiceException.FAILURE("writing new folder data for messages", e);
        } finally {
            DbPool.closeResults(rs);
            DbPool.closeStatement(stmt);
        }
    }
    
    public static void setIndexIds(Mailbox mbox, List<Message> msgs) throws ServiceException {
        if (msgs == null || msgs.isEmpty())
            return;
        
        Connection conn = mbox.getOperationConnection();
        PreparedStatement stmt = null;
        ResultSet rs = null;
        try {
            for (int i = 0; i < msgs.size(); i += Db.getINClauseBatchSize()) {
                int count = Math.min(Db.getINClauseBatchSize(), msgs.size() - i);
                stmt = conn.prepareStatement("UPDATE " + getMailItemTableName(mbox) +
                            " SET index_id = id  WHERE " + IN_THIS_MAILBOX_AND + "id IN " + DbUtil.suitableNumberOfVariables(count));
                int pos = 1;
                stmt.setInt(pos++, mbox.getId());
                for (int index = i; index < i + count; index++)
                    stmt.setInt(pos++, msgs.get(index).getId());
                stmt.executeUpdate();
            }
        } catch (SQLException e) {
            // catch item_id uniqueness constraint violation and return failure
//            if (Db.errorMatches(e, Db.Error.DUPLICATE_ROW))
//                throw MailServiceException.ALREADY_EXISTS(msgs.toString(), e);
//            else
            throw ServiceException.FAILURE("writing new folder data for messages", e);
        } finally {
            DbPool.closeResults(rs);
            DbPool.closeStatement(stmt);
        }
    }
    

    public static void setParent(MailItem child, MailItem parent) throws ServiceException {
        setParent(new MailItem[] { child }, parent);
    }

    public static void setParent(MailItem[] children, MailItem parent) throws ServiceException {
        if (children == null || children.length == 0)
            return;
        Mailbox mbox = children[0].getMailbox();
        if (mbox != parent.getMailbox())
            throw MailServiceException.WRONG_MAILBOX();

        Connection conn = mbox.getOperationConnection();
        PreparedStatement stmt = null;
        try {
            for (int i = 0; i < children.length; i += Db.getINClauseBatchSize()) {
                int count = Math.min(Db.getINClauseBatchSize(), children.length - i);
                stmt = conn.prepareStatement("UPDATE " + getMailItemTableName(mbox) +
                            " SET parent_id = ?, mod_metadata = ?, change_date = ?" +
                            " WHERE " + IN_THIS_MAILBOX_AND + "id IN " + DbUtil.suitableNumberOfVariables(count));
                int pos = 1;
                if (parent == null || parent instanceof VirtualConversation)
                    stmt.setNull(pos++, Types.INTEGER);
                else
                    stmt.setInt(pos++, parent.getId());
                stmt.setInt(pos++, mbox.getOperationChangeID());
                stmt.setInt(pos++, mbox.getOperationTimestamp());
                stmt.setInt(pos++, mbox.getId());
                for (int index = i; index < i + count; index++)
                    stmt.setInt(pos++, children[index].getId());
                stmt.executeUpdate();
            }
        } catch (SQLException e) {
            throw ServiceException.FAILURE("adding children to parent " + (parent == null ? "NULL" : parent.getId() + ""), e);
        } finally {
            DbPool.closeStatement(stmt);
        }
    }

    public static void reparentChildren(MailItem oldParent, MailItem newParent) throws ServiceException {
        if (oldParent == newParent)
            return;
        Mailbox mbox = oldParent.getMailbox();
        if (mbox != newParent.getMailbox())
            throw MailServiceException.WRONG_MAILBOX();

        Connection conn = mbox.getOperationConnection();
        PreparedStatement stmt = null;
        try {
            String relation = (oldParent instanceof VirtualConversation ? "id = ?" : "parent_id = ?");

            stmt = conn.prepareStatement("UPDATE " + getMailItemTableName(oldParent) +
                        " SET parent_id = ?, mod_metadata = ?, change_date = ?" +
                        " WHERE " + IN_THIS_MAILBOX_AND + relation);
            int pos = 1;
            if (newParent instanceof VirtualConversation)
                stmt.setNull(pos++, Types.INTEGER);
            else
                stmt.setInt(pos++, newParent.getId());
            stmt.setInt(pos++, mbox.getOperationChangeID());
            stmt.setInt(pos++, mbox.getOperationTimestamp());
            stmt.setInt(pos++, mbox.getId());
            stmt.setInt(pos++, oldParent instanceof VirtualConversation ? ((VirtualConversation) oldParent).getMessageId() : oldParent.getId());
            stmt.executeUpdate();
        } catch (SQLException e) {
            throw ServiceException.FAILURE("writing new parent for children of item " + oldParent.getId(), e);
        } finally {
            DbPool.closeStatement(stmt);
        }
    }

    public static void saveMetadata(MailItem item, String metadata) throws ServiceException {
        Mailbox mbox = item.getMailbox();

        Connection conn = mbox.getOperationConnection();
        PreparedStatement stmt = null;
        try {
            stmt = conn.prepareStatement("UPDATE " + getMailItemTableName(item) +
                        " SET date = ?, size = ?, metadata = ?, mod_metadata = ?, change_date = ?, mod_content = ?" +
                        " WHERE " + IN_THIS_MAILBOX_AND + "id = ?");
            int pos = 1;
            stmt.setInt(pos++, (int) (item.getDate() / 1000));
            stmt.setLong(pos++, item.getSize());
            stmt.setString(pos++, checkMetadataLength(metadata));
            stmt.setInt(pos++, mbox.getOperationChangeID());
            stmt.setInt(pos++, mbox.getOperationTimestamp());
            stmt.setInt(pos++, item.getSavedSequence());
            stmt.setInt(pos++, mbox.getId());
            stmt.setInt(pos++, item.getId());
            stmt.executeUpdate();
        } catch (SQLException e) {
            throw ServiceException.FAILURE("writing metadata for mailbox " + item.getMailboxId() + ", item " + item.getId(), e);
        } finally {
            DbPool.closeStatement(stmt);
        }
    }

    public static void persistCounts(MailItem item, String metadata) throws ServiceException {
        Mailbox mbox = item.getMailbox();

        Connection conn = mbox.getOperationConnection();
        PreparedStatement stmt = null;
        try {
            stmt = conn.prepareStatement("UPDATE " + getMailItemTableName(item) +
                        " SET size = ?, unread = ?, metadata = ?, mod_metadata = ?, change_date = ?, mod_content = ?" +
                        " WHERE " + IN_THIS_MAILBOX_AND + "id = ?");
            int pos = 1;
            stmt.setLong(pos++, item.getSize());
            stmt.setInt(pos++, item.getUnreadCount());
            stmt.setString(pos++, checkMetadataLength(metadata));
            stmt.setInt(pos++, item.getModifiedSequence());
            stmt.setInt(pos++, (int) (item.getChangeDate() / 1000));
            stmt.setInt(pos++, item.getSavedSequence());
            stmt.setInt(pos++, mbox.getId());
            stmt.setInt(pos++, item.getId());
            stmt.executeUpdate();
        } catch (SQLException e) {
            throw ServiceException.FAILURE("writing metadata for mailbox " + item.getMailboxId() + ", item " + item.getId(), e);
        } finally {
            DbPool.closeStatement(stmt);
        }
    }

    // need to kill the Note class sooner rather than later
    public static void saveSubject(Note note) throws ServiceException {
        Mailbox mbox = note.getMailbox();

        Connection conn = mbox.getOperationConnection();
        PreparedStatement stmt = null;
        try {
            stmt = conn.prepareStatement("UPDATE " + getMailItemTableName(note) +
                        " SET date = ?, size = ?, subject = ?, mod_metadata = ?, change_date = ?, mod_content = ?" +
                        " WHERE " + IN_THIS_MAILBOX_AND + "id = ?");
            int pos = 1;
            stmt.setInt(pos++, (int) (note.getDate() / 1000));
            stmt.setLong(pos++, note.getSize());
            stmt.setString(pos++, checkSubjectLength(note.getSubject()));
            stmt.setInt(pos++, mbox.getOperationChangeID());
            stmt.setInt(pos++, mbox.getOperationTimestamp());
            stmt.setInt(pos++, mbox.getOperationChangeID());
            stmt.setInt(pos++, mbox.getId());
            stmt.setInt(pos++, note.getId());
            stmt.executeUpdate();
        } catch (SQLException e) {
            throw ServiceException.FAILURE("writing subject for mailbox " + note.getMailboxId() + ", note " + note.getId(), e);
        } finally {
            DbPool.closeStatement(stmt);
        }
    }

    public static void saveName(MailItem item, int folderId, String metadata) throws ServiceException {
        Mailbox mbox = item.getMailbox();
        String name = item.getName().equals("") ? null : item.getName();

        checkNamingConstraint(mbox, folderId, name, item.getId());

        Connection conn = mbox.getOperationConnection();
        PreparedStatement stmt = null;
        try {
        	boolean isFolder = item instanceof Folder;
            stmt = conn.prepareStatement("UPDATE " + getMailItemTableName(item) +
                        " SET date = ?, size = ?, flags = ?, name = ?, subject = ?," +
                        "  folder_id = ?," + (isFolder ? " parent_id = ?," : "") +
                        "  metadata = ?, mod_metadata = ?, change_date = ?, mod_content = ?" +
                        " WHERE " + IN_THIS_MAILBOX_AND + "id = ?");
            int pos = 1;
            stmt.setInt(pos++, (int) (item.getDate() / 1000));
            stmt.setLong(pos++, item.getSize());
            stmt.setInt(pos++, item.getInternalFlagBitmask());
            stmt.setString(pos++, name);
            stmt.setString(pos++, name);
            stmt.setInt(pos++, folderId);
            if (isFolder)
                stmt.setInt(pos++, folderId);
            stmt.setString(pos++, metadata);
            stmt.setInt(pos++, mbox.getOperationChangeID());
            stmt.setInt(pos++, mbox.getOperationTimestamp());
            stmt.setInt(pos++, mbox.getOperationChangeID());
            stmt.setInt(pos++, mbox.getId());
            stmt.setInt(pos++, item.getId());
            stmt.executeUpdate();
        } catch (SQLException e) {
            // catch item_id uniqueness constraint violation and return failure
            if (Db.errorMatches(e, Db.Error.DUPLICATE_ROW))
                throw MailServiceException.ALREADY_EXISTS(name, e);
            else
                throw ServiceException.FAILURE("writing name for mailbox " + item.getMailboxId() + ", item " + item.getId(), e);
        } finally {
            DbPool.closeStatement(stmt);
        }
    }

    public static void saveData(MailItem item, String sender, String metadata) throws ServiceException {
        Mailbox mbox = item.getMailbox();

        String name = item.getName().equals("") ? null : item.getName();

        String subject = item.getSubject();
        if (item instanceof Conversation)
            subject = ((Conversation) item).getNormalizedSubject();
        else if (item instanceof Message)
            subject = ((Message) item).getNormalizedSubject();

        checkNamingConstraint(mbox, item.getFolderId(), name, item.getId());

        Connection conn = mbox.getOperationConnection();
        PreparedStatement stmt = null;
        try {
            stmt = conn.prepareStatement("UPDATE " + getMailItemTableName(item) +
                        " SET type = ?, imap_id = ?, parent_id = ?, date = ?, size = ?, flags = ?," +
                        "  blob_digest = ?, sender = ?, subject = ?, name = ?, metadata = ?," +
                        "  mod_metadata = ?, change_date = ?, mod_content = ?, volume_id = ?" +
                        " WHERE " + IN_THIS_MAILBOX_AND + "id = ?");
            int pos = 1;
            stmt.setByte(pos++, item.getType());
            if (item.getImapUid() >= 0)
                stmt.setInt(pos++, item.getImapUid());
            else
                stmt.setNull(pos++, Types.INTEGER);
            // messages in virtual conversations are stored with a null parent_id
            if (item.getParentId() <= 0)
                stmt.setNull(pos++, Types.INTEGER);
            else
                stmt.setInt(pos++, item.getParentId());
            stmt.setInt(pos++, (int) (item.getDate() / 1000));
            stmt.setLong(pos++, item.getSize());
            stmt.setInt(pos++, item.getInternalFlagBitmask());
            stmt.setString(pos++, item.getDigest());
            stmt.setString(pos++, checkSenderLength(sender));
            stmt.setString(pos++, checkSubjectLength(subject));
            stmt.setString(pos++, name);
            stmt.setString(pos++, checkMetadataLength(metadata));
            stmt.setInt(pos++, mbox.getOperationChangeID());
            stmt.setInt(pos++, mbox.getOperationTimestamp());
            stmt.setInt(pos++, item.getSavedSequence());
            short vol = item.getVolumeId();
            if (vol > 0)
                stmt.setShort(pos++, item.getVolumeId());
            else
                stmt.setNull(pos++, Types.TINYINT);
            stmt.setInt(pos++, mbox.getId());
            stmt.setInt(pos++, item.getId());
            stmt.executeUpdate();

            // Update the flagset cache.  Assume that the item's in-memory
            // data has already been updated.
            if (areFlagsetsLoaded(mbox.getId())) {
                TagsetCache flagsets = getFlagsetCache(conn, mbox);
                flagsets.addTagset(item.getInternalFlagBitmask());
            }
        } catch (SQLException e) {
            // catch item_id uniqueness constraint violation and return failure
            if (Db.errorMatches(e, Db.Error.DUPLICATE_ROW))
                throw MailServiceException.ALREADY_EXISTS(item.getName(), e);
            else
                throw ServiceException.FAILURE("rewriting row data for mailbox " + item.getMailboxId() + ", item " + item.getId(), e);
        } finally {
            DbPool.closeStatement(stmt);
        }
    }

    public static void openConversation(String hash, MailItem item) throws ServiceException {
        Connection conn = item.getMailbox().getOperationConnection();
        PreparedStatement stmt = null;
        try {
            stmt = conn.prepareStatement("INSERT INTO " + getConversationTableName(item) +
                        "(" + ("mailbox_id, ") + "hash, conv_id)" +
                        " VALUES (" + ("?, ") + "?, ?)" +
                        (Db.supports(Db.Capability.ON_DUPLICATE_KEY) ? " ON DUPLICATE KEY UPDATE conv_id = ?" : ""));
            int pos = 1;
            stmt.setInt(pos++, item.getMailboxId());
            stmt.setString(pos++, hash);
            stmt.setInt(pos++, item.getId());
            if (Db.supports(Db.Capability.ON_DUPLICATE_KEY))
                stmt.setInt(pos++, item.getId());
            stmt.executeUpdate();
        } catch (SQLException e) {
            if (!Db.supports(Db.Capability.ON_DUPLICATE_KEY) && Db.errorMatches(e, Db.Error.DUPLICATE_ROW)) {
                try {
                    stmt.close();

                    stmt = conn.prepareStatement("UPDATE " + getConversationTableName(item) +
                            " SET conv_id = ? WHERE " + IN_THIS_MAILBOX_AND + "hash = ?");
                    int pos = 1;
                    stmt.setInt(pos++, item.getId());
                    stmt.setInt(pos++, item.getMailboxId());
                    stmt.setString(pos++, hash);
                    stmt.executeUpdate();
                } catch (SQLException nested) {
                    throw ServiceException.FAILURE("updating open conversation association for hash " + hash, nested);
                }
            } else {
                throw ServiceException.FAILURE("writing open conversation association for hash " + hash, e);
            }
        } finally {
            DbPool.closeStatement(stmt);
        }
    }

    public static void closeConversation(String hash, MailItem item) throws ServiceException {
        Connection conn = item.getMailbox().getOperationConnection();
        PreparedStatement stmt = null;
        try {
            stmt = conn.prepareStatement("DELETE FROM " + getConversationTableName(item) +
                        " WHERE " + IN_THIS_MAILBOX_AND + "hash = ? AND conv_id = ?");
            int pos = 1;
            stmt.setInt(pos++, item.getMailboxId());
            stmt.setString(pos++, hash);
            stmt.setInt(pos++, item.getId());
            stmt.executeUpdate();
        } catch (SQLException e) {
            throw ServiceException.FAILURE("writing open conversation association for hash " + hash, e);
        } finally {
            DbPool.closeStatement(stmt);
        }
    }

    public static void changeOpenTarget(String hash, MailItem oldTarget, int newTargetId) throws ServiceException {
        Connection conn = oldTarget.getMailbox().getOperationConnection();
        PreparedStatement stmt = null;
        try {
            stmt = conn.prepareStatement("UPDATE " + getConversationTableName(oldTarget) +
                        " SET conv_id = ? WHERE " + IN_THIS_MAILBOX_AND + "hash = ? AND conv_id = ?");
            int pos = 1;
            stmt.setInt(pos++, newTargetId);
            stmt.setInt(pos++, oldTarget.getMailboxId());
            stmt.setString(pos++, hash);
            stmt.setInt(pos++, oldTarget.getId());
            stmt.executeUpdate();
        } catch (SQLException e) {
            throw ServiceException.FAILURE("switching open conversation association for item " + oldTarget.getId(), e);
        } finally {
            DbPool.closeStatement(stmt);
        }
    }

    public static void saveDate(MailItem item) throws ServiceException {
        Mailbox mbox = item.getMailbox();

        Connection conn = mbox.getOperationConnection();
        PreparedStatement stmt = null;
        try {
            stmt = conn.prepareStatement("UPDATE " + getMailItemTableName(mbox) +
                        " SET date = ?, mod_metadata = ?, change_date = ? WHERE " + IN_THIS_MAILBOX_AND + "id = ?");
            int pos = 1;
            stmt.setInt(pos++, (int) (item.getDate() / 1000));
            stmt.setInt(pos++, mbox.getOperationChangeID());
            stmt.setInt(pos++, mbox.getOperationTimestamp());
            stmt.setInt(pos++, mbox.getId());
            stmt.setInt(pos++, item.getId());
            stmt.executeUpdate();
        } catch (SQLException e) {
            throw ServiceException.FAILURE("setting IMAP UID for item " + item.getId(), e);
        } finally {
            DbPool.closeStatement(stmt);
        }
    }

    public static void saveImapUid(MailItem item) throws ServiceException {
        Mailbox mbox = item.getMailbox();

        Connection conn = mbox.getOperationConnection();
        PreparedStatement stmt = null;
        try {
            stmt = conn.prepareStatement("UPDATE " + getMailItemTableName(mbox) +
                        " SET imap_id = ?, mod_metadata = ?, change_date = ? WHERE " + IN_THIS_MAILBOX_AND + "id = ?");
            int pos = 1;
            stmt.setInt(pos++, item.getImapUid());
            stmt.setInt(pos++, mbox.getOperationChangeID());
            stmt.setInt(pos++, mbox.getOperationTimestamp());
            stmt.setInt(pos++, mbox.getId());
            stmt.setInt(pos++, item.getId());
            stmt.executeUpdate();
        } catch (SQLException e) {
            throw ServiceException.FAILURE("setting IMAP UID for item " + item.getId(), e);
        } finally {
            DbPool.closeStatement(stmt);
        }
    }

    public static void alterTag(MailItem item, Tag tag, boolean add) throws ServiceException {
        Mailbox mbox = item.getMailbox();
        if (mbox != tag.getMailbox())
            throw MailServiceException.WRONG_MAILBOX();
        if (tag.getId() == Flag.ID_FLAG_UNREAD)
            throw ServiceException.FAILURE("unread state must be updated with alterUnread()", null);

        Connection conn = mbox.getOperationConnection();
        PreparedStatement stmt = null;
        try {
            boolean isFlag = tag instanceof Flag;
            boolean altersModseq = !isFlag || (tag.getBitmask() & Flag.FLAG_SYSTEM) == 0;
            String column = (isFlag ? "flags" : "tags");

            String primaryUpdate = column + " = " + column + (add ? " + ?" : " - ?");
            String updateChangeID = (altersModseq ? ", mod_metadata = ?, change_date = ?" : "");
            String precondition = (add ? "NOT " : "") + Db.bitmaskAND(column);

            String relation;
            if (item instanceof VirtualConversation)  relation = "id = ?";
            else if (item instanceof Conversation)    relation = "parent_id = ?";
            else if (item instanceof Folder)          relation = "folder_id = ?";
            else if (item instanceof Flag)            relation = Db.bitmaskAND("flags");
            else if (item instanceof Tag)             relation = Db.bitmaskAND("tags");
            else                                      relation = "id = ?";

            stmt = conn.prepareStatement("UPDATE " + getMailItemTableName(item) +
                    " SET " + primaryUpdate + updateChangeID +
                    " WHERE " + IN_THIS_MAILBOX_AND + precondition + " AND " + relation);

            int pos = 1;
            stmt.setLong(pos++, tag.getBitmask());
            if (altersModseq) {
                stmt.setInt(pos++, mbox.getOperationChangeID());
                stmt.setInt(pos++, mbox.getOperationTimestamp());
            }
            stmt.setInt(pos++, mbox.getId());
            stmt.setLong(pos++, tag.getBitmask());
            if (item instanceof Tag)
                stmt.setLong(pos++, ((Tag) item).getBitmask());
            else if (item instanceof VirtualConversation)
                stmt.setInt(pos++, ((VirtualConversation) item).getMessageId());
            else
                stmt.setInt(pos++, item.getId());
            stmt.executeUpdate();

            // Update the flagset or tagset cache.  Assume that the item's in-memory
            // data has already been updated.
            if (tag instanceof Flag && areFlagsetsLoaded(mbox.getId())) {
                TagsetCache flagsets = getFlagsetCache(conn, mbox);
                flagsets.addTagset(item.getInternalFlagBitmask());
            } else if (areTagsetsLoaded(mbox.getId())) {
                TagsetCache tagsets = getTagsetCache(conn, mbox);
                tagsets.addTagset(item.getTagBitmask());
            }
        } catch (SQLException e) {
            throw ServiceException.FAILURE("updating tag data for item " + item.getId(), e);
        } finally {
            DbPool.closeStatement(stmt);
        }
    }

    public static void alterTag(Tag tag, List<Integer> itemIDs, boolean add)
    throws ServiceException {
        if (itemIDs == null || itemIDs.isEmpty())
            return;
        Mailbox mbox = tag.getMailbox();

        Connection conn = mbox.getOperationConnection();
        PreparedStatement stmt = null;
        try {
            boolean isFlag = tag instanceof Flag;
            boolean altersModseq = !isFlag || (tag.getBitmask() & Flag.FLAG_SYSTEM) == 0;
            String column = (isFlag ? "flags" : "tags");

            String primaryUpdate = column + " = " + column + (add ? " + ?" : " - ?");
            String updateChangeID = (altersModseq ? ", mod_metadata = ?, change_date = ?" : "");
            String precondition = (add ? "NOT " : "") + Db.bitmaskAND(column);

            for (int i = 0; i < itemIDs.size(); i += Db.getINClauseBatchSize()) {
                int count = Math.min(Db.getINClauseBatchSize(), itemIDs.size() - i);
                stmt = conn.prepareStatement("UPDATE " + getMailItemTableName(tag) +
                            " SET " + primaryUpdate + updateChangeID +
                            " WHERE " + IN_THIS_MAILBOX_AND + precondition + " AND id IN " + DbUtil.suitableNumberOfVariables(count));

                int pos = 1;
                stmt.setLong(pos++, tag.getBitmask());
                if (altersModseq) {
                    stmt.setInt(pos++, mbox.getOperationChangeID());
                    stmt.setInt(pos++, mbox.getOperationTimestamp());
                }
                stmt.setInt(pos++, mbox.getId());
                stmt.setLong(pos++, tag.getBitmask());
                for (int index = i; index < i + count; index++)
                    stmt.setInt(pos++, itemIDs.get(index));
                stmt.executeUpdate();
            }

            // Update the flagset or tagset cache.  Assume that the item's in-memory
            // data has already been updated.
            if (tag instanceof Flag && areFlagsetsLoaded(mbox.getId())) {
                TagsetCache flagsets = getFlagsetCache(conn, mbox);
                flagsets.applyMask(tag.getBitmask(), add);
            } else if (areTagsetsLoaded(mbox.getId())) {
                TagsetCache tagsets = getTagsetCache(conn, mbox);
                tagsets.applyMask(tag.getBitmask(), add);
            }
        } catch (SQLException e) {
            throw ServiceException.FAILURE("updating tag data for " + itemIDs.size() + " items: " + getIdListForLogging(itemIDs), e);
        } finally {
            DbPool.closeStatement(stmt);
        }
    }

    public static void clearTag(Tag tag) throws ServiceException {
        Mailbox mbox = tag.getMailbox();

        Connection conn = mbox.getOperationConnection();
        PreparedStatement stmt = null;
        try {
            stmt = conn.prepareStatement("UPDATE " + getMailItemTableName(tag) +
                        " SET tags = tags - ?, mod_metadata = ?, change_date = ?" +
                        " WHERE " + IN_THIS_MAILBOX_AND + Db.bitmaskAND("tags"));
            int pos = 1;
            stmt.setLong(pos++, tag.getBitmask());
            stmt.setInt(pos++, mbox.getOperationChangeID());
            stmt.setInt(pos++, mbox.getOperationTimestamp());
            stmt.setInt(pos++, mbox.getId());
            stmt.setLong(pos++, tag.getBitmask());
            stmt.executeUpdate();

            if (areTagsetsLoaded(mbox.getId())) {
                TagsetCache tagsets = getTagsetCache(conn, mbox);
                tagsets.applyMask(tag.getTagBitmask(), false);
            }
        } catch (SQLException e) {
            throw ServiceException.FAILURE("clearing all references to tag " + tag.getId(), e);
        } finally {
            DbPool.closeStatement(stmt);
        }
    }

    /**
     * Sets the <code>unread</code> column for the specified <code>MailItem</code>.
     * If the <code>MailItem</code> is a <code>Conversation</code>, <code>Tag</code>
     * or <code>Folder</code>, sets the <code>unread</code> column for all related items.
     */
    public static void alterUnread(MailItem item, boolean unread)
    throws ServiceException {
        Mailbox mbox = item.getMailbox();

        Connection conn = mbox.getOperationConnection();
        PreparedStatement stmt = null;
        try {
            String relation;
            if (item instanceof VirtualConversation)  relation = "id = ?";
            else if (item instanceof Conversation)    relation = "parent_id = ?";
            else if (item instanceof Folder)          relation = "folder_id = ?";
            else if (item instanceof Flag)            relation = Db.bitmaskAND("flags");
            else if (item instanceof Tag)             relation = Db.bitmaskAND("tags");
            else                                      relation = "id = ?";

            stmt = conn.prepareStatement("UPDATE " + getMailItemTableName(item) +
                        " SET unread = ?, mod_metadata = ?, change_date = ?" +
                        " WHERE " + IN_THIS_MAILBOX_AND + "unread = ? AND " + relation + " AND type IN  " + typeConstraint(MailItem.TYPE_MESSAGE));
            int pos = 1;
            stmt.setInt(pos++, unread ? 1 : 0);
            stmt.setInt(pos++, mbox.getOperationChangeID());
            stmt.setInt(pos++, mbox.getOperationTimestamp());
            stmt.setInt(pos++, mbox.getId());
            stmt.setInt(pos++, unread ? 0 : 1);
            if (item instanceof Tag)
                stmt.setLong(pos++, ((Tag) item).getBitmask());
            else if (item instanceof VirtualConversation)
                stmt.setInt(pos++, ((VirtualConversation) item).getMessageId());
            else
                stmt.setInt(pos++, item.getId());
            stmt.executeUpdate();
        } catch (SQLException e) {
            throw ServiceException.FAILURE("updating unread state for item " + item.getId(), e);
        } finally {
            DbPool.closeStatement(stmt);
        }
    }

    public static void alterUnread(Mailbox mbox, List<Integer> itemIDs, boolean unread)
    throws ServiceException {
        if (itemIDs == null || itemIDs.isEmpty())
            return;

        Connection conn = mbox.getOperationConnection();
        PreparedStatement stmt = null;
        try {
            for (int i = 0; i < itemIDs.size(); i += Db.getINClauseBatchSize()) {
                int count = Math.min(Db.getINClauseBatchSize(), itemIDs.size() - i);
                stmt = conn.prepareStatement("UPDATE " + getMailItemTableName(mbox) +
                            " SET unread = ?, mod_metadata = ?, change_date = ?" +
                            " WHERE " + IN_THIS_MAILBOX_AND + "unread = ? AND id IN " + DbUtil.suitableNumberOfVariables(count) +
                            " AND type IN " + typeConstraint(MailItem.TYPE_MESSAGE));
                int pos = 1;
                stmt.setInt(pos++, unread ? 1 : 0);
                stmt.setInt(pos++, mbox.getOperationChangeID());
                stmt.setInt(pos++, mbox.getOperationTimestamp());
                stmt.setInt(pos++, mbox.getId());
                stmt.setInt(pos++, unread ? 0 : 1);
                for (int index = i; index < i + count; index++)
                    stmt.setInt(pos++, itemIDs.get(index));
                stmt.executeUpdate();
            }
        } catch (SQLException e) {
            throw ServiceException.FAILURE("updating unread state for " +
                itemIDs.size() + " items: " + getIdListForLogging(itemIDs), e);
        } finally {
            DbPool.closeStatement(stmt);
        }
    }

    /**
     * Updates all conversations affected by a folder deletion.  For all conversations
     * that have messages in the given folder, updates their message count and nulls out
     * metadata so that the sender list is recalculated the next time the conversation
     * is instantiated.
     * 
     * @param folder the folder that is being deleted
     * @return the ids of any conversation that were purged as a result of this operation
     */
    public static List<Integer> markDeletionTargets(Folder folder, Set<Integer> candidates) throws ServiceException {
        Mailbox mbox = folder.getMailbox();

        Connection conn = mbox.getOperationConnection();
        PreparedStatement stmt = null;
        ResultSet rs = null;
        try {
            if (Db.supports(Db.Capability.MULTITABLE_UPDATE)) {
                stmt = conn.prepareStatement("UPDATE " + getMailItemTableName(folder) + ", " +
                            "(SELECT parent_id pid, COUNT(*) count FROM " + getMailItemTableName(folder) +
                            " WHERE " + IN_THIS_MAILBOX_AND + "folder_id = ? AND parent_id IS NOT NULL GROUP BY parent_id) AS x" +
                            " SET size = size - count, metadata = NULL, mod_metadata = ?, change_date = ?" +
                            " WHERE " + IN_THIS_MAILBOX_AND + "id = pid AND type = " + MailItem.TYPE_CONVERSATION);
                int pos = 1;
                stmt.setInt(pos++, mbox.getId());
                stmt.setInt(pos++, folder.getId());
                stmt.setInt(pos++, mbox.getOperationChangeID());
                stmt.setInt(pos++, mbox.getOperationTimestamp());
                stmt.setInt(pos++, mbox.getId());
                stmt.executeUpdate();
                stmt.close();
            } else {
                stmt = conn.prepareStatement("SELECT parent_id, COUNT(*) FROM " + getMailItemTableName(folder) +
                        " WHERE " + IN_THIS_MAILBOX_AND + "folder_id = ? AND parent_id IS NOT NULL" +
                        " GROUP BY parent_id");
                int pos = 1;
                stmt.setInt(pos++, mbox.getId());
                stmt.setInt(pos++, folder.getId());
                rs = stmt.executeQuery();
                Map<Integer, List<Integer>> counts = new HashMap<Integer, List<Integer>>();
                while (rs.next()) {
                    int convId = rs.getInt(1), count = rs.getInt(2);
                    List<Integer> targets = counts.get(count);
                    if (targets == null)
                        counts.put(count, targets = new ArrayList<Integer>());
                    targets.add(convId);
                }
                rs.close();
                stmt.close();

                for (Map.Entry<Integer, List<Integer>> update : counts.entrySet()) {
                    List<Integer> convIDs = update.getValue();
                    for (int i = 0; i < convIDs.size(); i += Db.getINClauseBatchSize()) {
                        int count = Math.min(Db.getINClauseBatchSize(), convIDs.size() - i);
                        stmt = conn.prepareStatement("UPDATE " + getMailItemTableName(folder) +
                                " SET size = size - ?, metadata = NULL, mod_metadata = ?, change_date = ?" +
                                " WHERE " + IN_THIS_MAILBOX_AND + "id IN " + DbUtil.suitableNumberOfVariables(count) +
                                " AND type = " + MailItem.TYPE_CONVERSATION);
                        pos = 1;
                        stmt.setInt(pos++, update.getKey());
                        stmt.setInt(pos++, mbox.getOperationChangeID());
                        stmt.setInt(pos++, mbox.getOperationTimestamp());
                        stmt.setInt(pos++, mbox.getId());
                        for (int index = i; index < i + count; index++)
                            stmt.setInt(pos++, convIDs.get(index));
                        stmt.executeUpdate();
                        stmt.close();
                    }
                }
            }

            return getPurgedConversations(mbox, candidates);
        } catch (SQLException e) {
            throw ServiceException.FAILURE("marking deletions for conversations crossing folder " + folder.getId(), e);
        } finally {
            DbPool.closeResults(rs);
            DbPool.closeStatement(stmt);
        }
    }

    /**
     * Updates all affected conversations when a <code>List</code> of <code>MailItem</code>s
     * is deleted.  Updates each conversation's message count and nulls out
     * metadata so that the sender list is recalculated the next time the conversation
     * is instantiated.
     * 
     * @param mbox the mailbox
     * @param ids of the items being deleted
     * @return the ids of any conversation that were purged as a result of this operation
     */
    public static List<Integer> markDeletionTargets(Mailbox mbox, List<Integer> ids, Set<Integer> candidates) throws ServiceException {
        if (ids == null)
            return null;
        String table = getMailItemTableName(mbox);

        Connection conn = mbox.getOperationConnection();
        PreparedStatement stmt = null;
        ResultSet rs = null;
        try {
            if (Db.supports(Db.Capability.MULTITABLE_UPDATE)) {
                for (int i = 0; i < ids.size(); i += Db.getINClauseBatchSize()) {
                    int count = Math.min(Db.getINClauseBatchSize(), ids.size() - i);
                    stmt = conn.prepareStatement("UPDATE " + table + ", " +
                                "(SELECT parent_id pid, COUNT(*) count FROM " + getMailItemTableName(mbox) +
                                " WHERE " + IN_THIS_MAILBOX_AND + "id IN" + DbUtil.suitableNumberOfVariables(count) + "AND parent_id IS NOT NULL GROUP BY parent_id) AS x" +
                                " SET size = size - count, metadata = NULL, mod_metadata = ?, change_date = ?" +
                                " WHERE " + IN_THIS_MAILBOX_AND + "id = pid AND type = " + MailItem.TYPE_CONVERSATION);
                    int attr = 1;
                    stmt.setInt(attr++, mbox.getId());
                    for (int index = i; index < i + count; index++)
                        stmt.setInt(attr++, ids.get(index));
                    stmt.setInt(attr++, mbox.getOperationChangeID());
                    stmt.setInt(attr++, mbox.getOperationTimestamp());
                    stmt.setInt(attr++, mbox.getId());
                    stmt.executeUpdate();
                    stmt.close();
                }
            } else {
                stmt = conn.prepareStatement("SELECT parent_id, COUNT(*) FROM " + getMailItemTableName(mbox) +
                        " WHERE " + IN_THIS_MAILBOX_AND + "id IN" + DbUtil.suitableNumberOfVariables(ids) + "AND parent_id IS NOT NULL" +
                        " GROUP BY parent_id");
                int pos = 1;
                stmt.setInt(pos++, mbox.getId());
                for (int id : ids)
                    stmt.setInt(pos++, id);
                rs = stmt.executeQuery();
                Map<Integer, List<Integer>> counts = new HashMap<Integer, List<Integer>>();
                while (rs.next()) {
                    int convId = rs.getInt(1), count = rs.getInt(2);
                    List<Integer> targets = counts.get(count);
                    if (targets == null)
                        counts.put(count, targets = new ArrayList<Integer>());
                    targets.add(convId);
                }
                rs.close();
                stmt.close();

                for (Map.Entry<Integer, List<Integer>> update : counts.entrySet()) {
                    stmt = conn.prepareStatement("UPDATE " + getMailItemTableName(mbox) +
                            " SET size = size - ?, metadata = NULL, mod_metadata = ?, change_date = ?" +
                            " WHERE " + IN_THIS_MAILBOX_AND + "id IN " + DbUtil.suitableNumberOfVariables(update.getValue()) +
                            " AND type = " + MailItem.TYPE_CONVERSATION);
                    pos = 1;
                    stmt.setInt(pos++, update.getKey());
                    stmt.setInt(pos++, mbox.getOperationChangeID());
                    stmt.setInt(pos++, mbox.getOperationTimestamp());
                    stmt.setInt(pos++, mbox.getId());
                    for (int convId : update.getValue())
                        stmt.setInt(pos++, convId);
                    stmt.executeUpdate();
                    stmt.close();
                }
            }
        } catch (SQLException e) {
            throw ServiceException.FAILURE("marking deletions for conversations touching " +
                ids.size() + " items: " + getIdListForLogging(ids), e);
        } finally {
            DbPool.closeResults(rs);
            DbPool.closeStatement(stmt);
        }

        return getPurgedConversations(mbox, candidates);
    }

    private static List<Integer> getPurgedConversations(Mailbox mbox, Set<Integer> candidates) throws ServiceException {
        if (candidates == null || candidates.isEmpty())
            return null;
        List<Integer> purgedConvs = new ArrayList<Integer>();

        Connection conn = mbox.getOperationConnection();
        PreparedStatement stmt = null;
        ResultSet rs = null;
        try {
            // note: be somewhat careful making changes here, as <tt>i</tt> and <tt>it</tt> operate separately
            Iterator<Integer> it = candidates.iterator();
            for (int i = 0; i < candidates.size(); i += Db.getINClauseBatchSize()) {
                int count = Math.min(Db.getINClauseBatchSize(), candidates.size() - i);
                stmt = conn.prepareStatement("SELECT id FROM " + getMailItemTableName(mbox) +
                            " WHERE " + IN_THIS_MAILBOX_AND + "id IN" + DbUtil.suitableNumberOfVariables(count) + "AND size <= 0");
                int pos = 1;
                stmt.setInt(pos++, mbox.getId());
                for (int index = i; index < i + count; index++)
                    stmt.setInt(pos++, it.next());
                rs = stmt.executeQuery();

                while (rs.next())
                    purgedConvs.add(rs.getInt(1));
            }

            return purgedConvs;
        } catch (SQLException e) {
            throw ServiceException.FAILURE("getting list of purged conversations", e);
        } finally {
            DbPool.closeResults(rs);
            DbPool.closeStatement(stmt);
        }
    }

    /**
     * Deletes the specified <code>MailItem</code> from the <code>mail_item</code>
     * table.  If the object is a <code>Folder</code> or <code>Conversation</code>,
     * deletes any corresponding messages.  Does not delete subfolders.
     */
    public static void delete(MailItem item) throws ServiceException {
        deleteContents(item);
        if (item instanceof VirtualConversation)
            return;

        List<Integer> ids = new ArrayList<Integer>();
        ids.add(item.getId());
        delete(item.getMailbox(), ids);
    }

    /**
     * Deletes <code>MailItem</code>s with the specified ids from the <code>mail_item</code>
     * table.  Assumes that there is no data referencing the specified id's.
     */
    public static void delete(Mailbox mbox, List<Integer> ids) throws ServiceException {
        // trim out any non-persisted items
        if (ids == null || ids.size() == 0)
            return;
        List<Integer> targets = new ArrayList<Integer>();
        for (int id : ids)
            if (id > 0)
                targets.add(id);
        if (targets.size() == 0)
            return;

        Connection conn = mbox.getOperationConnection();
        PreparedStatement stmt = null;
        for (int i = 0; i < targets.size(); i += Db.getINClauseBatchSize()) {
            try {
                int count = Math.min(Db.getINClauseBatchSize(), targets.size() - i);
                stmt = conn.prepareStatement("DELETE FROM " + getMailItemTableName(mbox) +
                            " WHERE " + IN_THIS_MAILBOX_AND + "id IN" + DbUtil.suitableNumberOfVariables(count));
                int pos = 1;
                stmt.setInt(pos++, mbox.getId());
                for (int index = i; index < i + count; index++)
                    stmt.setInt(pos++, targets.get(index));
                stmt.executeUpdate();
            } catch (SQLException e) {
                throw ServiceException.FAILURE("deleting " + ids.size() + " item(s): " + getIdListForLogging(ids), e);
            } finally {
                DbPool.closeStatement(stmt);
            }
        }
    }

    public static void deleteContents(MailItem item) throws ServiceException {
        Mailbox mbox = item.getMailbox();
        String target;
        if (item instanceof VirtualConversation)  target = "id = ?";
        else if (item instanceof Conversation)    target = "parent_id = ?";
        else if (item instanceof SearchFolder)    return;
        else if (item instanceof Folder)          target = "folder_id = ?";
        else                                      return;

        Connection conn = mbox.getOperationConnection();
        PreparedStatement stmt = null;
        try {
            stmt = conn.prepareStatement("DELETE FROM " + getMailItemTableName(item) +
                        " WHERE " + IN_THIS_MAILBOX_AND + target + " AND type NOT IN " + FOLDER_TYPES);
            int pos = 1;
            stmt.setInt(pos++, mbox.getId());
            stmt.setInt(pos++, item instanceof VirtualConversation ? ((VirtualConversation) item).getMessageId() : item.getId());
            stmt.executeUpdate();
        } catch (SQLException e) {
            throw ServiceException.FAILURE("deleting contents for " + MailItem.getNameForType(item) + " " + item.getId(), e);
        } finally {
            DbPool.closeStatement(stmt);
        }
    }

    public static void writeTombstones(Mailbox mbox, TypedIdList tombstones) throws ServiceException {
        if (tombstones == null || tombstones.isEmpty())
            return;

        for (Map.Entry<Byte, List<Integer>> entry : tombstones) {
            byte type = entry.getKey();
            if (type == MailItem.TYPE_CONVERSATION || type == MailItem.TYPE_VIRTUAL_CONVERSATION)
                continue;
            StringBuilder ids = new StringBuilder();
            for (Integer id : entry.getValue()) {
                ids.append(ids.length() == 0 ? "" : ",").append(id);

                // catch overflows of TEXT values; since all chars are ASCII, no need to convert to UTF-8 for length check beforehand
                if (ids.length() > MAX_TEXT_LENGTH - 50) {
                    writeTombstone(mbox, type, ids.toString());
                    ids.setLength(0);
                }
            }

            writeTombstone(mbox, type, ids.toString());
        }
    }

    private static void writeTombstone(Mailbox mbox, byte type, String ids) throws ServiceException {
        if (ids == null || ids.equals(""))
            return;

        Connection conn = mbox.getOperationConnection();
        PreparedStatement stmt = null;
        try {
            stmt = conn.prepareStatement("INSERT INTO " + getTombstoneTableName(mbox) +
                        "(" + ("mailbox_id, ") + "sequence, date, type, ids)" +
                        " VALUES (" + ("?, ") + "?, ?, ?, ?)");
            int pos = 1;
            stmt.setInt(pos++, mbox.getId());
            stmt.setInt(pos++, mbox.getOperationChangeID());
            stmt.setInt(pos++, mbox.getOperationTimestamp());
            stmt.setByte(pos++, type);
            stmt.setString(pos++, ids);
            stmt.executeUpdate();
            stmt.close();
        } catch (SQLException e) {
            throw ServiceException.FAILURE("writing tombstones for " + MailItem.getNameForType(type) + "(s): " + ids, e);
        } finally {
            DbPool.closeStatement(stmt);
        }
    }

    public static TypedIdList readTombstones(Mailbox mbox, long lastSync) throws ServiceException {
        TypedIdList tombstones = new TypedIdList();

        Connection conn = mbox.getOperationConnection();
        PreparedStatement stmt = null;
        ResultSet rs = null;
        try {
            stmt = conn.prepareStatement("SELECT type, ids FROM " + getTombstoneTableName(mbox) +
                        " WHERE " + IN_THIS_MAILBOX_AND + "sequence > ? AND ids IS NOT NULL" +
                        " ORDER BY sequence");
            int pos = 1;
            stmt.setInt(pos++, mbox.getId());
            stmt.setLong(pos++, lastSync);
            rs = stmt.executeQuery();
            while (rs.next()) {
                byte type = rs.getByte(1);
                String row = rs.getString(2);
                if (row == null || row.equals(""))
                    continue;
                for (String entry : row.split(",")) {
                    try {
                        tombstones.add(type, Integer.parseInt(entry));
                    } catch (NumberFormatException nfe) {
                        ZimbraLog.sync.warn("unparseable TOMBSTONE entry: " + entry);
                    }
                }
            }
            return tombstones;
        } catch (SQLException e) {
            throw ServiceException.FAILURE("reading tombstones since change: " + lastSync, e);
        } finally {
            DbPool.closeResults(rs);
            DbPool.closeStatement(stmt);
        }
    }


    private static final String FOLDER_TYPES         = "(" + MailItem.TYPE_FOLDER + ',' + MailItem.TYPE_SEARCHFOLDER + ',' + MailItem.TYPE_MOUNTPOINT + ')';
    private static final String FOLDER_AND_TAG_TYPES = "(" + MailItem.TYPE_FOLDER + ',' + MailItem.TYPE_SEARCHFOLDER + ',' + MailItem.TYPE_MOUNTPOINT + ',' + MailItem.TYPE_TAG + ')';
    private static final String MESSAGE_TYPES        = "(" + MailItem.TYPE_MESSAGE + ',' + MailItem.TYPE_CHAT + ')';
    private static final String DOCUMENT_TYPES       = "(" + MailItem.TYPE_DOCUMENT + ',' + MailItem.TYPE_WIKI + ')';
    private static final String CALENDAR_TYPES       = "(" + MailItem.TYPE_APPOINTMENT + ',' + MailItem.TYPE_TASK + ')';

    static final String NON_SEARCHABLE_TYPES = "(" + MailItem.TYPE_FOLDER + ',' + MailItem.TYPE_SEARCHFOLDER + ',' + MailItem.TYPE_MOUNTPOINT + ',' + MailItem.TYPE_TAG + ',' + MailItem.TYPE_CONVERSATION + ')';

    private static String typeConstraint(byte type) {
        if (type == MailItem.TYPE_FOLDER)
            return FOLDER_TYPES;
        else if (type == MailItem.TYPE_MESSAGE)
            return MESSAGE_TYPES;
        else if (type == MailItem.TYPE_DOCUMENT)
            return DOCUMENT_TYPES;
        else
            return "(" + type + ')';
    }


    public static Mailbox.MailboxData getFoldersAndTags(Mailbox mbox, Map<UnderlyingData, Long> folderData, Map<UnderlyingData, Long> tagData, boolean reload)
    throws ServiceException {
        Connection conn = mbox.getOperationConnection();
        PreparedStatement stmt = null;
        ResultSet rs = null;
        try {
            String table = getMailItemTableName(mbox, "mi");

            stmt = conn.prepareStatement("SELECT " + DB_FIELDS + " FROM " + table +
                        " WHERE " + IN_THIS_MAILBOX_AND + "type IN " + FOLDER_AND_TAG_TYPES);
            stmt.setInt(1, mbox.getId());
            rs = stmt.executeQuery();
            while (rs.next()) {
                UnderlyingData data = constructItem(rs);
                if (MailItem.isAcceptableType(MailItem.TYPE_FOLDER, data.type))
                    folderData.put(data, -1L);
                else if (MailItem.isAcceptableType(MailItem.TYPE_TAG, data.type))
                    tagData.put(data, -1L);

                rs.getInt(CI_UNREAD);
                reload |= rs.wasNull();
            }
            rs.close();
            stmt.close();

            for (UnderlyingData data : folderData.keySet()) {
                if (data.parentId != data.folderId) {
                    // we had a small folder data inconsistency issue, so resolve it here
                    //   rather than returning it up to the caller
                    stmt.close();
                    stmt = conn.prepareStatement("UPDATE " + table +
                            " SET parent_id = folder_id" +
                            " WHERE " + IN_THIS_MAILBOX_AND + "id = ?");
                    int pos = 1;
                    stmt.setInt(pos++, mbox.getId());
                    stmt.setInt(pos++, data.id);
                    stmt.executeUpdate();

                    data.parentId = data.folderId;
                    ZimbraLog.mailbox.info("correcting PARENT_ID column for " + MailItem.getNameForType(data.type) + " " + data.id);
                }
            }

            if (!reload)
                return null;

            Map<Integer, UnderlyingData> lookup = new HashMap<Integer, UnderlyingData>(folderData.size() + tagData.size());

            // going to recalculate counts, so discard any existing counts...
            for (Map.Entry<UnderlyingData, Long> entry : folderData.entrySet()) {
                UnderlyingData data = entry.getKey();
                lookup.put(data.id, data);
                data.size = data.unreadCount = 0;
                entry.setValue(0L);
            }

            for (UnderlyingData data : tagData.keySet()) {
                lookup.put(data.id, data);
                data.size = data.unreadCount = 0;
            }

            Mailbox.MailboxData mbd = new Mailbox.MailboxData();
            stmt = conn.prepareStatement("SELECT folder_id, type, tags, COUNT(*), SUM(unread), SUM(size)" +
                        " FROM " + table + " WHERE " + IN_THIS_MAILBOX_AND + "type NOT IN " + NON_SEARCHABLE_TYPES +
                        " GROUP BY folder_id, type, tags");
            stmt.setInt(1, mbox.getId());
            rs = stmt.executeQuery();

            while (rs.next()) {
                byte type  = rs.getByte(2);
                int count  = rs.getInt(4);
                int unread = rs.getInt(5);
                long size  = rs.getLong(6);

                if (type == MailItem.TYPE_CONTACT)
                    mbd.contacts += count;
                mbd.size += size;

                UnderlyingData data = lookup.get(rs.getInt(1));
                assert(data != null);
                data.unreadCount += unread;
                data.size += count;
                Long folderSize = folderData.get(data);
                folderData.put(data, folderSize == null ? size : folderSize + size);

                long tags = rs.getLong(3);
                for (int i = 0; tags != 0 && i < MailItem.MAX_TAG_COUNT - 1; i++) {
                    if ((tags & (1L << i)) != 0) {
                        data = lookup.get(i + MailItem.TAG_ID_OFFSET);
                        if (data != null)
                            data.unreadCount += unread;
                        // could track cumulative count if desired...
                        tags &= ~(1L << i);
                    }
                }
            }

            rs.close();
            stmt.close();

            stmt = conn.prepareStatement("SELECT mi.folder_id, SUM(rev.size)" +
                        " FROM " + table + ", " + getRevisionTableName(mbox, "rev") +
                        " WHERE rev.mailbox_id = ? AND mi.mailbox_id = rev.mailbox_id AND mi.id = rev.item_id" +
                        " GROUP BY folder_id");
            stmt.setInt(1, mbox.getId());
            rs = stmt.executeQuery();

            while (rs.next()) {
                UnderlyingData data = lookup.get(rs.getInt(1));
                assert(data != null);
                Long folderSize = folderData.get(data);
                folderData.put(data, folderSize == null ? rs.getLong(2) : folderSize + rs.getLong(2));
            }

            return mbd;
        } catch (SQLException e) {
            throw ServiceException.FAILURE("fetching folder data for mailbox " + mbox.getId(), e);
        } finally {
            DbPool.closeResults(rs);
            DbPool.closeStatement(stmt);
        }
    }

    public static List<UnderlyingData> getByType(Mailbox mbox, byte type, byte sort) throws ServiceException {
        if (Mailbox.isCachedType(type))
            throw ServiceException.INVALID_REQUEST("folders and tags must be retrieved from cache", null);
        ArrayList<UnderlyingData> result = new ArrayList<UnderlyingData>();

        Connection conn = mbox.getOperationConnection();
        PreparedStatement stmt = null;
        ResultSet rs = null;
        try {
            stmt = conn.prepareStatement("SELECT " + DB_FIELDS +
                    " FROM " + getMailItemTableName(mbox, " mi") +
                    " WHERE " + IN_THIS_MAILBOX_AND + "type IN " + typeConstraint(type) + DbSearch.sortQuery(sort));
            stmt.setInt(1, mbox.getId());
            rs = stmt.executeQuery();
            while (rs.next())
                result.add(constructItem(rs));

            if (type == MailItem.TYPE_CONVERSATION)
                completeConversations(mbox, result);
            return result;
        } catch (SQLException e) {
            throw ServiceException.FAILURE("fetching items of type " + type, e);
        } finally {
            DbPool.closeResults(rs);
            DbPool.closeStatement(stmt);
        }
    }

    public static List<UnderlyingData> getByParent(MailItem parent) throws ServiceException {
        return getByParent(parent, DbSearch.DEFAULT_SORT_ORDER);
    }

    public static List<UnderlyingData> getByParent(MailItem parent, byte sort) throws ServiceException {
        Mailbox mbox = parent.getMailbox();
        ArrayList<UnderlyingData> result = new ArrayList<UnderlyingData>();

        Connection conn = mbox.getOperationConnection();
        PreparedStatement stmt = null;
        ResultSet rs = null;
        try {
            stmt = conn.prepareStatement("SELECT " + DB_FIELDS +
                    " FROM " + getMailItemTableName(parent.getMailbox(), " mi") +
                    " WHERE " + IN_THIS_MAILBOX_AND + "parent_id = ? " + DbSearch.sortQuery(sort));
            int pos = 1;
            stmt.setInt(pos++, mbox.getId());
            stmt.setInt(pos++, parent.getId());
            rs = stmt.executeQuery();

            while (rs.next()) {
                UnderlyingData data = constructItem(rs);
                if (Mailbox.isCachedType(data.type))
                    throw ServiceException.INVALID_REQUEST("folders and tags must be retrieved from cache", null);
                result.add(data);
            }
            return result;
        } catch (SQLException e) {
            throw ServiceException.FAILURE("fetching children of item " + parent.getId(), e);
        } finally {
            DbPool.closeResults(rs);
            DbPool.closeStatement(stmt);
        }
    }

    public static List<UnderlyingData> getUnreadMessages(MailItem relativeTo) throws ServiceException {
        Mailbox mbox = relativeTo.getMailbox();
        ArrayList<UnderlyingData> result = new ArrayList<UnderlyingData>();

        Connection conn = mbox.getOperationConnection();
        PreparedStatement stmt = null;
        ResultSet rs = null;
        try {
            String relation;
            if (relativeTo instanceof VirtualConversation)  relation = "id = ?";
            else if (relativeTo instanceof Conversation)    relation = "parent_id = ?";
            else if (relativeTo instanceof Folder)          relation = "folder_id = ?";
            else if (relativeTo instanceof Flag)            relation = Db.bitmaskAND("flags");
            else if (relativeTo instanceof Tag)             relation = Db.bitmaskAND("tags");
            else                                            relation = "id = ?";

            stmt = conn.prepareStatement("SELECT " + DB_FIELDS +
                        " FROM " + getMailItemTableName(relativeTo.getMailbox(), " mi") +
                        " WHERE " + IN_THIS_MAILBOX_AND + "unread > 0 AND " + relation + " AND type NOT IN " + NON_SEARCHABLE_TYPES);
            int pos = 1;
            stmt.setInt(pos++, mbox.getId());
            if (relativeTo instanceof Tag)
                stmt.setLong(pos++, ((Tag) relativeTo).getBitmask());
            else if (relativeTo instanceof VirtualConversation)
                stmt.setInt(pos++, ((VirtualConversation) relativeTo).getMessageId());
            else
                stmt.setInt(pos++, relativeTo.getId());
            rs = stmt.executeQuery();

            while (rs.next()) {
                UnderlyingData data = constructItem(rs);
                if (Mailbox.isCachedType(data.type))
                    throw ServiceException.INVALID_REQUEST("folders and tags must be retrieved from cache", null);
                result.add(data);
            }
            return result;
        } catch (SQLException e) {
            throw ServiceException.FAILURE("fetching unread messages for item " + relativeTo.getId(), e);
        } finally {
            DbPool.closeResults(rs);
            DbPool.closeStatement(stmt);
        }
    }

    public static List<UnderlyingData> getByFolder(Folder folder, byte type, byte sort) throws ServiceException {
        if (Mailbox.isCachedType(type))
            throw ServiceException.INVALID_REQUEST("folders and tags must be retrieved from cache", null);
        Mailbox mbox = folder.getMailbox();
        ArrayList<UnderlyingData> result = new ArrayList<UnderlyingData>();

        Connection conn = mbox.getOperationConnection();
        PreparedStatement stmt = null;
        ResultSet rs = null;
        try {
            stmt = conn.prepareStatement("SELECT " + DB_FIELDS +
                        " FROM " + getMailItemTableName(folder.getMailbox(), " mi") +
                        " WHERE " + IN_THIS_MAILBOX_AND + "folder_id = ? AND type IN " + typeConstraint(type) +
                        DbSearch.sortQuery(sort));
            int pos = 1;
            stmt.setInt(pos++, mbox.getId());
            stmt.setInt(pos++, folder.getId());
            rs = stmt.executeQuery();

            while (rs.next())
                result.add(constructItem(rs));
            return result;
        } catch (SQLException e) {
            throw ServiceException.FAILURE("fetching items in folder " + folder.getId(), e);
        } finally {
            DbPool.closeResults(rs);
            DbPool.closeStatement(stmt);
        }
    }

    public static UnderlyingData getById(Mailbox mbox, int id, byte type) throws ServiceException {
        if (Mailbox.isCachedType(type))
            throw ServiceException.INVALID_REQUEST("folders and tags must be retrieved from cache", null);

        Connection conn = mbox.getOperationConnection();
        PreparedStatement stmt = null;
        ResultSet rs = null;
        try {
            stmt = conn.prepareStatement("SELECT " + DB_FIELDS +
                        " FROM " + getMailItemTableName(mbox, "mi") +
                        " WHERE " + IN_THIS_MAILBOX_AND + "id = ?");
            int pos = 1;
            stmt.setInt(pos++, mbox.getId());
            stmt.setInt(pos++, id);
            rs = stmt.executeQuery();

            if (!rs.next())
                throw MailItem.noSuchItem(id, type);
            UnderlyingData data = constructItem(rs);
            if (!MailItem.isAcceptableType(type, data.type))
                throw MailItem.noSuchItem(id, type);
            if (data.type == MailItem.TYPE_CONVERSATION)
                completeConversation(mbox, data);
            return data;
        } catch (SQLException e) {
            throw ServiceException.FAILURE("fetching item " + id, e);
        } finally {
            DbPool.closeResults(rs);
            DbPool.closeStatement(stmt);
        }
    }

    public static UnderlyingData getByImapId(Mailbox mbox, int imapId, int folderId) throws ServiceException {
        Connection conn = mbox.getOperationConnection();
        PreparedStatement stmt = null;
        ResultSet rs = null;
        try {
            stmt = conn.prepareStatement("SELECT " + DB_FIELDS +
                        " FROM " + getMailItemTableName(mbox, "mi") +
                        " WHERE " + IN_THIS_MAILBOX_AND + "folder_id = ? AND imap_id = ?");
            int pos = 1;
            stmt.setInt(pos++, mbox.getId());
            stmt.setInt(pos++, folderId);
            stmt.setInt(pos++, imapId);
            rs = stmt.executeQuery();

            if (!rs.next())
                throw MailServiceException.NO_SUCH_ITEM(imapId);
            UnderlyingData data = constructItem(rs);
            if (data.type == MailItem.TYPE_CONVERSATION)
                throw MailServiceException.NO_SUCH_ITEM(imapId);
            return data;
        } catch (SQLException e) {
            throw ServiceException.FAILURE("fetching item " + imapId, e);
        } finally {
            DbPool.closeResults(rs);
            DbPool.closeStatement(stmt);
        }
    }

    public static List<UnderlyingData> getById(Mailbox mbox, Collection<Integer> ids, byte type) throws ServiceException {
        if (Mailbox.isCachedType(type))
            throw ServiceException.INVALID_REQUEST("folders and tags must be retrieved from cache", null);

        List<UnderlyingData> result = new ArrayList<UnderlyingData>();
        if (ids.isEmpty())
            return result;
        List<UnderlyingData> conversations = new ArrayList<UnderlyingData>();

        Connection conn = mbox.getOperationConnection();
        PreparedStatement stmt = null;
        ResultSet rs = null;
        Iterator<Integer> it = ids.iterator();
        for (int i = 0; i < ids.size(); i += Db.getINClauseBatchSize()) {
            try {
                int count = Math.min(Db.getINClauseBatchSize(), ids.size() - i);
                stmt = conn.prepareStatement("SELECT " + DB_FIELDS +
                            " FROM " + getMailItemTableName(mbox, "mi") +
                            " WHERE " + IN_THIS_MAILBOX_AND + "id IN " + DbUtil.suitableNumberOfVariables(count));
                int pos = 1;
                stmt.setInt(pos++, mbox.getId());
                for (int index = i; index < i + count; index++)
                    stmt.setInt(pos++, it.next());

                rs = stmt.executeQuery();
                while (rs.next()) {
                    UnderlyingData data = constructItem(rs);
                    if (!MailItem.isAcceptableType(type, data.type))
                        throw MailItem.noSuchItem(data.id, type);
                    else if (Mailbox.isCachedType(data.type))
                        throw ServiceException.INVALID_REQUEST("folders and tags must be retrieved from cache", null);
                    if (data.type == MailItem.TYPE_CONVERSATION)
                        conversations.add(data);
                    result.add(data);
                }
            } catch (SQLException e) {
                throw ServiceException.FAILURE("fetching " + ids.size() + " items: " + getIdListForLogging(ids), e);
            } finally {
                DbPool.closeResults(rs);
                DbPool.closeStatement(stmt);
            }
        }

            if (!conversations.isEmpty())
                completeConversations(mbox, conversations);
            return result;
    }

    public static UnderlyingData getByName(Mailbox mbox, int folderId, String name, byte type) throws ServiceException {
        if (Mailbox.isCachedType(type))
            throw ServiceException.INVALID_REQUEST("folders and tags must be retrieved from cache", null);

        Connection conn = mbox.getOperationConnection();
        PreparedStatement stmt = null;
        ResultSet rs = null;
        try {
            stmt = conn.prepareStatement("SELECT " + DB_FIELDS +
                        " FROM " + getMailItemTableName(mbox, "mi") +
                        " WHERE " + IN_THIS_MAILBOX_AND + "folder_id = ? AND type IN " + typeConstraint(type) +
                        " AND " + Db.equalsSTRING("name"));
            int pos = 1;
            stmt.setInt(pos++, mbox.getId());
            stmt.setInt(pos++, folderId);
            stmt.setString(pos++, name.toUpperCase());
            rs = stmt.executeQuery();

            if (!rs.next())
                throw MailItem.noSuchItem(-1, type);
            UnderlyingData data = constructItem(rs);
            if (!MailItem.isAcceptableType(type, data.type))
                throw MailItem.noSuchItem(data.id, type);
            if (data.type == MailItem.TYPE_CONVERSATION)
                completeConversation(mbox, data);
            return data;
        } catch (SQLException e) {
            throw ServiceException.FAILURE("fetching item by name ('" + name + "' in folder " + folderId + ")", e);
        } finally {
            DbPool.closeResults(rs);
            DbPool.closeStatement(stmt);
        }
    }

    public static UnderlyingData getByHash(Mailbox mbox, String hash) throws ServiceException {
        Connection conn = mbox.getOperationConnection();
        PreparedStatement stmt = null;
        ResultSet rs = null;
        try {
            stmt = conn.prepareStatement("SELECT " + DB_FIELDS +
                        " FROM " + getMailItemTableName(mbox, "mi") + ", " + getConversationTableName(mbox, "oc") +
                        " WHERE oc.hash = ? AND mi.id = oc.conv_id" +
                        (" AND oc.mailbox_id = ? AND mi.mailbox_id = oc.mailbox_id"));
            int pos = 1;
            stmt.setString(pos++, hash);
            stmt.setInt(pos++, mbox.getId());
            rs = stmt.executeQuery();

            if (!rs.next())
                return null;
            UnderlyingData data = constructItem(rs);
            if (data.type == MailItem.TYPE_CONVERSATION)
                completeConversation(mbox, data);
            return data;
        } catch (SQLException e) {
            throw ServiceException.FAILURE("fetching conversation for hash " + hash, e);
        } finally {
            DbPool.closeResults(rs);
            DbPool.closeStatement(stmt);
        }
    }

    public static Pair<List<Integer>,TypedIdList> getModifiedItems(Mailbox mbox, byte type, long lastSync, Set<Integer> visible)
    throws ServiceException {
        if (Mailbox.isCachedType(type))
            throw ServiceException.INVALID_REQUEST("folders and tags must be retrieved from cache", null);

        List<Integer> modified = new ArrayList<Integer>();
        TypedIdList missed = new TypedIdList();

        Connection conn = mbox.getOperationConnection();
        PreparedStatement stmt = null;
        ResultSet rs = null;
        try {
            String typeConstraint = type == MailItem.TYPE_UNKNOWN ? "type NOT IN " + NON_SEARCHABLE_TYPES : "type IN " + typeConstraint(type);
            stmt = conn.prepareStatement("SELECT id, type, folder_id" +
                        " FROM " + getMailItemTableName(mbox) +
                        " WHERE " + IN_THIS_MAILBOX_AND + "mod_metadata > ? AND " + typeConstraint +
                        " ORDER BY mod_metadata, id");
            int pos = 1;
            stmt.setInt(pos++, mbox.getId());
            stmt.setLong(pos++, lastSync);
            rs = stmt.executeQuery();

            while (rs.next()) {
                if (visible == null || visible.contains(rs.getInt(3)))
                    modified.add(rs.getInt(1));
                else
                    missed.add(rs.getByte(2), rs.getInt(1));
            }

            return new Pair<List<Integer>,TypedIdList>(modified, missed);
        } catch (SQLException e) {
            throw ServiceException.FAILURE("getting items modified since " + lastSync, e);
        } finally {
            DbPool.closeResults(rs);
            DbPool.closeStatement(stmt);
        }
    }

    private static void completeConversation(Mailbox mbox, UnderlyingData data) throws ServiceException {
        List<UnderlyingData> list = new ArrayList<UnderlyingData>();
        list.add(data);
        completeConversations(mbox, list);
    }

    private static void completeConversations(Mailbox mbox, List<UnderlyingData> convData) throws ServiceException {
        if (convData == null || convData.isEmpty())
            return;
        Map<Integer, UnderlyingData> conversations = new HashMap<Integer, UnderlyingData>();

        Connection conn = mbox.getOperationConnection();
        PreparedStatement stmt = null;
        ResultSet rs = null;

        for (int i = 0; i < convData.size(); i += Db.getINClauseBatchSize()) {
            try {
                int count = Math.min(Db.getINClauseBatchSize(), convData.size() - i);
                stmt = conn.prepareStatement("SELECT parent_id, id, unread, flags, tags" +
                        " FROM " + getMailItemTableName(mbox) +
                        " WHERE " + IN_THIS_MAILBOX_AND + "parent_id IN " + DbUtil.suitableNumberOfVariables(count) +
                        " ORDER BY parent_id");
                int pos = 1;
                stmt.setInt(pos++, mbox.getId());
                for (int index = i; index < i + count; index++) {
                    UnderlyingData data = convData.get(index);
                    assert(data.type == MailItem.TYPE_CONVERSATION);
                    stmt.setInt(pos++, data.id);
                    conversations.put(data.id, data);
                }
                rs = stmt.executeQuery();

                int lastConvId = -1;
                List<Long> inheritedTags = new ArrayList<Long>();
                List<Integer> children = new ArrayList<Integer>();
                int unreadCount = 0;

                while (rs.next()) {
                    int convId = rs.getInt(1);
                    if (convId != lastConvId) {
                        // New conversation.  Update stats for the last one and reset counters.
                        if (lastConvId != -1) {
                            // Update stats for the previous conversation
                            UnderlyingData data = conversations.get(lastConvId);
                            data.children      = children;
                            data.unreadCount   = unreadCount;
                            data.inheritedTags = StringUtil.join(",", inheritedTags);
                        }
                        lastConvId = convId;
                        children = new ArrayList<Integer>();
                        inheritedTags.clear();
                        unreadCount = 0;
                    }

                    // Read next row
                    children.add(rs.getInt(2));
                    if (rs.getBoolean(3))
                        unreadCount++;
                    inheritedTags.add(-rs.getLong(4));
                    inheritedTags.add(rs.getLong(5));
                }

                // Update the last conversation.
                UnderlyingData data = conversations.get(lastConvId);
                if (data != null) {
                    data.children      = children;
                    data.unreadCount   = unreadCount;
                    data.inheritedTags = StringUtil.join(",", inheritedTags);
                } else {
                    // Data error: no messages found
                    StringBuilder msg = new StringBuilder("No messages found for conversations:");
                    for (UnderlyingData ud : convData)
                        msg.append(' ').append(ud.id);
                    msg.append(".  lastConvId=").append(lastConvId);
                    sLog.error(msg);
                }
            } catch (SQLException e) {
                throw ServiceException.FAILURE("completing conversation data", e);
            } finally {
                DbPool.closeResults(rs);
                DbPool.closeStatement(stmt);
            }
        }
    }

    private static final String LEAF_NODE_FIELDS = "id, size, type, unread, folder_id, parent_id, blob_digest," +
                                                   " mod_content, mod_metadata, flags, index_id, volume_id";

    private static final int LEAF_CI_ID           = 1;
    private static final int LEAF_CI_SIZE         = 2;
    private static final int LEAF_CI_TYPE         = 3;
    private static final int LEAF_CI_IS_UNREAD    = 4;
    private static final int LEAF_CI_FOLDER_ID    = 5;
    private static final int LEAF_CI_PARENT_ID    = 6;
    private static final int LEAF_CI_BLOB_DIGEST  = 7;
    private static final int LEAF_CI_MOD_CONTENT  = 8;
    private static final int LEAF_CI_MOD_METADATA = 9;
    private static final int LEAF_CI_FLAGS        = 10;
    private static final int LEAF_CI_INDEX_ID     = 11;
    private static final int LEAF_CI_VOLUME_ID    = 12;

    public static PendingDelete getLeafNodes(Folder folder) throws ServiceException {
        Mailbox mbox = folder.getMailbox();
        PendingDelete info = new PendingDelete();
        int folderId = folder.getId();

        Connection conn = mbox.getOperationConnection();
        PreparedStatement stmt = null;
        ResultSet rs = null;
        try {
            String constraint = IN_THIS_MAILBOX_AND + "folder_id = ? AND type NOT IN " + FOLDER_TYPES;
            stmt = conn.prepareStatement("SELECT " + LEAF_NODE_FIELDS +
                        " FROM " + getMailItemTableName(mbox) +
                        " WHERE " + constraint);
            int pos = 1;
            stmt.setInt(pos++, mbox.getId());
            stmt.setInt(pos++, folderId);
            rs = stmt.executeQuery();

            info.rootId = folderId;
            info.size   = 0;
            accumulateLeafNodes(info, mbox, rs);
            // make sure that the folder is in the list of deleted item ids
            info.itemIds.add(folder.getType(), folderId);

            return info;
        } catch (SQLException e) {
            throw ServiceException.FAILURE("fetching list of items within item " + folder.getId(), e);
        } finally {
            DbPool.closeResults(rs);
            DbPool.closeStatement(stmt);
        }
    }

    public static PendingDelete getLeafNodes(Mailbox mbox, List<Folder> folders, int before, boolean globalMessages, Boolean unread)
    throws ServiceException {
        PendingDelete info = new PendingDelete();

        Connection conn = mbox.getOperationConnection();
        PreparedStatement stmt = null;
        ResultSet rs = null;
        try {
            String constraint;
            if (globalMessages)
                constraint = "date < ? AND type IN " + typeConstraint(MailItem.TYPE_MESSAGE);
            else
                constraint = "date < ? AND type NOT IN " + NON_SEARCHABLE_TYPES +
                             " AND folder_id IN" + DbUtil.suitableNumberOfVariables(folders);
            if (unread != null)
                constraint += " AND unread = ?";

            stmt = conn.prepareStatement("SELECT " + LEAF_NODE_FIELDS +
                        " FROM " + getMailItemTableName(mbox) +
                        " WHERE " + IN_THIS_MAILBOX_AND + constraint);
            int pos = 1;
            stmt.setInt(pos++, mbox.getId());
            stmt.setInt(pos++, before);
            if (!globalMessages) {
                for (Folder folder : folders)
                    stmt.setInt(pos++, folder.getId());
            }
            if (unread != null)
                stmt.setBoolean(pos++, unread);
            rs = stmt.executeQuery();

            info.rootId = 0;
            info.size   = 0;
            return accumulateLeafNodes(info, mbox, rs);
        } catch (SQLException e) {
            throw ServiceException.FAILURE("fetching list of items for purge", e);
        } finally {
            DbPool.closeResults(rs);
            DbPool.closeStatement(stmt);
        }
    }

    public static PendingDelete getImapDeleted(Mailbox mbox, Set<Folder> folders) throws ServiceException {
        PendingDelete info = new PendingDelete();
        if (folders != null && folders.isEmpty())
            return info;

        Connection conn = mbox.getOperationConnection();
        PreparedStatement stmt = null;
        ResultSet rs = null;
        try {
            // figure out the set of FLAGS bitmasks containing the \Deleted flag
            Set<Long> flagsets = getFlagsetCache(conn, mbox).getMatchingTagsets(Flag.BITMASK_DELETED, Flag.BITMASK_DELETED);
            if (flagsets != null && flagsets.isEmpty())
                return info;

            String flagconstraint = flagsets == null ? "" : " AND flags IN" + DbUtil.suitableNumberOfVariables(flagsets);
            String folderconstraint = folders == null ? "" : " AND folder_id IN" + DbUtil.suitableNumberOfVariables(folders);

            stmt = conn.prepareStatement("SELECT " + LEAF_NODE_FIELDS +
                        " FROM " + getMailItemTableName(mbox) +
                        " WHERE " + IN_THIS_MAILBOX_AND + "type IN " + IMAP_TYPES + flagconstraint + folderconstraint);
            int pos = 1;
            stmt.setInt(pos++, mbox.getId());
            if (flagsets != null) {
                for (long flags : flagsets)
                    stmt.setInt(pos++, (int) flags);
            }
            if (folders != null) {
                for (Folder folder : folders)
                    stmt.setInt(pos++, folder.getId());
            }
            rs = stmt.executeQuery();

            info.rootId = 0;
            info.size   = 0;
            return accumulateLeafNodes(info, mbox, rs);
        } catch (SQLException e) {
            throw ServiceException.FAILURE("fetching list of \\Deleted items for purge", e);
        } finally {
            DbPool.closeResults(rs);
            DbPool.closeStatement(stmt);
        }
    }

    public static class LocationCount {
        public int count;
        public long size;
        public LocationCount(int c, long sz)              { count = c;  size = sz; }
        public LocationCount(LocationCount lc)            { count = lc.count;  size = lc.size; }
        public LocationCount increment(int c, long sz)    { count += c;  size += sz;  return this; }
        public LocationCount increment(LocationCount lc)  { count += lc.count;  size += lc.size;  return this; }
    }

    private static PendingDelete accumulateLeafNodes(PendingDelete info, Mailbox mbox, ResultSet rs) throws SQLException, ServiceException {
        StoreManager sm = StoreManager.getInstance();
        List<Integer> versioned = null;

        while (rs.next()) {
            // first check to make sure we don't have a modify conflict
            int revision = rs.getInt(LEAF_CI_MOD_CONTENT);
            int modMetadata = rs.getInt(LEAF_CI_MOD_METADATA);
            if (!mbox.checkItemChangeID(modMetadata, revision)) {
                info.incomplete = true;
                continue;
            }

            int id = rs.getInt(LEAF_CI_ID);
            long size = rs.getLong(LEAF_CI_SIZE);
            byte type = rs.getByte(LEAF_CI_TYPE);

            Integer item = new Integer(id);
            info.itemIds.add(type, item);
            info.size += size;
            
            if (rs.getBoolean(LEAF_CI_IS_UNREAD))
                info.unreadIds.add(item);

            boolean isMessage = false;
            switch (type) {
                case MailItem.TYPE_CONTACT:  info.contacts++;  break;
                case MailItem.TYPE_CHAT:
                case MailItem.TYPE_MESSAGE:  isMessage = true;    break;
            }

            // record deleted virtual conversations and modified-or-deleted real conversations
            if (isMessage) {
                int parentId = rs.getInt(LEAF_CI_PARENT_ID);
                if (rs.wasNull() || parentId <= 0)
                    info.itemIds.add(MailItem.TYPE_VIRTUAL_CONVERSATION, -id);
                else
                    info.modifiedIds.add(parentId);
            }

            Integer folderId = rs.getInt(LEAF_CI_FOLDER_ID);
            LocationCount count = info.messages.get(folderId);
            if (count == null)
                info.messages.put(folderId, new LocationCount(1, size));
            else
                count.increment(1, size);

            String blobDigest = rs.getString(LEAF_CI_BLOB_DIGEST);
            if (blobDigest != null) {
                info.blobDigests.add(blobDigest);
                short volumeId = rs.getShort(LEAF_CI_VOLUME_ID);
                try {
                    MailboxBlob mblob = sm.getMailboxBlob(mbox, id, revision, volumeId);
                    if (mblob == null)
                        sLog.warn("missing blob for id: " + id + ", change: " + revision);
                    else
                        info.blobs.add(mblob);
                } catch (Exception e1) { }
            }

            int flags = rs.getInt(LEAF_CI_FLAGS);
            if ((flags & Flag.BITMASK_VERSIONED) != 0) {
                if (versioned == null)
                    versioned = new ArrayList<Integer>();
                versioned.add(id);
            }

            Integer indexId = new Integer(rs.getInt(LEAF_CI_INDEX_ID));
            boolean indexed = !rs.wasNull();
            if (indexed) {
                if (info.sharedIndex == null)
                    info.sharedIndex = new HashSet<Integer>();
                boolean shared = (flags & Flag.BITMASK_COPIED) != 0;
                if (!shared)  info.indexIds.add(indexId);
                else          info.sharedIndex.add(indexId);
            }
        }

        if (versioned != null)
            accumulateLeafRevisions(info, mbox, versioned);

        return info;
    }

    private static void accumulateLeafRevisions(PendingDelete info, Mailbox mbox, List<Integer> versioned) throws ServiceException {
        Connection conn = mbox.getOperationConnection();
        StoreManager sm = StoreManager.getInstance();

        PreparedStatement stmt = null;
        ResultSet rs = null;
        try {
            stmt = conn.prepareStatement("SELECT mi.id, mi.folder_id, rev.size, rev.mod_content, rev.volume_id, rev.blob_digest " +
                    " FROM " + getMailItemTableName(mbox, "mi") + ", " + getRevisionTableName(mbox, "rev") +
                    " WHERE mi.mailbox_id = ? AND mi.id IN " + DbUtil.suitableNumberOfVariables(versioned) +
                    " AND mi.mailbox_id = rev.mailbox_id AND mi.id = rev.item_id");
            int pos = 1;
            stmt.setInt(pos++, mbox.getId());
            for (int vid : versioned)
                stmt.setInt(pos++, vid);
            rs = stmt.executeQuery();

            while (rs.next()) {
                Integer folderId = rs.getInt(2);
                LocationCount count = info.messages.get(folderId);
                if (count == null)
                    info.messages.put(folderId, new LocationCount(0, rs.getLong(3)));
                else
                    count.increment(0, rs.getLong(3));

                String blobDigest = rs.getString(6);
                if (blobDigest != null) {
                    info.blobDigests.add(blobDigest);
                    try {
                        MailboxBlob mblob = sm.getMailboxBlob(mbox, rs.getInt(1), rs.getInt(4), rs.getShort(5));
                        if (mblob == null)
                            sLog.error("missing blob for id: " + rs.getInt(1) + ", change: " + rs.getInt(4));
                        else
                            info.blobs.add(mblob);
                    } catch (Exception e1) { }
                }
            }
        } catch (SQLException e) {
            throw ServiceException.FAILURE("getting version deletion info for items: " + versioned, e);
        } finally {
            DbPool.closeResults(rs);
            DbPool.closeStatement(stmt);
        }
    }

    /**
     * Returns the blob digest for the item with the given id, or <tt>null</tt>
     * if either the id doesn't exist in the table or there is no associated blob.
     */
    public static String getBlobDigest(Mailbox mbox, int itemId) throws ServiceException {
        Connection conn = mbox.getOperationConnection();
        String blobDigest = null;

        PreparedStatement stmt = null;
        ResultSet rs = null;
        try {
            stmt = conn.prepareStatement("SELECT blob_digest " +
                    " FROM " + getMailItemTableName(mbox) +
                    " WHERE " + IN_THIS_MAILBOX_AND + "id = ?");
            stmt.setInt(1, mbox.getId());
            stmt.setInt(2, itemId);
            rs = stmt.executeQuery();

            if (rs.next()) {
                blobDigest = rs.getString(1);
            }
        } catch (SQLException e) {
            throw ServiceException.FAILURE("unable to get blob digest for id " + itemId, e);
        } finally {
            DbPool.closeResults(rs);
            DbPool.closeStatement(stmt);
        }
        
        return blobDigest;
    }
    
    public static void resolveSharedIndex(Mailbox mbox, PendingDelete info) throws ServiceException {
        if (info.sharedIndex == null || info.sharedIndex.isEmpty())
            return;
        List<Integer> indexIDs = new ArrayList<Integer>(info.sharedIndex);

        Connection conn = mbox.getOperationConnection();
        PreparedStatement stmt = null;
        ResultSet rs = null;
        try {
            for (int i = 0; i < indexIDs.size(); i += Db.getINClauseBatchSize()) {
                int count = Math.min(Db.getINClauseBatchSize(), indexIDs.size() - i);
                stmt = conn.prepareStatement("SELECT index_id FROM " + getMailItemTableName(mbox) +
                            " WHERE " + IN_THIS_MAILBOX_AND + "index_id IN " + DbUtil.suitableNumberOfVariables(count));
                int pos = 1;
                stmt.setInt(pos++, mbox.getId());
                for (int index = i; index < i + count; index++)
                    stmt.setInt(pos++, indexIDs.get(index));
                rs = stmt.executeQuery();
                while (rs.next())
                    info.sharedIndex.remove(rs.getInt(1));
            }

            info.indexIds.addAll(info.sharedIndex);
            info.sharedIndex.clear();
        } catch (SQLException e) {
            throw ServiceException.FAILURE("resolving shared index entries: " + info.rootId, e);
        } finally {
            DbPool.closeResults(rs);
            DbPool.closeStatement(stmt);
        }
    }


    private static final String IMAP_FIELDS = "mi.id, mi.type, mi.imap_id, mi.unread, mi.flags, mi.tags";
    private static final String IMAP_TYPES = "(" + MailItem.TYPE_MESSAGE + "," + MailItem.TYPE_CHAT + ',' + MailItem.TYPE_CONTACT + ")";

    public static List<ImapMessage> loadImapFolder(Folder folder) throws ServiceException {
        Mailbox mbox = folder.getMailbox();
        List<ImapMessage> result = new ArrayList<ImapMessage>();

        Connection conn = mbox.getOperationConnection();
        PreparedStatement stmt = null;
        ResultSet rs = null;
        try {
            stmt = conn.prepareStatement("SELECT " + IMAP_FIELDS +
                        " FROM " + getMailItemTableName(folder.getMailbox(), " mi") +
                        " WHERE " + IN_THIS_MAILBOX_AND + "folder_id = ? AND type IN " + IMAP_TYPES);
            int pos = 1;
            stmt.setInt(pos++, mbox.getId());
            stmt.setInt(pos++, folder.getId());
            rs = stmt.executeQuery();

            while (rs.next()) {
                int flags = rs.getBoolean(4) ? Flag.BITMASK_UNREAD | rs.getInt(5) : rs.getInt(5);
                result.add(new ImapMessage(rs.getInt(1), rs.getByte(2), rs.getInt(3), flags, rs.getLong(6)));
            }
            return result;
        } catch (SQLException e) {
            throw ServiceException.FAILURE("loading IMAP folder data: " + folder.getPath(), e);
        } finally {
            DbPool.closeResults(rs);
            DbPool.closeStatement(stmt);
        }
    }

    public static int countImapRecent(Folder folder, int uidCutoff) throws ServiceException {
        Mailbox mbox = folder.getMailbox();

        Connection conn = mbox.getOperationConnection();
        PreparedStatement stmt = null;
        ResultSet rs = null;
        try {
            stmt = conn.prepareStatement("SELECT COUNT(*) FROM " + getMailItemTableName(folder.getMailbox()) +
                        " WHERE " + IN_THIS_MAILBOX_AND + "folder_id = ? AND type IN " + IMAP_TYPES +
                        " AND (imap_id IS NULL OR imap_id = 0 OR imap_id > ?)");
            int pos = 1;
            stmt.setInt(pos++, mbox.getId());
            stmt.setInt(pos++, folder.getId());
            stmt.setInt(pos++, uidCutoff);
            rs = stmt.executeQuery();

            return (rs.next() ? rs.getInt(1) : 0);
        } catch (SQLException e) {
            throw ServiceException.FAILURE("counting IMAP \\Recent messages: " + folder.getPath(), e);
        } finally {
            DbPool.closeResults(rs);
            DbPool.closeStatement(stmt);
        }
    }


    private static final String POP3_FIELDS = "mi.id, mi.size, mi.blob_digest";
    private static final String POP3_TYPES = "(" + MailItem.TYPE_MESSAGE + ")";

    public static List<Pop3Message> loadPop3Folder(Folder folder, Date popSince) throws ServiceException {
        Mailbox mbox = folder.getMailbox();
        long popDate = popSince == null ? -1 : Math.max(popSince.getTime(), -1);
        List<Pop3Message> result = new ArrayList<Pop3Message>();

        Connection conn = mbox.getOperationConnection();
        PreparedStatement stmt = null;
        ResultSet rs = null;
        try {
            String dateConstraint = popDate < 0 ? "" : " AND date > ?";
            stmt = conn.prepareStatement("SELECT " + POP3_FIELDS +
                        " FROM " + getMailItemTableName(mbox, " mi") +
                        " WHERE " + IN_THIS_MAILBOX_AND + "folder_id = ? AND type IN " + POP3_TYPES +
                        " AND NOT " + Db.bitmaskAND("flags", Flag.BITMASK_DELETED) + dateConstraint);
            int pos = 1;
            stmt.setInt(pos++, mbox.getId());
            stmt.setInt(pos++, folder.getId());
            if (popDate >= 0)
                stmt.setInt(pos++, (int) (popDate / 1000L));
            rs = stmt.executeQuery();

            while (rs.next())
                result.add(new Pop3Message(rs.getInt(1), rs.getLong(2), rs.getString(3)));
            return result;
        } catch (SQLException e) {
            throw ServiceException.FAILURE("loading POP3 folder data: " + folder.getPath(), e);
        } finally {
            DbPool.closeResults(rs);
            DbPool.closeStatement(stmt);
        }
    }

    public static List<UnderlyingData> getRevisionInfo(MailItem item) throws ServiceException {
        Mailbox mbox = item.getMailbox();

        List<UnderlyingData> dlist = new ArrayList<UnderlyingData>();
        if (!item.isTagged(mbox.mVersionedFlag))
            return dlist;

        Connection conn = mbox.getOperationConnection();
        PreparedStatement stmt = null;
        ResultSet rs = null;
        try {
            stmt = conn.prepareStatement("SELECT " + REVISION_FIELDS + " FROM " + getRevisionTableName(mbox) +
                        " WHERE " + IN_THIS_MAILBOX_AND + "item_id = ?" +
                        " ORDER BY version");
            int pos = 1;
            stmt.setInt(pos++, mbox.getId());
            stmt.setInt(pos++, item.getId());
            rs = stmt.executeQuery();

            while (rs.next())
                dlist.add(constructRevision(rs, item));
            return dlist;
        } catch (SQLException e) {
            throw ServiceException.FAILURE("getting old revisions for item: " + item.getId(), e);
        } finally {
            DbPool.closeResults(rs);
            DbPool.closeStatement(stmt);
        }
    }

    public static List<Integer> listByFolder(Folder folder, byte type, boolean descending) throws ServiceException {
        Mailbox mbox = folder.getMailbox();
        Connection conn = mbox.getOperationConnection();
        boolean allTypes = type == MailItem.TYPE_UNKNOWN;

        List<Integer> result = new ArrayList<Integer>();
        PreparedStatement stmt = null;
        ResultSet rs = null;
        try {
            String typeConstraint = allTypes ? "" : "type = ? AND ";
            stmt = conn.prepareStatement("SELECT id FROM " + getMailItemTableName(folder) +
                        " WHERE " + IN_THIS_MAILBOX_AND + typeConstraint + "folder_id = ?" +
                        " ORDER BY date" + (descending ? " DESC" : ""));
            int pos = 1;
            stmt.setInt(pos++, mbox.getId());
            if (!allTypes)
                stmt.setByte(pos++, type);
            stmt.setInt(pos++, folder.getId());
            rs = stmt.executeQuery();

            while (rs.next())
                result.add(rs.getInt(1));
            return result;
        } catch (SQLException e) {
            throw ServiceException.FAILURE("fetching item list for folder " + folder.getId(), e);
        } finally {
            DbPool.closeResults(rs);
            DbPool.closeStatement(stmt);
        }
    }

    public static TypedIdList listByFolder(Folder folder, boolean descending) throws ServiceException {
        Mailbox mbox = folder.getMailbox();
        Connection conn = mbox.getOperationConnection();

        TypedIdList result = new TypedIdList();
        PreparedStatement stmt = null;
        ResultSet rs = null;
        try {
            stmt = conn.prepareStatement("SELECT id, type FROM " + getMailItemTableName(folder) +
                        " WHERE " + IN_THIS_MAILBOX_AND + "folder_id = ?" +
                        " ORDER BY date" + (descending ? " DESC" : ""));
            int pos = 1;
            stmt.setInt(pos++, mbox.getId());
            stmt.setInt(pos++, folder.getId());
            rs = stmt.executeQuery();

            while (rs.next())
                result.add(rs.getByte(2), rs.getInt(1));
            return result;
        } catch (SQLException e) {
            throw ServiceException.FAILURE("fetching item list for folder " + folder.getId(), e);
        } finally {
            DbPool.closeResults(rs);
            DbPool.closeStatement(stmt);
        }
    }


    // these columns are specified by DB_FIELDS, below
    public static final int CI_ID          = 1;
    public static final int CI_TYPE        = 2;
    public static final int CI_PARENT_ID   = 3;
    public static final int CI_FOLDER_ID   = 4;
    public static final int CI_INDEX_ID    = 5;
    public static final int CI_IMAP_ID     = 6;
    public static final int CI_DATE        = 7;
    public static final int CI_SIZE        = 8;
    public static final int CI_VOLUME_ID   = 9;
    public static final int CI_BLOB_DIGEST = 10;
    public static final int CI_UNREAD      = 11;
    public static final int CI_FLAGS       = 12;
    public static final int CI_TAGS        = 13;
//  public static final int CI_SENDER      = 14;
    public static final int CI_SUBJECT     = 14;
    public static final int CI_NAME        = 15;
    public static final int CI_METADATA    = 16;
    public static final int CI_MODIFIED    = 17;
    public static final int CI_MODIFY_DATE = 18;
    public static final int CI_SAVED       = 19;

    static final String DB_FIELDS = "mi.id, mi.type, mi.parent_id, mi.folder_id, mi.index_id, " +
                                    "mi.imap_id, mi.date, mi.size, mi.volume_id, mi.blob_digest, " +
                                    "mi.unread, mi.flags, mi.tags, mi.subject, mi.name, " +
                                    "mi.metadata, mi.mod_metadata, mi.change_date, mi.mod_content";
    

    private static UnderlyingData constructItem(ResultSet rs) throws SQLException {
        return constructItem(rs, 0);
    }
    static UnderlyingData constructItem(ResultSet rs, int offset) throws SQLException {
        UnderlyingData data = new UnderlyingData();
        data.id          = rs.getInt(CI_ID + offset);
        data.type        = rs.getByte(CI_TYPE + offset);
        data.parentId    = rs.getInt(CI_PARENT_ID + offset);
        data.folderId    = rs.getInt(CI_FOLDER_ID + offset);
        data.indexId     = rs.getInt(CI_INDEX_ID + offset);
        if (rs.wasNull())
            data.indexId = -1;
        data.imapId      = rs.getInt(CI_IMAP_ID + offset);
        if (rs.wasNull())
            data.imapId = -1;
        data.date        = rs.getInt(CI_DATE + offset);
        data.size        = rs.getLong(CI_SIZE + offset);
        data.volumeId    = rs.getShort(CI_VOLUME_ID + offset);
        if (rs.wasNull())
            data.volumeId = -1;
        data.setBlobDigest(rs.getString(CI_BLOB_DIGEST + offset));
        data.unreadCount = rs.getInt(CI_UNREAD + offset);
        data.flags       = rs.getInt(CI_FLAGS + offset);
        data.tags        = rs.getLong(CI_TAGS + offset);
        data.subject     = rs.getString(CI_SUBJECT + offset);
        data.name        = rs.getString(CI_NAME + offset);
        data.metadata    = rs.getString(CI_METADATA + offset);
        data.modMetadata = rs.getInt(CI_MODIFIED + offset);
        data.modContent  = rs.getInt(CI_SAVED + offset);
        data.dateChanged = rs.getInt(CI_MODIFY_DATE + offset);
        // make sure to handle NULL column values
        if (data.parentId == 0)     data.parentId = -1;
        if (data.indexId == 0)      data.indexId = -1;
        if (data.dateChanged == 0)  data.dateChanged = -1;
        return data;
    }

    private static final String REVISION_FIELDS = "date, size, volume_id, blob_digest, name, " +
                                                  "metadata, mod_metadata, change_date, mod_content";

    private static UnderlyingData constructRevision(ResultSet rs, MailItem item) throws SQLException {
        UnderlyingData data = new UnderlyingData();
        data.id          = item.getId();
        data.type        = item.getType();
        data.parentId    = item.getParentId();
        data.folderId    = item.getFolderId();
        data.indexId     = -1;
        data.imapId      = -1;
        data.date        = rs.getInt(1);
        data.size        = rs.getLong(2);
        data.volumeId    = rs.getShort(3);
        if (rs.wasNull())
            data.volumeId = -1;
        data.setBlobDigest(rs.getString(4));
        data.unreadCount = item.getUnreadCount();
        data.flags       = item.getInternalFlagBitmask() | Flag.BITMASK_UNCACHED;
        data.tags        = item.getTagBitmask();
        data.subject     = item.getSubject();
        data.name        = rs.getString(5);
        data.metadata    = rs.getString(6);
        data.modMetadata = rs.getInt(7);
        data.dateChanged = rs.getInt(8);
        data.modContent  = rs.getInt(9);
        // make sure to handle NULL column values
        if (data.parentId <= 0)     data.parentId = -1;
        if (data.dateChanged == 0)  data.dateChanged = -1;
        return data;
    }

    //////////////////////////////////////
    // CALENDAR STUFF BELOW HERE!
    //////////////////////////////////////

    public static UnderlyingData getCalendarItem(Mailbox mbox, String uid) throws ServiceException {
        Connection conn = mbox.getOperationConnection();
        PreparedStatement stmt = null;
        ResultSet rs = null;
        try {
            stmt = conn.prepareStatement("SELECT " + DB_FIELDS +
                    " FROM " + getCalendarItemTableName(mbox, "ci") + ", " + getMailItemTableName(mbox, "mi") +
                    " WHERE ci.uid = ? AND mi.id = ci.item_id AND mi.type IN " + CALENDAR_TYPES +
                    (" AND ci.mailbox_id = ? AND mi.mailbox_id = ci.mailbox_id"));

            int pos = 1;
            stmt.setString(pos++, uid);
            stmt.setInt(pos++, mbox.getId());
            rs = stmt.executeQuery();

            if (rs.next())
                return constructItem(rs);
            return null;
        } catch (SQLException e) {
            throw ServiceException.FAILURE("fetching calendar items for mailbox " + mbox.getId(), e);
        } finally {
            DbPool.closeResults(rs);
            DbPool.closeStatement(stmt);
        }
    }

    /**
     * Return all of the Invite records within the range start&lt;=Invites&lt;end.  IE "Give me all the 
     * invites between 7:00 and 9:00" will return you everything from 7:00 to 8:59:59.99
     * @param start
     * @param end
     * @param folderId 
     * @return list of invites
     */
    public static List<UnderlyingData> getCalendarItems(Mailbox mbox, byte type, long start, long end, int folderId, int[] excludeFolderIds) 
    throws ServiceException {
        Connection conn = mbox.getOperationConnection();
        PreparedStatement stmt = null;
        ResultSet rs = null;
        try {
            stmt = calendarItemStatement(conn, DB_FIELDS, mbox, type, start, end, folderId, excludeFolderIds);
            rs = stmt.executeQuery();

            List<UnderlyingData> result = new ArrayList<UnderlyingData>();
            while (rs.next())
                result.add(constructItem(rs));
            return result;
        } catch (SQLException e) {
            throw ServiceException.FAILURE("fetching calendar items for mailbox " + mbox.getId(), e);
        } finally {
            DbPool.closeResults(rs);
            DbPool.closeStatement(stmt);
        }
    }

    public static TypedIdList listCalendarItems(Mailbox mbox, byte type, long start, long end, int folderId, int[] excludeFolderIds) 
    throws ServiceException {
        Connection conn = mbox.getOperationConnection();
        PreparedStatement stmt = null;
        ResultSet rs = null;
        try {
            stmt = calendarItemStatement(conn, "mi.id, mi.type", mbox, type, start, end, folderId, excludeFolderIds);
            rs = stmt.executeQuery();

            TypedIdList result = new TypedIdList();
            while (rs.next())
                result.add(rs.getByte(2), rs.getInt(1));
            return result;
        } catch (SQLException e) {
            throw ServiceException.FAILURE("listing calendar items for mailbox " + mbox.getId(), e);
        } finally {
            DbPool.closeResults(rs);
            DbPool.closeStatement(stmt);
        }
    }

    private static PreparedStatement calendarItemStatement(Connection conn, String fields,
            Mailbox mbox, byte type, long start, long end, int folderId, int[] excludeFolderIds)
    throws SQLException {
        boolean folderSpecified = folderId != Mailbox.ID_AUTO_INCREMENT;

        String endConstraint = end > 0 ? " AND ci.start_time < ?" : "";
        String startConstraint = start > 0 ? " AND ci.end_time > ?" : "";
        String typeList = (type == MailItem.TYPE_UNKNOWN ? CALENDAR_TYPES : typeConstraint(type));

        String excludeFolderPart = "";
        if (excludeFolderIds != null && excludeFolderIds.length > 0) 
            excludeFolderPart = " AND folder_id NOT IN" + DbUtil.suitableNumberOfVariables(excludeFolderIds);

        PreparedStatement stmt = conn.prepareStatement("SELECT " + fields +
                    " FROM " + getCalendarItemTableName(mbox, "ci") + ", " + getMailItemTableName(mbox, "mi") +
                    " WHERE mi.id = ci.item_id" + endConstraint + startConstraint + " AND mi.type IN " + typeList +
                    " AND ci.mailbox_id = ? AND mi.mailbox_id = ci.mailbox_id" +
                    (folderSpecified ? " AND folder_id = ?" : "") + excludeFolderPart);

        int param = 1;
        if (end > 0)
            stmt.setTimestamp(param++, new Timestamp(end));
        if (start > 0)
            stmt.setTimestamp(param++, new Timestamp(start));
        stmt.setInt(param++, mbox.getId());
        if (folderSpecified)
            stmt.setInt(param++, folderId);
        if (excludeFolderIds != null) {
            for (int id : excludeFolderIds)
                stmt.setInt(param++, id);
        }

        return stmt;
    }
    
    public static List<Integer> getItemListByDates(Mailbox mbox, byte type, long start, long end, int folderId, boolean descending) throws ServiceException {
        Connection conn = mbox.getOperationConnection();
        boolean allTypes = type == MailItem.TYPE_UNKNOWN;

        List<Integer> result = new ArrayList<Integer>();
        PreparedStatement stmt = null;
        ResultSet rs = null;
        try {
        	String typeConstraint = allTypes ? "" : "type = ? AND ";
            stmt = conn.prepareStatement("SELECT id FROM " + getMailItemTableName(mbox) +
                        " WHERE " + IN_THIS_MAILBOX_AND + typeConstraint + "folder_id = ?" +
                        " AND date > ? AND date < ?" +
                        " ORDER BY date" + (descending ? " DESC" : ""));
            int pos = 1;
            stmt.setInt(pos++, mbox.getId());
            if (!allTypes)
                stmt.setByte(pos++, type);
            stmt.setInt(pos++, folderId);
            stmt.setInt(pos++, (int)(start / 1000));
            stmt.setInt(pos++, (int)(end / 1000));
            
            rs = stmt.executeQuery();

            while (rs.next())
                result.add(rs.getInt(1));
            return result;
        } catch (SQLException e) {
            throw ServiceException.FAILURE("finding items between dates", e);
        } finally {
            DbPool.closeResults(rs);
            DbPool.closeStatement(stmt);
        }
    }

    public static void addToCalendarItemTable(CalendarItem calItem) throws ServiceException {
        Mailbox mbox = calItem.getMailbox();
        Connection conn = mbox.getOperationConnection();
        PreparedStatement stmt = null;
        try {
            Timestamp startTs = new Timestamp(calItem.getStartTime());

            long end = calItem.getEndTime();
            Timestamp endTs = new Timestamp(end <= 0 ? MAX_DATE : end);

            stmt = conn.prepareStatement("INSERT INTO " + getCalendarItemTableName(mbox) +
                        " (" + ("mailbox_id, ") + "uid, item_id, start_time, end_time)" +
                        " VALUES (" + ("?, ") + "?, ?, ?, ?)");
            int pos = 1;
            stmt.setInt(pos++, mbox.getId());
            stmt.setString(pos++, calItem.getUid());
            stmt.setInt(pos++, calItem.getId());
            stmt.setTimestamp(pos++, startTs);
            stmt.setTimestamp(pos++, endTs);
            stmt.executeUpdate();
        } catch (SQLException e) {
            throw ServiceException.FAILURE("writing invite to calendar item table: UID=" + calItem.getUid(), e);
        } finally {
            DbPool.closeStatement(stmt);
        }
    }

    private static long MAX_DATE = new GregorianCalendar(9999, 1, 1).getTimeInMillis();

    public static void updateInCalendarItemTable(CalendarItem calItem) throws ServiceException {
        Mailbox mbox = calItem.getMailbox();
        long end = calItem.getEndTime();
        Timestamp startTs = new Timestamp(calItem.getStartTime());
        Timestamp endTs = new Timestamp(end <= 0 ? MAX_DATE : end);

        Connection conn = mbox.getOperationConnection();
        PreparedStatement stmt = null;
        try {
            stmt = conn.prepareStatement("INSERT INTO " + getCalendarItemTableName(mbox) +
                        " (" + ("mailbox_id, ") + "uid, item_id, start_time, end_time)" +
                        " VALUES (" + ("?, ") + "?, ?, ?, ?)" +
                        (Db.supports(Db.Capability.ON_DUPLICATE_KEY) ? " ON DUPLICATE KEY UPDATE uid = ?, item_id = ?, start_time = ?, end_time = ?" : ""));
            int pos = 1;
            stmt.setInt(pos++, mbox.getId());
            stmt.setString(pos++, calItem.getUid());
            stmt.setInt(pos++, calItem.getId());
            stmt.setTimestamp(pos++, startTs);
            stmt.setTimestamp(pos++, endTs);
            if (Db.supports(Db.Capability.ON_DUPLICATE_KEY)) {
                stmt.setString(pos++, calItem.getUid());
                stmt.setInt(pos++, calItem.getId());
                stmt.setTimestamp(pos++, startTs);
                stmt.setTimestamp(pos++, endTs);
            }

            stmt.executeUpdate();
        } catch (SQLException e) {
            if (!Db.supports(Db.Capability.ON_DUPLICATE_KEY) && Db.errorMatches(e, Db.Error.DUPLICATE_ROW)) {
                try {
                    stmt.close();

                    stmt = conn.prepareStatement("UPDATE " + getCalendarItemTableName(mbox) +
                            " SET item_id = ?, start_time = ?, end_time = ? WHERE " + IN_THIS_MAILBOX_AND + "uid = ?");
                    int pos = 1;
                    stmt.setInt(pos++, calItem.getId());
                    stmt.setTimestamp(pos++, startTs);
                    stmt.setTimestamp(pos++, endTs);
                    stmt.setInt(pos++, mbox.getId());
                    stmt.setString(pos++, calItem.getUid());
                    stmt.executeUpdate();
                } catch (SQLException nested) {
                    throw ServiceException.FAILURE("updating data in calendar item table " + calItem.getUid(), nested);
                }
            } else {
                throw ServiceException.FAILURE("writing invite to calendar item table " + calItem.getUid(), e);
            }
        } finally {
            DbPool.closeStatement(stmt);
        }
    }

    public static List<CalendarItem.CalendarMetadata> getCalendarItemMetadata(Folder f, long start, long end) throws ServiceException {
    	Mailbox mbox = f.getMailbox();
        Connection conn = mbox.getOperationConnection();
        PreparedStatement stmt = null;
        ResultSet rs = null;
        ArrayList<CalendarItem.CalendarMetadata> result = new ArrayList<CalendarItem.CalendarMetadata>();
        try {
            String startConstraint = start > 0 ? " AND ci.end_time > ?" : "";
            String endConstraint = end > 0 ? " AND ci.start_time < ?" : "";
            String folderConstraint = f != null ? " AND mi.folder_id = ?" : "";
            stmt = conn.prepareStatement("SELECT mi.id, ci.uid, mi.mod_metadata, mi.mod_content" + 
                        " FROM " + getMailItemTableName(mbox, "mi") + ", " + getCalendarItemTableName(mbox, "ci") +
<<<<<<< HEAD
                        " WHERE mi.mailbox_id = ci.mailbox_id AND mi.id = ci.item_id AND mi.mailbox_id = ? " + 
                        startConstraint + endConstraint + folderConstraint + typeConstraint);
=======
                        " WHERE mi.mailbox_id = ci.mailbox_id AND mi.id = ci.item_id" + 
                        (DebugConfig.disableMailboxGroups ? "" : " AND mi.mailbox_id = ? ") +
                        startConstraint + endConstraint + folderConstraint);
>>>>>>> 2accaf7a
            int pos = 1;
            stmt.setInt(pos++, mbox.getId());
            if (start > 0)
                stmt.setTimestamp(pos++, new Timestamp(start));
            if (end > 0)
                stmt.setTimestamp(pos++, new Timestamp(end));
            if (f != null)
            	stmt.setInt(pos++, f.getId());
            rs = stmt.executeQuery();
            while (rs.next()) {
            	result.add(new CalendarItem.CalendarMetadata(
            			rs.getInt(1),
            			rs.getString(2),
            			rs.getInt(3),
            			rs.getInt(4)));
            }
        } catch (SQLException e) {
            throw ServiceException.FAILURE("fetching CalendarItem Metadata for mbox " + mbox.getId(), e);
        } finally {
            DbPool.closeResults(rs);
            DbPool.closeStatement(stmt);
        }
        return result;
    }

    public static void consistencyCheck(MailItem item, UnderlyingData data, String metadata) throws ServiceException {
        if (item.getId() <= 0)
            return;
        Mailbox mbox = item.getMailbox();

        Connection conn = mbox.getOperationConnection();
        PreparedStatement stmt = null;
        ResultSet rs = null;
        try {
            stmt = conn.prepareStatement("SELECT mi.sender, " + DB_FIELDS +
                        " FROM " + getMailItemTableName(mbox, "mi") +
                        " WHERE " + IN_THIS_MAILBOX_AND + "id = ?");
            int pos = 1;
            stmt.setInt(pos++, mbox.getId());
            stmt.setInt(pos++, item.getId());
            rs = stmt.executeQuery();

            if (!rs.next())
                throw ServiceException.FAILURE("consistency check failed: " + MailItem.getNameForType(item) + " " + item.getId() + " not found in DB", null);

            UnderlyingData dbdata = constructItem(rs, 1);
            dbdata.sender = rs.getString(1);

            String dataBlobDigest = data.getBlobDigest(), dbdataBlobDigest = dbdata.getBlobDigest();
            String dataSender = item.getSortSender(), dbdataSender = dbdata.sender == null ? "" : dbdata.sender;
            String failures = "";

            if (data.id != dbdata.id)                    failures += " ID";
            if (data.type != dbdata.type)                failures += " TYPE";
            if (data.folderId != dbdata.folderId)        failures += " FOLDER_ID";
            if (data.indexId != dbdata.indexId)          failures += " INDEX_ID";
            if (data.imapId != dbdata.imapId)            failures += " IMAP_ID";
            if (data.volumeId != dbdata.volumeId)        failures += " VOLUME_ID";
            if (data.date != dbdata.date)                failures += " DATE";
            if (data.size != dbdata.size)                failures += " SIZE";
            if (dbdata.type != MailItem.TYPE_CONVERSATION) {
                if (data.unreadCount != dbdata.unreadCount)  failures += " UNREAD";
                if (data.flags != dbdata.flags)              failures += " FLAGS";
                if (data.tags != dbdata.tags)                failures += " TAGS";
            }
            if (data.modMetadata != dbdata.modMetadata)  failures += " MOD_METADATA";
            if (data.dateChanged != dbdata.dateChanged)  failures += " CHANGE_DATE";
            if (data.modContent != dbdata.modContent)    failures += " MOD_CONTENT";
            if (Math.max(data.parentId, -1) != dbdata.parentId)  failures += " PARENT_ID";
            if (dataBlobDigest != dbdataBlobDigest && (dataBlobDigest == null || !dataBlobDigest.equals(dbdataBlobDigest)))  failures += " BLOB_DIGEST";
            if (dataSender != dbdataSender && (dataSender == null || !dataSender.equalsIgnoreCase(dbdataSender)))  failures += " SENDER";
            if (data.subject != dbdata.subject && (data.subject == null || !data.subject.equals(dbdata.subject)))  failures += " SUBJECT";
            if (data.name != dbdata.name && (data.name == null || !data.name.equals(dbdata.name)))                 failures += " NAME";
            if (metadata != dbdata.metadata && (metadata == null || !metadata.equals(dbdata.metadata)))            failures += " METADATA";

            if (item instanceof Folder && dbdata.folderId != dbdata.parentId)  failures += " FOLDER!=PARENT";

            if (!failures.equals(""))
                throw ServiceException.FAILURE("consistency check failed: " + MailItem.getNameForType(item) + " " + item.getId() + " differs from DB at" + failures, null);
        } catch (SQLException e) {
            throw ServiceException.FAILURE("fetching item " + item.getId(), e);
        } finally {
            DbPool.closeResults(rs);
            DbPool.closeStatement(stmt);
        }
    }

    /** Makes sure that the argument won't overflow the maximum length of a
     *  MySQL VARCHAR(128) column (128 characters) by truncating the string
     *  if necessary.
     * 
     * @param sender  The string to check (can be null).
     * @return The passed-in String, truncated to 128 chars. */
    static String checkSenderLength(String sender) {
        if (sender == null || sender.length() <= MAX_SENDER_LENGTH)
            return sender;
        return sender.substring(0, MAX_SENDER_LENGTH);
    }

    /** Makes sure that the argument won't overflow the maximum length of a
     *  MySQL VARCHAR(1024) column (1024 characters).
     * 
     * @param subject  The string to check (can be null).
     * @return The passed-in String.
     * @throws ServiceException <code>service.FAILURE</code> if the
     *         parameter would be silently truncated when inserted. */
    static String checkSubjectLength(String subject) throws ServiceException {
        if (subject == null || subject.length() <= MAX_SUBJECT_LENGTH)
            return subject;
        throw ServiceException.FAILURE("subject too long", null);
    }

    /** Makes sure that the argument won't overflow the maximum length of a
     *  MySQL MEDIUMTEXT column (16,777,216 bytes) after conversion to UTF-8.
     * 
     * @param metadata  The string to check (can be null).
     * @return The passed-in String.
     * @throws ServiceException <code>service.FAILURE</code> if the
     *         parameter would be silently truncated when inserted. */
    static String checkMetadataLength(String metadata) throws ServiceException {
        if (metadata == null)
            return null;
        int len = metadata.length();
        if (len > MAX_MEDIUMTEXT_LENGTH / 4) {  // every char uses 4 bytes in worst case
            if (StringUtil.isAsciiString(metadata)) {
                if (len > MAX_MEDIUMTEXT_LENGTH)
                    throw ServiceException.FAILURE("metadata too long", null);
            } else {
                try {
                    if (metadata.getBytes("utf-8").length > MAX_MEDIUMTEXT_LENGTH)
                        throw ServiceException.FAILURE("metadata too long", null);
                } catch (UnsupportedEncodingException uee) { }
            }
        }
        return metadata;
    }

    /**
     * Returns the name of the table that stores {@link MailItem} data.  The table name is qualified
     * by the name of the database (e.g. <tt>mailbox1.mail_item</tt>).
     */
    public static String getMailItemTableName(int mailboxId, int groupId) {
        return DbMailbox.getDatabaseName(groupId) + '.' + TABLE_MAIL_ITEM;
    }
    public static String getMailItemTableName(Mailbox mbox) {
        return getMailItemTableName(mbox.getId(), mbox.getSchemaGroupId());
    }
    public static String getMailItemTableName(Mailbox mbox, String alias) {
        return getMailItemTableName(mbox) + " AS " + alias;
    }
    public static String getMailItemTableName(MailItem item) {
        return getMailItemTableName(item.getMailbox());
    }

    /**
     * Returns the name of the table that stores data on old revisions of {@link MailItem}s.
     * The table name is qualified by the name of the database (e.g. <tt>mailbox1.mail_item</tt>).
     */
    public static String getRevisionTableName(int mailboxId, int groupId) {
        return DbMailbox.getDatabaseName(groupId) + '.' + TABLE_REVISION;
    }
    public static String getRevisionTableName(Mailbox mbox) {
        return getRevisionTableName(mbox.getId(), mbox.getSchemaGroupId());
    }
    public static String getRevisionTableName(Mailbox mbox, String alias) {
        return getRevisionTableName(mbox) + " AS " + alias;
    }
    public static String getRevisionTableName(MailItem item) {
        return getRevisionTableName(item.getMailbox());
    }

    /**
     * Returns the name of the table that stores {@link CalendarItem} data.  The table name is qualified
     * by the name of the database (e.g. <tt>mailbox1.appointment</tt>).
     */
    public static String getCalendarItemTableName(int mailboxId, int groupId) {
        return DbMailbox.getDatabaseName(groupId) + '.' + TABLE_APPOINTMENT;
    }
    public static String getCalendarItemTableName(Mailbox mbox) {
        return getCalendarItemTableName(mbox.getId(), mbox.getSchemaGroupId());
    }
    public static String getCalendarItemTableName(Mailbox mbox, String alias) {
        return getCalendarItemTableName(mbox) + " AS " + alias;
    }

    /**
     * Returns the name of the table that maps subject hashes to {@link Conversation} ids.  The table 
     * name is qualified by the name of the database (e.g. <tt>mailbox1.open_conversation</tt>).
     */
    public static String getConversationTableName(int mailboxId, int groupId) {
        return DbMailbox.getDatabaseName(groupId) + '.' + TABLE_OPEN_CONVERSATION;
    }
    public static String getConversationTableName(Mailbox mbox) {
        return getConversationTableName(mbox.getId(), mbox.getSchemaGroupId());
    }
    public static String getConversationTableName(Mailbox mbox, String alias) {
        return getConversationTableName(mbox) + " AS " + alias;
    }
    public static String getConversationTableName(MailItem item) {
        return getConversationTableName(item.getMailbox());
    }

    /**
     * Returns the name of the table that stores data on deleted items for the purpose of sync.
     * The table name is qualified by the name of the database (e.g. <tt>mailbox1.tombstone</tt>).
     */
    public static String getTombstoneTableName(int mailboxId, int groupId) {
        return DbMailbox.getDatabaseName(groupId) + '.' + TABLE_TOMBSTONE;
    }
    public static String getTombstoneTableName(Mailbox mbox) {
        return getTombstoneTableName(mbox.getId(), mbox.getSchemaGroupId());
    }

    private static boolean areTagsetsLoaded(int mailboxId) {
        synchronized(sTagsetCache) {
            return sTagsetCache.containsKey(new Integer(mailboxId));
        }
    }

    static TagsetCache getTagsetCache(Connection conn, Mailbox mbox)
    throws ServiceException {
        int mailboxId = mbox.getId();
        Integer id = new Integer(mailboxId);
        TagsetCache tagsets = null;

        synchronized (sTagsetCache) {
            tagsets = sTagsetCache.get(id);
        }

        // All access to a mailbox is synchronized, so we can initialize
        // the tagset cache for a single mailbox outside the
        // synchronized block.
        if (tagsets == null) {
            ZimbraLog.cache.info("Loading tagset cache");
            tagsets = new TagsetCache("Mailbox " + mailboxId + " tags");
            tagsets.addTagsets(DbMailbox.getDistinctTagsets(conn, mbox));

            synchronized (sTagsetCache) {
                sTagsetCache.put(id, tagsets);
            }
        }

        return tagsets;
    }

    private static boolean areFlagsetsLoaded(int mailboxId) {
        synchronized(sFlagsetCache) {
            return sFlagsetCache.containsKey(new Integer(mailboxId));
        }
    }

    static TagsetCache getFlagsetCache(Connection conn, Mailbox mbox)
    throws ServiceException {
        int mailboxId = mbox.getId();
        Integer id = new Integer(mailboxId);
        TagsetCache flagsets = null;

        synchronized (sFlagsetCache) {
            flagsets = sFlagsetCache.get(id);
        }

        // All access to a mailbox is synchronized, so we can initialize
        // the flagset cache for a single mailbox outside the
        // synchronized block.
        if (flagsets == null) {
            ZimbraLog.cache.info("Loading flagset cache");
            flagsets = new TagsetCache("Mailbox " + mailboxId + " flags");
            flagsets.addTagsets(DbMailbox.getDistinctFlagsets(conn, mbox));

            synchronized (sFlagsetCache) {
                sFlagsetCache.put(id, flagsets);
            }
        }

        return flagsets;
    }
    
    /**
     * Returns a comma-separated list of ids for logging.  If the <tt>String</tt> is
     * more than 200 characters long, cuts off the list and appends &quot...&quot.
     */
    private static String getIdListForLogging(Collection<Integer> ids) {
        if (ids == null) {
            return null;
        }
        StringBuilder idList = new StringBuilder();
        boolean firstTime = true;
        for (Integer id : ids) {
            if (firstTime) {
                firstTime = false;
            } else {
                idList.append(',');
            }
            idList.append(id);
            if (idList.length() > 200) {
                idList.append("...");
                break;
            }
        }
        return idList.toString();
    }
}<|MERGE_RESOLUTION|>--- conflicted
+++ resolved
@@ -2925,14 +2925,8 @@
             String folderConstraint = f != null ? " AND mi.folder_id = ?" : "";
             stmt = conn.prepareStatement("SELECT mi.id, ci.uid, mi.mod_metadata, mi.mod_content" + 
                         " FROM " + getMailItemTableName(mbox, "mi") + ", " + getCalendarItemTableName(mbox, "ci") +
-<<<<<<< HEAD
                         " WHERE mi.mailbox_id = ci.mailbox_id AND mi.id = ci.item_id AND mi.mailbox_id = ? " + 
-                        startConstraint + endConstraint + folderConstraint + typeConstraint);
-=======
-                        " WHERE mi.mailbox_id = ci.mailbox_id AND mi.id = ci.item_id" + 
-                        (DebugConfig.disableMailboxGroups ? "" : " AND mi.mailbox_id = ? ") +
                         startConstraint + endConstraint + folderConstraint);
->>>>>>> 2accaf7a
             int pos = 1;
             stmt.setInt(pos++, mbox.getId());
             if (start > 0)
