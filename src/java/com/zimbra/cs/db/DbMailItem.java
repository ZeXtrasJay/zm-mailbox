/*
 * ***** BEGIN LICENSE BLOCK *****
 * Zimbra Collaboration Suite Server
 * Copyright (C) 2004, 2005, 2006, 2007, 2008, 2009, 2010, 2011 VMware, Inc.
 * 
 * The contents of this file are subject to the Zimbra Public License
 * Version 1.3 ("License"); you may not use this file except in
 * compliance with the License.  You may obtain a copy of the License at
 * http://www.zimbra.com/license.
 * 
 * Software distributed under the License is distributed on an "AS IS"
 * basis, WITHOUT WARRANTY OF ANY KIND, either express or implied.
 * ***** END LICENSE BLOCK *****
 */

/*
 * Created on Aug 13, 2004
 */
package com.zimbra.cs.db;

import java.io.IOException;
import java.io.UnsupportedEncodingException;
import java.sql.PreparedStatement;
import java.sql.ResultSet;
import java.sql.SQLException;
import java.sql.Timestamp;
import java.sql.Types;
import java.util.ArrayList;
import java.util.Arrays;
import java.util.Collection;
import java.util.Collections;
import java.util.Date;
import java.util.GregorianCalendar;
import java.util.HashMap;
import java.util.HashSet;
import java.util.Iterator;
import java.util.List;
import java.util.Map;
import java.util.Set;
import java.util.SortedSet;
import java.util.TreeSet;

import org.apache.commons.codec.DecoderException;
import org.apache.commons.codec.EncoderException;
import org.apache.commons.codec.net.BCodec;

import com.zimbra.common.service.ServiceException;
import com.zimbra.common.util.Constants;
import com.zimbra.common.util.Log;
import com.zimbra.common.util.LogFactory;
import com.zimbra.common.util.Pair;
import com.zimbra.common.util.SpoolingCache;
import com.zimbra.common.util.StringUtil;
import com.zimbra.common.util.TimeoutMap;
import com.zimbra.common.util.ZimbraLog;
import com.zimbra.cs.db.DbPool.Connection;
import com.zimbra.cs.imap.ImapMessage;
import com.zimbra.cs.index.SortBy;
import com.zimbra.cs.localconfig.DebugConfig;
import com.zimbra.cs.mailbox.CalendarItem;
import com.zimbra.cs.mailbox.Conversation;
import com.zimbra.cs.mailbox.Flag;
import com.zimbra.cs.mailbox.Folder;
import com.zimbra.cs.mailbox.MailItem;
<<<<<<< HEAD
=======
import com.zimbra.cs.mailbox.MailItem.PendingDelete;
import com.zimbra.cs.mailbox.MailItem.UnderlyingData;
>>>>>>> 1306c201
import com.zimbra.cs.mailbox.MailServiceException;
import com.zimbra.cs.mailbox.Mailbox;
import com.zimbra.cs.mailbox.Message;
import com.zimbra.cs.mailbox.Note;
import com.zimbra.cs.mailbox.SearchFolder;
import com.zimbra.cs.mailbox.Tag;
import com.zimbra.cs.mailbox.VirtualConversation;
import com.zimbra.cs.mailbox.MailItem.PendingDelete;
import com.zimbra.cs.mailbox.MailItem.UnderlyingData;
import com.zimbra.cs.mailbox.util.TypedIdList;
import com.zimbra.cs.pop3.Pop3Message;
import com.zimbra.cs.store.MailboxBlob;
import com.zimbra.cs.store.StoreManager;

public class DbMailItem {

    public static final String TABLE_MAIL_ITEM = "mail_item";
    public static final String TABLE_MAIL_ITEM_DUMPSTER = "mail_item_dumpster";
    public static final String TABLE_REVISION = "revision";
    public static final String TABLE_REVISION_DUMPSTER = "revision_dumpster";
    public static final String TABLE_APPOINTMENT = "appointment";
    public static final String TABLE_APPOINTMENT_DUMPSTER = "appointment_dumpster";
    public static final String TABLE_OPEN_CONVERSATION = "open_conversation";
    public static final String TABLE_TOMBSTONE = "tombstone";

    private static Log sLog = LogFactory.getLog(DbMailItem.class);

    /** Maps the mailbox id to the set of all tag combinations stored for all
     *  items in the mailbox.  Enables fast database lookup by tag. */
    private static final Map<Integer, TagsetCache> sTagsetCache =
        new TimeoutMap<Integer, TagsetCache>(120 * Constants.MILLIS_PER_MINUTE);

    /** Maps the mailbox id to the set of all flag combinations stored for all
     *  items in the mailbox.  Enables fast database lookup by flag. */
    private static final Map<Integer, TagsetCache> sFlagsetCache =
        new TimeoutMap<Integer, TagsetCache>(120 * Constants.MILLIS_PER_MINUTE);

    public static final int MAX_SENDER_LENGTH  = 128;
    public static final int MAX_SUBJECT_LENGTH = 1024;
    public static final int MAX_TEXT_LENGTH    = 65534;
    public static final int MAX_MEDIUMTEXT_LENGTH = 16777216;

    public static final String IN_THIS_MAILBOX_AND = DebugConfig.disableMailboxGroups ? "" : "mailbox_id = ? AND ";
    public static final String MAILBOX_ID = DebugConfig.disableMailboxGroups ? "" : "mailbox_id, ";
    public static final String MAILBOX_ID_VALUE = DebugConfig.disableMailboxGroups ? "" : "?, ";

    private static final int RESULTS_STREAMING_MIN_ROWS = 10000;

    public static final int setMailboxId(PreparedStatement stmt, Mailbox mbox, int pos) throws SQLException {
        if (!DebugConfig.disableMailboxGroups)
            stmt.setInt(pos++, mbox.getId());
        return pos;
    }

    public static final String getInThisMailboxAnd(int mboxId, String miAlias, String apAlias) {
        if (DebugConfig.disableMailboxGroups)
            return "";

        StringBuilder sb = new StringBuilder(miAlias).append(".mailbox_id = ").append(mboxId).append(" AND ");
        if (apAlias != null)
            sb.append(apAlias).append(".mailbox_id = ").append(mboxId).append(" AND ");
        return sb.toString();
    }


    public static void create(Mailbox mbox, UnderlyingData data, String sender) throws ServiceException {
        assert(Db.supports(Db.Capability.ROW_LEVEL_LOCKING) || Thread.holdsLock(mbox));

        if (data == null || data.id <= 0 || data.folderId <= 0 || data.parentId == 0)
            throw ServiceException.FAILURE("invalid data for DB item create", null);

        assert mbox.isNewItemIdValid(data.id) : "[bug 46549] illegal id for mail item";   //temporarily for bug 46549

        checkNamingConstraint(mbox, data.folderId, data.name, data.id);

        Connection conn = mbox.getOperationConnection();
        PreparedStatement stmt = null;
        try {
            String mailbox_id = DebugConfig.disableMailboxGroups ? "" : "mailbox_id, ";
            stmt = conn.prepareStatement("INSERT INTO " + getMailItemTableName(mbox) +
                        "(" + mailbox_id +
                        " id, type, parent_id, folder_id, index_id, imap_id, date, size, volume_id, blob_digest," +
                        " unread, flags, tags, sender, subject, name, metadata, mod_metadata, change_date, mod_content) " +
                        "VALUES (" + MAILBOX_ID_VALUE + " ?, ?, ?, ?, ?, ?, ?, ?, ?, ?, ?, ?, ?, ?, ?, ?, ?, ?, ?, ?)");
            int pos = 1;
            pos = setMailboxId(stmt, mbox, pos);
            stmt.setInt(pos++, data.id);
            stmt.setByte(pos++, data.type);
            if (data.parentId <= 0) {
                // Messages in virtual conversations are stored with a null parent_id
                stmt.setNull(pos++, Types.INTEGER);
            } else {
                stmt.setInt(pos++, data.parentId);
            }
            stmt.setInt(pos++, data.folderId);
            if (data.indexId <= 0) {
                stmt.setNull(pos++, Types.INTEGER);
            } else {
                stmt.setInt(pos++, data.indexId);
            }
            if (data.imapId <= 0) {
                stmt.setNull(pos++, Types.INTEGER);
            } else {
                stmt.setInt(pos++, data.imapId);
            }
            stmt.setInt(pos++, data.date);
            stmt.setLong(pos++, data.size);
            if (data.locator != null) {
                stmt.setString(pos++, data.locator);
            } else {
                stmt.setNull(pos++, Types.VARCHAR);
            }
            stmt.setString(pos++, data.getBlobDigest());
            if (data.type == MailItem.TYPE_MESSAGE || data.type == MailItem.TYPE_CHAT || data.type == MailItem.TYPE_FOLDER) {
                stmt.setInt(pos++, data.unreadCount);
            } else {
                stmt.setNull(pos++, Types.INTEGER);
            }
            stmt.setInt(pos++, data.flags);
            stmt.setLong(pos++, data.tags);
            stmt.setString(pos++, checkSenderLength(sender));
            stmt.setString(pos++, checkSubjectLength(data.subject));
            stmt.setString(pos++, data.name);
            stmt.setString(pos++, checkMetadataLength(data.metadata));
            stmt.setInt(pos++, data.modMetadata);
            if (data.dateChanged > 0) {
                stmt.setInt(pos++, data.dateChanged);
            } else {
                stmt.setNull(pos++, Types.INTEGER);
            }
            stmt.setInt(pos++, data.modContent);
            int num = stmt.executeUpdate();
            if (num != 1) {
                throw ServiceException.FAILURE("failed to create object", null);
            }

            // Track the tags and flags for fast lookup later
            if (areTagsetsLoaded(mbox)) {
                getTagsetCache(conn, mbox).addTagset(data.tags);
            }
            if (areFlagsetsLoaded(mbox)) {
                getFlagsetCache(conn, mbox).addTagset(data.flags);
            }
        } catch (SQLException e) {
            // catch item_id uniqueness constraint violation and return failure
            if (Db.errorMatches(e, Db.Error.DUPLICATE_ROW)) {
                throw MailServiceException.ALREADY_EXISTS(data.id, e);
            } else {
                throw ServiceException.FAILURE("writing new object of type " + data.type, e);
            }
        } finally {
            DbPool.closeStatement(stmt);
        }
    }

    private static void checkNamingConstraint(Mailbox mbox, int folderId, String name, int modifiedItemId) throws ServiceException {
        if (name == null || name.equals(""))
            return;
        if (Db.supports(Db.Capability.UNIQUE_NAME_INDEX) && !Db.supports(Db.Capability.CASE_SENSITIVE_COMPARISON))
            return;

        Connection conn = mbox.getOperationConnection();
        PreparedStatement stmt = null;
        ResultSet rs = null;
        try {
            stmt = conn.prepareStatement("SELECT COUNT(*) FROM " + getMailItemTableName(mbox) +
                    " WHERE " + IN_THIS_MAILBOX_AND + "folder_id = ? AND id <> ? AND " + Db.equalsSTRING("name"));
            int pos = 1;
            pos = setMailboxId(stmt, mbox, pos);
            stmt.setInt(pos++, folderId);
            stmt.setInt(pos++, modifiedItemId);
            stmt.setString(pos++, StringUtil.trimTrailingSpaces(name));
            rs = stmt.executeQuery();
            if (!rs.next() || rs.getInt(1) > 0)
                throw MailServiceException.ALREADY_EXISTS(name);
        } catch (SQLException e) {
            throw ServiceException.FAILURE("checking for naming conflicts", e);
        } finally {
            DbPool.closeResults(rs);
            DbPool.closeStatement(stmt);
        }
    }

    public static void copy(MailItem item, int id, Folder folder, int indexId, int parentId, String locator, String metadata, boolean fromDumpster)
    throws ServiceException {
        Mailbox mbox = item.getMailbox();
        if (id <= 0 || folder == null || parentId == 0)
            throw ServiceException.FAILURE("invalid data for DB item copy", null);

        assert(Db.supports(Db.Capability.ROW_LEVEL_LOCKING) || Thread.holdsLock(mbox));

        checkNamingConstraint(mbox, folder.getId(), item.getName(), id);

        Connection conn = mbox.getOperationConnection();
        PreparedStatement stmt = null;
        try {
            String srcTable = getMailItemTableName(mbox, fromDumpster);
            String destTable = getMailItemTableName(mbox);
            String mailbox_id = DebugConfig.disableMailboxGroups ? "" : "mailbox_id, ";
            stmt = conn.prepareStatement("INSERT INTO " + destTable +
                        "(" + mailbox_id +
                        " id, type, parent_id, folder_id, index_id, imap_id, date, size, volume_id, blob_digest," +
                        " unread, flags, tags, sender, subject, name, metadata, mod_metadata, change_date, mod_content) " +
                        "SELECT " + MAILBOX_ID_VALUE +
                        " ?, type, ?, ?, ?, ?, date, size, ?, blob_digest, unread," +
                        " flags, tags, sender, subject, name, ?, ?, ?, ? FROM " + srcTable +
                        " WHERE " + IN_THIS_MAILBOX_AND + "id = ?");
            int pos = 1;
            pos = setMailboxId(stmt, mbox, pos);
            stmt.setInt(pos++, id);                            // ID
            if (parentId <= 0)
                stmt.setNull(pos++, Types.INTEGER);            // PARENT_ID null for messages in virtual convs
            else
                stmt.setInt(pos++, parentId);                  //   or, PARENT_ID specified by caller
            stmt.setInt(pos++, folder.getId());                // FOLDER_ID
            if (indexId <= 0)                                  // INDEX_ID
                stmt.setNull(pos++, Types.INTEGER);
            else
                stmt.setInt(pos++, indexId);
            stmt.setInt(pos++, id);                            // IMAP_ID is initially the same as ID
            if (locator != null)
                stmt.setString(pos++, locator);      // VOLUME_ID specified by caller
            else
                stmt.setNull(pos++, Types.VARCHAR);            //   or, no VOLUME_ID
            stmt.setString(pos++, checkMetadataLength(metadata));  // METADATA
            stmt.setInt(pos++, mbox.getOperationChangeID());   // MOD_METADATA
            stmt.setInt(pos++, mbox.getOperationTimestamp());  // CHANGE_DATE
            stmt.setInt(pos++, mbox.getOperationChangeID());   // MOD_CONTENT
            pos = setMailboxId(stmt, mbox, pos);
            stmt.setInt(pos++, item.getId());
            int num = stmt.executeUpdate();
            if (num != 1)
                throw ServiceException.FAILURE("failed to create object", null);
        } catch (SQLException e) {
            // catch item_id uniqueness constraint violation and return failure
            if (Db.errorMatches(e, Db.Error.DUPLICATE_ROW))
                throw MailServiceException.ALREADY_EXISTS(id, e);
            else
                throw ServiceException.FAILURE("copying " + MailItem.getNameForType(item ) + ": " + item.getId(), e);
        } finally {
            DbPool.closeStatement(stmt);
        }
    }

    public static void copyCalendarItem(CalendarItem calItem, int newId, boolean fromDumpster)
    throws ServiceException {
        Mailbox mbox = calItem.getMailbox();
        if (newId <= 0)
            throw ServiceException.FAILURE("invalid data for DB item copy", null);

        assert(Db.supports(Db.Capability.ROW_LEVEL_LOCKING) || Thread.holdsLock(mbox));

        Connection conn = mbox.getOperationConnection();
        PreparedStatement stmt = null;
        try {
            String mailbox_id = DebugConfig.disableMailboxGroups ? "" : "mailbox_id, ";
            stmt = conn.prepareStatement("INSERT INTO " + getCalendarItemTableName(mbox) +
                    "(" + mailbox_id +
                    " uid, item_id, start_time, end_time) " +
                    "SELECT " + MAILBOX_ID_VALUE +
                    " uid, ?, start_time, end_time FROM " + getCalendarItemTableName(mbox, fromDumpster) +
                    " WHERE " + IN_THIS_MAILBOX_AND + "item_id = ?");
            int pos = 1;
            pos = setMailboxId(stmt, mbox, pos);
            stmt.setInt(pos++, newId);
            pos = setMailboxId(stmt, mbox, pos);
            stmt.setInt(pos++, calItem.getId());
            int num = stmt.executeUpdate();
            if (num != 1)
                throw ServiceException.FAILURE("failed to create object", null);
        } catch (SQLException e) {
            // catch item_id uniqueness constraint violation and return failure
            if (Db.errorMatches(e, Db.Error.DUPLICATE_ROW))
                throw MailServiceException.ALREADY_EXISTS(newId, e);
            else
                throw ServiceException.FAILURE("copying " + MailItem.getNameForType(calItem) + ": " + calItem.getId(), e);
        } finally {
            DbPool.closeStatement(stmt);
        }
    }

    public static void copyRevision(MailItem revision, int newId, String locator, boolean fromDumpster)
    throws ServiceException {
        Mailbox mbox = revision.getMailbox();
        if (newId <= 0)
            throw ServiceException.FAILURE("invalid data for DB item copy", null);

        assert(Db.supports(Db.Capability.ROW_LEVEL_LOCKING) || Thread.holdsLock(mbox));

        Connection conn = mbox.getOperationConnection();
        PreparedStatement stmt = null;
        try {
            String mailbox_id = DebugConfig.disableMailboxGroups ? "" : "mailbox_id, ";
            stmt = conn.prepareStatement("INSERT INTO " + getRevisionTableName(mbox) +
                    "(" + mailbox_id +
                    " item_id, version, date, size, volume_id, blob_digest, name, metadata," +
                    " mod_metadata, change_date, mod_content) " +
                    "SELECT " + MAILBOX_ID_VALUE +
                    " ?, version, date, size, ?, blob_digest, name, metadata," +
                    " mod_metadata, change_date, mod_content" +
                    " FROM " + getRevisionTableName(mbox, fromDumpster) +
                    " WHERE " + IN_THIS_MAILBOX_AND + "item_id = ? AND version = ?");
            int pos = 1;
            pos = setMailboxId(stmt, mbox, pos);
            stmt.setInt(pos++, newId);
            if (locator != null)
                stmt.setString(pos++, locator);       // VOLUME_ID specified by caller
            else
                stmt.setNull(pos++, Types.VARCHAR);      //   or, no VOLUME_ID
            pos = setMailboxId(stmt, mbox, pos);
            stmt.setInt(pos++, revision.getId());
            stmt.setInt(pos++, revision.getVersion());
            int num = stmt.executeUpdate();
            if (num != 1)
                throw ServiceException.FAILURE("failed to create object", null);
        } catch (SQLException e) {
            // catch item_id uniqueness constraint violation and return failure
            if (Db.errorMatches(e, Db.Error.DUPLICATE_ROW))
                throw MailServiceException.ALREADY_EXISTS(newId, e);
            else
                throw ServiceException.FAILURE(
                        "copying revision " + revision.getVersion() + " for " +
                        MailItem.getNameForType(revision) + ": " + revision.getId(), e);
        } finally {
            DbPool.closeStatement(stmt);
        }
    }

    public static void icopy(MailItem source, UnderlyingData data, boolean shared) throws ServiceException {
        Mailbox mbox = source.getMailbox();
        if (data == null || data.id <= 0 || data.folderId <= 0 || data.parentId == 0)
            throw ServiceException.FAILURE("invalid data for DB item i-copy", null);

        assert(Db.supports(Db.Capability.ROW_LEVEL_LOCKING) || Thread.holdsLock(mbox));

        checkNamingConstraint(mbox, data.folderId, source.getName(), data.id);

        Connection conn = mbox.getOperationConnection();
        PreparedStatement stmt = null;
        try {
            String table = getMailItemTableName(mbox);
            String mailbox_id = DebugConfig.disableMailboxGroups ? "" : "mailbox_id, ";
            String flags;
            if (!shared)
                flags = "flags";
            else if (Db.supports(Db.Capability.BITWISE_OPERATIONS))
                flags = "flags | " + Flag.BITMASK_COPIED;
            else
                flags = "CASE WHEN " + Db.bitmaskAND("flags", Flag.BITMASK_COPIED) + " THEN flags ELSE flags + " + Flag.BITMASK_COPIED + " END";
            stmt = conn.prepareStatement("INSERT INTO " + table +
                        "(" + mailbox_id +
                        " id, type, parent_id, folder_id, index_id, imap_id, date, size, volume_id, blob_digest," +
                        " unread, flags, tags, sender, subject, name, metadata, mod_metadata, change_date, mod_content) " +
                        "SELECT " + mailbox_id +
                        " ?, type, parent_id, ?, ?, ?, date, size, ?, blob_digest," +
                        " unread, " + flags + ", tags, sender, subject, name, metadata, ?, ?, ? FROM " + table +
                        " WHERE " + IN_THIS_MAILBOX_AND + "id = ?");
            int pos = 1;
            stmt.setInt(pos++, data.id);                       // ID
            stmt.setInt(pos++, data.folderId);                 // FOLDER_ID
            if (data.indexId <= 0)                             // INDEX_ID
                stmt.setNull(pos++, Types.INTEGER);
            else
                stmt.setInt(pos++, data.indexId);
            stmt.setInt(pos++, data.imapId);                   // IMAP_ID
            if (data.locator != null)
                stmt.setString(pos++, data.locator);           // VOLUME_ID
            else
                stmt.setNull(pos++, Types.TINYINT);            //   or, no VOLUME_ID
            stmt.setInt(pos++, mbox.getOperationChangeID());   // MOD_METADATA
            stmt.setInt(pos++, mbox.getOperationTimestamp());  // CHANGE_DATE
            stmt.setInt(pos++, mbox.getOperationChangeID());   // MOD_CONTENT
            pos = setMailboxId(stmt, mbox, pos);
            stmt.setInt(pos++, source.getId());
            stmt.executeUpdate();
            stmt.close();

            boolean needsTag = shared && !source.isTagged(Flag.ID_FLAG_COPIED);

            if (needsTag && areFlagsetsLoaded(mbox))
                getFlagsetCache(conn, mbox).addTagset(source.getInternalFlagBitmask() | Flag.BITMASK_COPIED);

            if (needsTag || source.getParentId() > 0) {
                boolean altersMODSEQ = source.getParentId() > 0;
                String updateChangeID = (altersMODSEQ ? ", mod_metadata = ?, change_date = ?" : "");
                stmt = conn.prepareStatement("UPDATE " + table +
                            " SET parent_id = NULL, flags = " + flags + updateChangeID +
                            " WHERE " + IN_THIS_MAILBOX_AND + "id = ?");
                pos = 1;
                if (altersMODSEQ) {
                    stmt.setInt(pos++, mbox.getOperationChangeID());
                    stmt.setInt(pos++, mbox.getOperationTimestamp());
                }
                pos = setMailboxId(stmt, mbox, pos);
                stmt.setInt(pos++, source.getId());
                stmt.executeUpdate();
                stmt.close();
            }

            if (source instanceof Message && source.getParentId() <= 0)
                changeOpenTarget(Mailbox.getHash(((Message) source).getNormalizedSubject()), source, data.id);
        } catch (SQLException e) {
            // catch item_id uniqueness constraint violation and return failure
            if (Db.errorMatches(e, Db.Error.DUPLICATE_ROW))
                throw MailServiceException.ALREADY_EXISTS(data.id, e);
            else
                throw ServiceException.FAILURE("i-copying " + MailItem.getNameForType(source) + ": " + source.getId(), e);
        } finally {
            DbPool.closeStatement(stmt);
        }
    }

    public static void snapshotRevision(MailItem item, int version) throws ServiceException {
        Mailbox mbox = item.getMailbox();

        assert(version >= 1);
        assert(Db.supports(Db.Capability.ROW_LEVEL_LOCKING) || Thread.holdsLock(mbox));

        Connection conn = mbox.getOperationConnection();
        PreparedStatement stmt = null;
        try {
            String command = Db.supports(Db.Capability.REPLACE_INTO) ? "REPLACE" : "INSERT";
            String mailbox_id = DebugConfig.disableMailboxGroups ? "" : "mailbox_id, ";
            stmt = conn.prepareStatement(command + " INTO " + getRevisionTableName(mbox) +
                        "(" + mailbox_id + "item_id, version, date, size, volume_id, blob_digest," +
                        " name, metadata, mod_metadata, change_date, mod_content) " +
                        "SELECT " + mailbox_id + "id, ?, date, size, volume_id, blob_digest," +
                        " name, metadata, mod_metadata, change_date, mod_content" +
                        " FROM " + getMailItemTableName(mbox) +
                        " WHERE " + IN_THIS_MAILBOX_AND + "id = ?");
            int pos = 1;
            stmt.setInt(pos++, version);
            pos = setMailboxId(stmt, mbox, pos);
            stmt.setInt(pos++, item.getId());
            stmt.executeUpdate();
        } catch (SQLException e) {
            // catch item_id uniqueness constraint violation and return failure
            if (Db.errorMatches(e, Db.Error.DUPLICATE_ROW))
                throw MailServiceException.ALREADY_EXISTS(item.getId(), e);
            else
                throw ServiceException.FAILURE("saving revision info for " + MailItem.getNameForType(item) + ": " + item.getId(), e);
        } finally {
            DbPool.closeStatement(stmt);
        }
    }

    public static void purgeRevisions(MailItem item, int revision, boolean includeOlderRevisions) throws ServiceException {
        if (revision <= 0)
            return;

        Mailbox mbox = item.getMailbox();

        assert(Db.supports(Db.Capability.ROW_LEVEL_LOCKING) || Thread.holdsLock(mbox));

        Connection conn = mbox.getOperationConnection();
        PreparedStatement stmt = null;
        try {
            stmt = conn.prepareStatement("DELETE FROM " + getRevisionTableName(mbox) +
                        " WHERE " + IN_THIS_MAILBOX_AND + "item_id = ? AND version " +
                        (includeOlderRevisions ? "<= ?" : "= ?"));
            int pos = 1;
            pos = setMailboxId(stmt, mbox, pos);
            stmt.setInt(pos++, item.getId());
            stmt.setInt(pos++, revision);
            stmt.executeUpdate();
        } catch (SQLException e) {
            throw ServiceException.FAILURE("purging revisions for " + MailItem.getNameForType(item) + ": " + item.getId(), e);
        } finally {
            DbPool.closeStatement(stmt);
        }
    }

    public static void changeType(MailItem item, byte type) throws ServiceException {
        Mailbox mbox = item.getMailbox();

        assert(Db.supports(Db.Capability.ROW_LEVEL_LOCKING) || Thread.holdsLock(mbox));

        Connection conn = mbox.getOperationConnection();
        PreparedStatement stmt = null;
        try {
            stmt = conn.prepareStatement("UPDATE " + getMailItemTableName(item) +
                        " SET type = ? WHERE " + IN_THIS_MAILBOX_AND + "id = ?");
            int pos = 1;
            stmt.setInt(pos++, type);
            pos = setMailboxId(stmt, mbox, pos);
            stmt.setInt(pos++, item.getId());
            stmt.executeUpdate();
        } catch (SQLException e) {
            throw ServiceException.FAILURE("writing new type for item " + item.getId(), e);
        } finally {
            DbPool.closeStatement(stmt);
        }
    }

    public static void setFolder(MailItem item, Folder folder) throws ServiceException {
        Mailbox mbox = item.getMailbox();
        if (mbox != folder.getMailbox()) {
            throw MailServiceException.WRONG_MAILBOX();
<<<<<<< HEAD

        assert(Db.supports(Db.Capability.ROW_LEVEL_LOCKING) || Thread.holdsLock(mbox));

=======
        }
>>>>>>> 1306c201
        checkNamingConstraint(mbox, folder.getId(), item.getName(), item.getId());

        Connection conn = mbox.getOperationConnection();
        PreparedStatement stmt = null;
        try {
            String imapRenumber = mbox.isTrackingImap() ? ", imap_id = CASE WHEN imap_id IS NULL THEN NULL ELSE 0 END" : "";
            int pos = 1;
            boolean hasIndexId = false;
            if (item instanceof Folder) {
                stmt = conn.prepareStatement("UPDATE " + getMailItemTableName(item) +
                            " SET parent_id = ?, folder_id = ?, mod_metadata = ?, change_date = ?" +
                            " WHERE " + IN_THIS_MAILBOX_AND + "id = ?");
                stmt.setInt(pos++, folder.getId());
            } else if (item instanceof Conversation && !(item instanceof VirtualConversation)) {
                stmt = conn.prepareStatement("UPDATE " + getMailItemTableName(item) +
                            " SET folder_id = ?, mod_metadata = ?, change_date = ?" + imapRenumber +
                            " WHERE " + IN_THIS_MAILBOX_AND + "parent_id = ?");
            } else {
                // set the indexId, in case it changed (moving items out of junk can trigger an index ID change)
                hasIndexId = true;
                stmt = conn.prepareStatement("UPDATE " + getMailItemTableName(item) +
                            " SET folder_id = ?, index_id = ?, mod_metadata = ?, change_date = ? " + imapRenumber +
                            " WHERE " + IN_THIS_MAILBOX_AND + "id = ?");
            }
            stmt.setInt(pos++, folder.getId());
            if (hasIndexId)
                if (item.getIndexId() == -1)
                    stmt.setNull(pos++, Types.INTEGER);
                else
                    stmt.setInt(pos++, item.getIndexId());
            stmt.setInt(pos++, mbox.getOperationChangeID());
            stmt.setInt(pos++, mbox.getOperationTimestamp());
            pos = setMailboxId(stmt, mbox, pos);
            stmt.setInt(pos++, item instanceof VirtualConversation ? ((VirtualConversation) item).getMessageId() : item.getId());
            stmt.executeUpdate();
        } catch (SQLException e) {
            // catch item_id uniqueness constraint violation and return failure
            if (Db.errorMatches(e, Db.Error.DUPLICATE_ROW))
                throw MailServiceException.ALREADY_EXISTS(item.getName(), e);
            else
                throw ServiceException.FAILURE("writing new folder data for item " + item.getId(), e);
        } finally {
            DbPool.closeStatement(stmt);
        }
    }

    public static void setFolder(List<Message> msgs, Folder folder) throws ServiceException {
        if (msgs == null || msgs.isEmpty())
            return;
        Mailbox mbox = folder.getMailbox();

        assert(Db.supports(Db.Capability.ROW_LEVEL_LOCKING) || Thread.holdsLock(mbox));

        Connection conn = mbox.getOperationConnection();
        PreparedStatement stmt = null;
        try {
            // commented out because at present messages cannot have names (and thus can't have naming conflicts)
//            if (!Db.supports(Db.Capability.UNIQUE_NAME_INDEX) || Db.supports(Db.Capability.CASE_SENSITIVE_COMPARISON)) {
//                stmt = conn.prepareStatement("SELECT mi.name" +
//                        " FROM " + getMailItemTableName(mbox, "mi") + ", " + getMailItemTableName(mbox, "m2") +
//                        " WHERE mi.id IN " + DbUtil.suitableNumberOfVariables(itemIDs) +
//                        " AND mi.name IS NOT NULL and m2.name IS NOT NULL" +
//                        " AND m2.folder_id = ? AND mi.id <> m2.id" +
//                        " AND " + (Db.supports(Db.Capability.CASE_SENSITIVE_COMPARISON) ? "UPPER(mi.name) = UPPER(m2.name)" : "mi.name = m2.name") +
//                        " AND mi.mailbox_id = ? AND m2.mailbox_id = ?");
//                int pos = 1;
//                for (Message msg : msgs)
//                    stmt.setInt(pos++, msg.getId());
//                stmt.setInt(pos++, folder.getId());
//                stmt.setInt(pos++, mbox.getId());
//                stmt.setInt(pos++, mbox.getId());
//                rs = stmt.executeQuery();
//                if (rs.next())
//                    throw MailServiceException.ALREADY_EXISTS(rs.getString(1));
//                rs.close();
//                stmt.close();
//            }

            String imapRenumber = mbox.isTrackingImap() ? ", imap_id = CASE WHEN imap_id IS NULL THEN NULL ELSE 0 END" : "";
            for (int i = 0; i < msgs.size(); i += Db.getINClauseBatchSize()) {
                int count = Math.min(Db.getINClauseBatchSize(), msgs.size() - i);
                stmt = conn.prepareStatement("UPDATE " + getMailItemTableName(folder) +
                            " SET folder_id = ?, mod_metadata = ?, change_date = ?" + imapRenumber +
                            " WHERE " + IN_THIS_MAILBOX_AND + DbUtil.whereIn("id", count));
                int pos = 1;
                stmt.setInt(pos++, folder.getId());
                stmt.setInt(pos++, mbox.getOperationChangeID());
                stmt.setInt(pos++, mbox.getOperationTimestamp());
                pos = setMailboxId(stmt, mbox, pos);
                for (int index = i; index < i + count; index++)
                    stmt.setInt(pos++, msgs.get(index).getId());
                stmt.executeUpdate();
                stmt.close();
                stmt = null;
            }
        } catch (SQLException e) {
            // catch item_id uniqueness constraint violation and return failure
//            if (Db.errorMatches(e, Db.Error.DUPLICATE_ROW))
//                throw MailServiceException.ALREADY_EXISTS(msgs.toString(), e);
//            else
            throw ServiceException.FAILURE("writing new folder data for messages", e);
        } finally {
            DbPool.closeStatement(stmt);
        }
    }

<<<<<<< HEAD
    public static void setIndexIds(Mailbox mbox, List<Message> msgs) throws ServiceException {
        if (msgs == null || msgs.isEmpty())
            return;

        assert(Db.supports(Db.Capability.ROW_LEVEL_LOCKING) || Thread.holdsLock(mbox));

        Connection conn = mbox.getOperationConnection();
=======
    public static SetMultimap<MailItem.Type, Integer> getIndexDeferredIds(DbConnection conn, Mailbox mbox)
    throws ServiceException {
        SetMultimap<MailItem.Type, Integer> result = Multimaps.newSetMultimap(
                new EnumMap<MailItem.Type, Collection<Integer>>(MailItem.Type.class),
                new Supplier<Set<Integer>>() {
                    @Override
                    public Set<Integer> get() {
                        return new HashSet<Integer>();
                    }
                });

        PreparedStatement stmt = null;
        ResultSet rs = null;
        try { // from MAIL_ITEM table
            stmt = conn.prepareStatement("SELECT type, id FROM " + getMailItemTableName(mbox, false) +
                    " WHERE " + IN_THIS_MAILBOX_AND + "index_id <= 1"); // 0: deferred, 1: stale
            setMailboxId(stmt, mbox, 1);
            rs = stmt.executeQuery();
            while (rs.next()) {
                result.put(MailItem.Type.of(rs.getByte(1)), rs.getInt(2));
            }
        } catch (SQLException e) {
            throw ServiceException.FAILURE("Failed to query index deferred IDs", e);
        } finally {
            conn.closeQuietly(rs);
            conn.closeQuietly(stmt);
        }

        if (mbox.dumpsterEnabled()) {
            try { // also from MAIL_ITEM_DUMPSTER table
                stmt = conn.prepareStatement("SELECT type, id FROM " + getMailItemTableName(mbox, true) +
                        " WHERE " + IN_THIS_MAILBOX_AND + "index_id <= 1");
                setMailboxId(stmt, mbox, 1);
                rs = stmt.executeQuery();
                while (rs.next()) {
                    result.put(MailItem.Type.of(rs.getByte(1)), rs.getInt(2));
                }
            } catch (SQLException e) {
                throw ServiceException.FAILURE("Failed to query index deferred IDs from dumpster", e);
            } finally {
                conn.closeQuietly(rs);
                conn.closeQuietly(stmt);
            }
        }
        return result;
    }

    public static List<Integer> getReIndexIds(DbConnection conn, Mailbox mbox, Set<MailItem.Type> types)
    throws ServiceException {
        List<Integer> ids = new ArrayList<Integer>();
>>>>>>> 1306c201
        PreparedStatement stmt = null;
        try {
            for (int i = 0; i < msgs.size(); i += Db.getINClauseBatchSize()) {
                int count = Math.min(Db.getINClauseBatchSize(), msgs.size() - i);
                stmt = conn.prepareStatement("UPDATE " + getMailItemTableName(mbox) +
                            " SET index_id = id" +
                            " WHERE " + IN_THIS_MAILBOX_AND + DbUtil.whereIn("id", count));
                int pos = 1;
                pos = setMailboxId(stmt, mbox, pos);
                for (int index = i; index < i + count; index++)
                    stmt.setInt(pos++, msgs.get(index).getId());
                stmt.executeUpdate();
                stmt.close();
                stmt = null;
            }
        } catch (SQLException e) {
            // catch item_id uniqueness constraint violation and return failure
//            if (Db.errorMatches(e, Db.Error.DUPLICATE_ROW))
//                throw MailServiceException.ALREADY_EXISTS(msgs.toString(), e);
//            else
            throw ServiceException.FAILURE("writing new folder data for messages", e);
        } finally {
            DbPool.closeStatement(stmt);
        }
    }


    public static void setParent(MailItem child, MailItem parent) throws ServiceException {
        setParent(new MailItem[] { child }, parent);
    }

    public static void setParent(MailItem[] children, MailItem parent) throws ServiceException {
        if (children == null || children.length == 0)
            return;
        Mailbox mbox = children[0].getMailbox();
        if (parent != null && mbox != parent.getMailbox()) {
            throw MailServiceException.WRONG_MAILBOX();
<<<<<<< HEAD

        assert(Db.supports(Db.Capability.ROW_LEVEL_LOCKING) || Thread.holdsLock(mbox));

        Connection conn = mbox.getOperationConnection();
=======
        }
        DbConnection conn = mbox.getOperationConnection();
>>>>>>> 1306c201
        PreparedStatement stmt = null;
        try {
            for (int i = 0; i < children.length; i += Db.getINClauseBatchSize()) {
                int count = Math.min(Db.getINClauseBatchSize(), children.length - i);
                stmt = conn.prepareStatement("UPDATE " + getMailItemTableName(mbox) +
                            " SET parent_id = ?, mod_metadata = ?, change_date = ?" +
                            " WHERE " + IN_THIS_MAILBOX_AND + DbUtil.whereIn("id", count));
                int pos = 1;
                if (parent == null || parent instanceof VirtualConversation)
                    stmt.setNull(pos++, Types.INTEGER);
                else
                    stmt.setInt(pos++, parent.getId());
                stmt.setInt(pos++, mbox.getOperationChangeID());
                stmt.setInt(pos++, mbox.getOperationTimestamp());
                pos = setMailboxId(stmt, mbox, pos);
                for (int index = i; index < i + count; index++)
                    stmt.setInt(pos++, children[index].getId());
                stmt.executeUpdate();
                stmt.close();
                stmt = null;
            }
        } catch (SQLException e) {
            throw ServiceException.FAILURE("adding children to parent " + (parent == null ? "NULL" : parent.getId() + ""), e);
        } finally {
            DbPool.closeStatement(stmt);
        }
    }

    public static void reparentChildren(MailItem oldParent, MailItem newParent) throws ServiceException {
        if (oldParent == newParent)
            return;
        Mailbox mbox = oldParent.getMailbox();
        if (mbox != newParent.getMailbox()) {
            throw MailServiceException.WRONG_MAILBOX();
<<<<<<< HEAD

        assert(Db.supports(Db.Capability.ROW_LEVEL_LOCKING) || Thread.holdsLock(mbox));

        Connection conn = mbox.getOperationConnection();
=======
        }
        DbConnection conn = mbox.getOperationConnection();
>>>>>>> 1306c201
        PreparedStatement stmt = null;
        try {
            String relation = (oldParent instanceof VirtualConversation ? "id = ?" : "parent_id = ?");

            stmt = conn.prepareStatement("UPDATE " + getMailItemTableName(oldParent) +
                        " SET parent_id = ?, mod_metadata = ?, change_date = ?" +
                        " WHERE " + IN_THIS_MAILBOX_AND + relation);
            int pos = 1;
            if (newParent instanceof VirtualConversation)
                stmt.setNull(pos++, Types.INTEGER);
            else
                stmt.setInt(pos++, newParent.getId());
            stmt.setInt(pos++, mbox.getOperationChangeID());
            stmt.setInt(pos++, mbox.getOperationTimestamp());
            pos = setMailboxId(stmt, mbox, pos);
            stmt.setInt(pos++, oldParent instanceof VirtualConversation ? ((VirtualConversation) oldParent).getMessageId() : oldParent.getId());
            stmt.executeUpdate();
        } catch (SQLException e) {
            throw ServiceException.FAILURE("writing new parent for children of item " + oldParent.getId(), e);
        } finally {
            DbPool.closeStatement(stmt);
        }
    }

    public static void saveMetadata(MailItem item, String metadata) throws ServiceException {
        Mailbox mbox = item.getMailbox();

        assert(Db.supports(Db.Capability.ROW_LEVEL_LOCKING) || Thread.holdsLock(mbox));

        Connection conn = mbox.getOperationConnection();
        PreparedStatement stmt = null;
        try {
            stmt = conn.prepareStatement("UPDATE " + getMailItemTableName(item) +
                        " SET date = ?, size = ?, metadata = ?, mod_metadata = ?, change_date = ?, mod_content = ?" +
                        " WHERE " + IN_THIS_MAILBOX_AND + "id = ?");
            int pos = 1;
            stmt.setInt(pos++, (int) (item.getDate() / 1000));
            stmt.setLong(pos++, item.getSize());
            stmt.setString(pos++, checkMetadataLength(metadata));
            stmt.setInt(pos++, mbox.getOperationChangeID());
            stmt.setInt(pos++, mbox.getOperationTimestamp());
            stmt.setInt(pos++, item.getSavedSequence());
            pos = setMailboxId(stmt, mbox, pos);
            stmt.setInt(pos++, item.getId());
            stmt.executeUpdate();
        } catch (SQLException e) {
            throw ServiceException.FAILURE("writing metadata for mailbox " + item.getMailboxId() + ", item " + item.getId(), e);
        } finally {
            DbPool.closeStatement(stmt);
        }
    }

    public static void persistCounts(MailItem item, String metadata) throws ServiceException {
        Mailbox mbox = item.getMailbox();

        assert(Db.supports(Db.Capability.ROW_LEVEL_LOCKING) || Thread.holdsLock(mbox));

        Connection conn = mbox.getOperationConnection();
        PreparedStatement stmt = null;
        try {
            stmt = conn.prepareStatement("UPDATE " + getMailItemTableName(item) +
                        " SET size = ?, unread = ?, metadata = ?, mod_metadata = ?, change_date = ?, mod_content = ?" +
                        " WHERE " + IN_THIS_MAILBOX_AND + "id = ?");
            int pos = 1;
            stmt.setLong(pos++, item.getSize());
            stmt.setInt(pos++, item.getUnreadCount());
            stmt.setString(pos++, checkMetadataLength(metadata));
            stmt.setInt(pos++, item.getModifiedSequence());
            if (item.getChangeDate() > 0)
                stmt.setInt(pos++, (int) (item.getChangeDate() / 1000));
            else
                stmt.setNull(pos++, Types.INTEGER);
            stmt.setInt(pos++, item.getSavedSequence());
            pos = setMailboxId(stmt, mbox, pos);
            stmt.setInt(pos++, item.getId());
            stmt.executeUpdate();
        } catch (SQLException e) {
            throw ServiceException.FAILURE("writing metadata for mailbox " + item.getMailboxId() + ", item " + item.getId(), e);
        } finally {
            DbPool.closeStatement(stmt);
        }
    }

    // need to kill the Note class sooner rather than later
    public static void saveSubject(Note note) throws ServiceException {
        Mailbox mbox = note.getMailbox();

        assert(Db.supports(Db.Capability.ROW_LEVEL_LOCKING) || Thread.holdsLock(mbox));

        Connection conn = mbox.getOperationConnection();
        PreparedStatement stmt = null;
        try {
            stmt = conn.prepareStatement("UPDATE " + getMailItemTableName(note) +
                        " SET date = ?, size = ?, subject = ?, mod_metadata = ?, change_date = ?, mod_content = ?" +
                        " WHERE " + IN_THIS_MAILBOX_AND + "id = ?");
            int pos = 1;
            stmt.setInt(pos++, (int) (note.getDate() / 1000));
            stmt.setLong(pos++, note.getSize());
            stmt.setString(pos++, checkSubjectLength(note.getSubject()));
            stmt.setInt(pos++, mbox.getOperationChangeID());
            stmt.setInt(pos++, mbox.getOperationTimestamp());
            stmt.setInt(pos++, mbox.getOperationChangeID());
            pos = setMailboxId(stmt, mbox, pos);
            stmt.setInt(pos++, note.getId());
            stmt.executeUpdate();
        } catch (SQLException e) {
            throw ServiceException.FAILURE("writing subject for mailbox " + note.getMailboxId() + ", note " + note.getId(), e);
        } finally {
            DbPool.closeStatement(stmt);
        }
    }

    public static void saveName(MailItem item, int folderId, String metadata) throws ServiceException {
        Mailbox mbox = item.getMailbox();
        String name = item.getName().equals("") ? null : item.getName();

        assert(Db.supports(Db.Capability.ROW_LEVEL_LOCKING) || Thread.holdsLock(mbox));

        checkNamingConstraint(mbox, folderId, name, item.getId());

        Connection conn = mbox.getOperationConnection();
        PreparedStatement stmt = null;
        try {
            boolean isFolder = item instanceof Folder;
            stmt = conn.prepareStatement("UPDATE " + getMailItemTableName(item) +
                        " SET date = ?, size = ?, flags = ?, name = ?, subject = ?," +
                        "  folder_id = ?," + (isFolder ? " parent_id = ?," : "") +
                        "  metadata = ?, mod_metadata = ?, change_date = ?, mod_content = ?" +
                        " WHERE " + IN_THIS_MAILBOX_AND + "id = ?");
            int pos = 1;
            stmt.setInt(pos++, (int) (item.getDate() / 1000));
            stmt.setLong(pos++, item.getSize());
            stmt.setInt(pos++, item.getInternalFlagBitmask());
            stmt.setString(pos++, name);
            stmt.setString(pos++, name);
            stmt.setInt(pos++, folderId);
            if (isFolder)
                stmt.setInt(pos++, folderId);
            stmt.setString(pos++, metadata);
            stmt.setInt(pos++, mbox.getOperationChangeID());
            stmt.setInt(pos++, mbox.getOperationTimestamp());
            stmt.setInt(pos++, mbox.getOperationChangeID());
            pos = setMailboxId(stmt, mbox, pos);
            stmt.setInt(pos++, item.getId());
            stmt.executeUpdate();
        } catch (SQLException e) {
            // catch item_id uniqueness constraint violation and return failure
            if (Db.errorMatches(e, Db.Error.DUPLICATE_ROW))
                throw MailServiceException.ALREADY_EXISTS(name, e);
            else
                throw ServiceException.FAILURE("writing name for mailbox " + item.getMailboxId() + ", item " + item.getId(), e);
        } finally {
            DbPool.closeStatement(stmt);
        }
    }

    public static void saveData(MailItem item, String subject, String sender, String metadata) throws ServiceException {
        Mailbox mbox = item.getMailbox();

        assert(Db.supports(Db.Capability.ROW_LEVEL_LOCKING) || Thread.holdsLock(mbox));

        String name = item.getName().equals("") ? null : item.getName();

        if (item instanceof Conversation)
            subject = ((Conversation) item).getNormalizedSubject();
        else if (item instanceof Message)
            subject = ((Message) item).getNormalizedSubject();

        checkNamingConstraint(mbox, item.getFolderId(), name, item.getId());

        Connection conn = mbox.getOperationConnection();
        PreparedStatement stmt = null;
        try {
            stmt = conn.prepareStatement("UPDATE " + getMailItemTableName(item) +
                        " SET type = ?, imap_id = ?, parent_id = ?, date = ?, size = ?, flags = ?," +
                        "  blob_digest = ?, sender = ?, subject = ?, name = ?, metadata = ?," +
                        "  mod_metadata = ?, change_date = ?, mod_content = ?, volume_id = ?" +
                        " WHERE " + IN_THIS_MAILBOX_AND + "id = ?");
            int pos = 1;
            stmt.setByte(pos++, item.getType());
            if (item.getImapUid() >= 0)
                stmt.setInt(pos++, item.getImapUid());
            else
                stmt.setNull(pos++, Types.INTEGER);
            // messages in virtual conversations are stored with a null parent_id
            if (item.getParentId() <= 0)
                stmt.setNull(pos++, Types.INTEGER);
            else
                stmt.setInt(pos++, item.getParentId());
            stmt.setInt(pos++, (int) (item.getDate() / 1000));
            stmt.setLong(pos++, item.getSize());
            stmt.setInt(pos++, item.getInternalFlagBitmask());
            stmt.setString(pos++, item.getDigest());
            stmt.setString(pos++, checkSenderLength(sender));
            stmt.setString(pos++, checkSubjectLength(subject));
            stmt.setString(pos++, name);
            stmt.setString(pos++, checkMetadataLength(metadata));
            stmt.setInt(pos++, mbox.getOperationChangeID());
            stmt.setInt(pos++, mbox.getOperationTimestamp());
            stmt.setInt(pos++, item.getSavedSequence());
            if (item.getLocator() != null)
                stmt.setString(pos++, item.getLocator());
            else
                stmt.setNull(pos++, Types.TINYINT);
            pos = setMailboxId(stmt, mbox, pos);
            stmt.setInt(pos++, item.getId());
            stmt.executeUpdate();

            // Update the flagset cache.  Assume that the item's in-memory
            // data has already been updated.
            if (areFlagsetsLoaded(mbox))
                getFlagsetCache(conn, mbox).addTagset(item.getInternalFlagBitmask());
        } catch (SQLException e) {
            // catch item_id uniqueness constraint violation and return failure
            if (Db.errorMatches(e, Db.Error.DUPLICATE_ROW))
                throw MailServiceException.ALREADY_EXISTS(item.getName(), e);
            else
                throw ServiceException.FAILURE("rewriting row data for mailbox " + item.getMailboxId() + ", item " + item.getId(), e);
        } finally {
            DbPool.closeStatement(stmt);
        }
    }

    public static void saveBlobInfo(MailItem item) throws ServiceException {
        Mailbox mbox = item.getMailbox();

        assert(Db.supports(Db.Capability.ROW_LEVEL_LOCKING) || Thread.holdsLock(mbox));

        Connection conn = mbox.getOperationConnection();
        PreparedStatement stmt = null;
        try {
            stmt = conn.prepareStatement("UPDATE " + getMailItemTableName(item) +
                        " SET size = ?, blob_digest = ?, volume_id = ?" +
                        " WHERE " + IN_THIS_MAILBOX_AND + "id = ?");
            int pos = 1;
            stmt.setLong(pos++, item.getSize());
            stmt.setString(pos++, item.getDigest());
            if (item.getLocator() != null)
                stmt.setString(pos++, item.getLocator());
            else
                stmt.setNull(pos++, Types.TINYINT);
            pos = setMailboxId(stmt, mbox, pos);
            stmt.setInt(pos++, item.getId());
            stmt.executeUpdate();
        } catch (SQLException e) {
            throw ServiceException.FAILURE("updating blob info for mailbox " + mbox.getId() + ", item " + item.getId(), e);
        } finally {
            DbPool.closeStatement(stmt);
        }
    }

    public static void openConversation(String hash, MailItem item) throws ServiceException {
        Mailbox mbox = item.getMailbox();

        assert(Db.supports(Db.Capability.ROW_LEVEL_LOCKING) || Thread.holdsLock(mbox));

        Connection conn = mbox.getOperationConnection();
        PreparedStatement stmt = null;
        try {
            String command = Db.supports(Db.Capability.REPLACE_INTO) ? "REPLACE" : "INSERT";
            String mailbox_id = DebugConfig.disableMailboxGroups ? "" : "mailbox_id, ";
            stmt = conn.prepareStatement(command + " INTO " + getConversationTableName(item) +
                        "(" + mailbox_id + "hash, conv_id)" +
                        " VALUES (" + (DebugConfig.disableMailboxGroups ? "" : "?, ") + "?, ?)");
            int pos = 1;
            pos = setMailboxId(stmt, mbox, pos);
            stmt.setString(pos++, hash);
            stmt.setInt(pos++, item.getId());
            stmt.executeUpdate();
        } catch (SQLException e) {
            if (Db.errorMatches(e, Db.Error.DUPLICATE_ROW)) {
                try {
                    DbPool.closeStatement(stmt);

                    stmt = conn.prepareStatement("UPDATE " + getConversationTableName(item) +
                            " SET conv_id = ? WHERE " + IN_THIS_MAILBOX_AND + "hash = ?");
                    int pos = 1;
                    stmt.setInt(pos++, item.getId());
                    pos = setMailboxId(stmt, mbox, pos);
                    stmt.setString(pos++, hash);
                    stmt.executeUpdate();
                } catch (SQLException nested) {
                    throw ServiceException.FAILURE("updating open conversation association for hash " + hash, nested);
                }
            } else {
                throw ServiceException.FAILURE("writing open conversation association for hash " + hash, e);
            }
        } finally {
            DbPool.closeStatement(stmt);
        }
    }

    public static void closeConversation(String hash, MailItem item) throws ServiceException {
        Mailbox mbox = item.getMailbox();

        assert(Db.supports(Db.Capability.ROW_LEVEL_LOCKING) || Thread.holdsLock(mbox));

        Connection conn = mbox.getOperationConnection();
        PreparedStatement stmt = null;
        try {
            stmt = conn.prepareStatement("DELETE FROM " + getConversationTableName(item) +
                        " WHERE " + IN_THIS_MAILBOX_AND + "hash = ? AND conv_id = ?");
            int pos = 1;
            pos = setMailboxId(stmt, mbox, pos);
            stmt.setString(pos++, hash);
            stmt.setInt(pos++, item.getId());
            stmt.executeUpdate();
        } catch (SQLException e) {
            throw ServiceException.FAILURE("closing open conversation association for hash " + hash, e);
        } finally {
            DbPool.closeStatement(stmt);
        }
    }

    /**
     * Deletes rows from <tt>open_conversation</tt> whose items are older than
     * the given date.
     *
     * @param mbox the mailbox
     * @param beforeDate the cutoff date in seconds
     */
    public static void closeOldConversations(Mailbox mbox, int beforeDate) throws ServiceException {
        assert(Db.supports(Db.Capability.ROW_LEVEL_LOCKING) || Thread.holdsLock(mbox));

        Connection conn = mbox.getOperationConnection();
        PreparedStatement stmt = null;
        ZimbraLog.purge.debug("Closing conversations dated before %d.", beforeDate);
        try {
            String mailboxJoin = (DebugConfig.disableMailboxGroups ? "" : " AND mi.mailbox_id = open_conversation.mailbox_id");
            stmt = conn.prepareStatement("DELETE FROM " + getConversationTableName(mbox) +
                " WHERE " + IN_THIS_MAILBOX_AND + "conv_id IN (" +
                "  SELECT id FROM " + getMailItemTableName(mbox, "mi") +
                "  WHERE mi.id = open_conversation.conv_id" +
                   mailboxJoin +
                "  AND date < ?)");
            int pos = 1;
            pos = setMailboxId(stmt, mbox, pos);
            stmt.setInt(pos++, beforeDate);
            int numRows = stmt.executeUpdate();
            if (numRows > 0) {
                ZimbraLog.purge.info("Closed %d conversations dated before %d.", numRows, beforeDate);
            }
        } catch (SQLException e) {
            throw ServiceException.FAILURE("closing open conversations dated before " + beforeDate, e);
        } finally {
            DbPool.closeStatement(stmt);
        }
    }

    public static void changeOpenTarget(String hash, MailItem oldTarget, int newTargetId) throws ServiceException {
        Mailbox mbox = oldTarget.getMailbox();

        assert(Db.supports(Db.Capability.ROW_LEVEL_LOCKING) || Thread.holdsLock(mbox));

        Connection conn = mbox.getOperationConnection();
        PreparedStatement stmt = null;
        try {
            stmt = conn.prepareStatement("UPDATE " + getConversationTableName(oldTarget) +
                        " SET conv_id = ? WHERE " + IN_THIS_MAILBOX_AND + "hash = ? AND conv_id = ?");
            int pos = 1;
            stmt.setInt(pos++, newTargetId);
            pos = setMailboxId(stmt, mbox, pos);
            stmt.setString(pos++, hash);
            stmt.setInt(pos++, oldTarget.getId());
            stmt.executeUpdate();
        } catch (SQLException e) {
            throw ServiceException.FAILURE("switching open conversation association for item " + oldTarget.getId(), e);
        } finally {
            DbPool.closeStatement(stmt);
        }
    }

    public static void saveDate(MailItem item) throws ServiceException {
        Mailbox mbox = item.getMailbox();

        assert(Db.supports(Db.Capability.ROW_LEVEL_LOCKING) || Thread.holdsLock(mbox));

        Connection conn = mbox.getOperationConnection();
        PreparedStatement stmt = null;
        try {
            stmt = conn.prepareStatement("UPDATE " + getMailItemTableName(mbox) +
                        " SET date = ?, mod_metadata = ?, change_date = ? WHERE " + IN_THIS_MAILBOX_AND + "id = ?");
            int pos = 1;
            stmt.setInt(pos++, (int) (item.getDate() / 1000));
            stmt.setInt(pos++, mbox.getOperationChangeID());
            stmt.setInt(pos++, mbox.getOperationTimestamp());
            pos = setMailboxId(stmt, mbox, pos);
            stmt.setInt(pos++, item.getId());
            stmt.executeUpdate();
        } catch (SQLException e) {
            throw ServiceException.FAILURE("setting IMAP UID for item " + item.getId(), e);
        } finally {
            DbPool.closeStatement(stmt);
        }
    }

    public static void saveImapUid(MailItem item) throws ServiceException {
        Mailbox mbox = item.getMailbox();

        assert(Db.supports(Db.Capability.ROW_LEVEL_LOCKING) || Thread.holdsLock(mbox));

        Connection conn = mbox.getOperationConnection();
        PreparedStatement stmt = null;
        try {
            stmt = conn.prepareStatement("UPDATE " + getMailItemTableName(mbox) +
                        " SET imap_id = ?, mod_metadata = ?, change_date = ?" +
                        " WHERE " + IN_THIS_MAILBOX_AND + "id = ?");
            int pos = 1;
            stmt.setInt(pos++, item.getImapUid());
            stmt.setInt(pos++, mbox.getOperationChangeID());
            stmt.setInt(pos++, mbox.getOperationTimestamp());
            pos = setMailboxId(stmt, mbox, pos);
            stmt.setInt(pos++, item.getId());
            stmt.executeUpdate();
        } catch (SQLException e) {
            throw ServiceException.FAILURE("setting IMAP UID for item " + item.getId(), e);
        } finally {
            DbPool.closeStatement(stmt);
        }
    }

    public static void alterTag(MailItem item, Tag tag, boolean add) throws ServiceException {
        Mailbox mbox = item.getMailbox();
        if (mbox != tag.getMailbox())
            throw MailServiceException.WRONG_MAILBOX();
        if (tag.getId() == Flag.ID_FLAG_UNREAD)
            throw ServiceException.FAILURE("unread state must be updated with alterUnread()", null);

        assert(Db.supports(Db.Capability.ROW_LEVEL_LOCKING) || Thread.holdsLock(mbox));

        Connection conn = mbox.getOperationConnection();
        PreparedStatement stmt = null;
        try {
            boolean isFlag = tag instanceof Flag;
            boolean altersModseq = !isFlag || (tag.getBitmask() & Flag.FLAG_SYSTEM) == 0;
            String column = (isFlag ? "flags" : "tags");

            String primaryUpdate = column + " = " + column + (add ? " + ?" : " - ?");
            String updateChangeID = (altersModseq ? ", mod_metadata = ?, change_date = ?" : "");
            String precondition = (add ? "NOT " : "") + Db.bitmaskAND(column);

            String relation;
            if (item instanceof VirtualConversation)  relation = "id = ?";
            else if (item instanceof Conversation)    relation = "parent_id = ?";
            else if (item instanceof Folder)          relation = "folder_id = ?";
            else if (item instanceof Flag)            relation = Db.bitmaskAND("flags");
            else if (item instanceof Tag)             relation = Db.bitmaskAND("tags");
            else                                      relation = "id = ?";

            stmt = conn.prepareStatement("UPDATE " + getMailItemTableName(item) +
                    " SET " + primaryUpdate + updateChangeID +
                    " WHERE " + IN_THIS_MAILBOX_AND + precondition + " AND " + relation);

            int pos = 1;
            stmt.setLong(pos++, tag.getBitmask());
            if (altersModseq) {
                stmt.setInt(pos++, mbox.getOperationChangeID());
                stmt.setInt(pos++, mbox.getOperationTimestamp());
            }
            pos = setMailboxId(stmt, mbox, pos);
            stmt.setLong(pos++, tag.getBitmask());
            if (item instanceof Tag)
                stmt.setLong(pos++, ((Tag) item).getBitmask());
            else if (item instanceof VirtualConversation)
                stmt.setInt(pos++, ((VirtualConversation) item).getMessageId());
            else
                stmt.setInt(pos++, item.getId());
            stmt.executeUpdate();

            // Update the flagset or tagset cache.  Assume that the item's in-memory
            // data has already been updated.
            if (tag instanceof Flag && areFlagsetsLoaded(mbox))
                getFlagsetCache(conn, mbox).addTagset(item.getInternalFlagBitmask());
            else if (areTagsetsLoaded(mbox))
                getTagsetCache(conn, mbox).addTagset(item.getTagBitmask());
        } catch (SQLException e) {
            throw ServiceException.FAILURE("updating tag data for item " + item.getId(), e);
        } finally {
            DbPool.closeStatement(stmt);
        }
    }

    public static void alterTag(Tag tag, List<Integer> itemIDs, boolean add)
    throws ServiceException {
        if (itemIDs == null || itemIDs.isEmpty())
            return;
        Mailbox mbox = tag.getMailbox();

        assert(Db.supports(Db.Capability.ROW_LEVEL_LOCKING) || Thread.holdsLock(mbox));

        Connection conn = mbox.getOperationConnection();
        PreparedStatement stmt = null;
        try {
            boolean isFlag = tag instanceof Flag;
            boolean altersModseq = !isFlag || (tag.getBitmask() & Flag.FLAG_SYSTEM) == 0;
            String column = (isFlag ? "flags" : "tags");

            String primaryUpdate = column + " = " + column + (add ? " + ?" : " - ?");
            String updateChangeID = (altersModseq ? ", mod_metadata = ?, change_date = ?" : "");
            String precondition = (add ? "NOT " : "") + Db.bitmaskAND(column);

            for (int i = 0; i < itemIDs.size(); i += Db.getINClauseBatchSize()) {
                int count = Math.min(Db.getINClauseBatchSize(), itemIDs.size() - i);
                stmt = conn.prepareStatement("UPDATE " + getMailItemTableName(tag) +
                            " SET " + primaryUpdate + updateChangeID +
                            " WHERE " + IN_THIS_MAILBOX_AND + precondition + " AND " + DbUtil.whereIn("id", count));

                int pos = 1;
                stmt.setLong(pos++, tag.getBitmask());
                if (altersModseq) {
                    stmt.setInt(pos++, mbox.getOperationChangeID());
                    stmt.setInt(pos++, mbox.getOperationTimestamp());
                }
                pos = setMailboxId(stmt, mbox, pos);
                stmt.setLong(pos++, tag.getBitmask());
                for (int index = i; index < i + count; index++)
                    stmt.setInt(pos++, itemIDs.get(index));
                stmt.executeUpdate();
                stmt.close();
                stmt = null;
            }

            // Update the flagset or tagset cache.  Assume that the item's in-memory
            // data has already been updated.
            if (tag instanceof Flag && areFlagsetsLoaded(mbox))
                getFlagsetCache(conn, mbox).applyMask(tag.getBitmask(), add);
            else if (areTagsetsLoaded(mbox))
                getTagsetCache(conn, mbox).applyMask(tag.getBitmask(), add);
        } catch (SQLException e) {
            throw ServiceException.FAILURE("updating tag data for " + itemIDs.size() + " items: " + getIdListForLogging(itemIDs), e);
        } finally {
            DbPool.closeStatement(stmt);
        }
    }

    public static void clearTag(Tag tag) throws ServiceException {
        Mailbox mbox = tag.getMailbox();

        assert(Db.supports(Db.Capability.ROW_LEVEL_LOCKING) || Thread.holdsLock(mbox));

        Connection conn = mbox.getOperationConnection();
        PreparedStatement stmt = null;
        try {
            stmt = conn.prepareStatement("UPDATE " + getMailItemTableName(tag) +
                        " SET tags = tags - ?, mod_metadata = ?, change_date = ?" +
                        " WHERE " + IN_THIS_MAILBOX_AND + Db.bitmaskAND("tags"));
            int pos = 1;
            stmt.setLong(pos++, tag.getBitmask());
            stmt.setInt(pos++, mbox.getOperationChangeID());
            stmt.setInt(pos++, mbox.getOperationTimestamp());
            pos = setMailboxId(stmt, mbox, pos);
            stmt.setLong(pos++, tag.getBitmask());
            stmt.executeUpdate();

            if (areTagsetsLoaded(mbox))
                getTagsetCache(conn, mbox).applyMask(tag.getTagBitmask(), false);
        } catch (SQLException e) {
            throw ServiceException.FAILURE("clearing all references to tag " + tag.getId(), e);
        } finally {
            DbPool.closeStatement(stmt);
        }
    }

    /**
     * Sets the <code>unread</code> column for the specified <code>MailItem</code>.
     * If the <code>MailItem</code> is a <code>Conversation</code>, <code>Tag</code>
     * or <code>Folder</code>, sets the <code>unread</code> column for all related items.
     */
    public static void alterUnread(MailItem item, boolean unread)
    throws ServiceException {
        Mailbox mbox = item.getMailbox();

        assert(Db.supports(Db.Capability.ROW_LEVEL_LOCKING) || Thread.holdsLock(mbox));

        Connection conn = mbox.getOperationConnection();
        PreparedStatement stmt = null;
        try {
            String relation;
            if (item instanceof VirtualConversation)  relation = "id = ?";
            else if (item instanceof Conversation)    relation = "parent_id = ?";
            else if (item instanceof Folder)          relation = "folder_id = ?";
            else if (item instanceof Flag)            relation = Db.bitmaskAND("flags");
            else if (item instanceof Tag)             relation = Db.bitmaskAND("tags");
            else                                      relation = "id = ?";

            stmt = conn.prepareStatement("UPDATE " + getMailItemTableName(item) +
                        " SET unread = ?, mod_metadata = ?, change_date = ?" +
                        " WHERE " + IN_THIS_MAILBOX_AND + "unread = ? AND " + relation +
                        "  AND " + typeIn(MailItem.TYPE_MESSAGE));
            int pos = 1;
            stmt.setInt(pos++, unread ? 1 : 0);
            stmt.setInt(pos++, mbox.getOperationChangeID());
            stmt.setInt(pos++, mbox.getOperationTimestamp());
            pos = setMailboxId(stmt, mbox, pos);
            stmt.setInt(pos++, unread ? 0 : 1);
            if (item instanceof Tag)
                stmt.setLong(pos++, ((Tag) item).getBitmask());
            else if (item instanceof VirtualConversation)
                stmt.setInt(pos++, ((VirtualConversation) item).getMessageId());
            else
                stmt.setInt(pos++, item.getId());
            stmt.executeUpdate();
        } catch (SQLException e) {
            throw ServiceException.FAILURE("updating unread state for item " + item.getId(), e);
        } finally {
            DbPool.closeStatement(stmt);
        }
    }

    public static void alterUnread(Mailbox mbox, List<Integer> itemIDs, boolean unread)
    throws ServiceException {
        if (itemIDs == null || itemIDs.isEmpty())
            return;

        assert(Db.supports(Db.Capability.ROW_LEVEL_LOCKING) || Thread.holdsLock(mbox));

        Connection conn = mbox.getOperationConnection();
        PreparedStatement stmt = null;
        try {
            for (int i = 0; i < itemIDs.size(); i += Db.getINClauseBatchSize()) {
                int count = Math.min(Db.getINClauseBatchSize(), itemIDs.size() - i);
                stmt = conn.prepareStatement("UPDATE " + getMailItemTableName(mbox) +
                            " SET unread = ?, mod_metadata = ?, change_date = ?" +
                            " WHERE " + IN_THIS_MAILBOX_AND + "unread = ?" +
                            "  AND " + DbUtil.whereIn("id", count) +
                            "  AND " + typeIn(MailItem.TYPE_MESSAGE));
                int pos = 1;
                stmt.setInt(pos++, unread ? 1 : 0);
                stmt.setInt(pos++, mbox.getOperationChangeID());
                stmt.setInt(pos++, mbox.getOperationTimestamp());
                pos = setMailboxId(stmt, mbox, pos);
                stmt.setInt(pos++, unread ? 0 : 1);
                for (int index = i; index < i + count; index++)
                    stmt.setInt(pos++, itemIDs.get(index));
                stmt.executeUpdate();
                stmt.close();
                stmt = null;
            }
        } catch (SQLException e) {
            throw ServiceException.FAILURE("updating unread state for " +
                itemIDs.size() + " items: " + getIdListForLogging(itemIDs), e);
        } finally {
            DbPool.closeStatement(stmt);
        }
    }

    /**
     * Updates all conversations affected by a folder deletion.  For all conversations
     * that have messages in the given folder, updates their message count and nulls out
     * metadata so that the sender list is recalculated the next time the conversation
     * is instantiated.
     *
     * @param folder the folder that is being deleted
     * @return the ids of any conversation that were purged as a result of this operation
     */
    public static List<Integer> markDeletionTargets(Folder folder, Set<Integer> candidates) throws ServiceException {
        Mailbox mbox = folder.getMailbox();

        assert(Db.supports(Db.Capability.ROW_LEVEL_LOCKING) || Thread.holdsLock(mbox));

        Connection conn = mbox.getOperationConnection();
        PreparedStatement stmt = null;
        ResultSet rs = null;
        try {
            if (Db.supports(Db.Capability.MULTITABLE_UPDATE)) {
                stmt = conn.prepareStatement("UPDATE " + getMailItemTableName(folder) + ", " +
                            "(SELECT parent_id pid, COUNT(*) count FROM " + getMailItemTableName(folder) +
                            " WHERE " + IN_THIS_MAILBOX_AND + "folder_id = ? AND parent_id IS NOT NULL GROUP BY parent_id) AS x" +
                            " SET size = size - count, metadata = NULL, mod_metadata = ?, change_date = ?" +
                            " WHERE " + IN_THIS_MAILBOX_AND + "id = pid AND type = " + MailItem.TYPE_CONVERSATION);
                int pos = 1;
                pos = setMailboxId(stmt, mbox, pos);
                stmt.setInt(pos++, folder.getId());
                stmt.setInt(pos++, mbox.getOperationChangeID());
                stmt.setInt(pos++, mbox.getOperationTimestamp());
                pos = setMailboxId(stmt, mbox, pos);
                stmt.executeUpdate();
                stmt.close();
            } else {
                stmt = conn.prepareStatement("SELECT parent_id, COUNT(*) FROM " + getMailItemTableName(folder) +
                        " WHERE " + IN_THIS_MAILBOX_AND + "folder_id = ? AND parent_id IS NOT NULL" +
                        " GROUP BY parent_id");
                int pos = 1;
                pos = setMailboxId(stmt, mbox, pos);
                stmt.setInt(pos++, folder.getId());
                rs = stmt.executeQuery();
                Map<Integer, List<Integer>> counts = new HashMap<Integer, List<Integer>>();
                while (rs.next()) {
                    int convId = rs.getInt(1), count = rs.getInt(2);
                    List<Integer> targets = counts.get(count);
                    if (targets == null)
                        counts.put(count, targets = new ArrayList<Integer>());
                    targets.add(convId);
                }
                rs.close();
                stmt.close();

                for (Map.Entry<Integer, List<Integer>> update : counts.entrySet()) {
                    List<Integer> convIDs = update.getValue();
                    for (int i = 0; i < convIDs.size(); i += Db.getINClauseBatchSize()) {
                        int count = Math.min(Db.getINClauseBatchSize(), convIDs.size() - i);
                        stmt = conn.prepareStatement("UPDATE " + getMailItemTableName(folder) +
                                " SET size = size - ?, metadata = NULL, mod_metadata = ?, change_date = ?" +
                                " WHERE " + IN_THIS_MAILBOX_AND + DbUtil.whereIn("id", count) +
                                "  AND type = " + MailItem.TYPE_CONVERSATION);
                        pos = 1;
                        stmt.setInt(pos++, update.getKey());
                        stmt.setInt(pos++, mbox.getOperationChangeID());
                        stmt.setInt(pos++, mbox.getOperationTimestamp());
                        pos = setMailboxId(stmt, mbox, pos);
                        for (int index = i; index < i + count; index++)
                            stmt.setInt(pos++, convIDs.get(index));
                        stmt.executeUpdate();
                        stmt.close();
                    }
                }
            }

            return getPurgedConversations(mbox, candidates);
        } catch (SQLException e) {
            throw ServiceException.FAILURE("marking deletions for conversations crossing folder " + folder.getId(), e);
        } finally {
            DbPool.closeResults(rs);
            DbPool.closeStatement(stmt);
        }
    }

    /**
     * Updates all affected conversations when a <code>List</code> of <code>MailItem</code>s
     * is deleted.  Updates each conversation's message count and nulls out
     * metadata so that the sender list is recalculated the next time the conversation
     * is instantiated.
     *
     * @param mbox the mailbox
     * @param ids of the items being deleted
     * @return the ids of any conversation that were purged as a result of this operation
     */
    public static List<Integer> markDeletionTargets(Mailbox mbox, List<Integer> ids, Set<Integer> candidates) throws ServiceException {
        if (ids == null) {
            return null;
<<<<<<< HEAD

        assert(Db.supports(Db.Capability.ROW_LEVEL_LOCKING) || Thread.holdsLock(mbox));

        Connection conn = mbox.getOperationConnection();
=======
        }
        DbConnection conn = mbox.getOperationConnection();
>>>>>>> 1306c201
        PreparedStatement stmt = null;
        ResultSet rs = null;
        try {
            String table = getMailItemTableName(mbox);
            if (Db.supports(Db.Capability.MULTITABLE_UPDATE)) {
                for (int i = 0; i < ids.size(); i += Db.getINClauseBatchSize()) {
                    int count = Math.min(Db.getINClauseBatchSize(), ids.size() - i);
                    stmt = conn.prepareStatement("UPDATE " + table + ", " +
                                "(SELECT parent_id pid, COUNT(*) count FROM " + getMailItemTableName(mbox) +
                                " WHERE " + IN_THIS_MAILBOX_AND + DbUtil.whereIn("id", count) +
                                " AND parent_id IS NOT NULL GROUP BY parent_id) AS x" +
                                " SET size = size - count, metadata = NULL, mod_metadata = ?, change_date = ?" +
                                " WHERE " + IN_THIS_MAILBOX_AND + "id = pid AND type = " + MailItem.TYPE_CONVERSATION);
                    int pos = 1;
                    pos = setMailboxId(stmt, mbox, pos);
                    for (int index = i; index < i + count; index++) {
                        stmt.setInt(pos++, ids.get(index));
                    }
                    stmt.setInt(pos++, mbox.getOperationChangeID());
                    stmt.setInt(pos++, mbox.getOperationTimestamp());
                    pos = setMailboxId(stmt, mbox, pos);
                    stmt.executeUpdate();
                    stmt.close();
                }
            } else {
                stmt = conn.prepareStatement("SELECT parent_id, COUNT(*) FROM " + getMailItemTableName(mbox) +
                        " WHERE " + IN_THIS_MAILBOX_AND + DbUtil.whereIn("id", ids.size()) + "AND parent_id IS NOT NULL" +
                        " GROUP BY parent_id");
                int pos = 1;
                pos = setMailboxId(stmt, mbox, pos);
                for (int id : ids) {
                    stmt.setInt(pos++, id);
                }
                rs = stmt.executeQuery();
                Map<Integer, List<Integer>> counts = new HashMap<Integer, List<Integer>>();
                while (rs.next()) {
                    int convId = rs.getInt(1), count = rs.getInt(2);
                    List<Integer> targets = counts.get(count);
                    if (targets == null) {
                        counts.put(count, targets = new ArrayList<Integer>());
                    }
                    targets.add(convId);
                }
                rs.close();
                stmt.close();

                for (Map.Entry<Integer, List<Integer>> update : counts.entrySet()) {
                    stmt = conn.prepareStatement("UPDATE " + getMailItemTableName(mbox) +
                            " SET size = size - ?, metadata = NULL, mod_metadata = ?, change_date = ?" +
                            " WHERE " + IN_THIS_MAILBOX_AND + DbUtil.whereIn("id", update.getValue().size()) +
                            " AND type = " + MailItem.TYPE_CONVERSATION);
                    pos = 1;
                    stmt.setInt(pos++, update.getKey());
                    stmt.setInt(pos++, mbox.getOperationChangeID());
                    stmt.setInt(pos++, mbox.getOperationTimestamp());
                    pos = setMailboxId(stmt, mbox, pos);
                    for (int convId : update.getValue()) {
                        stmt.setInt(pos++, convId);
                    }
                    stmt.executeUpdate();
                    stmt.close();
                }
            }
        } catch (SQLException e) {
            throw ServiceException.FAILURE("marking deletions for conversations touching " +
                ids.size() + " items: " + getIdListForLogging(ids), e);
        } finally {
            DbPool.closeResults(rs);
            DbPool.closeStatement(stmt);
        }

        return getPurgedConversations(mbox, candidates);
    }

    private static List<Integer> getPurgedConversations(Mailbox mbox, Set<Integer> candidates) throws ServiceException {
        if (candidates == null || candidates.isEmpty()) {
            return null;
        }
        List<Integer> purgedConvs = new ArrayList<Integer>();

        assert(Db.supports(Db.Capability.ROW_LEVEL_LOCKING) || Thread.holdsLock(mbox));

        Connection conn = mbox.getOperationConnection();
        PreparedStatement stmt = null;
        ResultSet rs = null;
        try {
            // note: be somewhat careful making changes here, as <tt>i</tt> and <tt>it</tt> operate separately
            Iterator<Integer> it = candidates.iterator();
            for (int i = 0; i < candidates.size(); i += Db.getINClauseBatchSize()) {
                int count = Math.min(Db.getINClauseBatchSize(), candidates.size() - i);
                stmt = conn.prepareStatement("SELECT id FROM " + getMailItemTableName(mbox) +
                            " WHERE " + IN_THIS_MAILBOX_AND + DbUtil.whereIn("id", count) + " AND size <= 0");
                int pos = 1;
                pos = setMailboxId(stmt, mbox, pos);
                for (int index = i; index < i + count; index++)
                    stmt.setInt(pos++, it.next());
                rs = stmt.executeQuery();

                while (rs.next())
                    purgedConvs.add(rs.getInt(1));
                rs.close(); rs = null;
                stmt.close(); stmt = null;
            }

            return purgedConvs;
        } catch (SQLException e) {
            throw ServiceException.FAILURE("getting list of purged conversations", e);
        } finally {
            DbPool.closeResults(rs);
            DbPool.closeStatement(stmt);
        }
    }

    /**
     * Deletes the specified <code>MailItem</code> from the <code>mail_item</code>
     * table.  If the object is a <code>Folder</code> or <code>Conversation</code>,
     * deletes any corresponding messages.  Does not delete subfolders.
     */
    public static void delete(MailItem item, boolean fromDumpster) throws ServiceException {
        deleteContents(item, fromDumpster);
        if (item instanceof VirtualConversation)
            return;
        delete(item.getMailbox(), Collections.singletonList(item.getId()), fromDumpster);
    }

    /**
     * Deletes <code>MailItem</code>s with the specified ids from the <code>mail_item</code>
     * table.  Assumes that there is no data referencing the specified id's.
     */
    public static void delete(Mailbox mbox, Collection<Integer> ids, boolean fromDumpster) throws ServiceException {
        // trim out any non-persisted items
        if (ids == null || ids.size() == 0)
            return;
        List<Integer> targets = new ArrayList<Integer>();
        for (int id : ids) {
            if (id > 0)
                targets.add(id);
        }
        if (targets.size() == 0)
            return;

        assert(Db.supports(Db.Capability.ROW_LEVEL_LOCKING) || Thread.holdsLock(mbox));

        Connection conn = mbox.getOperationConnection();
        for (int offset = 0; offset < targets.size(); offset += Db.getINClauseBatchSize()) {
            PreparedStatement stmt = null;
            try {
                int count = Math.min(Db.getINClauseBatchSize(), targets.size() - offset);
                if (!fromDumpster && mbox.dumpsterEnabled())
                    copyToDumpster(conn, mbox, targets, offset, count);
                stmt = conn.prepareStatement("DELETE FROM " + getMailItemTableName(mbox, fromDumpster) +
                            " WHERE " + IN_THIS_MAILBOX_AND + DbUtil.whereIn("id", count));
                int pos = 1;
                pos = setMailboxId(stmt, mbox, pos);
                for (int i = offset; i < offset + count; ++i)
                    stmt.setInt(pos++, targets.get(i));
                stmt.executeUpdate();
            } catch (SQLException e) {
                throw ServiceException.FAILURE("deleting " + ids.size() + " item(s): " + getIdListForLogging(ids), e);
            } finally {
                DbPool.closeStatement(stmt);
            }
        }
    }

    public static void deleteContents(MailItem item, boolean fromDumpster) throws ServiceException {
        Mailbox mbox = item.getMailbox();

        assert(Db.supports(Db.Capability.ROW_LEVEL_LOCKING) || Thread.holdsLock(mbox));

        String target;
        if (item instanceof VirtualConversation)  target = "id = ?";
        else if (item instanceof Conversation)    target = "parent_id = ?";
        else if (item instanceof SearchFolder)    return;
        else if (item instanceof Folder)          target = "folder_id = ?";
        else                                      return;

        Connection conn = mbox.getOperationConnection();
        PreparedStatement stmt = null;
        String miTableName = getMailItemTableName(item, fromDumpster);
        try {
            if (!fromDumpster && mbox.dumpsterEnabled()) {
                // Get the list of item ids to be deleted.
                List<Integer> ids = new ArrayList<Integer>();
                PreparedStatement listStmt = null;
                ResultSet rs = null;
                try {
                    listStmt = conn.prepareStatement("SELECT id FROM " + miTableName +
                            " WHERE " + IN_THIS_MAILBOX_AND + target +
//                            " AND type NOT IN " + FOLDER_TYPES +  // DUMPSTER_TYPES implies !FOLDER_TYPES
                            " AND type IN " + DUMPSTER_TYPES);
                    int pos = 1;
                    pos = setMailboxId(listStmt, mbox, pos);
                    listStmt.setInt(pos++, item instanceof VirtualConversation ? ((VirtualConversation) item).getMessageId() : item.getId());
                    rs = listStmt.executeQuery();
                    while (rs.next()) {
                        int id = rs.getInt(1);
                        if (id > 0)
                            ids.add(id);
                    }
                } finally {
                    DbPool.closeResults(rs);
                    DbPool.closeStatement(listStmt);
                }
                if (!ids.isEmpty()) {
                    for (int offset = 0; offset < ids.size(); offset += Db.getINClauseBatchSize()) {
                        int count = Math.min(Db.getINClauseBatchSize(), ids.size() - offset);
                        copyToDumpster(conn, mbox, ids, offset, count);
                    }
                }
            }

            stmt = conn.prepareStatement("DELETE FROM " + miTableName +
                        " WHERE " + IN_THIS_MAILBOX_AND + target + " AND type NOT IN " + FOLDER_TYPES);
            int pos = 1;
            pos = setMailboxId(stmt, mbox, pos);
            stmt.setInt(pos++, item instanceof VirtualConversation ? ((VirtualConversation) item).getMessageId() : item.getId());
            stmt.executeUpdate();
        } catch (SQLException e) {
            throw ServiceException.FAILURE("deleting contents for " + MailItem.getNameForType(item) + " " + item.getId(), e);
        } finally {
            DbPool.closeStatement(stmt);
        }
    }

    // parent_id = null, change_date = ? (to be set to deletion time)
    private static String MAIL_ITEM_DUMPSTER_COPY_SRC_FIELDS =
        (DebugConfig.disableMailboxGroups ? "" : "mailbox_id, ") +
        "id, type, null, folder_id, index_id, imap_id, date, size, volume_id, blob_digest, " +
        "unread, flags, tags, sender, subject, name, metadata, mod_metadata, ?, mod_content";
    private static String MAIL_ITEM_DUMPSTER_COPY_DEST_FIELDS =
        (DebugConfig.disableMailboxGroups ? "" : "mailbox_id, ") +
        "id, type, parent_id, folder_id, index_id, imap_id, date, size, volume_id, blob_digest, " +
        "unread, flags, tags, sender, subject, name, metadata, mod_metadata, change_date, mod_content";

    /**
     * Copy rows from mail_item, appointment and revision table to the corresponding dumpster tables.
     * @param conn
     * @param mbox
     * @param ids
     * @param offset offset of the first item to copy in ids
     * @param count number of items to copy
     * @throws SQLException
     * @throws ServiceException
     */
    private static void copyToDumpster(Connection conn, Mailbox mbox, List<Integer> ids, int offset, int count)
    throws SQLException, ServiceException {
        String miTableName = getMailItemTableName(mbox, false);
        String dumpsterMiTableName = getMailItemTableName(mbox, true);
        String ciTableName = getCalendarItemTableName(mbox, false);
        String dumpsterCiTableName = getCalendarItemTableName(mbox, true);
        String revTableName = getRevisionTableName(mbox, false);
        String dumpsterRevTableName = getRevisionTableName(mbox, true);

        // Copy the mail_item rows being deleted to dumpster_mail_item.  Copy the corresponding rows
        // from appointment and revision tables to their dumpster counterparts.  They are copied here,
        // just before cascaded deletes following mail_item deletion.
        String command = Db.supports(Db.Capability.REPLACE_INTO) ? "REPLACE" : "INSERT";
        String miWhere = DbUtil.whereIn("id", count) +
                         " AND type IN " + DUMPSTER_TYPES +
                         (!mbox.useDumpsterForSpam() ? " AND folder_id != " + Mailbox.ID_FOLDER_SPAM : "") +
                         " AND folder_id != " + Mailbox.ID_FOLDER_DRAFTS;
        PreparedStatement miCopyStmt = null;
        try {
            miCopyStmt = conn.prepareStatement(command + " INTO " + dumpsterMiTableName +
                    " (" + MAIL_ITEM_DUMPSTER_COPY_DEST_FIELDS + ")" +
                    " SELECT " + MAIL_ITEM_DUMPSTER_COPY_SRC_FIELDS + " FROM " + miTableName +
                    " WHERE " + IN_THIS_MAILBOX_AND + miWhere);
            int pos = 1;
            miCopyStmt.setInt(pos++, mbox.getOperationTimestamp());
            pos = setMailboxId(miCopyStmt, mbox, pos);
            for (int i = offset; i < offset + count; ++i)
                miCopyStmt.setInt(pos++, ids.get(i));
            miCopyStmt.executeUpdate();
        } finally {
            DbPool.closeStatement(miCopyStmt);
        }

        PreparedStatement ciCopyStmt = null;
        try {
            ciCopyStmt = conn.prepareStatement(command + " INTO " + dumpsterCiTableName +
                    " SELECT * FROM " + ciTableName +
                    " WHERE " + IN_THIS_MAILBOX_AND + "item_id IN" +
                    " (SELECT id FROM " + miTableName + " WHERE " + IN_THIS_MAILBOX_AND + miWhere + ")");
            int pos = 1;
            pos = setMailboxId(ciCopyStmt, mbox, pos);
            pos = setMailboxId(ciCopyStmt, mbox, pos);
            for (int i = offset; i < offset + count; ++i)
                ciCopyStmt.setInt(pos++, ids.get(i));
            ciCopyStmt.executeUpdate();
        } finally {
            DbPool.closeStatement(ciCopyStmt);
        }

        PreparedStatement revCopyStmt = null;
        try {
            revCopyStmt = conn.prepareStatement(command + " INTO " + dumpsterRevTableName +
                    " SELECT * FROM " + revTableName +
                    " WHERE " + IN_THIS_MAILBOX_AND + "item_id IN" +
                    " (SELECT id FROM " + miTableName + " WHERE " + IN_THIS_MAILBOX_AND + miWhere + ")");
            int pos = 1;
            pos = setMailboxId(revCopyStmt, mbox, pos);
            pos = setMailboxId(revCopyStmt, mbox, pos);
            for (int i = offset; i < offset + count; ++i)
                revCopyStmt.setInt(pos++, ids.get(i));
            revCopyStmt.executeUpdate();
        } finally {
            DbPool.closeStatement(revCopyStmt);
        }
    }

    public static void writeTombstones(Mailbox mbox, TypedIdList tombstones) throws ServiceException {
        if (tombstones == null || tombstones.isEmpty())
            return;

        assert(Db.supports(Db.Capability.ROW_LEVEL_LOCKING) || Thread.holdsLock(mbox));

        for (Map.Entry<Byte, List<Integer>> entry : tombstones) {
            byte type = entry.getKey();
            if (type == MailItem.TYPE_CONVERSATION || type == MailItem.TYPE_VIRTUAL_CONVERSATION)
                continue;
            StringBuilder ids = new StringBuilder();
            for (Integer id : entry.getValue()) {
                ids.append(ids.length() == 0 ? "" : ",").append(id);

                // catch overflows of TEXT values; since all chars are ASCII, no need to convert to UTF-8 for length check beforehand
                if (ids.length() > MAX_TEXT_LENGTH - 50) {
                    writeTombstone(mbox, type, ids.toString());
                    ids.setLength(0);
                }
            }

            writeTombstone(mbox, type, ids.toString());
        }
    }

    private static void writeTombstone(Mailbox mbox, byte type, String ids) throws ServiceException {
        if (ids == null || ids.equals(""))
            return;

        Connection conn = mbox.getOperationConnection();
        PreparedStatement stmt = null;
        try {
            String mailbox_id = DebugConfig.disableMailboxGroups ? "" : "mailbox_id, ";
            stmt = conn.prepareStatement("INSERT INTO " + getTombstoneTableName(mbox) +
                        "(" + mailbox_id + "sequence, date, type, ids)" +
                        " VALUES (" + MAILBOX_ID_VALUE + "?, ?, ?, ?)");
            int pos = 1;
            pos = setMailboxId(stmt, mbox, pos);
            stmt.setInt(pos++, mbox.getOperationChangeID());
            stmt.setInt(pos++, mbox.getOperationTimestamp());
            stmt.setByte(pos++, type);
            stmt.setString(pos++, ids);
            stmt.executeUpdate();
        } catch (SQLException e) {
            throw ServiceException.FAILURE("writing tombstones for " + MailItem.getNameForType(type) + "(s): " + ids, e);
        } finally {
            DbPool.closeStatement(stmt);
        }
    }

    public static TypedIdList readTombstones(Mailbox mbox, long lastSync) throws ServiceException {
        assert(Db.supports(Db.Capability.ROW_LEVEL_LOCKING) || Thread.holdsLock(mbox));

        TypedIdList tombstones = new TypedIdList();

        Connection conn = mbox.getOperationConnection();
        PreparedStatement stmt = null;
        ResultSet rs = null;
        try {
            stmt = conn.prepareStatement("SELECT type, ids FROM " + getTombstoneTableName(mbox) +
                        " WHERE " + IN_THIS_MAILBOX_AND + "sequence > ? AND ids IS NOT NULL" +
                        " ORDER BY sequence");
            Db.getInstance().enableStreaming(stmt);
            int pos = 1;
            pos = setMailboxId(stmt, mbox, pos);
            stmt.setLong(pos++, lastSync);
            rs = stmt.executeQuery();

            while (rs.next()) {
                byte type = rs.getByte(1);
                String row = rs.getString(2);
                if (row == null || row.equals(""))
                    continue;
                for (String entry : row.split(",")) {
                    try {
                        tombstones.add(type, Integer.parseInt(entry));
                    } catch (NumberFormatException nfe) {
                        ZimbraLog.sync.warn("unparseable TOMBSTONE entry: " + entry);
                    }
                }
            }
            return tombstones;
        } catch (SQLException e) {
            throw ServiceException.FAILURE("reading tombstones since change: " + lastSync, e);
        } finally {
            DbPool.closeResults(rs);
            DbPool.closeStatement(stmt);
        }
    }

    /**
     * Deletes tombstones dated earlier than the given timestamp.
     *
     * @param mbox the mailbox
     * @param beforeDate timestamp in seconds
     * @return the number of tombstones deleted
     */
    public static int purgeTombstones(Mailbox mbox, int beforeDate)
    throws ServiceException {
        assert(Db.supports(Db.Capability.ROW_LEVEL_LOCKING) || Thread.holdsLock(mbox));
        Connection conn = mbox.getOperationConnection();
        PreparedStatement stmt = null;

        try {
            stmt = conn.prepareStatement(
                "DELETE FROM " + getTombstoneTableName(mbox) +
                " WHERE " + IN_THIS_MAILBOX_AND + "date < ?");
            int pos = 1;
            pos = setMailboxId(stmt, mbox, pos);
            stmt.setLong(pos++, beforeDate);
            int numRows = stmt.executeUpdate();
            if (numRows > 0) {
                ZimbraLog.mailbox.info("Purged %d tombstones dated before %d.", numRows, beforeDate);
            }
            return numRows;
        } catch (SQLException e) {
            throw ServiceException.FAILURE("purging tombstones with date before " + beforeDate, null);
        } finally {
            DbPool.closeStatement(stmt);
        }
    }

    private static final String FOLDER_TYPES         = "(" + MailItem.TYPE_FOLDER + ',' + MailItem.TYPE_SEARCHFOLDER + ',' + MailItem.TYPE_MOUNTPOINT + ')';
    private static final String FOLDER_AND_TAG_TYPES = "(" + MailItem.TYPE_FOLDER + ',' + MailItem.TYPE_SEARCHFOLDER + ',' + MailItem.TYPE_MOUNTPOINT + ',' + MailItem.TYPE_TAG + ')';
    private static final String MESSAGE_TYPES        = "(" + MailItem.TYPE_MESSAGE + ',' + MailItem.TYPE_CHAT + ')';
    private static final String DOCUMENT_TYPES       = "(" + MailItem.TYPE_DOCUMENT + ',' + MailItem.TYPE_WIKI + ')';
    private static final String CALENDAR_TYPES       = "(" + MailItem.TYPE_APPOINTMENT + ',' + MailItem.TYPE_TASK + ')';
    private static final String DUMPSTER_TYPES =
        "(" + MailItem.TYPE_MESSAGE + ',' + MailItem.TYPE_CONTACT + ',' + MailItem.TYPE_DOCUMENT +
        ',' + MailItem.TYPE_APPOINTMENT + ',' + MailItem.TYPE_TASK + ',' + MailItem.TYPE_CHAT + ')';

    static final String NON_SEARCHABLE_TYPES = "(" + MailItem.TYPE_FOLDER + ',' + MailItem.TYPE_SEARCHFOLDER + ',' + MailItem.TYPE_MOUNTPOINT + ',' + MailItem.TYPE_TAG + ',' + MailItem.TYPE_CONVERSATION + ')';

    private static String typeIn(byte type) {
        if (type == MailItem.TYPE_FOLDER)
            return "type IN " + FOLDER_TYPES;
        else if (type == MailItem.TYPE_MESSAGE)
            return "type IN " + MESSAGE_TYPES;
        else if (type == MailItem.TYPE_DOCUMENT)
            return "type IN " + DOCUMENT_TYPES;
        else
            return "type = " + type;
    }

    @SuppressWarnings("serial")
    public static class FolderTagMap extends HashMap<UnderlyingData, FolderTagCounts> { }

    public static class FolderTagCounts {
        public long totalSize;
        public int deletedCount, deletedUnreadCount;

        @Override public String toString()  { return totalSize + "/" + deletedCount + "/" + deletedUnreadCount; }
    }

    public static Mailbox.MailboxData getFoldersAndTags(Mailbox mbox, FolderTagMap folderData, FolderTagMap tagData, boolean reload)
    throws ServiceException {
        assert(Db.supports(Db.Capability.ROW_LEVEL_LOCKING) || Thread.holdsLock(mbox));

        Connection conn = mbox.getOperationConnection();
        PreparedStatement stmt = null;
        ResultSet rs = null;
        try {
            String table = getMailItemTableName(mbox, "mi");

            stmt = conn.prepareStatement("SELECT " + DB_FIELDS + " FROM " + table +
                        " WHERE " + IN_THIS_MAILBOX_AND + "type IN " + FOLDER_AND_TAG_TYPES);
            setMailboxId(stmt, mbox, 1);
            rs = stmt.executeQuery();
            while (rs.next()) {
                UnderlyingData data = constructItem(rs);
                if (MailItem.isAcceptableType(MailItem.TYPE_FOLDER, data.type))
                    folderData.put(data, null);
                else if (MailItem.isAcceptableType(MailItem.TYPE_TAG, data.type))
                    tagData.put(data, null);

                rs.getInt(CI_UNREAD);
                reload |= rs.wasNull();
            }
            rs.close();

            for (UnderlyingData data : folderData.keySet()) {
                if (data.parentId != data.folderId) {
                    // we had a small folder data inconsistency issue, so resolve it here
                    //   rather than returning it up to the caller
                    stmt.close();
                    stmt = conn.prepareStatement("UPDATE " + table +
                            " SET parent_id = folder_id" +
                            " WHERE " + IN_THIS_MAILBOX_AND + "id = ?");
                    int pos = 1;
                    pos = setMailboxId(stmt, mbox, pos);
                    stmt.setInt(pos++, data.id);
                    stmt.executeUpdate();

                    data.parentId = data.folderId;
                    ZimbraLog.mailbox.info("correcting PARENT_ID column for " + MailItem.getNameForType(data.type) + " " + data.id);
                }
            }

            if (!reload)
                return null;

            Map<Integer, UnderlyingData> lookup = new HashMap<Integer, UnderlyingData>(folderData.size() + tagData.size());

            // going to recalculate counts, so discard any existing counts...
            for (FolderTagMap itemData : new FolderTagMap[] { folderData, tagData }) {
                for (Map.Entry<UnderlyingData, FolderTagCounts> entry : itemData.entrySet()) {
                    UnderlyingData data = entry.getKey();
                    lookup.put(data.id, data);
                    data.size = data.unreadCount = 0;
                    entry.setValue(new FolderTagCounts());
                }
            }

            rs.close();
            stmt.close();

            Mailbox.MailboxData mbd = new Mailbox.MailboxData();
            stmt = conn.prepareStatement("SELECT folder_id, type, tags, flags, COUNT(*), SUM(unread), SUM(size)" +
                        " FROM " + table + " WHERE " + IN_THIS_MAILBOX_AND + "type NOT IN " + NON_SEARCHABLE_TYPES +
                        " GROUP BY folder_id, type, tags, flags");
            setMailboxId(stmt, mbox, 1);
            rs = stmt.executeQuery();

            while (rs.next()) {
                int folderId = rs.getInt(1);
                byte type  = rs.getByte(2);
                long tags  = rs.getLong(3);
                boolean deleted = (rs.getInt(4) & Flag.BITMASK_DELETED) != 0;
                int count  = rs.getInt(5);
                int unread = rs.getInt(6);
                long size  = rs.getLong(7);

                if (type == MailItem.TYPE_CONTACT) {
                    mbd.contacts += count;
                }
                mbd.size += size;

                UnderlyingData data = lookup.get(folderId);
                if (data != null) {
                    data.unreadCount += unread;
                    data.size += count;

                    FolderTagCounts fcounts = folderData.get(data);
                    fcounts.totalSize += size;
                    if (deleted) {
                        fcounts.deletedCount += count;
                        fcounts.deletedUnreadCount += unread;
                    }
                } else {
                    ZimbraLog.mailbox.warn("inconsistent DB state: items with no corresponding folder (folder ID " + folderId + ")");
                }

                for (int i = 0; tags != 0 && i < MailItem.MAX_TAG_COUNT; i++) {
                    if ((tags & (1L << i)) != 0) {
                        data = lookup.get(i + MailItem.TAG_ID_OFFSET);
                        if (data != null) {
                            // not keeping track of item counts on tags, just unread counts
                            data.unreadCount += unread;
                            if (deleted) {
                                tagData.get(data).deletedUnreadCount += unread;
                            }
                        } else {
                            ZimbraLog.mailbox.warn("inconsistent DB state: items with no corresponding tag (tag ID " + (i + MailItem.TAG_ID_OFFSET) + ")");
                        }
                        // could track cumulative count if desired...
                        tags &= ~(1L << i);
                    }
                }
            }

            rs.close();
            stmt.close();

            stmt = conn.prepareStatement("SELECT mi.folder_id, SUM(rev.size)" +
                        " FROM " + table + ", " + getRevisionTableName(mbox, "rev") +
                        " WHERE mi.id = rev.item_id" +
                        (DebugConfig.disableMailboxGroups ? "" : " AND rev.mailbox_id = ? AND mi.mailbox_id = rev.mailbox_id") +
                        " GROUP BY folder_id");
            setMailboxId(stmt, mbox, 1);
            rs = stmt.executeQuery();

            while (rs.next()) {
                int folderId = rs.getInt(1);
                long size    = rs.getLong(2);

                mbd.size += size;

                UnderlyingData data = lookup.get(folderId);
                if (data != null) {
                    folderData.get(data).totalSize += size;
                } else {
                    ZimbraLog.mailbox.warn("inconsistent DB state: revisions with no corresponding folder (folder ID " + folderId + ")");
                }
            }

            return mbd;
        } catch (SQLException e) {
            throw ServiceException.FAILURE("fetching folder data for mailbox " + mbox.getId(), e);
        } finally {
            DbPool.closeResults(rs);
            DbPool.closeStatement(stmt);
        }
    }

    public static List<UnderlyingData> getByType(Mailbox mbox, byte type, SortBy sort) throws ServiceException {
        if (Mailbox.isCachedType(type))
            throw ServiceException.INVALID_REQUEST("folders and tags must be retrieved from cache", null);
        ArrayList<UnderlyingData> result = new ArrayList<UnderlyingData>();

        assert(Db.supports(Db.Capability.ROW_LEVEL_LOCKING) || Thread.holdsLock(mbox));

        Connection conn = mbox.getOperationConnection();
        PreparedStatement stmt = null;
        ResultSet rs = null;
        try {
            stmt = conn.prepareStatement("SELECT " + DB_FIELDS +
                    " FROM " + getMailItemTableName(mbox, " mi") +
                    " WHERE " + IN_THIS_MAILBOX_AND + typeIn(type) + DbSearch.sortQuery(sort));
            if (type == MailItem.TYPE_MESSAGE)
                Db.getInstance().enableStreaming(stmt);
            setMailboxId(stmt, mbox, 1);
            rs = stmt.executeQuery();
            while (rs.next())
                result.add(constructItem(rs));
            rs.close(); rs = null;
            stmt.close(); stmt = null;

            if (type == MailItem.TYPE_CONVERSATION)
                completeConversations(mbox, result);
            return result;
        } catch (SQLException e) {
            throw ServiceException.FAILURE("fetching items of type " + type, e);
        } finally {
            DbPool.closeResults(rs);
            DbPool.closeStatement(stmt);
        }
    }

    public static List<UnderlyingData> getByParent(MailItem parent) throws ServiceException {
        return getByParent(parent, SortBy.DATE_DESCENDING);
    }

    public static List<UnderlyingData> getByParent(MailItem parent, SortBy sort) throws ServiceException {
        Mailbox mbox = parent.getMailbox();

        assert(Db.supports(Db.Capability.ROW_LEVEL_LOCKING) || Thread.holdsLock(mbox));

        ArrayList<UnderlyingData> result = new ArrayList<UnderlyingData>();

        Connection conn = mbox.getOperationConnection();
        PreparedStatement stmt = null;
        ResultSet rs = null;
        try {
            stmt = conn.prepareStatement("SELECT " + DB_FIELDS +
                    " FROM " + getMailItemTableName(parent.getMailbox(), " mi") +
                    " WHERE " + IN_THIS_MAILBOX_AND + "parent_id = ? " + DbSearch.sortQuery(sort));
            if (parent.getSize() > RESULTS_STREAMING_MIN_ROWS) {
                Db.getInstance().enableStreaming(stmt);
            }
            int pos = 1;
            pos = setMailboxId(stmt, mbox, pos);
            stmt.setInt(pos++, parent.getId());
            rs = stmt.executeQuery();

            while (rs.next()) {
                UnderlyingData data = constructItem(rs);
                if (Mailbox.isCachedType(data.type))
                    throw ServiceException.INVALID_REQUEST("folders and tags must be retrieved from cache", null);
                result.add(data);
            }
            return result;
        } catch (SQLException e) {
            throw ServiceException.FAILURE("fetching children of item " + parent.getId(), e);
        } finally {
            DbPool.closeResults(rs);
            DbPool.closeStatement(stmt);
        }
    }

    public static List<UnderlyingData> getUnreadMessages(MailItem relativeTo) throws ServiceException {
        Mailbox mbox = relativeTo.getMailbox();

        assert(Db.supports(Db.Capability.ROW_LEVEL_LOCKING) || Thread.holdsLock(mbox));

        ArrayList<UnderlyingData> result = new ArrayList<UnderlyingData>();

        Connection conn = mbox.getOperationConnection();
        PreparedStatement stmt = null;
        ResultSet rs = null;
        try {
            String relation;
            if (relativeTo instanceof VirtualConversation)  relation = "id = ?";
            else if (relativeTo instanceof Conversation)    relation = "parent_id = ?";
            else if (relativeTo instanceof Folder)          relation = "folder_id = ?";
            else if (relativeTo instanceof Flag)            relation = Db.bitmaskAND("flags");
            else if (relativeTo instanceof Tag)             relation = Db.bitmaskAND("tags");
            else                                            relation = "id = ?";

            stmt = conn.prepareStatement("SELECT " + DB_FIELDS +
                        " FROM " + getMailItemTableName(relativeTo.getMailbox(), " mi") +
                        " WHERE " + IN_THIS_MAILBOX_AND + "unread > 0 AND " + relation + " AND type NOT IN " + NON_SEARCHABLE_TYPES);
            if (relativeTo.getUnreadCount() > RESULTS_STREAMING_MIN_ROWS)
                Db.getInstance().enableStreaming(stmt);
            int pos = 1;
            pos = setMailboxId(stmt, mbox, pos);
            if (relativeTo instanceof Tag)
                stmt.setLong(pos++, ((Tag) relativeTo).getBitmask());
            else if (relativeTo instanceof VirtualConversation)
                stmt.setInt(pos++, ((VirtualConversation) relativeTo).getMessageId());
            else
                stmt.setInt(pos++, relativeTo.getId());
            rs = stmt.executeQuery();

            while (rs.next()) {
                UnderlyingData data = constructItem(rs);
                if (Mailbox.isCachedType(data.type))
                    throw ServiceException.INVALID_REQUEST("folders and tags must be retrieved from cache", null);
                result.add(data);
            }
            return result;
        } catch (SQLException e) {
            throw ServiceException.FAILURE("fetching unread messages for item " + relativeTo.getId(), e);
        } finally {
            DbPool.closeResults(rs);
            DbPool.closeStatement(stmt);
        }
    }

<<<<<<< HEAD
    public static List<UnderlyingData> getByFolder(Folder folder, byte type, SortBy sort) throws ServiceException {
        if (Mailbox.isCachedType(type))
=======
    public static List<UnderlyingData> getByFolder(Folder folder, MailItem.Type type, SortBy sort)
    throws ServiceException {
        if (Mailbox.isCachedType(type)) {
>>>>>>> 1306c201
            throw ServiceException.INVALID_REQUEST("folders and tags must be retrieved from cache", null);
        Mailbox mbox = folder.getMailbox();

        assert(Db.supports(Db.Capability.ROW_LEVEL_LOCKING) || Thread.holdsLock(mbox));

        ArrayList<UnderlyingData> result = new ArrayList<UnderlyingData>();

        Connection conn = mbox.getOperationConnection();
        PreparedStatement stmt = null;
        ResultSet rs = null;
        try {
            stmt = conn.prepareStatement("SELECT " + DB_FIELDS +
                        " FROM " + getMailItemTableName(folder.getMailbox(), " mi") +
                        " WHERE " + IN_THIS_MAILBOX_AND + "folder_id = ? AND " + typeIn(type) +
                        DbSearch.sortQuery(sort));
            if (folder.getSize() > RESULTS_STREAMING_MIN_ROWS && type == MailItem.TYPE_MESSAGE) {
                Db.getInstance().enableStreaming(stmt);
            }
            int pos = 1;
            pos = setMailboxId(stmt, mbox, pos);
            stmt.setInt(pos++, folder.getId());
            rs = stmt.executeQuery();

            while (rs.next())
                result.add(constructItem(rs));
            return result;
        } catch (SQLException e) {
            throw ServiceException.FAILURE("fetching items in folder " + folder.getId(), e);
        } finally {
            DbPool.closeResults(rs);
            DbPool.closeStatement(stmt);
        }
    }

    public static UnderlyingData getById(Mailbox mbox, int id, byte type, boolean fromDumpster) throws ServiceException {
        if (Mailbox.isCachedType(type))
            throw ServiceException.INVALID_REQUEST("folders and tags must be retrieved from cache", null);

        assert(Db.supports(Db.Capability.ROW_LEVEL_LOCKING) || Thread.holdsLock(mbox));

        Connection conn = mbox.getOperationConnection();
        PreparedStatement stmt = null;
        ResultSet rs = null;
        try {
            stmt = conn.prepareStatement("SELECT " + DB_FIELDS +
                        " FROM " + getMailItemTableName(mbox, "mi", fromDumpster) +
                        " WHERE " + IN_THIS_MAILBOX_AND + "id = ?");
            int pos = 1;
            pos = setMailboxId(stmt, mbox, pos);
            stmt.setInt(pos++, id);
            rs = stmt.executeQuery();

            if (!rs.next())
                throw MailItem.noSuchItem(id, type);
            UnderlyingData data = constructItem(rs, fromDumpster);
            if (!MailItem.isAcceptableType(type, data.type))
                throw MailItem.noSuchItem(id, type);
            if (!fromDumpster && data.type == MailItem.TYPE_CONVERSATION)
                completeConversation(mbox, data);
            return data;
        } catch (SQLException e) {
            if (!fromDumpster)
                throw ServiceException.FAILURE("fetching item " + id, e);
            else
                throw ServiceException.FAILURE("fetching item " + id + " from dumpster", e);
        } finally {
            DbPool.closeResults(rs);
            DbPool.closeStatement(stmt);
        }
    }

    public static UnderlyingData getByImapId(Mailbox mbox, int imapId, int folderId) throws ServiceException {
        assert(Db.supports(Db.Capability.ROW_LEVEL_LOCKING) || Thread.holdsLock(mbox));

        Connection conn = mbox.getOperationConnection();
        PreparedStatement stmt = null;
        ResultSet rs = null;
        try {
            stmt = conn.prepareStatement("SELECT " + DB_FIELDS +
                        " FROM " + getMailItemTableName(mbox, "mi") +
                        " WHERE " + IN_THIS_MAILBOX_AND + "folder_id = ? AND imap_id = ?");
            int pos = 1;
            pos = setMailboxId(stmt, mbox, pos);
            stmt.setInt(pos++, folderId);
            stmt.setInt(pos++, imapId);
            rs = stmt.executeQuery();

            if (!rs.next())
                throw MailServiceException.NO_SUCH_ITEM(imapId);
            UnderlyingData data = constructItem(rs);
            if (data.type == MailItem.TYPE_CONVERSATION)
                throw MailServiceException.NO_SUCH_ITEM(imapId);
            return data;
        } catch (SQLException e) {
            throw ServiceException.FAILURE("fetching item " + imapId, e);
        } finally {
            DbPool.closeResults(rs);
            DbPool.closeStatement(stmt);
        }
    }

    public static List<UnderlyingData> getById(Mailbox mbox, Collection<Integer> ids, byte type) throws ServiceException {
        if (Mailbox.isCachedType(type))
            throw ServiceException.INVALID_REQUEST("folders and tags must be retrieved from cache", null);

        assert(Db.supports(Db.Capability.ROW_LEVEL_LOCKING) || Thread.holdsLock(mbox));

        List<UnderlyingData> result = new ArrayList<UnderlyingData>();
        if (ids.isEmpty())
            return result;
        List<UnderlyingData> conversations = new ArrayList<UnderlyingData>();

        Connection conn = mbox.getOperationConnection();
        PreparedStatement stmt = null;
        ResultSet rs = null;
        Iterator<Integer> it = ids.iterator();
        for (int i = 0; i < ids.size(); i += Db.getINClauseBatchSize()) {
            try {
                int count = Math.min(Db.getINClauseBatchSize(), ids.size() - i);
                stmt = conn.prepareStatement("SELECT " + DB_FIELDS +
                            " FROM " + getMailItemTableName(mbox, "mi") +
                            " WHERE " + IN_THIS_MAILBOX_AND + DbUtil.whereIn("id", count));
                int pos = 1;
                pos = setMailboxId(stmt, mbox, pos);
                for (int index = i; index < i + count; index++)
                    stmt.setInt(pos++, it.next());

                rs = stmt.executeQuery();
                while (rs.next()) {
                    UnderlyingData data = constructItem(rs);
                    if (!MailItem.isAcceptableType(type, data.type))
                        throw MailItem.noSuchItem(data.id, type);
                    else if (Mailbox.isCachedType(data.type))
                        throw ServiceException.INVALID_REQUEST("folders and tags must be retrieved from cache", null);
                    if (data.type == MailItem.TYPE_CONVERSATION)
                        conversations.add(data);
                    result.add(data);
                }
            } catch (SQLException e) {
                throw ServiceException.FAILURE("fetching " + ids.size() + " items: " + getIdListForLogging(ids), e);
            } finally {
                DbPool.closeResults(rs);
                DbPool.closeStatement(stmt);
            }
        }

        if (!conversations.isEmpty())
            completeConversations(mbox, conversations);
        return result;
    }

    public static UnderlyingData getByName(Mailbox mbox, int folderId, String name, byte type) throws ServiceException {
        if (Mailbox.isCachedType(type))
            throw ServiceException.INVALID_REQUEST("folders and tags must be retrieved from cache", null);

        assert(Db.supports(Db.Capability.ROW_LEVEL_LOCKING) || Thread.holdsLock(mbox));

        Connection conn = mbox.getOperationConnection();
        PreparedStatement stmt = null;
        ResultSet rs = null;
        try {
            stmt = conn.prepareStatement("SELECT " + DB_FIELDS +
                        " FROM " + getMailItemTableName(mbox, "mi") +
                        " WHERE " + IN_THIS_MAILBOX_AND + "folder_id = ? AND " + typeIn(type) +
                        " AND " + Db.equalsSTRING("name"));
            int pos = 1;
            pos = setMailboxId(stmt, mbox, pos);
            stmt.setInt(pos++, folderId);
            stmt.setString(pos++, name);
            rs = stmt.executeQuery();

            if (!rs.next())
                throw MailItem.noSuchItem(-1, type);
            UnderlyingData data = constructItem(rs);
            if (!MailItem.isAcceptableType(type, data.type))
                throw MailItem.noSuchItem(data.id, type);
            if (data.type == MailItem.TYPE_CONVERSATION)
                completeConversation(mbox, data);
            return data;
        } catch (SQLException e) {
            throw ServiceException.FAILURE("fetching item by name ('" + name + "' in folder " + folderId + ")", e);
        } finally {
            DbPool.closeResults(rs);
            DbPool.closeStatement(stmt);
        }
    }

    public static UnderlyingData getByHash(Mailbox mbox, String hash) throws ServiceException {
        assert(Db.supports(Db.Capability.ROW_LEVEL_LOCKING) || Thread.holdsLock(mbox));

        Connection conn = mbox.getOperationConnection();
        PreparedStatement stmt = null;
        ResultSet rs = null;
        try {
            stmt = conn.prepareStatement("SELECT " + DB_FIELDS +
                        " FROM " + getMailItemTableName(mbox, "mi") + ", " + getConversationTableName(mbox, "oc") +
                        " WHERE oc.hash = ? AND mi.id = oc.conv_id" +
                        (DebugConfig.disableMailboxGroups ? "" : " AND oc.mailbox_id = ? AND mi.mailbox_id = oc.mailbox_id"));
            int pos = 1;
            stmt.setString(pos++, hash);
            pos = setMailboxId(stmt, mbox, pos);
            rs = stmt.executeQuery();

            if (!rs.next())
                return null;
            UnderlyingData data = constructItem(rs);
            if (data.type == MailItem.TYPE_CONVERSATION)
                completeConversation(mbox, data);
            return data;
        } catch (SQLException e) {
            throw ServiceException.FAILURE("fetching conversation for hash " + hash, e);
        } finally {
            DbPool.closeResults(rs);
            DbPool.closeStatement(stmt);
        }
    }

    public static Pair<List<Integer>,TypedIdList> getModifiedItems(Mailbox mbox, byte type, long lastSync, Set<Integer> visible)
    throws ServiceException {
        if (Mailbox.isCachedType(type))
            throw ServiceException.INVALID_REQUEST("folders and tags must be retrieved from cache", null);

        assert(Db.supports(Db.Capability.ROW_LEVEL_LOCKING) || Thread.holdsLock(mbox));

        List<Integer> modified = new ArrayList<Integer>();
        TypedIdList missed = new TypedIdList();

        Connection conn = mbox.getOperationConnection();
        PreparedStatement stmt = null;
        ResultSet rs = null;
        try {
            String typeConstraint = type == MailItem.TYPE_UNKNOWN ? "type NOT IN " + NON_SEARCHABLE_TYPES : typeIn(type);
            stmt = conn.prepareStatement("SELECT id, type, folder_id" +
                        " FROM " + getMailItemTableName(mbox) +
                        " WHERE " + IN_THIS_MAILBOX_AND + "mod_metadata > ? AND " + typeConstraint +
                        " ORDER BY mod_metadata, id");
            if (type == MailItem.TYPE_MESSAGE) {
                Db.getInstance().enableStreaming(stmt);
            }
            int pos = 1;
            pos = setMailboxId(stmt, mbox, pos);
            stmt.setLong(pos++, lastSync);
            rs = stmt.executeQuery();

            while (rs.next()) {
                if (visible == null || visible.contains(rs.getInt(3)))
                    modified.add(rs.getInt(1));
                else
                    missed.add(rs.getByte(2), rs.getInt(1));
            }

            return new Pair<List<Integer>,TypedIdList>(modified, missed);
        } catch (SQLException e) {
            throw ServiceException.FAILURE("getting items modified since " + lastSync, e);
        } finally {
            DbPool.closeResults(rs);
            DbPool.closeStatement(stmt);
        }
    }

<<<<<<< HEAD
    public static void completeConversation(Mailbox mbox, UnderlyingData data) throws ServiceException {
        completeConversations(mbox, Arrays.asList(data));
    }

    private static void completeConversations(Mailbox mbox, List<UnderlyingData> convData) throws ServiceException {
        if (convData == null || convData.isEmpty())
            return;
=======
    public static void completeConversation(Mailbox mbox, DbConnection conn, UnderlyingData data)
    throws ServiceException {
        completeConversations(mbox, conn, Collections.singletonList(data));
    }

    private static void completeConversations(Mailbox mbox, DbConnection conn, List<UnderlyingData> convData)
    throws ServiceException {
        if (convData == null || convData.isEmpty())
            return;

>>>>>>> 1306c201
        for (UnderlyingData data : convData) {
            if (data.type != MailItem.TYPE_CONVERSATION)
                throw ServiceException.FAILURE("attempting to complete a non-conversation", null);
        }

        assert(Db.supports(Db.Capability.ROW_LEVEL_LOCKING) || Thread.holdsLock(mbox));

        Map<Integer, UnderlyingData> conversations = new HashMap<Integer, UnderlyingData>(Db.getINClauseBatchSize() * 3 / 2);

        Connection conn = mbox.getOperationConnection();
        PreparedStatement stmt = null;
        ResultSet rs = null;
        for (int i = 0; i < convData.size(); i += Db.getINClauseBatchSize()) {
            try {
                int count = Math.min(Db.getINClauseBatchSize(), convData.size() - i);
                stmt = conn.prepareStatement("SELECT parent_id, unread, flags, tags" +
                        " FROM " + getMailItemTableName(mbox) +
                        " WHERE " + IN_THIS_MAILBOX_AND + DbUtil.whereIn("parent_id", count));
                int pos = 1;
                pos = setMailboxId(stmt, mbox, pos);
                for (int index = i; index < i + count; index++) {
                    UnderlyingData data = convData.get(index);
                    stmt.setInt(pos++, data.id);
                    conversations.put(data.id, data);
                    // don't assume that the UnderlyingData structure was new...
                    data.tags = data.flags = data.unreadCount = 0;
                }
                rs = stmt.executeQuery();

                while (rs.next()) {
                    UnderlyingData data = conversations.get(rs.getInt(1));
                    assert(data != null);
                    data.unreadCount += rs.getInt(2);
<<<<<<< HEAD
                    data.flags       |= rs.getInt(3);
                    data.tags        |= rs.getLong(4);
=======
                    data.setFlags(data.getFlags() | rs.getInt(3));

                    String[] tags = DbTag.deserializeTags(rs.getString(4));
                    if (tags != null) {
                        convTags.putAll(convId, Arrays.asList(tags));
                    }
                }

                for (Map.Entry<Integer, Collection<String>> entry : convTags.asMap().entrySet()) {
                    UnderlyingData data = conversations.get(entry.getKey());
                    if (data != null) {
                        data.setTags(new Tag.NormalizedTags(entry.getValue()));
                    }
>>>>>>> 1306c201
                }
            } catch (SQLException e) {
                throw ServiceException.FAILURE("completing conversation data", e);
            } finally {
                DbPool.closeResults(rs);
                DbPool.closeStatement(stmt);
            }

            conversations.clear();
        }
    }

    private static final String LEAF_NODE_FIELDS = "id, size, type, unread, folder_id, parent_id, blob_digest," +
                                                   " mod_content, mod_metadata, flags, index_id, volume_id";

    private static final int LEAF_CI_ID           = 1;
    private static final int LEAF_CI_SIZE         = 2;
    private static final int LEAF_CI_TYPE         = 3;
    private static final int LEAF_CI_IS_UNREAD    = 4;
    private static final int LEAF_CI_FOLDER_ID    = 5;
    private static final int LEAF_CI_PARENT_ID    = 6;
    private static final int LEAF_CI_BLOB_DIGEST  = 7;
    private static final int LEAF_CI_MOD_CONTENT  = 8;
    private static final int LEAF_CI_MOD_METADATA = 9;
    private static final int LEAF_CI_FLAGS        = 10;
    private static final int LEAF_CI_INDEX_ID     = 11;
    private static final int LEAF_CI_VOLUME_ID    = 12;

    public static PendingDelete getLeafNodes(Folder folder) throws ServiceException {
        Mailbox mbox = folder.getMailbox();

        assert(Db.supports(Db.Capability.ROW_LEVEL_LOCKING) || Thread.holdsLock(mbox));

        PendingDelete info = new PendingDelete();
        int folderId = folder.getId();

        Connection conn = mbox.getOperationConnection();
        PreparedStatement stmt = null;
        ResultSet rs = null;
        try {
            stmt = conn.prepareStatement("SELECT " + LEAF_NODE_FIELDS +
                        " FROM " + getMailItemTableName(mbox) +
                        " WHERE " + IN_THIS_MAILBOX_AND + "folder_id = ? AND type NOT IN " + FOLDER_TYPES);
            if (folder.getSize() > RESULTS_STREAMING_MIN_ROWS)
                Db.getInstance().enableStreaming(stmt);
            int pos = 1;
            pos = setMailboxId(stmt, mbox, pos);
            stmt.setInt(pos++, folderId);
            rs = stmt.executeQuery();

            info.rootId = folderId;
            info.size   = 0;
            List<Integer> versionedIds = accumulateLeafNodes(info, mbox, rs);
            rs.close(); rs = null;
            stmt.close(); stmt = null;
            accumulateLeafRevisions(info, mbox, versionedIds);

            // make sure that the folder is in the list of deleted item ids
            info.itemIds.add(folder.getType(), folderId);

            return info;
        } catch (SQLException e) {
            throw ServiceException.FAILURE("fetching list of items within item " + folder.getId(), e);
        } finally {
            DbPool.closeResults(rs);
            DbPool.closeStatement(stmt);
        }
    }

    public static PendingDelete getLeafNodes(Mailbox mbox, List<Folder> folders, int before, boolean globalMessages,
                                             Boolean unread, boolean useChangeDate, Integer maxItems)
    throws ServiceException {
        assert(Db.supports(Db.Capability.ROW_LEVEL_LOCKING) || Thread.holdsLock(mbox));

        PendingDelete info = new PendingDelete();

        Connection conn = mbox.getOperationConnection();
        PreparedStatement stmt = null;
        ResultSet rs = null;
        try {
            String constraint;
            String dateColumn = (useChangeDate ? "change_date" : "date");
            if (globalMessages)
                constraint = dateColumn + " < ? AND " + typeIn(MailItem.TYPE_MESSAGE);
            else
                constraint = dateColumn + " < ? AND type NOT IN " + NON_SEARCHABLE_TYPES +
                             " AND " + DbUtil.whereIn("folder_id", folders.size());
            if (unread != null)
                constraint += " AND unread = ?";
            String orderByLimit = "";
            if (maxItems != null && Db.supports(Db.Capability.LIMIT_CLAUSE)) {
                orderByLimit = " ORDER BY " + dateColumn + " LIMIT " + maxItems;
            }

            stmt = conn.prepareStatement("SELECT " + LEAF_NODE_FIELDS +
                        " FROM " + getMailItemTableName(mbox) +
                        " WHERE " + IN_THIS_MAILBOX_AND + constraint + orderByLimit);
            if (globalMessages || getTotalFolderSize(folders) > RESULTS_STREAMING_MIN_ROWS)
                Db.getInstance().enableStreaming(stmt);
            int pos = 1;
            pos = setMailboxId(stmt, mbox, pos);
            stmt.setInt(pos++, before);
            if (!globalMessages) {
                for (Folder folder : folders)
                    stmt.setInt(pos++, folder.getId());
            }
            if (unread != null)
                stmt.setBoolean(pos++, unread);
            rs = stmt.executeQuery();

            info.rootId = 0;
            info.size   = 0;
            List<Integer> versionedIds = accumulateLeafNodes(info, mbox, rs);
            rs.close(); rs = null;
            stmt.close(); stmt = null;
            accumulateLeafRevisions(info, mbox, versionedIds);
            return info;
        } catch (SQLException e) {
            throw ServiceException.FAILURE("fetching list of items for purge", e);
        } finally {
            DbPool.closeResults(rs);
            DbPool.closeStatement(stmt);
        }
    }

    private static int getTotalFolderSize(Collection<Folder> folders) {
        int totalSize = 0;
        if (folders != null) {
            for (Folder folder : folders) {
                totalSize += folder.getSize();
            }
        }
        return totalSize;
    }

    public static PendingDelete getImapDeleted(Mailbox mbox, Set<Folder> folders) throws ServiceException {
        assert(Db.supports(Db.Capability.ROW_LEVEL_LOCKING) || Thread.holdsLock(mbox));

        PendingDelete info = new PendingDelete();
        if (folders != null && folders.isEmpty())
            return info;

        Connection conn = mbox.getOperationConnection();
        PreparedStatement stmt = null;
        ResultSet rs = null;
        try {
            // figure out the set of FLAGS bitmasks containing the \Deleted flag
            Set<Long> flagsets = getFlagsetCache(conn, mbox).getMatchingTagsets(Flag.BITMASK_DELETED, Flag.BITMASK_DELETED);
            if (flagsets != null && flagsets.isEmpty())
                return info;

            String flagconstraint = flagsets == null ? "" : " AND " + DbUtil.whereIn("flags", flagsets.size());
            String folderconstraint = folders == null ? "" : " AND " + DbUtil.whereIn("folder_id", folders.size());

            stmt = conn.prepareStatement("SELECT " + LEAF_NODE_FIELDS +
                        " FROM " + getMailItemTableName(mbox) +
                        " WHERE " + IN_THIS_MAILBOX_AND + "type IN " + IMAP_TYPES + flagconstraint + folderconstraint);
            if (getTotalFolderSize(folders) > RESULTS_STREAMING_MIN_ROWS)
                Db.getInstance().enableStreaming(stmt);
            int pos = 1;
            pos = setMailboxId(stmt, mbox, pos);
            if (flagsets != null) {
                for (long flags : flagsets)
                    stmt.setInt(pos++, (int) flags);
            }
            if (folders != null) {
                for (Folder folder : folders)
                    stmt.setInt(pos++, folder.getId());
            }
            rs = stmt.executeQuery();

            info.rootId = 0;
            info.size   = 0;
            List<Integer> versionedIds = accumulateLeafNodes(info, mbox, rs);
            rs.close(); rs = null;
            stmt.close(); stmt = null;
            accumulateLeafRevisions(info, mbox, versionedIds);
            return info;
        } catch (SQLException e) {
            throw ServiceException.FAILURE("fetching list of \\Deleted items for purge", e);
        } finally {
            DbPool.closeResults(rs);
            DbPool.closeStatement(stmt);
        }
    }

    public static class LocationCount {
        public int count;
        public int deleted;
        public long size;
        public LocationCount(int c, int d, long sz)            { count = c;  deleted += d;  size = sz; }
        public LocationCount(LocationCount lc)                 { count = lc.count;  deleted = lc.deleted;  size = lc.size; }
        public LocationCount increment(int c, int d, long sz)  { count += c;  deleted += d;  size += sz;  return this; }
        public LocationCount increment(LocationCount lc)       { count += lc.count;  deleted += lc.deleted;  size += lc.size;  return this; }
    }

    /**
     * Accumulates <tt>PendingDelete</tt> info for the given <tt>ResultSet</tt>.
     * @return a <tt>List</tt> of all versioned items, to be used in a subsequent call to
     * {@link DbMailItem#accumulateLeafRevisions}, or an empty list.
     */
    private static List<Integer> accumulateLeafNodes(PendingDelete info, Mailbox mbox, ResultSet rs) throws SQLException, ServiceException {
        boolean dumpsterEnabled = mbox.dumpsterEnabled();
        boolean useDumpsterForSpam = mbox.useDumpsterForSpam();
        StoreManager sm = StoreManager.getInstance();
        List<Integer> versioned = new ArrayList<Integer>();

        while (rs.next()) {
            // first check to make sure we don't have a modify conflict
            int revision = rs.getInt(LEAF_CI_MOD_CONTENT);
            int modMetadata = rs.getInt(LEAF_CI_MOD_METADATA);
            if (!mbox.checkItemChangeID(modMetadata, revision)) {
                info.incomplete = true;
                continue;
            }

            int id = rs.getInt(LEAF_CI_ID);
            long size = rs.getLong(LEAF_CI_SIZE);
            byte type = rs.getByte(LEAF_CI_TYPE);

            Integer item = new Integer(id);
            info.itemIds.add(type, item);
            info.size += size;

            if (rs.getBoolean(LEAF_CI_IS_UNREAD))
                info.unreadIds.add(item);

            boolean isMessage = false;
            switch (type) {
                case MailItem.TYPE_CONTACT:  info.contacts++;  break;
                case MailItem.TYPE_CHAT:
                case MailItem.TYPE_MESSAGE:  isMessage = true;    break;
            }

            // record deleted virtual conversations and modified-or-deleted real conversations
            if (isMessage) {
                int parentId = rs.getInt(LEAF_CI_PARENT_ID);
                if (rs.wasNull() || parentId <= 0)
                    info.itemIds.add(MailItem.TYPE_VIRTUAL_CONVERSATION, -id);
                else
                    info.modifiedIds.add(parentId);
            }

            int flags = rs.getInt(LEAF_CI_FLAGS);
            if ((flags & Flag.BITMASK_VERSIONED) != 0)
                versioned.add(id);

            Integer folderId = rs.getInt(LEAF_CI_FOLDER_ID);
            boolean isDeleted = (flags & Flag.BITMASK_DELETED) != 0;
            LocationCount count = info.messages.get(folderId);
            if (count == null)
                info.messages.put(folderId, new LocationCount(1, isDeleted ? 1 : 0, size));
            else
                count.increment(1, isDeleted ? 1 : 0, size);

            int fid = folderId != null ? folderId.intValue() : -1;
            if (!dumpsterEnabled || fid == Mailbox.ID_FOLDER_DRAFTS || (fid == Mailbox.ID_FOLDER_SPAM && !useDumpsterForSpam)) {
                String blobDigest = rs.getString(LEAF_CI_BLOB_DIGEST);
                if (blobDigest != null) {
                    info.blobDigests.add(blobDigest);
                    String locator = rs.getString(LEAF_CI_VOLUME_ID);
                    try {
                        MailboxBlob mblob = sm.getMailboxBlob(mbox, id, revision, locator);
                        if (mblob == null)
                            sLog.warn("missing blob for id: " + id + ", change: " + revision);
                        else
                            info.blobs.add(mblob);
                    } catch (Exception e1) { }
                }

                int indexId = rs.getInt(LEAF_CI_INDEX_ID);
                boolean indexed = !rs.wasNull();
                if (indexed) {
                    if (info.sharedIndex == null)
                        info.sharedIndex = new HashSet<Integer>();
                    boolean shared = (flags & Flag.BITMASK_COPIED) != 0;
                    if (!shared)  info.indexIds.add(indexId);
                    else          info.sharedIndex.add(indexId);
                }
            }
        }
        return versioned;
    }

    private static void accumulateLeafRevisions(PendingDelete info, Mailbox mbox, List<Integer> versioned) throws ServiceException {
        if (versioned == null || versioned.size() == 0) {
            return;
        }
        boolean dumpsterEnabled = mbox.dumpsterEnabled();
        boolean useDumpsterForSpam = mbox.useDumpsterForSpam();
        Connection conn = mbox.getOperationConnection();
        StoreManager sm = StoreManager.getInstance();

        PreparedStatement stmt = null;
        ResultSet rs = null;
        try {
            stmt = conn.prepareStatement("SELECT mi.id, mi.folder_id, rev.size, rev.mod_content, rev.volume_id, rev.blob_digest " +
                    " FROM " + getMailItemTableName(mbox, "mi") + ", " + getRevisionTableName(mbox, "rev") +
                    " WHERE mi.id = rev.item_id AND " + DbUtil.whereIn("mi.id", versioned.size()) +
                    (DebugConfig.disableMailboxGroups ? "" : " AND mi.mailbox_id = ? AND mi.mailbox_id = rev.mailbox_id"));
            int pos = 1;
            for (int vid : versioned)
                stmt.setInt(pos++, vid);
            pos = setMailboxId(stmt, mbox, pos);
            rs = stmt.executeQuery();

            while (rs.next()) {
                Integer folderId = rs.getInt(2);
                LocationCount count = info.messages.get(folderId);
                if (count == null)
                    info.messages.put(folderId, new LocationCount(0, 0, rs.getLong(3)));
                else
                    count.increment(0, 0, rs.getLong(3));

                int fid = folderId != null ? folderId.intValue() : -1;
                if (!dumpsterEnabled || fid == Mailbox.ID_FOLDER_DRAFTS || (fid == Mailbox.ID_FOLDER_SPAM && !useDumpsterForSpam)) {
                    String blobDigest = rs.getString(6);
                    if (blobDigest != null) {
                        info.blobDigests.add(blobDigest);
                        try {
                            MailboxBlob mblob = sm.getMailboxBlob(mbox, rs.getInt(1), rs.getInt(4), rs.getString(5));
                            if (mblob == null)
                                sLog.error("missing blob for id: " + rs.getInt(1) + ", change: " + rs.getInt(4));
                            else
                                info.blobs.add(mblob);
                        } catch (Exception e1) { }
                    }
                }
            }
        } catch (SQLException e) {
            throw ServiceException.FAILURE("getting version deletion info for items: " + versioned, e);
        } finally {
            DbPool.closeResults(rs);
            DbPool.closeStatement(stmt);
        }
    }

<<<<<<< HEAD
=======
    static void accumulateComments(PendingDelete info, Mailbox mbox) throws ServiceException {
        List<Integer> documents = info.itemIds.getIds(MailItem.Type.DOCUMENT);
        if (documents == null || documents.size() == 0) {
            return;
        }
        DbConnection conn = mbox.getOperationConnection();
        PreparedStatement stmt = null;
        ResultSet rs = null;
        try {
            stmt = conn.prepareStatement("SELECT type, id " +
                    " FROM " + getMailItemTableName(mbox) +
                    " WHERE " + DbUtil.whereIn("parent_id", documents.size()) +
                    (DebugConfig.disableMailboxGroups ? "" : " AND mailbox_id = ?"));
            int pos = 1;
            for (int id : documents)
                stmt.setInt(pos++, id);
            pos = setMailboxId(stmt, mbox, pos);
            rs = stmt.executeQuery();

            while (rs.next()) {
                info.itemIds.add(MailItem.Type.of(rs.getByte(1)), rs.getInt(2));
            }
        } catch (SQLException e) {
            throw ServiceException.FAILURE("getting Comment deletion info for items: " + documents, e);
        } finally {
            DbPool.closeResults(rs);
            DbPool.closeStatement(stmt);
        }
    }

>>>>>>> 1306c201
    /**
     * Returns the blob digest for the item with the given id, or <tt>null</tt>
     * if either the id doesn't exist in the table or there is no associated blob.
     */
    public static String getBlobDigest(Mailbox mbox, int itemId) throws ServiceException {
        assert(Db.supports(Db.Capability.ROW_LEVEL_LOCKING) || Thread.holdsLock(mbox));

        Connection conn = mbox.getOperationConnection();
        PreparedStatement stmt = null;
        ResultSet rs = null;
        try {
            stmt = conn.prepareStatement("SELECT blob_digest " +
                    " FROM " + getMailItemTableName(mbox) +
                    " WHERE " + IN_THIS_MAILBOX_AND + "id = ?");
            int pos = 1;
            pos = setMailboxId(stmt, mbox, pos);
            stmt.setInt(pos++, itemId);
            rs = stmt.executeQuery();

            return rs.next() ? rs.getString(1) : null;
        } catch (SQLException e) {
            throw ServiceException.FAILURE("unable to get blob digest for id " + itemId, e);
        } finally {
            DbPool.closeResults(rs);
            DbPool.closeStatement(stmt);
        }
    }

    public static void resolveSharedIndex(Mailbox mbox, PendingDelete info) throws ServiceException {
        if (info.sharedIndex == null || info.sharedIndex.isEmpty())
            return;

        assert(Db.supports(Db.Capability.ROW_LEVEL_LOCKING) || Thread.holdsLock(mbox));

        List<Integer> indexIDs = new ArrayList<Integer>(info.sharedIndex);

        Connection conn = mbox.getOperationConnection();
        PreparedStatement stmt = null;
        ResultSet rs = null;
        try {
            for (int i = 0; i < indexIDs.size(); i += Db.getINClauseBatchSize()) {
                int count = Math.min(Db.getINClauseBatchSize(), indexIDs.size() - i);
                stmt = conn.prepareStatement("SELECT index_id FROM " + getMailItemTableName(mbox) +
                            " WHERE " + IN_THIS_MAILBOX_AND + DbUtil.whereIn("index_id", count));
                int pos = 1;
                pos = setMailboxId(stmt, mbox, pos);
                for (int index = i; index < i + count; index++)
                    stmt.setInt(pos++, indexIDs.get(index));
                rs = stmt.executeQuery();
                while (rs.next()) {
                    info.sharedIndex.remove(rs.getInt(1));
                }
                rs.close(); rs = null;
                stmt.close(); stmt = null;
            }

            info.indexIds.addAll(info.sharedIndex);
            info.sharedIndex.clear();
        } catch (SQLException e) {
            throw ServiceException.FAILURE("resolving shared index entries: " + info.rootId, e);
        } finally {
            DbPool.closeResults(rs);
            DbPool.closeStatement(stmt);
        }
    }


    private static final String IMAP_FIELDS = "mi.id, mi.type, mi.imap_id, mi.unread, mi.flags, mi.tags";
    private static final String IMAP_TYPES = "(" + MailItem.TYPE_MESSAGE + "," + MailItem.TYPE_CHAT + ',' + MailItem.TYPE_CONTACT + ")";

    public static List<ImapMessage> loadImapFolder(Folder folder) throws ServiceException {
        Mailbox mbox = folder.getMailbox();

        assert(Db.supports(Db.Capability.ROW_LEVEL_LOCKING) || Thread.holdsLock(mbox));

        List<ImapMessage> result = new ArrayList<ImapMessage>();

        Connection conn = mbox.getOperationConnection();
        PreparedStatement stmt = null;
        ResultSet rs = null;
        try {
            stmt = conn.prepareStatement("SELECT " + IMAP_FIELDS +
                        " FROM " + getMailItemTableName(folder.getMailbox(), " mi") +
                        " WHERE " + IN_THIS_MAILBOX_AND + "folder_id = ? AND type IN " + IMAP_TYPES);
            if (folder.getSize() > RESULTS_STREAMING_MIN_ROWS) {
                Db.getInstance().enableStreaming(stmt);
            }
            int pos = 1;
            pos = setMailboxId(stmt, mbox, pos);
            stmt.setInt(pos++, folder.getId());
            rs = stmt.executeQuery();

            while (rs.next()) {
                int flags = rs.getBoolean(4) ? Flag.BITMASK_UNREAD | rs.getInt(5) : rs.getInt(5);
                result.add(new ImapMessage(rs.getInt(1), rs.getByte(2), rs.getInt(3), flags, rs.getLong(6)));
            }
            return result;
        } catch (SQLException e) {
            throw ServiceException.FAILURE("loading IMAP folder data: " + folder.getPath(), e);
        } finally {
            DbPool.closeResults(rs);
            DbPool.closeStatement(stmt);
        }
    }

    public static int countImapRecent(Folder folder, int uidCutoff) throws ServiceException {
        Mailbox mbox = folder.getMailbox();

        assert(Db.supports(Db.Capability.ROW_LEVEL_LOCKING) || Thread.holdsLock(mbox));

        Connection conn = mbox.getOperationConnection();
        PreparedStatement stmt = null;
        ResultSet rs = null;
        try {
            stmt = conn.prepareStatement("SELECT COUNT(*) FROM " + getMailItemTableName(folder.getMailbox()) +
                        " WHERE " + IN_THIS_MAILBOX_AND + "folder_id = ? AND type IN " + IMAP_TYPES +
                        " AND (imap_id IS NULL OR imap_id = 0 OR imap_id > ?)");
            int pos = 1;
            pos = setMailboxId(stmt, mbox, pos);
            stmt.setInt(pos++, folder.getId());
            stmt.setInt(pos++, uidCutoff);
            rs = stmt.executeQuery();

            return (rs.next() ? rs.getInt(1) : 0);
        } catch (SQLException e) {
            throw ServiceException.FAILURE("counting IMAP \\Recent messages: " + folder.getPath(), e);
        } finally {
            DbPool.closeResults(rs);
            DbPool.closeStatement(stmt);
        }
    }


    private static final String POP3_FIELDS = "mi.id, mi.size, mi.blob_digest";
    private static final String POP3_TYPES = "(" + MailItem.TYPE_MESSAGE + ")";

    public static List<Pop3Message> loadPop3Folder(Folder folder, Date popSince) throws ServiceException {
        Mailbox mbox = folder.getMailbox();

        assert(Db.supports(Db.Capability.ROW_LEVEL_LOCKING) || Thread.holdsLock(mbox));

        long popDate = popSince == null ? -1 : Math.max(popSince.getTime(), -1);
        List<Pop3Message> result = new ArrayList<Pop3Message>();

        Connection conn = mbox.getOperationConnection();
        PreparedStatement stmt = null;
        ResultSet rs = null;
        try {
            String dateConstraint = popDate < 0 ? "" : " AND date > ?";
            stmt = conn.prepareStatement("SELECT " + POP3_FIELDS +
                        " FROM " + getMailItemTableName(mbox, " mi") +
                        " WHERE " + IN_THIS_MAILBOX_AND + "folder_id = ? AND type IN " + POP3_TYPES +
                        " AND NOT " + Db.bitmaskAND("flags", Flag.BITMASK_DELETED) + dateConstraint);
            if (folder.getSize() > RESULTS_STREAMING_MIN_ROWS) {
                Db.getInstance().enableStreaming(stmt);
            }
            int pos = 1;
            pos = setMailboxId(stmt, mbox, pos);
            stmt.setInt(pos++, folder.getId());
            if (popDate >= 0)
                stmt.setInt(pos++, (int) (popDate / 1000L));
            rs = stmt.executeQuery();

            while (rs.next())
                result.add(new Pop3Message(rs.getInt(1), rs.getLong(2), rs.getString(3)));
            return result;
        } catch (SQLException e) {
            throw ServiceException.FAILURE("loading POP3 folder data: " + folder.getPath(), e);
        } finally {
            DbPool.closeResults(rs);
            DbPool.closeStatement(stmt);
        }
    }

    public static List<UnderlyingData> getRevisionInfo(MailItem item, boolean fromDumpster) throws ServiceException {
        Mailbox mbox = item.getMailbox();

        assert(Db.supports(Db.Capability.ROW_LEVEL_LOCKING) || Thread.holdsLock(mbox));

        List<UnderlyingData> dlist = new ArrayList<UnderlyingData>();
        if (!item.isTagged(Flag.ID_FLAG_VERSIONED))
            return dlist;

        Connection conn = mbox.getOperationConnection();
        PreparedStatement stmt = null;
        ResultSet rs = null;
        try {
            stmt = conn.prepareStatement("SELECT " + REVISION_FIELDS + " FROM " + getRevisionTableName(mbox, fromDumpster) +
                        " WHERE " + IN_THIS_MAILBOX_AND + "item_id = ?" +
                        " ORDER BY version");
            int pos = 1;
            pos = setMailboxId(stmt, mbox, pos);
            stmt.setInt(pos++, item.getId());
            rs = stmt.executeQuery();

            while (rs.next())
                dlist.add(constructRevision(rs, item, fromDumpster));
            return dlist;
        } catch (SQLException e) {
            throw ServiceException.FAILURE("getting old revisions for item: " + item.getId(), e);
        } finally {
            DbPool.closeResults(rs);
            DbPool.closeStatement(stmt);
        }
    }

    public static List<Integer> listByFolder(Folder folder, byte type, boolean descending) throws ServiceException {
        Mailbox mbox = folder.getMailbox();

        assert(Db.supports(Db.Capability.ROW_LEVEL_LOCKING) || Thread.holdsLock(mbox));

        boolean allTypes = type == MailItem.TYPE_UNKNOWN;
        List<Integer> result = new ArrayList<Integer>();

        Connection conn = mbox.getOperationConnection();
        PreparedStatement stmt = null;
        ResultSet rs = null;
        try {
            String typeConstraint = allTypes ? "" : "type = ? AND ";
            stmt = conn.prepareStatement("SELECT id FROM " + getMailItemTableName(folder) +
                        " WHERE " + IN_THIS_MAILBOX_AND + typeConstraint + "folder_id = ?" +
                        " ORDER BY date" + (descending ? " DESC" : ""));
            if (type == MailItem.TYPE_MESSAGE && folder.getSize() > RESULTS_STREAMING_MIN_ROWS) {
                Db.getInstance().enableStreaming(stmt);
            }
            int pos = 1;
            pos = setMailboxId(stmt, mbox, pos);
            if (!allTypes)
                stmt.setByte(pos++, type);
            stmt.setInt(pos++, folder.getId());
            rs = stmt.executeQuery();

            while (rs.next())
                result.add(rs.getInt(1));
            return result;
        } catch (SQLException e) {
            throw ServiceException.FAILURE("fetching item list for folder " + folder.getId(), e);
        } finally {
            DbPool.closeResults(rs);
            DbPool.closeStatement(stmt);
        }
    }

    public static TypedIdList listByFolder(Folder folder, boolean descending) throws ServiceException {
        Mailbox mbox = folder.getMailbox();
        assert(Db.supports(Db.Capability.ROW_LEVEL_LOCKING) || Thread.holdsLock(mbox));

        TypedIdList result = new TypedIdList();

        Connection conn = mbox.getOperationConnection();
        PreparedStatement stmt = null;
        ResultSet rs = null;
        try {
            stmt = conn.prepareStatement("SELECT id, type FROM " + getMailItemTableName(folder) +
                        " WHERE " + IN_THIS_MAILBOX_AND + "folder_id = ?" +
                        " ORDER BY date" + (descending ? " DESC" : ""));
            int pos = 1;
            pos = setMailboxId(stmt, mbox, pos);
            stmt.setInt(pos++, folder.getId());
            rs = stmt.executeQuery();

            while (rs.next())
                result.add(rs.getByte(2), rs.getInt(1));
            return result;
        } catch (SQLException e) {
            throw ServiceException.FAILURE("fetching item list for folder " + folder.getId(), e);
        } finally {
            DbPool.closeResults(rs);
            DbPool.closeStatement(stmt);
        }
    }

    public static SpoolingCache<MailboxBlob> getAllBlobs(Mailbox mbox) throws ServiceException {
        SpoolingCache<MailboxBlob> blobs = new SpoolingCache<MailboxBlob>(5000);

        DbConnection conn = mbox.getOperationConnection();
        PreparedStatement stmt = null;
        try {
            stmt = conn.prepareStatement("SELECT id, mod_content, volume_id FROM " + getMailItemTableName(mbox) +
                    " WHERE " + IN_THIS_MAILBOX_AND + "blob_digest IS NOT NULL");
            getAllBlobs(stmt, mbox, blobs);
            stmt.close();
            stmt = null;

            stmt = conn.prepareStatement("SELECT id, mod_content, volume_id FROM " + getMailItemTableName(mbox, true) +
                    " WHERE " + IN_THIS_MAILBOX_AND + "blob_digest IS NOT NULL");
            getAllBlobs(stmt, mbox, blobs);
            stmt.close();
            stmt = null;

            stmt = conn.prepareStatement("SELECT item_id, mod_content, volume_id FROM " + getRevisionTableName(mbox) +
                    " WHERE " + IN_THIS_MAILBOX_AND + "blob_digest IS NOT NULL");
            getAllBlobs(stmt, mbox, blobs);
            stmt.close();
            stmt = null;

            stmt = conn.prepareStatement("SELECT item_id, mod_content, volume_id FROM " + getRevisionTableName(mbox, true) +
                    " WHERE " + IN_THIS_MAILBOX_AND + "blob_digest IS NOT NULL");
            getAllBlobs(stmt, mbox, blobs);

            return blobs;
        } catch (SQLException e) {
            throw ServiceException.FAILURE("fetching blob list for mailbox " + mbox.getId(), e);
        } catch (IOException e) {
            throw ServiceException.FAILURE("fetching blob list for mailbox " + mbox.getId(), e);
        } finally {
            DbPool.closeStatement(stmt);
        }
    }

    private static void getAllBlobs(PreparedStatement stmt, Mailbox mbox, SpoolingCache<MailboxBlob> blobs)
    throws SQLException, IOException, ServiceException {
        StoreManager sm = StoreManager.getInstance();
        ResultSet rs = null;
        try {
            int pos = 1;
            pos = setMailboxId(stmt, mbox, pos);
            rs = stmt.executeQuery();

            while (rs.next()) {
                blobs.add(sm.getMailboxBlob(mbox, rs.getInt(1), rs.getInt(2), rs.getString(3)));
            }
        } finally {
            DbPool.closeResults(rs);
        }
    }

    // these columns are specified by DB_FIELDS, below
    public static final int CI_ID          = 1;
    public static final int CI_TYPE        = 2;
    public static final int CI_PARENT_ID   = 3;
    public static final int CI_FOLDER_ID   = 4;
    public static final int CI_INDEX_ID    = 5;
    public static final int CI_IMAP_ID     = 6;
    public static final int CI_DATE        = 7;
    public static final int CI_SIZE        = 8;
    public static final int CI_VOLUME_ID   = 9;
    public static final int CI_BLOB_DIGEST = 10;
    public static final int CI_UNREAD      = 11;
    public static final int CI_FLAGS       = 12;
    public static final int CI_TAGS        = 13;
//  public static final int CI_SENDER      = 14;
    public static final int CI_SUBJECT     = 14;
    public static final int CI_NAME        = 15;
    public static final int CI_METADATA    = 16;
    public static final int CI_MODIFIED    = 17;
    public static final int CI_MODIFY_DATE = 18;
    public static final int CI_SAVED       = 19;

    static final String DB_FIELDS = "mi.id, mi.type, mi.parent_id, mi.folder_id, mi.index_id, " +
                                    "mi.imap_id, mi.date, mi.size, mi.volume_id, mi.blob_digest, " +
                                    "mi.unread, mi.flags, mi.tags, mi.subject, mi.name, " +
                                    "mi.metadata, mi.mod_metadata, mi.change_date, mi.mod_content";


    private static UnderlyingData constructItem(ResultSet rs) throws SQLException, ServiceException {
        return constructItem(rs, 0, false);
    }

    private static UnderlyingData constructItem(ResultSet rs, boolean fromDumpster) throws SQLException, ServiceException {
        return constructItem(rs, 0, fromDumpster);
    }

    static UnderlyingData constructItem(ResultSet rs, int offset) throws SQLException, ServiceException {
        return constructItem(rs, offset, false);
    }

    static UnderlyingData constructItem(ResultSet rs, int offset, boolean fromDumpster) throws SQLException, ServiceException {
        UnderlyingData data = new UnderlyingData();
        data.id          = rs.getInt(CI_ID + offset);
        data.type        = rs.getByte(CI_TYPE + offset);
        data.parentId    = rs.getInt(CI_PARENT_ID + offset);
        data.folderId    = rs.getInt(CI_FOLDER_ID + offset);
        data.indexId     = rs.getInt(CI_INDEX_ID + offset);
        if (rs.wasNull())
            data.indexId = -1;
        data.imapId      = rs.getInt(CI_IMAP_ID + offset);
        if (rs.wasNull())
            data.imapId = -1;
        data.date        = rs.getInt(CI_DATE + offset);
        data.size        = rs.getLong(CI_SIZE + offset);
        data.locator    = rs.getString(CI_VOLUME_ID + offset);
        data.setBlobDigest(rs.getString(CI_BLOB_DIGEST + offset));
        data.unreadCount = rs.getInt(CI_UNREAD + offset);
        int flags = rs.getInt(CI_FLAGS + offset);
        if (!fromDumpster)
            data.flags = flags;
        else
            data.flags = flags | Flag.BITMASK_UNCACHED | Flag.BITMASK_IN_DUMPSTER;
        data.tags        = rs.getLong(CI_TAGS + offset);
        data.subject     = rs.getString(CI_SUBJECT + offset);
        data.name        = rs.getString(CI_NAME + offset);
        data.metadata    = decodeMetadata(rs.getString(CI_METADATA + offset));
        data.modMetadata = rs.getInt(CI_MODIFIED + offset);
        data.modContent  = rs.getInt(CI_SAVED + offset);
        data.dateChanged = rs.getInt(CI_MODIFY_DATE + offset);
        // make sure to handle NULL column values
        if (data.parentId == 0)     data.parentId = -1;
        if (data.dateChanged == 0)  data.dateChanged = -1;
        return data;
    }

    private static final String REVISION_FIELDS = "date, size, volume_id, blob_digest, name, " +
                                                  "metadata, mod_metadata, change_date, mod_content";

    private static UnderlyingData constructRevision(ResultSet rs, MailItem item, boolean fromDumpster) throws SQLException, ServiceException {
        UnderlyingData data = new UnderlyingData();
        data.id          = item.getId();
        data.type        = item.getType();
        data.parentId    = item.getParentId();
        data.folderId    = item.getFolderId();
        data.indexId     = -1;
        data.imapId      = -1;
        data.date        = rs.getInt(1);
        data.size        = rs.getLong(2);
        data.locator    = rs.getString(3);
        data.setBlobDigest(rs.getString(4));
        data.unreadCount = item.getUnreadCount();
        if (!fromDumpster)
            data.flags = item.getInternalFlagBitmask() | Flag.BITMASK_UNCACHED;
        else
            data.flags = item.getInternalFlagBitmask() | Flag.BITMASK_UNCACHED | Flag.BITMASK_IN_DUMPSTER;
        data.tags        = item.getTagBitmask();
        data.subject     = item.getSubject();
        data.name        = rs.getString(5);
        data.metadata    = decodeMetadata(rs.getString(6));
        data.modMetadata = rs.getInt(7);
        data.dateChanged = rs.getInt(8);
        data.modContent  = rs.getInt(9);
        // make sure to handle NULL column values
        if (data.parentId <= 0)     data.parentId = -1;
        if (data.dateChanged == 0)  data.dateChanged = -1;
        return data;
    }

    //////////////////////////////////////
    // CALENDAR STUFF BELOW HERE!
    //////////////////////////////////////

    public static UnderlyingData getCalendarItem(Mailbox mbox, String uid) throws ServiceException {
        assert(Db.supports(Db.Capability.ROW_LEVEL_LOCKING) || Thread.holdsLock(mbox));

        Connection conn = mbox.getOperationConnection();
        PreparedStatement stmt = null;
        ResultSet rs = null;
        try {
            stmt = conn.prepareStatement("SELECT " + DB_FIELDS +
                    " FROM " + getCalendarItemTableName(mbox, "ci") + ", " + getMailItemTableName(mbox, "mi") +
                    " WHERE ci.uid = ? AND mi.id = ci.item_id AND mi.type IN " + CALENDAR_TYPES +
                    (DebugConfig.disableMailboxGroups ? "" : " AND ci.mailbox_id = ? AND mi.mailbox_id = ci.mailbox_id"));

            int pos = 1;
            stmt.setString(pos++, uid);
            pos = setMailboxId(stmt, mbox, pos);
            rs = stmt.executeQuery();

            if (rs.next())
                return constructItem(rs);
            return null;
        } catch (SQLException e) {
            throw ServiceException.FAILURE("fetching calendar items for mailbox " + mbox.getId(), e);
        } finally {
            DbPool.closeResults(rs);
            DbPool.closeStatement(stmt);
        }
    }

    /**
     * Return all of the Invite records within the range start&lt;=Invites&lt;end.  IE "Give me all the
     * invites between 7:00 and 9:00" will return you everything from 7:00 to 8:59:59.99
     * @param start
     * @param end
     * @param folderId
     * @return list of invites
     */
    public static List<UnderlyingData> getCalendarItems(Mailbox mbox, byte type, long start, long end, int folderId, int[] excludeFolderIds)
    throws ServiceException {
        assert(Db.supports(Db.Capability.ROW_LEVEL_LOCKING) || Thread.holdsLock(mbox));

        Connection conn = mbox.getOperationConnection();
        PreparedStatement stmt = null;
        ResultSet rs = null;
        try {
            stmt = calendarItemStatement(conn, DB_FIELDS, mbox, type, start, end, folderId, excludeFolderIds);
            rs = stmt.executeQuery();

            List<UnderlyingData> result = new ArrayList<UnderlyingData>();
            while (rs.next())
                result.add(constructItem(rs));
            return result;
        } catch (SQLException e) {
            throw ServiceException.FAILURE("fetching calendar items for mailbox " + mbox.getId(), e);
        } finally {
            DbPool.closeResults(rs);
            DbPool.closeStatement(stmt);
        }
    }

    public static List<UnderlyingData> getCalendarItems(Mailbox mbox, List<String> uids) throws ServiceException {
        assert(Db.supports(Db.Capability.ROW_LEVEL_LOCKING) || Thread.holdsLock(mbox));

        Connection conn = mbox.getOperationConnection();
        PreparedStatement stmt = null;
        ResultSet rs = null;
        List<UnderlyingData> result = new ArrayList<UnderlyingData>();
        try {
            for (int i = 0; i < uids.size(); i += Db.getINClauseBatchSize()) {
                int count = Math.min(Db.getINClauseBatchSize(), uids.size() - i);
                stmt = conn.prepareStatement("SELECT " + DB_FIELDS +
                        " FROM " + getCalendarItemTableName(mbox, "ci") + ", " + getMailItemTableName(mbox, "mi") +
                        " WHERE mi.id = ci.item_id AND mi.type IN " + CALENDAR_TYPES +
                        (DebugConfig.disableMailboxGroups ? "" : " AND ci.mailbox_id = ? AND mi.mailbox_id = ci.mailbox_id") +
                        " AND " + DbUtil.whereIn("ci.uid", count));
                int pos = 1;
                pos = setMailboxId(stmt, mbox, pos);
                for (int index = i; index < i + count; index++)
                    stmt.setString(pos++, uids.get(index));
                rs = stmt.executeQuery();
                while (rs.next())
                    result.add(constructItem(rs));
                stmt.close();
                stmt = null;
            }
            return result;
        } catch (SQLException e) {
            throw ServiceException.FAILURE("fetching calendar items for mailbox " + mbox.getId(), e);
        } finally {
            DbPool.closeResults(rs);
            DbPool.closeStatement(stmt);
        }
    }

    public static TypedIdList listCalendarItems(Mailbox mbox, byte type, long start, long end, int folderId, int[] excludeFolderIds)
    throws ServiceException {
        assert(Db.supports(Db.Capability.ROW_LEVEL_LOCKING) || Thread.holdsLock(mbox));

        Connection conn = mbox.getOperationConnection();
        PreparedStatement stmt = null;
        ResultSet rs = null;
        try {
            stmt = calendarItemStatement(conn, "mi.id, mi.type", mbox, type, start, end, folderId, excludeFolderIds);
            rs = stmt.executeQuery();

            TypedIdList result = new TypedIdList();
            while (rs.next())
                result.add(rs.getByte(2), rs.getInt(1));
            return result;
        } catch (SQLException e) {
            throw ServiceException.FAILURE("listing calendar items for mailbox " + mbox.getId(), e);
        } finally {
            DbPool.closeResults(rs);
            DbPool.closeStatement(stmt);
        }
    }

    private static PreparedStatement calendarItemStatement(Connection conn, String fields,
            Mailbox mbox, byte type, long start, long end, int folderId, int[] excludeFolderIds)
    throws SQLException {
        boolean folderSpecified = folderId != Mailbox.ID_AUTO_INCREMENT;

        String endConstraint = end > 0 ? " AND ci.start_time < ?" : "";
        String startConstraint = start > 0 ? " AND ci.end_time > ?" : "";
        String typeConstraint = type == MailItem.TYPE_UNKNOWN ? "type IN " + CALENDAR_TYPES : typeIn(type);

        String excludeFolderPart = "";
        if (excludeFolderIds != null && excludeFolderIds.length > 0)
            excludeFolderPart = " AND " + DbUtil.whereNotIn("folder_id", excludeFolderIds.length);

        PreparedStatement stmt = conn.prepareStatement("SELECT " + fields +
                    " FROM " + getCalendarItemTableName(mbox, "ci") + ", " + getMailItemTableName(mbox, "mi") +
                    " WHERE mi.id = ci.item_id" + endConstraint + startConstraint + " AND mi." + typeConstraint +
                    (DebugConfig.disableMailboxGroups? "" : " AND ci.mailbox_id = ? AND mi.mailbox_id = ci.mailbox_id") +
                    (folderSpecified ? " AND folder_id = ?" : "") + excludeFolderPart);

        int pos = 1;
        if (end > 0)
            stmt.setTimestamp(pos++, new Timestamp(end));
        if (start > 0)
            stmt.setTimestamp(pos++, new Timestamp(start));
        pos = setMailboxId(stmt, mbox, pos);
        if (folderSpecified)
            stmt.setInt(pos++, folderId);
        if (excludeFolderIds != null) {
            for (int id : excludeFolderIds)
                stmt.setInt(pos++, id);
        }

        return stmt;
    }

    public static List<Integer> getItemListByDates(Mailbox mbox, byte type, long start, long end, int folderId, boolean descending) throws ServiceException {
        assert(Db.supports(Db.Capability.ROW_LEVEL_LOCKING) || Thread.holdsLock(mbox));

        boolean allTypes = type == MailItem.TYPE_UNKNOWN;
        List<Integer> result = new ArrayList<Integer>();

        Connection conn = mbox.getOperationConnection();
        PreparedStatement stmt = null;
        ResultSet rs = null;
        try {
            String typeConstraint = allTypes ? "" : "type = ? AND ";
            stmt = conn.prepareStatement("SELECT id FROM " + getMailItemTableName(mbox) +
                        " WHERE " + IN_THIS_MAILBOX_AND + typeConstraint + "folder_id = ?" +
                        " AND date > ? AND date < ?" +
                        " ORDER BY date" + (descending ? " DESC" : ""));
            int pos = 1;
            pos = setMailboxId(stmt, mbox, pos);
            if (!allTypes)
                stmt.setByte(pos++, type);
            stmt.setInt(pos++, folderId);
            stmt.setInt(pos++, (int)(start / 1000));
            stmt.setInt(pos++, (int)(end / 1000));

            rs = stmt.executeQuery();

            while (rs.next())
                result.add(rs.getInt(1));
            return result;
        } catch (SQLException e) {
            throw ServiceException.FAILURE("finding items between dates", e);
        } finally {
            DbPool.closeResults(rs);
            DbPool.closeStatement(stmt);
        }
    }

    public static class QueryParams {
<<<<<<< HEAD
        private SortedSet<Integer> mFolderIds = new TreeSet<Integer>();
        private Long mChangeDateBefore;
        private Long changeDateAfter;
        private Integer mModifiedSequenceBefore;
        private Integer mRowLimit;
        private SortedSet<Byte> mIncludedTypes = new TreeSet<Byte>();
        private SortedSet<Byte> mExcludedTypes = new TreeSet<Byte>();

        public SortedSet<Integer> getFolderIds() { return Collections.unmodifiableSortedSet(mFolderIds); }
=======
        private final SortedSet<Integer> folderIds = new TreeSet<Integer>();
        private Integer changeDateBefore;
        private Integer changeDateAfter;
        private Integer modifiedSequenceBefore;
        private Integer rowLimit;
        private Integer offset;
        private final Set<MailItem.Type> includedTypes = EnumSet.noneOf(MailItem.Type.class);
        private final Set<MailItem.Type> excludedTypes = EnumSet.noneOf(MailItem.Type.class);

        public SortedSet<Integer> getFolderIds() {
            return Collections.unmodifiableSortedSet(folderIds);
        }

>>>>>>> 1306c201
        public QueryParams setFolderIds(Collection<Integer> ids) {
            mFolderIds.clear();
            if (ids != null) {
                mFolderIds.addAll(ids);
            }
            return this;
        }

        public SortedSet<Byte> getIncludedTypes() { return Collections.unmodifiableSortedSet(mIncludedTypes); }
        public QueryParams setIncludedTypes(byte ... types) {
            mIncludedTypes.clear();
            if (types != null) {
                for (byte type : types) {
                    mIncludedTypes.add(type);
                }
            }
            return this;
        }

        public SortedSet<Byte> getExcludedTypes() { return Collections.unmodifiableSortedSet(mExcludedTypes); }
        public QueryParams setExcludedTypes(byte ... types) {
            mExcludedTypes.clear();
            if (types != null) {
                for (byte type : types) {
                    mExcludedTypes.add(type);
                }
            }
            return this;
        }

        /**
         * @return the timestamp, in seconds
         */
        public Long getChangeDateBefore() { return mChangeDateBefore; }

        /**
         * @return the timestamp, in seconds
         */
        public Long getChangeDateAfter() { return changeDateAfter; }
        /**
         * Return items modified earlier than the given timestamp.
         * @param timestamp the timestamp, in seconds
         */
        public QueryParams setChangeDateBefore(Long timestamp) { mChangeDateBefore = timestamp; return this; }

        /**
         * Return items modified later than the given timestamp.
         * @param timestamp the timestamp, in seconds
         */
<<<<<<< HEAD
        public QueryParams setChangeDateAfter(Long timestamp) { changeDateAfter = timestamp; return this; }
        public Integer getModifiedSequenceBefore() { return mModifiedSequenceBefore; }
        public QueryParams setModifiedSequenceBefore(Integer changeId) { mModifiedSequenceBefore = changeId; return this; }
=======
        public QueryParams setChangeDateAfter(Integer timestamp) { changeDateAfter = timestamp; return this; }
        public Integer getModifiedSequenceBefore() { return modifiedSequenceBefore; }
        public QueryParams setModifiedSequenceBefore(Integer changeId) { modifiedSequenceBefore = changeId; return this; }

        public Integer getRowLimit() { return rowLimit; }
        public QueryParams setRowLimit(Integer rowLimit) { this.rowLimit = rowLimit; return this; }
        public Integer getOffset() { return offset; }
        public QueryParams setOffset(Integer offset) { this.offset = offset; return this; }

        public String getWhereClause() {
            StringBuilder buf = new StringBuilder();
            if (!includedTypes.isEmpty()) {
                if (buf.length() > 0) {
                    buf.append(" AND ");
                }
                if (includedTypes.size() == 1) {
                    for (MailItem.Type type : includedTypes) {
                        buf.append("type = ").append(type.toByte());
                        break;
                    }
                } else {
                    buf.append("type IN (");
                    boolean first = true;
                    for (MailItem.Type type : includedTypes) {
                        if (first) {
                            first = false;
                        } else {
                            buf.append(", ");
                        }
                        buf.append(type.toByte());
                    }
                    buf.append(")");
                }
            }
            if (!excludedTypes.isEmpty()) {
                if (buf.length() > 0) {
                    buf.append(" AND ");
                }
                if (excludedTypes.size() == 1) {
                    for (MailItem.Type type : excludedTypes) {
                        buf.append("type != ").append(type.toByte());
                        break;
                    }
                } else {
                    buf.append("type NOT IN (");
                    boolean first = true;
                    for (MailItem.Type type : excludedTypes) {
                        if (first) {
                            first = false;
                        } else {
                            buf.append(", ");
                        }
                        buf.append(type.toByte());
                    }
                    buf.append(")");
                }
            }
            if (!folderIds.isEmpty()) {
                if (buf.length() > 0) {
                    buf.append(" AND ");
                }
                if (folderIds.size() == 1) {
                    buf.append("folder_id = ").append(folderIds.first());
                } else {
                    buf.append("folder_id IN (");
                    boolean first = true;
                    for (Integer fid : folderIds) {
                        if (first) {
                            first = false;
                        } else {
                            buf.append(", ");
                        }
                        buf.append(fid);
                    }
                    buf.append(")");
                }
            }
            if (changeDateBefore != null) {
                if (buf.length() > 0) {
                    buf.append(" AND ");
                }
                buf.append("change_date < ").append(changeDateBefore);
            }
            if (changeDateAfter != null) {
                if (buf.length() > 0) {
                    buf.append(" AND ");
                }
                buf.append("change_date > ").append(changeDateAfter);
            }
            if (modifiedSequenceBefore != null) {
                if (buf.length() > 0) {
                    buf.append(" AND ");
                }
                buf.append("mod_metadata < ").append(modifiedSequenceBefore);
            }
            return buf.toString();
        }
>>>>>>> 1306c201

        public Integer getRowLimit() { return mRowLimit; }
        public QueryParams setRowLimit(Integer rowLimit) { mRowLimit = rowLimit; return this; }
    }

    /**
     * Returns the ids of items that match the given query parameters.
     * @return the matching ids, or an empty <tt>Set</tt>
     */
    public static Set<Integer> getIds(Mailbox mbox, Connection conn, QueryParams params, boolean fromDumpster)
    throws ServiceException {
        assert(Db.supports(Db.Capability.ROW_LEVEL_LOCKING) || Thread.holdsLock(mbox));

        PreparedStatement stmt = null;
        ResultSet rs = null;
        Set<Integer> ids = new HashSet<Integer>();

        try {
            // Prepare the statement based on query parameters.
            StringBuilder buf = new StringBuilder();
            buf.append("SELECT id FROM " + getMailItemTableName(mbox, fromDumpster) + " WHERE " + IN_THIS_MAILBOX_AND + "1 = 1");

            Set<Byte> includedTypes = params.getIncludedTypes();
            Set<Byte> excludedTypes = params.getExcludedTypes();
            Set<Integer> folderIds = params.getFolderIds();
            Long changeDateBefore = params.getChangeDateBefore();
            Long changeDateAfter = params.getChangeDateAfter();
            Integer modifiedSequenceBefore = params.getModifiedSequenceBefore();
            Integer rowLimit = params.getRowLimit();

            if (!includedTypes.isEmpty()) {
                buf.append(" AND ").append(DbUtil.whereIn("type", includedTypes.size()));
            }
            if (!excludedTypes.isEmpty()) {
                buf.append(" AND ").append(DbUtil.whereNotIn("type", excludedTypes.size()));
            }
            if (!folderIds.isEmpty()) {
                buf.append(" AND ").append(DbUtil.whereIn("folder_id", folderIds.size()));
            }
            if (changeDateBefore != null) {
                buf.append(" AND ").append("change_date < ?");
            }
            if (changeDateAfter != null) {
                buf.append(" AND ").append("change_date > ?");
            }
            if (modifiedSequenceBefore != null) {
                buf.append(" AND ").append("mod_metadata < ?");
            }
            if (rowLimit != null && Db.supports(Db.Capability.LIMIT_CLAUSE)) {
                buf.append(" LIMIT ").append(rowLimit);
            }
            stmt = conn.prepareStatement(buf.toString());

            // Bind values, execute query, return results.
            int pos = 1;
            pos = setMailboxId(stmt, mbox, pos);
            for (byte type : includedTypes) {
                stmt.setByte(pos++, type);
            }
            for (byte type : excludedTypes) {
                stmt.setByte(pos++, type);
            }
            for (int id : folderIds) {
                stmt.setInt(pos++, id);
            }
            if (changeDateBefore != null) {
                stmt.setInt(pos++, changeDateBefore.intValue());
            }
            if (changeDateAfter != null) {
                stmt.setInt(pos++, changeDateAfter.intValue());
            }
            if (modifiedSequenceBefore != null) {
                stmt.setInt(pos++, modifiedSequenceBefore);
            }

            rs = stmt.executeQuery();

            while (rs.next())
                ids.add(rs.getInt(1));
            return ids;
        } catch (SQLException e) {
            throw ServiceException.FAILURE("getting ids", e);
        } finally {
            DbPool.closeResults(rs);
            DbPool.closeStatement(stmt);
        }
    }

    public static void addToCalendarItemTable(CalendarItem calItem) throws ServiceException {
        Mailbox mbox = calItem.getMailbox();

        assert(Db.supports(Db.Capability.ROW_LEVEL_LOCKING) || Thread.holdsLock(mbox));

        long end = calItem.getEndTime();
        Timestamp startTs = new Timestamp(calItem.getStartTime());
        Timestamp endTs = new Timestamp(end <= 0 ? MAX_DATE : end);

        Connection conn = mbox.getOperationConnection();
        PreparedStatement stmt = null;
        try {
            String mailbox_id = DebugConfig.disableMailboxGroups ? "" : "mailbox_id, ";
            stmt = conn.prepareStatement("INSERT INTO " + getCalendarItemTableName(mbox) +
                        " (" + mailbox_id + "uid, item_id, start_time, end_time)" +
                        " VALUES (" + (DebugConfig.disableMailboxGroups ? "" : "?, ") + "?, ?, ?, ?)");
            int pos = 1;
            pos = setMailboxId(stmt, mbox, pos);
            stmt.setString(pos++, calItem.getUid());
            stmt.setInt(pos++, calItem.getId());
            stmt.setTimestamp(pos++, startTs);
            stmt.setTimestamp(pos++, endTs);
            stmt.executeUpdate();
        } catch (SQLException e) {
            throw ServiceException.FAILURE("writing invite to calendar item table: UID=" + calItem.getUid(), e);
        } finally {
            DbPool.closeStatement(stmt);
        }
    }

    private static long MAX_DATE = new GregorianCalendar(9999, 1, 1).getTimeInMillis();

    public static void updateInCalendarItemTable(CalendarItem calItem) throws ServiceException {
        Mailbox mbox = calItem.getMailbox();

        assert(Db.supports(Db.Capability.ROW_LEVEL_LOCKING) || Thread.holdsLock(mbox));

        long end = calItem.getEndTime();
        Timestamp startTs = new Timestamp(calItem.getStartTime());
        Timestamp endTs = new Timestamp(end <= 0 ? MAX_DATE : end);

        Connection conn = mbox.getOperationConnection();
        PreparedStatement stmt = null;
        try {
            String command = Db.supports(Db.Capability.REPLACE_INTO) ? "REPLACE" : "INSERT";
            String mailbox_id = DebugConfig.disableMailboxGroups ? "" : "mailbox_id, ";
            stmt = conn.prepareStatement(command + " INTO " + getCalendarItemTableName(mbox) +
                        " (" + mailbox_id + "uid, item_id, start_time, end_time)" +
                        " VALUES (" + MAILBOX_ID_VALUE + "?, ?, ?, ?)");
            int pos = 1;
            pos = setMailboxId(stmt, mbox, pos);
            stmt.setString(pos++, calItem.getUid());
            stmt.setInt(pos++, calItem.getId());
            stmt.setTimestamp(pos++, startTs);
            stmt.setTimestamp(pos++, endTs);
            stmt.executeUpdate();
        } catch (SQLException e) {
            if (Db.errorMatches(e, Db.Error.DUPLICATE_ROW)) {
                try {
                    DbPool.closeStatement(stmt);

                    stmt = conn.prepareStatement("UPDATE " + getCalendarItemTableName(mbox) +
                            " SET item_id = ?, start_time = ?, end_time = ? WHERE " + IN_THIS_MAILBOX_AND + "uid = ?");
                    int pos = 1;
                    stmt.setInt(pos++, calItem.getId());
                    stmt.setTimestamp(pos++, startTs);
                    stmt.setTimestamp(pos++, endTs);
                    pos = setMailboxId(stmt, mbox, pos);
                    stmt.setString(pos++, calItem.getUid());
                    stmt.executeUpdate();
                } catch (SQLException nested) {
                    throw ServiceException.FAILURE("updating data in calendar item table " + calItem.getUid(), nested);
                }
            } else {
                throw ServiceException.FAILURE("writing invite to calendar item table " + calItem.getUid(), e);
            }
        } finally {
            DbPool.closeStatement(stmt);
        }
    }

    public static List<CalendarItem.CalendarMetadata> getCalendarItemMetadata(Folder folder, long start, long end) throws ServiceException {
        Mailbox mbox = folder.getMailbox();

        assert(Db.supports(Db.Capability.ROW_LEVEL_LOCKING) || Thread.holdsLock(mbox));

        ArrayList<CalendarItem.CalendarMetadata> result = new ArrayList<CalendarItem.CalendarMetadata>();

        Connection conn = mbox.getOperationConnection();
        PreparedStatement stmt = null;
        ResultSet rs = null;
        try {
            String startConstraint = start > 0 ? " AND ci.end_time > ?" : "";
            String endConstraint = end > 0 ? " AND ci.start_time < ?" : "";
            String folderConstraint = " AND mi.folder_id = ?";
            stmt = conn.prepareStatement("SELECT mi.mailbox_id, mi.id, ci.uid, mi.mod_metadata, mi.mod_content, ci.start_time, ci.end_time" +
                        " FROM " + getMailItemTableName(mbox, "mi") + ", " + getCalendarItemTableName(mbox, "ci") +
                        " WHERE mi.mailbox_id = ci.mailbox_id AND mi.id = ci.item_id" +
                        (DebugConfig.disableMailboxGroups ? "" : " AND mi.mailbox_id = ? ") +
                        startConstraint + endConstraint + folderConstraint);
            int pos = 1;
            pos = setMailboxId(stmt, mbox, pos);
            if (start > 0)
                stmt.setTimestamp(pos++, new Timestamp(start));
            if (end > 0)
                stmt.setTimestamp(pos++, new Timestamp(end));
            stmt.setInt(pos++, folder.getId());
            rs = stmt.executeQuery();
            while (rs.next()) {
                result.add(new CalendarItem.CalendarMetadata(
                            rs.getInt(1),
                            rs.getInt(2),
                            rs.getString(3),
                            rs.getInt(4),
                            rs.getInt(5),
                            rs.getTimestamp(6).getTime(),
                            rs.getTimestamp(7).getTime()));
            }
        } catch (SQLException e) {
            throw ServiceException.FAILURE("fetching CalendarItem Metadata for mbox " + mbox.getId(), e);
        } finally {
            DbPool.closeResults(rs);
            DbPool.closeStatement(stmt);
        }
        return result;
    }


    public static void consistencyCheck(MailItem item, UnderlyingData data, String metadata) throws ServiceException {
        if (item.getId() <= 0)
            return;
        Mailbox mbox = item.getMailbox();

        assert(Db.supports(Db.Capability.ROW_LEVEL_LOCKING) || Thread.holdsLock(mbox));

        Connection conn = mbox.getOperationConnection();
        PreparedStatement stmt = null;
        ResultSet rs = null;
        try {
            stmt = conn.prepareStatement("SELECT mi.sender, " + DB_FIELDS +
                        " FROM " + getMailItemTableName(mbox, "mi") +
                        " WHERE " + IN_THIS_MAILBOX_AND + "id = ?");
            int pos = 1;
            pos = setMailboxId(stmt, mbox, pos);
            stmt.setInt(pos++, item.getId());
            rs = stmt.executeQuery();

            if (!rs.next())
                throw ServiceException.FAILURE("consistency check failed: " + MailItem.getNameForType(item) + " " + item.getId() + " not found in DB", null);

            UnderlyingData dbdata = constructItem(rs, 1);
            String dbsender = rs.getString(1);

            String dataBlobDigest = data.getBlobDigest(), dbdataBlobDigest = dbdata.getBlobDigest();
            String dataSender = item.getSortSender(), dbdataSender = dbsender == null ? "" : dbsender;
            String failures = "";

            if (data.id != dbdata.id)                    failures += " ID";
            if (data.type != dbdata.type)                failures += " TYPE";
            if (data.folderId != dbdata.folderId)        failures += " FOLDER_ID";
            if (data.indexId != dbdata.indexId)          failures += " INDEX_ID";
            if (data.imapId != dbdata.imapId)            failures += " IMAP_ID";
            if (data.locator != dbdata.locator)          failures += " VOLUME_ID";
            if (data.date != dbdata.date)                failures += " DATE";
            if (data.size != dbdata.size)                failures += " SIZE";
            if (dbdata.type != MailItem.TYPE_CONVERSATION) {
                if (data.unreadCount != dbdata.unreadCount)  failures += " UNREAD";
                if (data.flags != dbdata.flags)              failures += " FLAGS";
                if (data.tags != dbdata.tags)                failures += " TAGS";
            }
            if (data.modMetadata != dbdata.modMetadata)  failures += " MOD_METADATA";
            if (data.dateChanged != dbdata.dateChanged)  failures += " CHANGE_DATE";
            if (data.modContent != dbdata.modContent)    failures += " MOD_CONTENT";
            if (Math.max(data.parentId, -1) != dbdata.parentId)  failures += " PARENT_ID";
            if (dataBlobDigest != dbdataBlobDigest && (dataBlobDigest == null || !dataBlobDigest.equals(dbdataBlobDigest)))  failures += " BLOB_DIGEST";
            if (dataSender != dbdataSender && (dataSender == null || !dataSender.equalsIgnoreCase(dbdataSender)))  failures += " SENDER";
            if (data.subject != dbdata.subject && (data.subject == null || !data.subject.equals(dbdata.subject)))  failures += " SUBJECT";
            if (data.name != dbdata.name && (data.name == null || !data.name.equals(dbdata.name)))                 failures += " NAME";
            if (metadata != dbdata.metadata && (metadata == null || !metadata.equals(dbdata.metadata)))            failures += " METADATA";

            if (item instanceof Folder && dbdata.folderId != dbdata.parentId)  failures += " FOLDER!=PARENT";

            if (!failures.equals(""))
                throw ServiceException.FAILURE("consistency check failed: " + MailItem.getNameForType(item) + " " + item.getId() + " differs from DB at" + failures, null);
        } catch (SQLException e) {
            throw ServiceException.FAILURE("fetching item " + item.getId(), e);
        } finally {
            DbPool.closeResults(rs);
            DbPool.closeStatement(stmt);
        }
    }


    /** Makes sure that the argument won't overflow the maximum length of a
     *  MySQL VARCHAR(128) column (128 characters) by truncating the string
     *  if necessary.  Strips surrogate characters from the string if needed
     *  so that the database (i.e. MySQL) doesn't choke on Unicode characters
     *  outside the BMP (U+10000 and higher).
     *
     * @param sender  The string to check (can be null).
     * @return The passed-in String, truncated to 128 chars. */
    public static String checkSenderLength(String sender) {
        if (sender == null) {
            return sender;
        }

        String trimmed = sender.length() <= MAX_SENDER_LENGTH ? sender : sender.substring(0, MAX_SENDER_LENGTH).trim();
        if (!Db.supports(Db.Capability.NON_BMP_CHARACTERS)) {
            trimmed = StringUtil.removeSurrogates(trimmed);
        }
        return trimmed;
    }

    /** Makes sure that the argument won't overflow the maximum length of a
     *  MySQL VARCHAR(1024) column (1024 characters).
     *
     * @param subject  The string to check (can be null).
     * @return The passed-in String.
     * @throws ServiceException <code>service.FAILURE</code> if the
     *         parameter would be silently truncated when inserted. */
    public static String checkSubjectLength(String subject) throws ServiceException {
        if (subject == null || subject.length() <= MAX_SUBJECT_LENGTH)
            return subject;
        throw ServiceException.FAILURE("subject too long", null);
    }

    /** Truncates the passed-in {@code String} to a maximum length of
     *  {@link #MAX_SUBJECT_LENGTH} characters.  Strips surrogate characters
     *  from the string if needed so that the database (i.e. MySQL) doesn't
     *  choke on Unicode characters outside the BMP (U+10000 and higher). */
    public static String truncateSubjectToMaxAllowedLength(String subject) {
        if (subject == null) {
            return subject;
        }

        String trimmed = subject.length() <= MAX_SUBJECT_LENGTH ? subject : subject.substring(0, MAX_SUBJECT_LENGTH).trim();
        if (!Db.supports(Db.Capability.NON_BMP_CHARACTERS)) {
            trimmed = StringUtil.removeSurrogates(trimmed);
        }
        return trimmed;
    }

    /** Makes sure that the argument won't overflow the maximum length of a
     *  MySQL MEDIUMTEXT column (16,777,216 bytes) after conversion to UTF-8.
     *
     * @param metadata  The string to check (can be null).
     * @return The passed-in String, possibly re-encoded as base64 to hide
     *         non-BMP characters from the database.
     * @throws ServiceException <code>service.FAILURE</code> if the
     *         parameter would be silently truncated when inserted. */
    public static String checkMetadataLength(String metadata) throws ServiceException {
        if (metadata == null) {
            return null;
        }

        String result = encodeMetadata(metadata);
        int len = result.length();
        if (len > MAX_MEDIUMTEXT_LENGTH / 4) {  // every char uses 4 bytes in worst case
            if (StringUtil.isAsciiString(result)) {
                if (len > MAX_MEDIUMTEXT_LENGTH)
                    throw ServiceException.FAILURE("metadata too long", null);
            } else {
                try {
                    if (result.getBytes("utf-8").length > MAX_MEDIUMTEXT_LENGTH) {
                        throw ServiceException.FAILURE("metadata too long", null);
                    }
                } catch (UnsupportedEncodingException uee) { }
            }
        }
        return result;
    }

    public static String encodeMetadata(String metadata) throws ServiceException {
        if (Db.supports(Db.Capability.NON_BMP_CHARACTERS) || !StringUtil.containsSurrogates(metadata)) {
            return metadata;
        }

        try {
            return new BCodec("utf-8").encode(metadata);
        } catch (EncoderException ee) {
            throw ServiceException.FAILURE("encoding non-BMP metadata", ee);
        }
    }

    public static String decodeMetadata(String metadata) throws ServiceException {
        if (StringUtil.isNullOrEmpty(metadata) || !metadata.startsWith("=?")) {
            return metadata;
        } else {
            try {
                return new BCodec("utf-8").decode(metadata);
            } catch (DecoderException de) {
                throw ServiceException.FAILURE("encoding non-BMP metadata", de);
            }
        }
    }

    /**
     * Returns the name of the table that stores {@link MailItem} data.  The table name is qualified
     * with the name of the database (e.g. <tt>mboxgroup1.mail_item</tt>).
     */
    public static String getMailItemTableName(int mailboxId, int groupId, boolean dumpster) {
        return DbMailbox.qualifyTableName(groupId, !dumpster ? TABLE_MAIL_ITEM : TABLE_MAIL_ITEM_DUMPSTER);
    }
    public static String getMailItemTableName(MailItem item) {
        return getMailItemTableName(item, false);
    }
    public static String getMailItemTableName(MailItem item, boolean dumpster) {
        return DbMailbox.qualifyTableName(item.getMailbox(), !dumpster ? TABLE_MAIL_ITEM : TABLE_MAIL_ITEM_DUMPSTER);
    }
    public static String getMailItemTableName(Mailbox mbox) {
        return getMailItemTableName(mbox, false);
    }
    public static String getMailItemTableName(Mailbox mbox, boolean dumpster) {
        return DbMailbox.qualifyTableName(mbox, !dumpster ? TABLE_MAIL_ITEM : TABLE_MAIL_ITEM_DUMPSTER);
    }
    public static String getMailItemTableName(Mailbox mbox, String alias) {
        return getMailItemTableName(mbox, alias, false);
    }
    public static String getMailItemTableName(Mailbox mbox, String alias, boolean dumpster) {
        return getMailItemTableName(mbox, dumpster) + " AS " + alias;
    }

    /**
     * Returns the name of the table that stores data on old revisions of {@link MailItem}s.
     * The table name is qualified by the name of the database (e.g. <tt>mailbox1.revision</tt>).
     */
    public static String getRevisionTableName(int mailboxId, int groupId, boolean dumpster) {
        return DbMailbox.qualifyTableName(groupId, !dumpster ? TABLE_REVISION : TABLE_REVISION_DUMPSTER);
    }
    public static String getRevisionTableName(MailItem item) {
        return getRevisionTableName(item, false);
    }
    public static String getRevisionTableName(MailItem item, boolean dumpster) {
        return DbMailbox.qualifyTableName(item.getMailbox(), !dumpster ? TABLE_REVISION : TABLE_REVISION_DUMPSTER);
    }
    public static String getRevisionTableName(Mailbox mbox) {
        return getRevisionTableName(mbox, false);
    }
    public static String getRevisionTableName(Mailbox mbox, boolean dumpster) {
        return DbMailbox.qualifyTableName(mbox, !dumpster ? TABLE_REVISION : TABLE_REVISION_DUMPSTER);
    }
    public static String getRevisionTableName(Mailbox mbox, String alias) {
        return getRevisionTableName(mbox, alias, false);
    }
    public static String getRevisionTableName(Mailbox mbox, String alias, boolean dumpster) {
        return getRevisionTableName(mbox, dumpster) + " AS " + alias;
    }

    /**
     * Returns the name of the table that stores {@link CalendarItem} data.  The table name is qualified
     * by the name of the database (e.g. <tt>mailbox1.appointment</tt>).
     */
    public static String getCalendarItemTableName(int mailboxId, int groupId, boolean dumpster) {
        return DbMailbox.qualifyTableName(groupId, !dumpster ? TABLE_APPOINTMENT : TABLE_APPOINTMENT_DUMPSTER);
    }
    public static String getCalendarItemTableName(Mailbox mbox) {
        return getCalendarItemTableName(mbox, false);
    }
    public static String getCalendarItemTableName(Mailbox mbox, boolean dumpster) {
        return DbMailbox.qualifyTableName(mbox, !dumpster ? TABLE_APPOINTMENT : TABLE_APPOINTMENT_DUMPSTER);
    }
    public static String getCalendarItemTableName(Mailbox mbox, String alias) {
        return getCalendarItemTableName(mbox, alias, false);
    }
    public static String getCalendarItemTableName(Mailbox mbox, String alias, boolean dumpster) {
        return getCalendarItemTableName(mbox, dumpster) + " AS " + alias;
    }

    /**
     * Returns the name of the table that maps subject hashes to {@link Conversation} ids.  The table
     * name is qualified by the name of the database (e.g. <tt>mailbox1.open_conversation</tt>).
     */
    public static String getConversationTableName(int mailboxId, int groupId) {
        return DbMailbox.qualifyTableName(groupId, TABLE_OPEN_CONVERSATION);
    }
    public static String getConversationTableName(MailItem item) {
        return DbMailbox.qualifyTableName(item.getMailbox(), TABLE_OPEN_CONVERSATION);
    }
    public static String getConversationTableName(Mailbox mbox) {
        return DbMailbox.qualifyTableName(mbox, TABLE_OPEN_CONVERSATION);
    }
    public static String getConversationTableName(Mailbox mbox, String alias) {
        return getConversationTableName(mbox) + " AS " + alias;
    }

    /**
     * Returns the name of the table that stores data on deleted items for the purpose of sync.
     * The table name is qualified by the name of the database (e.g. <tt>mailbox1.tombstone</tt>).
     */
    public static String getTombstoneTableName(int mailboxId, int groupId) {
        return DbMailbox.qualifyTableName(groupId, TABLE_TOMBSTONE);
    }
    public static String getTombstoneTableName(Mailbox mbox) {
        return DbMailbox.qualifyTableName(mbox, TABLE_TOMBSTONE);
    }


    /** If the database doesn't support row-level locking, try to synchronize
     *  database accesses on the Mailbox object to avoid having read/write
     *  conflicts with Mailbox write transactions.  In the case where the DB
     *  <u>does</u> support row-level locking, synchronizing on a local
     *  <code>Object</code> shouldn't add problematic overhead. */
    public static Object getSynchronizer(Mailbox mbox) {
        return Db.supports(Db.Capability.ROW_LEVEL_LOCKING) ? new Object() : mbox;
    }


    private static boolean areTagsetsLoaded(Mailbox mbox) {
        synchronized (sTagsetCache) {
            return sTagsetCache.containsKey(mbox.getId());
        }
    }

    static TagsetCache getTagsetCache(Connection conn, Mailbox mbox) throws ServiceException {
        int mailboxId = mbox.getId();
        Integer id = new Integer(mailboxId);
        TagsetCache tagsets = null;

        synchronized (sTagsetCache) {
            tagsets = sTagsetCache.get(id);
        }

        // All access to a mailbox is synchronized, so we can initialize
        // the tagset cache for a single mailbox outside the
        // synchronized block.
        if (tagsets == null) {
            ZimbraLog.cache.info("Loading tagset cache");
            tagsets = new TagsetCache("Mailbox " + mailboxId + " tags");
            tagsets.addTagsets(DbMailbox.getDistinctTagsets(conn, mbox));

            synchronized (sTagsetCache) {
                sTagsetCache.put(id, tagsets);
            }
        }

        return tagsets;
    }

    private static boolean areFlagsetsLoaded(Mailbox mbox) {
        synchronized(sFlagsetCache) {
            return sFlagsetCache.containsKey(mbox.getId());
        }
    }

    static TagsetCache getFlagsetCache(Connection conn, Mailbox mbox) throws ServiceException {
        int mailboxId = mbox.getId();
        Integer id = new Integer(mailboxId);
        TagsetCache flagsets = null;

        synchronized (sFlagsetCache) {
            flagsets = sFlagsetCache.get(id);
        }

        // All access to a mailbox is synchronized, so we can initialize
        // the flagset cache for a single mailbox outside the
        // synchronized block.
        if (flagsets == null) {
            ZimbraLog.cache.info("Loading flagset cache");
            flagsets = new TagsetCache("Mailbox " + mailboxId + " flags");
            flagsets.addTagsets(DbMailbox.getDistinctFlagsets(conn, mbox));

            synchronized (sFlagsetCache) {
                sFlagsetCache.put(id, flagsets);
            }
        }
        return flagsets;
    }

    /**
     * Returns a comma-separated list of ids for logging.  If the <tt>String</tt> is
     * more than 200 characters long, cuts off the list and appends &quot...&quot.
     */
    private static String getIdListForLogging(Collection<Integer> ids) {
        if (ids == null)
            return null;
        StringBuilder idList = new StringBuilder();
        boolean firstTime = true;
        for (Integer id : ids) {
            if (firstTime)
                firstTime = false;
            else
                idList.append(',');
            idList.append(id);
            if (idList.length() > 200) {
                idList.append("...");
                break;
            }
        }
        return idList.toString();
    }

<<<<<<< HEAD
    public static TypedIdList listItems(Folder folder, long messageSyncStart, byte type, boolean descending, boolean older) throws ServiceException {
=======
    public static TypedIdList listItems(Folder folder, long messageSyncStart, MailItem.Type type, boolean descending, boolean older) throws ServiceException {
>>>>>>> 1306c201
        Mailbox mbox = folder.getMailbox();
        assert(Db.supports(Db.Capability.ROW_LEVEL_LOCKING) || Thread.holdsLock(mbox));

        TypedIdList result = new TypedIdList();
        Connection conn = mbox.getOperationConnection();
        PreparedStatement stmt = null;
        ResultSet rs = null;
        try {
            if (older) {
                stmt = conn.prepareStatement("SELECT id, type FROM " + getMailItemTableName(folder) +
                        " WHERE " + IN_THIS_MAILBOX_AND + " type = ? AND folder_id = ? AND date < ?" +
                        " ORDER BY date" + (descending ? " DESC" : ""));
            } else {
                stmt = conn.prepareStatement("SELECT id, type FROM " + getMailItemTableName(folder) +
                        " WHERE " + IN_THIS_MAILBOX_AND + " type = ? AND folder_id = ? AND date >= ?" +
                        " ORDER BY date" + (descending ? " DESC" : ""));
            }
            int pos = 1;
            pos = setMailboxId(stmt, mbox, pos);
            stmt.setByte(pos++, type);
            stmt.setInt(pos++, folder.getId());
            stmt.setLong(pos++, messageSyncStart);
            rs = stmt.executeQuery();

            while (rs.next())
                result.add(rs.getByte(2), rs.getInt(1));
            return result;
        } catch (SQLException e) {
            throw ServiceException.FAILURE("fetching item list for folder " + folder.getId(), e);
        } finally {
            DbPool.closeResults(rs);
            DbPool.closeStatement(stmt);
        }
    }
}<|MERGE_RESOLUTION|>--- conflicted
+++ resolved
@@ -2,12 +2,12 @@
  * ***** BEGIN LICENSE BLOCK *****
  * Zimbra Collaboration Suite Server
  * Copyright (C) 2004, 2005, 2006, 2007, 2008, 2009, 2010, 2011 VMware, Inc.
- * 
+ *
  * The contents of this file are subject to the Zimbra Public License
  * Version 1.3 ("License"); you may not use this file except in
  * compliance with the License.  You may obtain a copy of the License at
  * http://www.zimbra.com/license.
- * 
+ *
  * Software distributed under the License is distributed on an "AS IS"
  * basis, WITHOUT WARRANTY OF ANY KIND, either express or implied.
  * ***** END LICENSE BLOCK *****
@@ -62,11 +62,8 @@
 import com.zimbra.cs.mailbox.Flag;
 import com.zimbra.cs.mailbox.Folder;
 import com.zimbra.cs.mailbox.MailItem;
-<<<<<<< HEAD
-=======
 import com.zimbra.cs.mailbox.MailItem.PendingDelete;
 import com.zimbra.cs.mailbox.MailItem.UnderlyingData;
->>>>>>> 1306c201
 import com.zimbra.cs.mailbox.MailServiceException;
 import com.zimbra.cs.mailbox.Mailbox;
 import com.zimbra.cs.mailbox.Message;
@@ -74,8 +71,6 @@
 import com.zimbra.cs.mailbox.SearchFolder;
 import com.zimbra.cs.mailbox.Tag;
 import com.zimbra.cs.mailbox.VirtualConversation;
-import com.zimbra.cs.mailbox.MailItem.PendingDelete;
-import com.zimbra.cs.mailbox.MailItem.UnderlyingData;
 import com.zimbra.cs.mailbox.util.TypedIdList;
 import com.zimbra.cs.pop3.Pop3Message;
 import com.zimbra.cs.store.MailboxBlob;
@@ -565,13 +560,10 @@
         Mailbox mbox = item.getMailbox();
         if (mbox != folder.getMailbox()) {
             throw MailServiceException.WRONG_MAILBOX();
-<<<<<<< HEAD
-
-        assert(Db.supports(Db.Capability.ROW_LEVEL_LOCKING) || Thread.holdsLock(mbox));
-
-=======
-        }
->>>>>>> 1306c201
+        }
+
+        assert(Db.supports(Db.Capability.ROW_LEVEL_LOCKING) || Thread.holdsLock(mbox));
+
         checkNamingConstraint(mbox, folder.getId(), item.getName(), item.getId());
 
         Connection conn = mbox.getOperationConnection();
@@ -678,66 +670,14 @@
         }
     }
 
-<<<<<<< HEAD
     public static void setIndexIds(Mailbox mbox, List<Message> msgs) throws ServiceException {
         if (msgs == null || msgs.isEmpty())
             return;
 
         assert(Db.supports(Db.Capability.ROW_LEVEL_LOCKING) || Thread.holdsLock(mbox));
 
-        Connection conn = mbox.getOperationConnection();
-=======
-    public static SetMultimap<MailItem.Type, Integer> getIndexDeferredIds(DbConnection conn, Mailbox mbox)
-    throws ServiceException {
-        SetMultimap<MailItem.Type, Integer> result = Multimaps.newSetMultimap(
-                new EnumMap<MailItem.Type, Collection<Integer>>(MailItem.Type.class),
-                new Supplier<Set<Integer>>() {
-                    @Override
-                    public Set<Integer> get() {
-                        return new HashSet<Integer>();
-                    }
-                });
-
-        PreparedStatement stmt = null;
-        ResultSet rs = null;
-        try { // from MAIL_ITEM table
-            stmt = conn.prepareStatement("SELECT type, id FROM " + getMailItemTableName(mbox, false) +
-                    " WHERE " + IN_THIS_MAILBOX_AND + "index_id <= 1"); // 0: deferred, 1: stale
-            setMailboxId(stmt, mbox, 1);
-            rs = stmt.executeQuery();
-            while (rs.next()) {
-                result.put(MailItem.Type.of(rs.getByte(1)), rs.getInt(2));
-            }
-        } catch (SQLException e) {
-            throw ServiceException.FAILURE("Failed to query index deferred IDs", e);
-        } finally {
-            conn.closeQuietly(rs);
-            conn.closeQuietly(stmt);
-        }
-
-        if (mbox.dumpsterEnabled()) {
-            try { // also from MAIL_ITEM_DUMPSTER table
-                stmt = conn.prepareStatement("SELECT type, id FROM " + getMailItemTableName(mbox, true) +
-                        " WHERE " + IN_THIS_MAILBOX_AND + "index_id <= 1");
-                setMailboxId(stmt, mbox, 1);
-                rs = stmt.executeQuery();
-                while (rs.next()) {
-                    result.put(MailItem.Type.of(rs.getByte(1)), rs.getInt(2));
-                }
-            } catch (SQLException e) {
-                throw ServiceException.FAILURE("Failed to query index deferred IDs from dumpster", e);
-            } finally {
-                conn.closeQuietly(rs);
-                conn.closeQuietly(stmt);
-            }
-        }
-        return result;
-    }
-
-    public static List<Integer> getReIndexIds(DbConnection conn, Mailbox mbox, Set<MailItem.Type> types)
-    throws ServiceException {
-        List<Integer> ids = new ArrayList<Integer>();
->>>>>>> 1306c201
+
+        Connection conn = mbox.getOperationConnection();
         PreparedStatement stmt = null;
         try {
             for (int i = 0; i < msgs.size(); i += Db.getINClauseBatchSize()) {
@@ -775,15 +715,11 @@
         Mailbox mbox = children[0].getMailbox();
         if (parent != null && mbox != parent.getMailbox()) {
             throw MailServiceException.WRONG_MAILBOX();
-<<<<<<< HEAD
-
-        assert(Db.supports(Db.Capability.ROW_LEVEL_LOCKING) || Thread.holdsLock(mbox));
-
-        Connection conn = mbox.getOperationConnection();
-=======
-        }
-        DbConnection conn = mbox.getOperationConnection();
->>>>>>> 1306c201
+        }
+
+        assert(Db.supports(Db.Capability.ROW_LEVEL_LOCKING) || Thread.holdsLock(mbox));
+
+        Connection conn = mbox.getOperationConnection();
         PreparedStatement stmt = null;
         try {
             for (int i = 0; i < children.length; i += Db.getINClauseBatchSize()) {
@@ -818,15 +754,11 @@
         Mailbox mbox = oldParent.getMailbox();
         if (mbox != newParent.getMailbox()) {
             throw MailServiceException.WRONG_MAILBOX();
-<<<<<<< HEAD
-
-        assert(Db.supports(Db.Capability.ROW_LEVEL_LOCKING) || Thread.holdsLock(mbox));
-
-        Connection conn = mbox.getOperationConnection();
-=======
-        }
-        DbConnection conn = mbox.getOperationConnection();
->>>>>>> 1306c201
+        }
+
+        assert(Db.supports(Db.Capability.ROW_LEVEL_LOCKING) || Thread.holdsLock(mbox));
+
+        Connection conn = mbox.getOperationConnection();
         PreparedStatement stmt = null;
         try {
             String relation = (oldParent instanceof VirtualConversation ? "id = ?" : "parent_id = ?");
@@ -1567,15 +1499,11 @@
     public static List<Integer> markDeletionTargets(Mailbox mbox, List<Integer> ids, Set<Integer> candidates) throws ServiceException {
         if (ids == null) {
             return null;
-<<<<<<< HEAD
-
-        assert(Db.supports(Db.Capability.ROW_LEVEL_LOCKING) || Thread.holdsLock(mbox));
-
-        Connection conn = mbox.getOperationConnection();
-=======
-        }
-        DbConnection conn = mbox.getOperationConnection();
->>>>>>> 1306c201
+        }
+
+        assert(Db.supports(Db.Capability.ROW_LEVEL_LOCKING) || Thread.holdsLock(mbox));
+
+        Connection conn = mbox.getOperationConnection();
         PreparedStatement stmt = null;
         ResultSet rs = null;
         try {
@@ -2315,14 +2243,8 @@
         }
     }
 
-<<<<<<< HEAD
     public static List<UnderlyingData> getByFolder(Folder folder, byte type, SortBy sort) throws ServiceException {
         if (Mailbox.isCachedType(type))
-=======
-    public static List<UnderlyingData> getByFolder(Folder folder, MailItem.Type type, SortBy sort)
-    throws ServiceException {
-        if (Mailbox.isCachedType(type)) {
->>>>>>> 1306c201
             throw ServiceException.INVALID_REQUEST("folders and tags must be retrieved from cache", null);
         Mailbox mbox = folder.getMailbox();
 
@@ -2583,7 +2505,6 @@
         }
     }
 
-<<<<<<< HEAD
     public static void completeConversation(Mailbox mbox, UnderlyingData data) throws ServiceException {
         completeConversations(mbox, Arrays.asList(data));
     }
@@ -2591,18 +2512,6 @@
     private static void completeConversations(Mailbox mbox, List<UnderlyingData> convData) throws ServiceException {
         if (convData == null || convData.isEmpty())
             return;
-=======
-    public static void completeConversation(Mailbox mbox, DbConnection conn, UnderlyingData data)
-    throws ServiceException {
-        completeConversations(mbox, conn, Collections.singletonList(data));
-    }
-
-    private static void completeConversations(Mailbox mbox, DbConnection conn, List<UnderlyingData> convData)
-    throws ServiceException {
-        if (convData == null || convData.isEmpty())
-            return;
-
->>>>>>> 1306c201
         for (UnderlyingData data : convData) {
             if (data.type != MailItem.TYPE_CONVERSATION)
                 throw ServiceException.FAILURE("attempting to complete a non-conversation", null);
@@ -2636,24 +2545,8 @@
                     UnderlyingData data = conversations.get(rs.getInt(1));
                     assert(data != null);
                     data.unreadCount += rs.getInt(2);
-<<<<<<< HEAD
                     data.flags       |= rs.getInt(3);
                     data.tags        |= rs.getLong(4);
-=======
-                    data.setFlags(data.getFlags() | rs.getInt(3));
-
-                    String[] tags = DbTag.deserializeTags(rs.getString(4));
-                    if (tags != null) {
-                        convTags.putAll(convId, Arrays.asList(tags));
-                    }
-                }
-
-                for (Map.Entry<Integer, Collection<String>> entry : convTags.asMap().entrySet()) {
-                    UnderlyingData data = conversations.get(entry.getKey());
-                    if (data != null) {
-                        data.setTags(new Tag.NormalizedTags(entry.getValue()));
-                    }
->>>>>>> 1306c201
                 }
             } catch (SQLException e) {
                 throw ServiceException.FAILURE("completing conversation data", e);
@@ -2991,39 +2884,6 @@
         }
     }
 
-<<<<<<< HEAD
-=======
-    static void accumulateComments(PendingDelete info, Mailbox mbox) throws ServiceException {
-        List<Integer> documents = info.itemIds.getIds(MailItem.Type.DOCUMENT);
-        if (documents == null || documents.size() == 0) {
-            return;
-        }
-        DbConnection conn = mbox.getOperationConnection();
-        PreparedStatement stmt = null;
-        ResultSet rs = null;
-        try {
-            stmt = conn.prepareStatement("SELECT type, id " +
-                    " FROM " + getMailItemTableName(mbox) +
-                    " WHERE " + DbUtil.whereIn("parent_id", documents.size()) +
-                    (DebugConfig.disableMailboxGroups ? "" : " AND mailbox_id = ?"));
-            int pos = 1;
-            for (int id : documents)
-                stmt.setInt(pos++, id);
-            pos = setMailboxId(stmt, mbox, pos);
-            rs = stmt.executeQuery();
-
-            while (rs.next()) {
-                info.itemIds.add(MailItem.Type.of(rs.getByte(1)), rs.getInt(2));
-            }
-        } catch (SQLException e) {
-            throw ServiceException.FAILURE("getting Comment deletion info for items: " + documents, e);
-        } finally {
-            DbPool.closeResults(rs);
-            DbPool.closeStatement(stmt);
-        }
-    }
-
->>>>>>> 1306c201
     /**
      * Returns the blob digest for the item with the given id, or <tt>null</tt>
      * if either the id doesn't exist in the table or there is no associated blob.
@@ -3299,7 +3159,7 @@
     public static SpoolingCache<MailboxBlob> getAllBlobs(Mailbox mbox) throws ServiceException {
         SpoolingCache<MailboxBlob> blobs = new SpoolingCache<MailboxBlob>(5000);
 
-        DbConnection conn = mbox.getOperationConnection();
+        Connection conn = mbox.getOperationConnection();
         PreparedStatement stmt = null;
         try {
             stmt = conn.prepareStatement("SELECT id, mod_content, volume_id FROM " + getMailItemTableName(mbox) +
@@ -3651,31 +3511,15 @@
     }
 
     public static class QueryParams {
-<<<<<<< HEAD
-        private SortedSet<Integer> mFolderIds = new TreeSet<Integer>();
+        private final SortedSet<Integer> mFolderIds = new TreeSet<Integer>();
         private Long mChangeDateBefore;
         private Long changeDateAfter;
         private Integer mModifiedSequenceBefore;
         private Integer mRowLimit;
-        private SortedSet<Byte> mIncludedTypes = new TreeSet<Byte>();
-        private SortedSet<Byte> mExcludedTypes = new TreeSet<Byte>();
+        private final SortedSet<Byte> mIncludedTypes = new TreeSet<Byte>();
+        private final SortedSet<Byte> mExcludedTypes = new TreeSet<Byte>();
 
         public SortedSet<Integer> getFolderIds() { return Collections.unmodifiableSortedSet(mFolderIds); }
-=======
-        private final SortedSet<Integer> folderIds = new TreeSet<Integer>();
-        private Integer changeDateBefore;
-        private Integer changeDateAfter;
-        private Integer modifiedSequenceBefore;
-        private Integer rowLimit;
-        private Integer offset;
-        private final Set<MailItem.Type> includedTypes = EnumSet.noneOf(MailItem.Type.class);
-        private final Set<MailItem.Type> excludedTypes = EnumSet.noneOf(MailItem.Type.class);
-
-        public SortedSet<Integer> getFolderIds() {
-            return Collections.unmodifiableSortedSet(folderIds);
-        }
-
->>>>>>> 1306c201
         public QueryParams setFolderIds(Collection<Integer> ids) {
             mFolderIds.clear();
             if (ids != null) {
@@ -3725,109 +3569,9 @@
          * Return items modified later than the given timestamp.
          * @param timestamp the timestamp, in seconds
          */
-<<<<<<< HEAD
         public QueryParams setChangeDateAfter(Long timestamp) { changeDateAfter = timestamp; return this; }
         public Integer getModifiedSequenceBefore() { return mModifiedSequenceBefore; }
         public QueryParams setModifiedSequenceBefore(Integer changeId) { mModifiedSequenceBefore = changeId; return this; }
-=======
-        public QueryParams setChangeDateAfter(Integer timestamp) { changeDateAfter = timestamp; return this; }
-        public Integer getModifiedSequenceBefore() { return modifiedSequenceBefore; }
-        public QueryParams setModifiedSequenceBefore(Integer changeId) { modifiedSequenceBefore = changeId; return this; }
-
-        public Integer getRowLimit() { return rowLimit; }
-        public QueryParams setRowLimit(Integer rowLimit) { this.rowLimit = rowLimit; return this; }
-        public Integer getOffset() { return offset; }
-        public QueryParams setOffset(Integer offset) { this.offset = offset; return this; }
-
-        public String getWhereClause() {
-            StringBuilder buf = new StringBuilder();
-            if (!includedTypes.isEmpty()) {
-                if (buf.length() > 0) {
-                    buf.append(" AND ");
-                }
-                if (includedTypes.size() == 1) {
-                    for (MailItem.Type type : includedTypes) {
-                        buf.append("type = ").append(type.toByte());
-                        break;
-                    }
-                } else {
-                    buf.append("type IN (");
-                    boolean first = true;
-                    for (MailItem.Type type : includedTypes) {
-                        if (first) {
-                            first = false;
-                        } else {
-                            buf.append(", ");
-                        }
-                        buf.append(type.toByte());
-                    }
-                    buf.append(")");
-                }
-            }
-            if (!excludedTypes.isEmpty()) {
-                if (buf.length() > 0) {
-                    buf.append(" AND ");
-                }
-                if (excludedTypes.size() == 1) {
-                    for (MailItem.Type type : excludedTypes) {
-                        buf.append("type != ").append(type.toByte());
-                        break;
-                    }
-                } else {
-                    buf.append("type NOT IN (");
-                    boolean first = true;
-                    for (MailItem.Type type : excludedTypes) {
-                        if (first) {
-                            first = false;
-                        } else {
-                            buf.append(", ");
-                        }
-                        buf.append(type.toByte());
-                    }
-                    buf.append(")");
-                }
-            }
-            if (!folderIds.isEmpty()) {
-                if (buf.length() > 0) {
-                    buf.append(" AND ");
-                }
-                if (folderIds.size() == 1) {
-                    buf.append("folder_id = ").append(folderIds.first());
-                } else {
-                    buf.append("folder_id IN (");
-                    boolean first = true;
-                    for (Integer fid : folderIds) {
-                        if (first) {
-                            first = false;
-                        } else {
-                            buf.append(", ");
-                        }
-                        buf.append(fid);
-                    }
-                    buf.append(")");
-                }
-            }
-            if (changeDateBefore != null) {
-                if (buf.length() > 0) {
-                    buf.append(" AND ");
-                }
-                buf.append("change_date < ").append(changeDateBefore);
-            }
-            if (changeDateAfter != null) {
-                if (buf.length() > 0) {
-                    buf.append(" AND ");
-                }
-                buf.append("change_date > ").append(changeDateAfter);
-            }
-            if (modifiedSequenceBefore != null) {
-                if (buf.length() > 0) {
-                    buf.append(" AND ");
-                }
-                buf.append("mod_metadata < ").append(modifiedSequenceBefore);
-            }
-            return buf.toString();
-        }
->>>>>>> 1306c201
 
         public Integer getRowLimit() { return mRowLimit; }
         public QueryParams setRowLimit(Integer rowLimit) { mRowLimit = rowLimit; return this; }
@@ -4407,11 +4151,7 @@
         return idList.toString();
     }
 
-<<<<<<< HEAD
     public static TypedIdList listItems(Folder folder, long messageSyncStart, byte type, boolean descending, boolean older) throws ServiceException {
-=======
-    public static TypedIdList listItems(Folder folder, long messageSyncStart, MailItem.Type type, boolean descending, boolean older) throws ServiceException {
->>>>>>> 1306c201
         Mailbox mbox = folder.getMailbox();
         assert(Db.supports(Db.Capability.ROW_LEVEL_LOCKING) || Thread.holdsLock(mbox));
 
