--- conflicted
+++ resolved
@@ -2382,21 +2382,7 @@
             SearchResult.ExtraData extra)
     throws ServiceException {
         int mailboxId = mbox.getId();
-<<<<<<< HEAD
         boolean validLIMIT = offset >= 0 && limit >= 0;
-=======
-//      Assemble the search query
-        StringBuilder select = new StringBuilder("SELECT id, index_id, type, " + sortField(sort));
-        if (extra == SearchResult.ExtraData.MAIL_ITEM)
-            select.append(", " + DB_FIELDS);
-        else if (extra == SearchResult.ExtraData.IMAP_MSG)
-            select.append(", mi.imap_id, mi.unread, mi.flags, mi.tags");
-        select.append(" FROM " + getMailItemTableName(mbox, "mi"));
-
-        StringBuilder where = new StringBuilder(" WHERE ");
-        if (!DebugConfig.disableMailboxGroup)
-            where.append("mailbox_id = ? AND ");
->>>>>>> 07fb68ab
 
         PreparedStatement stmt = null;
         ResultSet rs = null;
@@ -2407,29 +2393,23 @@
              *    (AND folder_id [NOT] IN (?,?,?)) (AND date > ?) (AND date < ?) (AND mod_metadata > ?) (AND mod_metadata < ?)
              *    ORDER BY date|subject|sender|name (DESC)? LIMIT ?, ?
              */
-<<<<<<< HEAD
-            StringBuilder statement = new StringBuilder("SELECT id, index_id, type, " + sortField(sort));
+            StringBuilder select = new StringBuilder("SELECT id, index_id, type, " + sortField(sort));
             if (extra == SearchResult.ExtraData.MAIL_ITEM)
-                statement.append(", " + DB_FIELDS);
+                select.append(", " + DB_FIELDS);
             else if (extra == SearchResult.ExtraData.IMAP_MSG)
-                statement.append(", mi.imap_id, mi.unread, mi.flags, mi.tags");
-
-            statement.append(" FROM " + getMailItemTableName(mbox, "mi"));
-            statement.append(" WHERE " + IN_THIS_MAILBOX_AND);
-            encodeConstraint(mbox, node, statement, conn);
-            statement.append(sortQuery(sort));
-            if (validLIMIT && Db.supports(Db.Capability.LIMIT_CLAUSE))
-                statement.append(" LIMIT ?, ?");
-=======
+                select.append(", mi.imap_id, mi.unread, mi.flags, mi.tags");
+
+            select.append(" FROM " + getMailItemTableName(mbox, "mi"));
+
+            StringBuilder where = new StringBuilder(" WHERE " + IN_THIS_MAILBOX_AND);
+
             encodeConstraint(mbox, node, where, conn);
-
             where.append(sortQuery(sort));
             boolean hasLimit = false;
-            if (offset >= 0 && limit >= 0) {
+            if (validLIMIT && Db.supports(Db.Capability.LIMIT_CLAUSE)) {
                 hasLimit = true;
                 where.append(" LIMIT ?, ?");
             }
->>>>>>> 07fb68ab
 
             String forceIndex = getForceIndexClause(node, sort, hasLimit);
             select.append(forceIndex).append(where);
