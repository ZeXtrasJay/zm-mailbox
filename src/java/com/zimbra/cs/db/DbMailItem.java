--- conflicted
+++ resolved
@@ -2926,12 +2926,7 @@
             String typeConstraint = " AND type = 11";
             stmt = conn.prepareStatement("SELECT mi.id, ci.uid, mi.mod_metadata, mi.mod_content" + 
                         " FROM " + getMailItemTableName(mbox, "mi") + ", " + getCalendarItemTableName(mbox, "ci") +
-<<<<<<< HEAD
-                        " WHERE " + "mi.id = ci.item_id AND mi.mailbox_id = ? " + 
-=======
-                        " WHERE mi.mailbox_id = ci.mailbox_id AND mi.id = ci.item_id" + 
-                        (DebugConfig.disableMailboxGroups ? "" : " AND mi.mailbox_id = ? ") +
->>>>>>> ceec6ab2
+                        " WHERE mi.mailbox_id = ci.mailbox_id AND mi.id = ci.item_id AND mi.mailbox_id = ? " + 
                         startConstraint + endConstraint + folderConstraint + typeConstraint);
             int pos = 1;
             stmt.setInt(pos++, mbox.getId());
