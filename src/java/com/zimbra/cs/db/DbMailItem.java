--- conflicted
+++ resolved
@@ -1532,9 +1532,7 @@
                 reload |= rs.wasNull();
             }
             rs.close();
-<<<<<<< HEAD
             stmt.close();
-=======
 
             for (UnderlyingData data : folderData.keySet()) {
                 if (data.parentId != data.folderId) {
@@ -1554,7 +1552,6 @@
                     ZimbraLog.mailbox.info("correcting PARENT_ID column for " + MailItem.getNameForType(data.type) + " " + data.id);
                 }
             }
->>>>>>> 3f81b53c
 
             if (!reload)
                 return null;
