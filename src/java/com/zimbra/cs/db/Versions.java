--- conflicted
+++ resolved
@@ -43,11 +43,7 @@
      * UPDATE THESE TO REQUIRE RESET-WORLD TO BE RUN
      *  
      */
-<<<<<<< HEAD
-    public static final String DB_VERSION = "65";
-=======
-    public static final int DB_VERSION = 70;
->>>>>>> 3931eb00
+    public static final int DB_VERSION = 65;
 
     /**
      * The INDEX_VERSION is stored into the config table of the DB when the DB is created.  
@@ -86,8 +82,6 @@
         }
     }
 
-<<<<<<< HEAD
-=======
     public static int getDbVersion() {
         return DB_VERSION;
     }
@@ -95,7 +89,6 @@
     public static int getIndexVersion() {
         return INDEX_VERSION;
     }
->>>>>>> 3931eb00
 
     /////////////////////////////////////////////////////////////
     // main and command-line parsing
