/*
 * ***** BEGIN LICENSE BLOCK *****
 * Zimbra Collaboration Suite Server
 * Copyright (C) 2006, 2007, 2008, 2009, 2010, 2011 VMware, Inc.
 * 
 * The contents of this file are subject to the Zimbra Public License
 * Version 1.3 ("License"); you may not use this file except in
 * compliance with the License.  You may obtain a copy of the License at
 * http://www.zimbra.com/license.
 * 
 * Software distributed under the License is distributed on an "AS IS"
 * basis, WITHOUT WARRANTY OF ANY KIND, either express or implied.
 * ***** END LICENSE BLOCK *****
 */
package com.zimbra.cs.datasource;

<<<<<<< HEAD
=======
import com.zimbra.soap.admin.type.DataSourceType;
import com.zimbra.common.account.ZAttrProvisioning.AccountStatus;
>>>>>>> 69e4280a
import com.zimbra.common.localconfig.LC;
import com.zimbra.common.service.ServiceException;
import com.zimbra.common.util.DateUtil;
import com.zimbra.common.util.Pair;
import com.zimbra.common.util.StringUtil;
import com.zimbra.common.util.ZimbraLog;
import com.zimbra.cs.account.Account;
import com.zimbra.cs.account.DataSource;
import com.zimbra.cs.account.DataSource.DataImport;
import com.zimbra.cs.account.DataSourceConfig;
import com.zimbra.cs.account.Provisioning;
import com.zimbra.cs.account.Provisioning.AccountBy;
import com.zimbra.cs.account.Provisioning.DataSourceBy;
import com.zimbra.cs.datasource.imap.ImapSync;
import com.zimbra.cs.db.DbMailbox;
import com.zimbra.cs.db.DbPool;
import com.zimbra.cs.db.DbPool.Connection;
import com.zimbra.cs.db.DbScheduledTask;
import com.zimbra.cs.extension.ExtensionUtil;
import com.zimbra.cs.gal.GalImport;
import com.zimbra.cs.mailbox.Folder;
import com.zimbra.cs.mailbox.Mailbox;
import com.zimbra.cs.mailbox.MailboxManager;
import com.zimbra.cs.mailbox.ScheduledTaskManager;
import com.zimbra.cs.util.Zimbra;

import java.io.File;
import java.lang.reflect.Constructor;
import java.util.*;
import java.util.concurrent.ConcurrentHashMap;
import java.util.concurrent.ExecutorService;

import static com.zimbra.common.util.TaskUtil.newDaemonThreadFactory;
import static java.util.Collections.newSetFromMap;
import static java.util.concurrent.Executors.newCachedThreadPool;

public class DataSourceManager {
    
    private static DataSourceManager sInstance;

    // accountId -> dataSourceId -> ImportStatus
    private static final Map<String, Map<String, ImportStatus>> sImportStatus =
        new HashMap<String, Map<String, ImportStatus>>();

    // Bug: 40799
    // Methods to keep track of managed data sources so we can easily detect
    // when a data source has been removed while syncing
    private static final Set<Object> sManagedDataSources = newConcurrentHashSet();

    private final DataSourceConfig config;

    private static final ExecutorService executor = newCachedThreadPool(newDaemonThreadFactory("ImportData"));

    private static <E> Set<E> newConcurrentHashSet() {
        return newSetFromMap(new ConcurrentHashMap<E, Boolean>());
    }

    private static Object key(String accountId, String dataSourceId) {
        return new Pair<String, String>(accountId, dataSourceId);
    }

    public static void addManaged(DataSource ds) {
        sManagedDataSources.add(key(ds.getAccountId(), ds.getId()));
    }

    public static void deleteManaged(String accountId, String dataSourceId) {
        sManagedDataSources.remove(key(accountId, dataSourceId));
    }
    
    public static boolean isManaged(DataSource ds) {
        return sManagedDataSources.contains(key(ds.getAccountId(), ds.getId()));
    }

    public DataSourceManager() {
        this.config = loadConfig();
    }

    private DataSourceConfig loadConfig() {
        try {
            File file = new File(LC.data_source_config.value());
            DataSourceConfig config = DataSourceConfig.read(file);
            ZimbraLog.datasource.debug("Loaded datasource configuration from '%s'", file);

            for (DataSourceConfig.Service service : config.getServices()) {
                ZimbraLog.datasource.debug(
                        "Loaded %d folder mappings for service '%s'",
                        service.getFolders().size(), service.getName());
            }
            return config;
        }
        catch (Exception e) {
            Zimbra.halt("Unable to load datasource config", e);
            return null;
        }
    }
    
    public boolean isSyncCapable(DataSource ds, Folder folder) {
        return true;
    }
    
    public boolean isSyncEnabled(DataSource ds, Folder folder) {
        return true;
    }
    
    public synchronized static DataSourceManager getInstance() {
        if (sInstance == null) {
            String className = LC.zimbra_class_datasourcemanager.value();
            if (!StringUtil.isNullOrEmpty(className)) {
                try {
                    try {
                        sInstance = (DataSourceManager) Class.forName(className).newInstance();
                    } catch (ClassNotFoundException cnfe) {
                        // ignore and look in extensions
                        sInstance = (DataSourceManager) ExtensionUtil.findClass(className).newInstance();
                    }
                } catch (Exception e) {
                    ZimbraLog.system.error("Unable to initialize %s.", className, e);
                }
            }
            if (sInstance == null) {
                sInstance = new DataSourceManager();
                ZimbraLog.datasource.info("Initialized %s.", sInstance.getClass().getName());
            }
        }

        return sInstance;
    }

    public static DataSourceConfig getConfig() {
        return getInstance().config;
    }
    
    public Mailbox getMailbox(DataSource ds)
    throws ServiceException {
        return MailboxManager.getInstance().getMailboxByAccount(ds.getAccount());
    }
    
    public DataImport getDataImport(DataSource ds) throws ServiceException {
        switch (ds.getType()) {
        case pop3:
            return new Pop3Sync(ds);
        case imap:
            return new ImapSync(ds);
        case caldav:
            return new CalDavDataImport(ds);
        case rss:
        case cal:
            return new RssImport(ds);
        case gal:
            return new GalImport(ds);
        case xsync:
            try {
                String className = LC.data_source_xsync_class.value();
                if (className != null && className.length() > 0) {
                    Class cmdClass = null;
                    try {
                        cmdClass = Class.forName(className);
                    } catch (ClassNotFoundException x) {
                        cmdClass = ExtensionUtil.findClass(className);
                    }
                    Constructor constructor = cmdClass.getConstructor(new Class[] {DataSource.class});
                    return (DataImport)constructor.newInstance(ds);
                }
            } catch (Exception x) {
                ZimbraLog.datasource.warn("Failed instantiating xsync class: %s", ds, x);
            }
        default:
            // yab is handled by OfflineDataSourceManager
            throw new IllegalArgumentException(
                "Unknown data import type: " + ds.getType());
        }
    }

    public static String getDefaultImportClass(DataSource.Type ds) {
        switch (ds) {
        case caldav:
            return CalDavDataImport.class.getName();
        case gal:
            return GalImport.class.getName();
        }
        return null;
    }

    /*
     * Tests connecting to a data source.  Do not actually create the
     * data source.
     */
    public static void test(DataSource ds) throws ServiceException {
        ZimbraLog.datasource.info("Testing: %s", ds);
        try {
            DataImport di = getInstance().getDataImport(ds);
            di.test();
            ZimbraLog.datasource.info("Test succeeded: %s", ds);
        } catch (ServiceException x) {
            ZimbraLog.datasource.warn("Test failed: %s", ds, x);
            throw x;
        }
    }

    public static List<ImportStatus> getImportStatus(Account account)
        throws ServiceException {
        List<DataSource> dsList = Provisioning.getInstance().getAllDataSources(account);
        List<ImportStatus> allStatus = new ArrayList<ImportStatus>();
        for (DataSource ds : dsList) {
            allStatus.add(getImportStatus(account, ds));
        }
        return allStatus;
    }
    
    public static ImportStatus getImportStatus(Account account, DataSource ds) {
        ImportStatus importStatus;
        
        synchronized (sImportStatus) {
            Map<String, ImportStatus> isMap = sImportStatus.get(account.getId());
            if (isMap == null) {
                isMap = new HashMap<String, ImportStatus>();
                sImportStatus.put(account.getId(), isMap);
            }
            importStatus = isMap.get(ds.getId());
            if (importStatus == null) {
                importStatus = new ImportStatus(ds.getId());
                isMap.put(ds.getId(), importStatus);
            }
        }
        
        return importStatus;
    }

    public static void asyncImportData(final DataSource ds) {
        ZimbraLog.datasource.debug("Requesting async import for DataSource %s", ds.getId());

        executor.submit(new Runnable() {
            public void run() {
                try {
                    // todo exploit comonality with DataSourceTask
                    ZimbraLog.clearContext();
                    ZimbraLog.addMboxToContext(ds.getMailbox().getId());
                    ZimbraLog.addAccountNameToContext(ds.getAccount().getName());
                    ZimbraLog.addDataSourceNameToContext(ds.getName());
                    ZimbraLog.datasource.debug("Running on-demand import for DataSource %s", ds.getId());

                    DataSourceManager.importData(ds);

                } catch (Exception e) {
                    ZimbraLog.datasource.warn("On-demand DataSource import failed.", e);
                }
                finally {
                    ZimbraLog.clearContext();
                }
            }
        });
    }

    public static void importData(DataSource ds) throws ServiceException {
        importData(ds, null, true);
    }

    public static void importData(DataSource fs, boolean fullSync)
        throws ServiceException {
        importData(fs, null, fullSync);
    }

    
    /**
     * Executes the data source's <code>MailItemImport</code> implementation
     * to import data in the current thread.
     */
<<<<<<< HEAD
    public static void importData(DataSource ds, List<Integer> folderIds,
                                  boolean fullSync) throws ServiceException {
        
        ImportStatus importStatus = getImportStatus(ds.getAccount(), ds);
       	ZimbraLog.datasource.info("Requested import.");
=======
    public static void importData(DataSource ds, List<Integer> folderIds, boolean fullSync) throws ServiceException {

        ZimbraLog.datasource.info("Requested import.");
        AccountStatus status = ds.getAccount().getAccountStatus();
        if (!(status.isActive() || status.isLocked() || status.isLockout())) {
            ZimbraLog.datasource.info("Account is not active. Skipping import.");
            return;
        }
        if (DataSourceManager.getInstance().getMailbox(ds).getMaintenance() != null) {
            ZimbraLog.datasource.info("Mailbox is in maintenance mode. Skipping import.");
            return;
        }
        ImportStatus importStatus = getImportStatus(ds.getAccount(), ds);
>>>>>>> 69e4280a
        synchronized (importStatus) {
            if (importStatus.isRunning()) {
                ZimbraLog.datasource.info("Attempted to start import while " +
                    " an import process was already running.  Ignoring the second request.");
                return;
            }
<<<<<<< HEAD
            if (DataSourceManager.getInstance().getMailbox(ds).getMailboxLock() != null) {
                ZimbraLog.datasource.info("Mailbox is in maintenance mode. Skipping import.");
                return;
            }            
=======
>>>>>>> 69e4280a
            importStatus.mHasRun = true;
            importStatus.mIsRunning = true;
            importStatus.mSuccess = false;
            importStatus.mError = null;
        }
                
        boolean success = false;
        String error = null;

        addManaged(ds);
        
        try {
            ZimbraLog.datasource.info("Importing data for data source '%s'", ds.getName());
            getInstance().getDataImport(ds).importData(folderIds, fullSync);
            success = true;
            resetErrorStatus(ds);
        } catch (ServiceException x) {
            error = generateErrorMessage(x);
            setErrorStatus(ds, error);
            throw x;
        } finally {
            ZimbraLog.datasource.info("Import completed for data source '%s'", ds.getName());
            synchronized (importStatus) {
                importStatus.mSuccess = success;
                importStatus.mError = error;
                importStatus.mIsRunning = false;
            }
        }
    }
    
    public static void resetErrorStatus(DataSource ds) {
        if (ds.getAttr(Provisioning.A_zimbraDataSourceFailingSince) != null ||
            ds.getAttr(Provisioning.A_zimbraDataSourceLastError) != null) {
            Map<String, Object> attrs = new HashMap<String, Object>();
            attrs.put(Provisioning.A_zimbraDataSourceFailingSince, null);
            attrs.put(Provisioning.A_zimbraDataSourceLastError, null);
            try {
                Provisioning.getInstance().modifyAttrs(ds, attrs);
            } catch (ServiceException e) {
                ZimbraLog.datasource.warn("Unable to reset error status for data source %s.", ds.getName());
            }
        }
    }
    
    private static void setErrorStatus(DataSource ds, String error) {
        Map<String, Object> attrs = new HashMap<String, Object>();
        attrs.put(Provisioning.A_zimbraDataSourceLastError, error);
        if (ds.getAttr(Provisioning.A_zimbraDataSourceFailingSince) == null) {
            attrs.put(Provisioning.A_zimbraDataSourceFailingSince, DateUtil.toGeneralizedTime(new Date()));
        }
        try {
            Provisioning.getInstance().modifyDataSource(ds.getAccount(), ds.getId(), attrs);
        } catch (ServiceException e) {
            ZimbraLog.datasource.warn("Unable to set error status for data source %s.", ds.getName());
        }
    }
    
    private static String generateErrorMessage(Throwable t) {
        StringBuilder buf = new StringBuilder();
        while (t != null) {
            // HACK: go with JavaMail error message
            if (t.getClass().getName().startsWith("javax.mail.")) {
                String msg = t.getMessage();
                return msg != null ? msg : t.toString();
            }
            if (buf.length() > 0) {
                buf.append(", ");
            }
            String msg = t.getMessage();
            buf.append(msg != null ? msg : t.toString());
            t = t.getCause();
        }
        return buf.toString();
    }

    static void cancelTask(Mailbox mbox, String dsId)
        throws ServiceException {
        ScheduledTaskManager.cancel(DataSourceTask.class.getName(), dsId, mbox.getId(), false);
        DbScheduledTask.deleteTask(DataSourceTask.class.getName(), dsId);
    }
    
    public static DataSourceTask getTask(Mailbox mbox, String dsId) {
        return (DataSourceTask) ScheduledTaskManager.getTask(DataSourceTask.class.getName(), dsId, mbox.getId());
    }
    
    /**
     * Cancels scheduling for this <tt>DataSource</tt>
     *
     * @param account
     * @param dsId
     * @throws ServiceException
     */
    public static void cancelSchedule(Account account, String dsId)
    throws ServiceException {
    	updateSchedule(account, null, dsId, true);
    }
    
    /**
     * Cancels scheduling for this <tt>DataSource</tt>
     * 
     * @param account Account for the DataSource, cannot be null
     * @param ds The DataSource, cannot be null
     * @throws ServiceException
     */
    public static void updateSchedule(Account account, DataSource ds)
    throws ServiceException {
        updateSchedule(account, ds, ds.getId(), false);
    }

    /**
     * 
     * Updates scheduling data for this <tt>DataSource</tt> both in memory and in the
     * <tt>data_source_task</tt> database table.
     * 
     * @param account Account for the DataSource, cannot be null.
     * @param ds The DataSource.  Ignored if cancelSchedule is true.
     * @param dsId zimbraId of the DataSource.
     * @param cancelSchedule cancel scheduling for the DataSource.
     * @throws ServiceException
     */
    private static void updateSchedule(Account account, DataSource ds, String dsId, boolean cancelSchedule)
    throws ServiceException {
        if (!LC.data_source_scheduling_enabled.booleanValue()) {
            return;
        }
        String accountId = account.getId();
        ZimbraLog.datasource.debug("Updating schedule for account %s, data source %s", accountId, dsId);
        
        int mboxId = MailboxManager.getInstance().lookupMailboxId(account.getId());
        if (mboxId == -1)
        	return;

        if (cancelSchedule) {
            ZimbraLog.datasource.info(
                "Data source %s was deleted.  Deleting scheduled task.", dsId);
            ScheduledTaskManager.cancel(DataSourceTask.class.getName(), dsId, mboxId, false); 
            DbScheduledTask.deleteTask(DataSourceTask.class.getName(), dsId);
            deleteManaged(accountId, dsId);
            return;
        }
        if (!ds.isEnabled()) {
            ZimbraLog.datasource.info(
                "Data source %s is disabled.  Deleting scheduled task.", dsId);
            ScheduledTaskManager.cancel(DataSourceTask.class.getName(), dsId, mboxId, false);
            DbScheduledTask.deleteTask(DataSourceTask.class.getName(), dsId);
            return;
        }
        
        ZimbraLog.datasource.info("Updating schedule for data source %s", ds.getName());
        synchronized (DbMailbox.getSynchronizer()) {
            Connection conn = null;
            try {
                conn = DbPool.getConnection();
                ScheduledTaskManager.cancel(conn, DataSourceTask.class.getName(), ds.getId(), mboxId, false);
                if (ds.isScheduled()) {
                    DataSourceTask task = new DataSourceTask(mboxId, accountId, dsId, ds.getPollingInterval());
                    ZimbraLog.datasource.debug("Scheduling %s", task);
                    ScheduledTaskManager.schedule(conn, task);
                }
                conn.commit();
            } catch (ServiceException e) {
                ZimbraLog.datasource.warn("Unable to schedule data source %s", ds.getName(), e);
                DbPool.quietRollback(conn);
            } finally {
                DbPool.quietClose(conn);
            }
        }
    }
}<|MERGE_RESOLUTION|>--- conflicted
+++ resolved
@@ -14,11 +14,6 @@
  */
 package com.zimbra.cs.datasource;
 
-<<<<<<< HEAD
-=======
-import com.zimbra.soap.admin.type.DataSourceType;
-import com.zimbra.common.account.ZAttrProvisioning.AccountStatus;
->>>>>>> 69e4280a
 import com.zimbra.common.localconfig.LC;
 import com.zimbra.common.service.ServiceException;
 import com.zimbra.common.util.DateUtil;
@@ -32,6 +27,7 @@
 import com.zimbra.cs.account.Provisioning;
 import com.zimbra.cs.account.Provisioning.AccountBy;
 import com.zimbra.cs.account.Provisioning.DataSourceBy;
+import com.zimbra.cs.account.ZAttrProvisioning.AccountStatus;
 import com.zimbra.cs.datasource.imap.ImapSync;
 import com.zimbra.cs.db.DbMailbox;
 import com.zimbra.cs.db.DbPool;
@@ -286,13 +282,6 @@
      * Executes the data source's <code>MailItemImport</code> implementation
      * to import data in the current thread.
      */
-<<<<<<< HEAD
-    public static void importData(DataSource ds, List<Integer> folderIds,
-                                  boolean fullSync) throws ServiceException {
-        
-        ImportStatus importStatus = getImportStatus(ds.getAccount(), ds);
-       	ZimbraLog.datasource.info("Requested import.");
-=======
     public static void importData(DataSource ds, List<Integer> folderIds, boolean fullSync) throws ServiceException {
 
         ZimbraLog.datasource.info("Requested import.");
@@ -301,25 +290,17 @@
             ZimbraLog.datasource.info("Account is not active. Skipping import.");
             return;
         }
-        if (DataSourceManager.getInstance().getMailbox(ds).getMaintenance() != null) {
+        if (DataSourceManager.getInstance().getMailbox(ds).getMailboxLock() != null) {
             ZimbraLog.datasource.info("Mailbox is in maintenance mode. Skipping import.");
             return;
-        }
+        } 
         ImportStatus importStatus = getImportStatus(ds.getAccount(), ds);
->>>>>>> 69e4280a
         synchronized (importStatus) {
             if (importStatus.isRunning()) {
                 ZimbraLog.datasource.info("Attempted to start import while " +
                     " an import process was already running.  Ignoring the second request.");
                 return;
             }
-<<<<<<< HEAD
-            if (DataSourceManager.getInstance().getMailbox(ds).getMailboxLock() != null) {
-                ZimbraLog.datasource.info("Mailbox is in maintenance mode. Skipping import.");
-                return;
-            }            
-=======
->>>>>>> 69e4280a
             importStatus.mHasRun = true;
             importStatus.mIsRunning = true;
             importStatus.mSuccess = false;
