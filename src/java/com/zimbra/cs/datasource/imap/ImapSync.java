--- conflicted
+++ resolved
@@ -223,14 +223,10 @@
         if (dataSource.isImportOnly() || (dataSource.isOffline() && fullSync)) {
             SyncUtil.setSyncEnabled(mbox, Mailbox.ID_FOLDER_INBOX, true);
         }
-<<<<<<< HEAD
         localRootFolder = getMailbox().getFolderById(dataSource.getFolderId());
-=======
-        localRootFolder = getMailbox().getFolderById(null, dataSource.getFolderId());
-        if (!localRootFolder.isTagged(Flag.FlagInfo.SYNCFOLDER)) {
-            getMailbox().alterTag(null, localRootFolder.getId(), MailItem.Type.FOLDER, Flag.FlagInfo.SYNCFOLDER, true, null);
-        }
->>>>>>> dc351279
+        if (!localRootFolder.isTagged(Flag.ID_FLAG_SYNCFOLDER)) {
+            getMailbox().alterTag(null, localRootFolder.getId(), MailItem.TYPE_FOLDER, Flag.ID_FLAG_SYNCFOLDER, true, null);
+        }
         trackedFolders = ImapFolder.getFolders(dataSource);
         delimiter = connection.getDelimiter();
         syncRemoteFolders(ImapUtil.listFolders(connection, "*"));
