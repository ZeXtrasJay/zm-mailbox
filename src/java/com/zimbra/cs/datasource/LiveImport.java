--- conflicted
+++ resolved
@@ -50,7 +50,6 @@
 import com.zimbra.cs.account.DataSource;
 import com.zimbra.cs.datasource.LiveData;
 import com.zimbra.cs.db.DbDataSource;
-import com.zimbra.cs.db.DbImapMessage;
 import com.zimbra.cs.db.DbDataSource.DataSourceItem;
 import com.zimbra.cs.mailbox.Contact;
 import com.zimbra.cs.mailbox.Flag;
@@ -113,18 +112,6 @@
                 octxt, ds.getFolderId());
             Folder[] remoteFolders = remoteRootFolder.list("*");
 
-            {
-                // Delete old ImapFolder mappings
-                ImapFolderCollection imapFolders = ds.getImapFolders();
-                for (ImapFolder imapFolder : imapFolders) {
-                    ImapMessageCollection imapMsgs =
-                        DbImapMessage.getImapMessages(mbox, ds, imapFolder);
-                    
-                    for (ImapMessage msg : imapMsgs)
-                        mbox.delete(octxt, msg.getItemId(), MailItem.TYPE_UNKNOWN);
-                    ds.deleteImapFolder(imapFolder);
-                }
-            }
             for (DataSourceItem dsFolder : dsFolders)
                 dsFoldersById.put(dsFolder.itemId, dsFolder);
             // Handle new remote folders and moved/renamed/deleted local folders
@@ -500,40 +487,6 @@
                         remoteMsg.getReceivedDate().getTime());
                     ld.update();
                 }
-<<<<<<< HEAD
-                localIds.remove(trackedMsg.itemId);
-            } else {
-                ZimbraLog.datasource.debug("Message was deleted locally. Deleting remote copy with UID %s.",
-                    remoteMsg.getMessageID());
-                remoteMsg.setFlag(Flags.Flag.DELETED, true);
-                LiveData.delete(ds, trackedMsg.itemId);
-                numDeletedRemotely++;
-            }
-        }
-        // Fetch new messages from remote folder
-        for (JDAVMailMessage remoteMsg : remoteMsgs) {
-            Date date = remoteMsg.getReceivedDate();
-            int flags = getZimbraFlags(remoteMsg);
-
-            ZimbraLog.datasource.debug("Found new remote message %s. Creating local copy.",
-                remoteMsg.getMessageID());
-            if (date == null)
-                date = remoteMsg.getSentDate();
-
-            com.zimbra.cs.mailbox.Message localMsg = addMessage(octxt,
-                new ParsedMessage(remoteMsg, date == null ? -1 : date.getTime(),
-                mbox.attachmentsIndexingEnabled()), folderId, flags);
-            if (localMsg != null) {
-                LiveData ld = new LiveData(ds, localMsg.getId(),
-                    remoteMsg.getMessageID(), localMsg.getChangeDate(),
-                    date.getTime(), flags);
-
-                try {
-                    ld.add();
-                } catch (Exception e) {
-                    ld.delete();
-                    ld.add();
-=======
                 if (localIds.contains(localId)) {
                     localIds.remove(localId);
                     if (updated) {
@@ -558,7 +511,6 @@
                             remoteMsg.getMessageID());
                     }
                     numMoved++;
->>>>>>> a95f3437
                 }
             } catch (Exception e) {
                 ZimbraLog.datasource.error("Error creating/modifying local copy of new remote message %s.",
