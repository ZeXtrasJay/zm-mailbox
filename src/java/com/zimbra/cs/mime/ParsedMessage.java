/*
 * ***** BEGIN LICENSE BLOCK *****
 * 
 * Zimbra Collaboration Suite Server
 * Copyright (C) 2004, 2005, 2006, 2007 Zimbra, Inc.
 * 
 * The contents of this file are subject to the Yahoo! Public License
 * Version 1.0 ("License"); you may not use this file except in
 * compliance with the License.  You may obtain a copy of the License at
 * http://www.zimbra.com/license.
 * 
 * Software distributed under the License is distributed on an "AS IS"
 * basis, WITHOUT WARRANTY OF ANY KIND, either express or implied.
 * 
 * ***** END LICENSE BLOCK *****
 */

/*
 * Created on 2004. 6. 30.
 */
package com.zimbra.cs.mime;

import java.io.ByteArrayInputStream;
import java.io.ByteArrayOutputStream;
import java.io.File;
import java.io.FileInputStream;
import java.io.IOException;
import java.io.InputStream;
<<<<<<< HEAD
import java.io.InputStreamReader;
import java.io.PipedInputStream;
import java.io.PipedOutputStream;
import java.io.Reader;
=======
>>>>>>> e312d86b
import java.io.UnsupportedEncodingException;
import java.security.DigestInputStream;
import java.security.MessageDigest;
import java.security.NoSuchAlgorithmException;
import java.text.ParseException;
import java.util.ArrayList;
import java.util.Arrays;
import java.util.Date;
import java.util.Enumeration;
import java.util.HashSet;
import java.util.List;
import java.util.Set;

import javax.mail.Address;
import javax.mail.Header;
import javax.mail.MessagingException;
import javax.mail.internet.InternetAddress;
import javax.mail.internet.MailDateFormat;
import javax.mail.internet.MimeMessage;
import javax.mail.internet.MimeUtility;
import javax.mail.util.SharedByteArrayInputStream;

import org.apache.lucene.document.Document;
import org.apache.lucene.document.Field;

import com.zimbra.common.service.ServiceException;
import com.zimbra.common.util.ByteUtil;
import com.zimbra.common.util.Log;
import com.zimbra.common.util.LogFactory;
import com.zimbra.common.util.StringUtil;
import com.zimbra.common.util.ZimbraLog;
import com.zimbra.cs.convert.ConversionException;
import com.zimbra.cs.db.DbMailItem;
import com.zimbra.cs.index.Fragment;
import com.zimbra.cs.index.LuceneFields;
import com.zimbra.cs.index.ZimbraAnalyzer;
import com.zimbra.cs.localconfig.DebugConfig;
import com.zimbra.cs.mailbox.Flag;
import com.zimbra.cs.mailbox.calendar.ZCalendar.ZCalendarBuilder;
import com.zimbra.cs.mailbox.calendar.ZCalendar.ZVCalendar;
import com.zimbra.cs.object.ObjectHandlerException;
import com.zimbra.cs.store.BlobInputStream;
import com.zimbra.cs.util.JMSession;

/**
 * Instantiates a JavaMail <tt>MimeMessage</tt> from a <tt>byte[]</tt> or
 * file on disk.  Converts or mutates the message as necessary by calling
 * registered instances of {@link MimeVisitor}.  Conversion modifies the in-
 * memory message without affecting the raw version.  Mutation modifies the
 * raw version and affects results returned by the <tt>getRawXXX</tt> methods.
 * @author jhahm
 */
public class ParsedMessage {

    private static Log sLog = LogFactory.getLog(ParsedMessage.class);
    private static MailDateFormat sFormat = new MailDateFormat();

    private MimeMessage mMimeMessage;
    private MimeMessage mExpandedMessage;
    private boolean mParsed = false;
    private boolean mAnalyzedBodyParts = false;
    private boolean mAnalyzedNonBodyParts = false;
    private String mBodyContent = "";
    private final boolean mIndexAttachments;
    private int mNumParseErrors = 0;

    /** if TRUE then there was a _temporary_ failure analyzing the message.  We should attempt
     * to re-index this message at a later time */
    private boolean mTemporaryAnalysisFailure = false;

    private List<MPartInfo> mMessageParts;
    private String mRecipients;
    private String mSender;

    private ParsedAddress mParsedSender;
    private boolean mHasAttachments = false;
    private boolean mHasTextCalendarPart = false;
    private String mFragment = "";
    private long mDateHeader = -1;
    private long mReceivedDate = -1;
    private String mSubject;
    private String mNormalizedSubject;
    private boolean mSubjectPrefixed;
    private List<Document> mLuceneDocuments = new ArrayList<Document>();
    private ZVCalendar mCalendar;

    private File mRawFile;
    private byte[] mRawData;
    private String mRawDigest;
    private BlobInputStream mRawFileInputStream;
    private boolean mWasMutated;
    private Integer mRawSize;

    public ParsedMessage(MimeMessage msg, boolean indexAttachments) {
        this(msg, getZimbraDateHeader(msg), indexAttachments);
    }

    public ParsedMessage(MimeMessage msg, long receivedDate, boolean indexAttachments) {
        mIndexAttachments = indexAttachments;
        mMimeMessage = mExpandedMessage = msg;

        if (MimeVisitor.anyMutatorsRegistered()) {
            MimeMessage backup = null;
            try {
                backup = new Mime.FixedMimeMessage(msg);
                runMimeMutators();
            } catch (MessagingException e) {
                ZimbraLog.extensions.warn("Error applying message mutator.  Reverting to original MIME message.", e);
                if (backup != null)
                    mMimeMessage = mExpandedMessage = backup;
            }
        }
        runMimeConverters();
        // must set received-date before Lucene document is initialized
        setReceivedDate(receivedDate);
    }

    public ParsedMessage(byte[] rawData, boolean indexAttachments) throws MessagingException {
        this(rawData, null, indexAttachments);
    }

    public ParsedMessage(byte[] rawData, Long receivedDate, boolean indexAttachments) throws MessagingException {
        if (rawData == null || rawData.length == 0)
            throw new MessagingException("Message data cannot be null or empty.");

        mIndexAttachments = indexAttachments;
        InputStream is = new SharedByteArrayInputStream(rawData);
        mMimeMessage = mExpandedMessage = new Mime.FixedMimeMessage(JMSession.getSession(), is);

        try {
            runMimeMutators();
            if (!wasMutated()) {
                // Not mutated, so raw data is valid and storeable.
                mRawData = rawData;
            }
        } catch (MessagingException e) {
            // mutator threw an exception, so go back to the raw and use it verbatim
            ZimbraLog.extensions.warn("Error applying message mutator.  Reverting to original MIME message.", e);
            mMimeMessage = mExpandedMessage = new Mime.FixedMimeMessage(JMSession.getSession(), new SharedByteArrayInputStream(rawData));
            mRawData = rawData;
        }
        runMimeConverters();
        // must set received-date before Lucene document is initialized
        if (receivedDate == null)
            receivedDate = getZimbraDateHeader(mMimeMessage);
        setReceivedDate(receivedDate);
    }
    
    /**
     * Creates a <tt>ParsedMessage</tt> from a file already stored on disk.
     * @param file the file on disk.  Cannot be compressed.
     */
    public ParsedMessage(File file, Long receivedDate, boolean indexAttachments)
    throws MessagingException, IOException {
        if (file == null) {
            throw new IOException("File cannot be null.");
        }
        if (file.length() == 0) {
            throw new IOException("File " + file.getPath() + " is empty.");
        }
        mIndexAttachments = indexAttachments;
        BlobInputStream in = new BlobInputStream(file);
        mMimeMessage = mExpandedMessage = new Mime.FixedMimeMessage(JMSession.getSession(), in);
        
        try {
            // Maintain reference to the file only if the content was not mutated.
            runMimeMutators();
            if (wasMutated()) {
                // Load data into memory.  This allows access to the message
                // data after close() has been called.
                ByteArrayOutputStream out = new ByteArrayOutputStream();
                mMimeMessage.writeTo(out);
                mRawData = out.toByteArray();
                mMimeMessage = mExpandedMessage = new Mime.FixedMimeMessage(
                    JMSession.getSession(), new SharedByteArrayInputStream(mRawData));
                in.close();
            } else {
                mRawFile = file;
                mRawFileInputStream = in;
            }
        } catch (Exception e) {
            ZimbraLog.extensions.warn(
                "Error applying message mutator.  Reverting to original MIME message.", e);
            mMimeMessage = mExpandedMessage = new Mime.FixedMimeMessage(JMSession.getSession(), in);
        }

        runMimeConverters();
        
        // must set received-date before Lucene document is initialized
        if (receivedDate == null) {
            receivedDate = getZimbraDateHeader(mMimeMessage); 
        }
        setReceivedDate(receivedDate);
    }

    public boolean wasMutated() {
        return mWasMutated;
    }
    
    /**
     * Returns <tt>true</tt> if this message is being streamed from
     * disk and does not require MIME expansion.
     */
    public boolean isStreamedFromDisk() {
        return (mRawFile != null && (mMimeMessage == mExpandedMessage));
    }
    
    /**
     * Allows the caller to set the digest of the raw message.  This avoids
     * rereading the file, in the case where the caller has already read it
     * once and calculated the digest.
     */
    public void setRawDigest(String digest) {
        mRawDigest = digest;
    }

    /** Applies all registered on-the-fly MIME converters to a copy of the
     *  encapsulated message (leaving the original message intact), then
     *  generates the list of message parts.
     *  
     * @return the ParsedMessage itself
     * @throws ServiceException 
     * @see #runMimeConverters() */
    private ParsedMessage parse() {
        if (mParsed)
            return this;
        mParsed = true;

        try {
            mMessageParts = Mime.getParts(mExpandedMessage);
            mHasAttachments = Mime.hasAttachment(mMessageParts);
            mHasTextCalendarPart = Mime.hasTextCalenndar(mMessageParts);
        } catch (Exception e) {
            ZimbraLog.index.warn("exception while parsing message; message will not be indexed", e);
            mMessageParts = new ArrayList<MPartInfo>();
        }
        return this;
    }

    /** Applies all registered MIME mutators to the encapsulated message.
     *  The message is not forked, so both {@link #mMimeMessage} and
     *  {@link #mExpandedMessage} are affected by the changes.
     *  
     * @return <tt>true</tt> if a mutator altered the content or
     *   <tt>false</tt> if the encapsulated message is unchanged
     *         
     * @see MimeVisitor#registerMutator */
    private void runMimeMutators() throws MessagingException {
        mWasMutated = false;
        for (Class<? extends MimeVisitor> vclass : MimeVisitor.getMutators()) {
            try {
                mWasMutated |= vclass.newInstance().accept(mMimeMessage);
                if (mMimeMessage != mExpandedMessage)
                    ((MimeVisitor) vclass.newInstance()).accept(mExpandedMessage);
            } catch (MessagingException e) {
                throw e;
            } catch (Exception e) {
                ZimbraLog.misc.warn("exception ignored running mutator; skipping", e);
            }
        }
    }
    
    /**
     * Copies the <tt>MimeMessage</tt> if a converter would want 
     * to make a change, but doesn't alter the original MimeMessage.
     */
    private class ForkMimeMessage implements MimeVisitor.ModificationCallback {
        private boolean mForked = false;

        public boolean onModification() {
            if (mForked)
                return false;

            try {
                mForked = true;
                mExpandedMessage = new Mime.FixedMimeMessage(mMimeMessage);
            } catch (Exception e) {
                sLog.warn("Unable to fork MimeMessage.", e);
            }
            return false;
        }
    }

    /** Applies all registered on-the-fly MIME converters to a copy of the
     *  encapsulated message, forking it from the original MimeMessage if any
     *  changes are made.  Thus {@link #mMimeMessage} should always contain
     *  the original message content, while {@link #mExpandedMessage} may
     *  point to a version altered by the converters.
     *   
     * @return <code>true</code> if a converter forked and altered the encapsulated
     * message, <code>false</code> if the encapsulated message is unchanged.
     *         
     * @see MimeVisitor#registerConverter */
    private boolean runMimeConverters() {
        try {
            MimeVisitor.ModificationCallback forkCallback = new ForkMimeMessage();
            
            // first, find out if *any* of the converters would be triggered (but don't change the message)
            for (Class<? extends MimeVisitor> vclass : MimeVisitor.getConverters()) {
                if (mExpandedMessage == mMimeMessage)
                    vclass.newInstance().setCallback(forkCallback).accept(mMimeMessage);
                // if there are attachments to be expanded, expand them in the MimeMessage *copy*
                if (mExpandedMessage != mMimeMessage)
                    vclass.newInstance().accept(mExpandedMessage);
            }
        } catch (Exception e) {
            // roll back if necessary
            mExpandedMessage = mMimeMessage;
            sLog.warn("exception while converting message; message will be analyzed unconverted", e);
        }

        return mExpandedMessage != mMimeMessage;
    }

    /**
     * Analyze and extract text from all the "body" (non-attachment) parts of the message.
     * This step is required to properly generate the message fragment.
     * 
     * @throws ServiceException
     */
    private void analyzeBodyParts() throws ServiceException {
        if (mAnalyzedBodyParts)
            return;
        mAnalyzedBodyParts = true;
        if (DebugConfig.disableMessageAnalysis)
            return;

        parse();
        
        try {
            Set<MPartInfo> mpiBodies = Mime.getBody(mMessageParts, false);

            // extract text from the "body" parts
            StringBuilder bodyContent = new StringBuilder();
            {
                String reportRoot = null;
                for (MPartInfo mpi : mMessageParts) {
                    // text/calendar parts under a multipart/report aren't considered real calendar invites
                    String partName = mpi.mPartName;
                    if (reportRoot != null && !mpi.mPartName.startsWith(reportRoot))
                        reportRoot = null;
                    if (reportRoot == null && mpi.getContentType().equals(Mime.CT_MULTIPART_REPORT)) {
                        reportRoot = mpi.mPartName.endsWith("TEXT") ? mpi.mPartName.substring(0, partName.length() - 4) : mpi.mPartName + ".";
                    }
                    boolean isMainBody = mpiBodies.contains(mpi);
                    if (isMainBody) {
                        String toplevelText = analyzePart(isMainBody, mpi, reportRoot != null);
                        if (toplevelText.length() > 0)
                            appendToContent(bodyContent, toplevelText);
                    }
                }
                // Calculate the fragment -- requires body content
                mBodyContent = bodyContent.toString().trim();
                mFragment = Fragment.getFragment(mBodyContent, mHasTextCalendarPart);
            }
        } catch (ServiceException e) {
            throw e;
        } catch (Exception e) {
            sLog.warn("exception while analyzing message; message will be partially indexed", e);
        }
    }
    
    /**
     * Analyze and extract text from all attachments parts of the message 
     *   
     * @throws ServiceException
     */
    private void analyzeNonBodyParts() throws ServiceException {
        if (mAnalyzedNonBodyParts)
            return;
        mAnalyzedNonBodyParts = true;
        if (DebugConfig.disableMessageAnalysis)
            return;
        
        analyzeBodyParts();
        
        try {
            Set<MPartInfo> mpiBodies = Mime.getBody(mMessageParts, false);

            // extract text from the "non-body" parts
            StringBuilder fullContent = new StringBuilder(mBodyContent);
            {
                String reportRoot = null;
                for (MPartInfo mpi : mMessageParts) {
                    // text/calendar parts under a multipart/report aren't considered real calendar invites
                    String partName = mpi.mPartName;
                    if (reportRoot != null && !mpi.mPartName.startsWith(reportRoot))
                        reportRoot = null;
                    if (reportRoot == null && mpi.getContentType().equals(Mime.CT_MULTIPART_REPORT)) {
                        reportRoot = mpi.mPartName.endsWith("TEXT") ? mpi.mPartName.substring(0, partName.length() - 4) : mpi.mPartName + ".";
                    }
                    boolean isMainBody = mpiBodies.contains(mpi);
                    if (!isMainBody) {
                        String toplevelText = analyzePart(isMainBody, mpi, reportRoot != null);
                        if (toplevelText.length() > 0)
                            appendToContent(fullContent, toplevelText);
                    }
                }
            }
            
            // requires FULL content (all parts)
            mLuceneDocuments.add(setLuceneHeadersFromContainer(getMainBodyLuceneDocument(mBodyContent, fullContent)));

            // we're done with the body content (saved from analyzeBodyParts()) now
            mBodyContent = "";
            
            if (mNumParseErrors > 0 && sLog.isWarnEnabled()) {
                String msgid = getMessageID();
                String sbj = getSubject();
                sLog.warn("Message had analysis errors in " + mNumParseErrors +
                          " parts (Message-Id: " + msgid + ", Subject: " + sbj + ")");
            }
        } catch (ServiceException e) {
            throw e;
        } catch (Exception e) {
            sLog.warn("exception while analyzing message; message will be partially indexed", e);
        }
    }
    
    /**
     * Extract all indexable text from this message.  This API should *only* be called if you are 
     * sure you're going to add the message to the index.  The only callsites of this API should be
     * Mailbox and test utilities.  Don't call it unless you absolutely are sure you need to do so.
     * 
     * @throws ServiceException
     */
    public void analyzeFully() throws ServiceException {
        analyzeNonBodyParts();
    }
    
    /**
     * Returns the <tt>MimeMessage</tt>.  Affected by both conversion and mutation.  
     */
    public MimeMessage getMimeMessage() {
        if (mExpandedMessage != null) {
            return mExpandedMessage;
        }
        // Reference to MimeMessage was dropped by close().
        try {
            InputStream in;
            if (mRawData != null) {
                // Constructed from a byte array, or constructed from a file and then mutated.
                in = new SharedByteArrayInputStream(mRawData);
            } else if (mRawFile != null) {
                // Constructed from a file and not mutated.
                in = new BlobInputStream(mRawFile);
            } else {
                assert(false);
                ZimbraLog.mailbox.warn("Data not available for MimeMessage.  Returning null.");
                return null;
            }
            mMimeMessage = mExpandedMessage = new Mime.FixedMimeMessage(JMSession.getSession(), in);
            runMimeConverters();
        } catch (IOException e) {
            ZimbraLog.mailbox.warn("Unable to create MimeMessage.", e);
        } catch (MessagingException e) {
            ZimbraLog.mailbox.warn("Unable to create MimeMessage.", e);
        }
        return mExpandedMessage;
    }

    /**
     * Returns the size of the raw MIME message.  Affected by mutation but
     * not conversion.
     */
    public int getRawSize() throws IOException, ServiceException {
        if (mRawSize == null) {
            initializeDigestAndSize();
        }
        return mRawSize;
    }

    /**
     * Returns the raw MIME data.  Affected by mutation but
     * not conversion.
     */
    public byte[] getRawData() throws IOException, MessagingException {
        if (mRawData != null) {
            return mRawData;
        }
        if (mRawFile != null) {
            mRawData = ByteUtil.getContent(mRawFile);
            return mRawData;
        }
        if (mMimeMessage != null) {
            // Note that this will result in two copies of the message data: one
            // referenced by the MimeMessage and one referenced by mRawData.
            int size = mMimeMessage.getSize();
            ByteArrayOutputStream baos;
            if (size > 0) {
                baos = new ByteArrayOutputStream(size);
            } else {
                baos = new ByteArrayOutputStream();
            }
            mMimeMessage.writeTo(baos);
            mRawData = baos.toByteArray();
            return mRawData;
        }
        ZimbraLog.mailbox.warn("%s.getRawData(): Unable to get MIME message data.",
            ParsedMessage.class.getSimpleName());
        return null;
    }

    /**
     * Returns the SHA1 digest of the raw MIME message data, encoded as base64.  Affected by mutation but
     * not conversion.
     */
    public String getRawDigest() throws IOException, ServiceException {
        if (mRawDigest == null) {
            initializeDigestAndSize();
        }
        return mRawDigest;
    }
    
    private void initializeDigestAndSize() throws IOException, ServiceException {
        if (mRawDigest != null && mRawSize != null) {
            return;
        }
        if (mRawData != null) {
            mRawDigest = ByteUtil.getSHA1Digest(mRawData, true);
            mRawSize = mRawData.length;
        } else {
            int size = 0;
            InputStream in = null;
            MessageDigest digest;

            // Initialize streams and digest calculator.
            try {
                digest = MessageDigest.getInstance("SHA1");
            } catch (NoSuchAlgorithmException e) {
                throw ServiceException.FAILURE("Unable to calculate digest", e);
            }
            
            try {
                in = getRawInputStream();
                DigestInputStream digestStream = new DigestInputStream(in, digest);
                int numRead = -1;
                byte[] buf = new byte[1024];
                while ((numRead = digestStream.read(buf)) >= 0) {
                    size += numRead;
                }
                mRawSize = size;
                mRawDigest = ByteUtil.encodeFSSafeBase64(digest.digest());
            } finally {
                ByteUtil.closeStream(in);
            }
        }
    }
    /**
     * Returns a stream to the raw MIME message.  Affected by mutation but
     * not conversion.<p>
     * 
     * <b>Important</b>: when the content comes from a <tt>MimeMessage</tt>,
     * JavaMail requires us to start a {@link MimeMessageOutputThread} to
     * serve up the content.  As a result, all calls to this method must
     * be wrapped in a try/finally with a call to {@link ByteUtil#closeStream(InputStream)}
     * in the finally block.  This guarantees that the stream is drained and
     * the <tt>MimeMessageOutputThread</tt> exits.
     */
    public InputStream getRawInputStream() throws ServiceException {
        if (mRawData != null) {
            return new ByteArrayInputStream(mRawData);
        }
        try {
            if (mRawFile != null) {
                return new FileInputStream(mRawFile);
            }
            if (mMimeMessage != null) {
                // Nasty hack because JavaMail doesn't provide an InputStream accessor
                // to the entire RFC 822 content of a MimeMessage.  Start a thread that
                // serves up the content of the MimeMessage via PipedOutputStream.
                PipedInputStream in = new PipedInputStream();
                PipedOutputStream out = new PipedOutputStream(in);
                Thread thread = new Thread(new MimeMessageOutputThread(mMimeMessage, out));
                thread.setName("MimeMessageThread");
                thread.start();
                return in;
            }
        } catch (IOException e) {
            throw ServiceException.FAILURE("Unable to get InputStream.", e);
        }
        
        ZimbraLog.mailbox.warn("%s.getInputStream(): Unable to get input stream because message data is not available.",
            ParsedMessage.class.getSimpleName());
        return null;
    }
    
    private byte[] getByteArray(MimeMessage mm)
    throws IOException, MessagingException {
        // Note: MimeMessage.getContentStream() will throw an exception if
        // the MimeMessage was constructed programmatically, as opposed to from
        // a blob.  We must therefore instantiate the blob in order to calculate the
        // digest.
        ByteArrayOutputStream out = new ByteArrayOutputStream();
        mMimeMessage.writeTo(out);
        return out.toByteArray();
    }

    public boolean isAttachmentIndexingEnabled() {
        return mIndexAttachments;
    }

    public List<MPartInfo> getMessageParts() {
        parse();
        return mMessageParts;
    }

    public boolean hasAttachments() {
        parse();
        return mHasAttachments;
    }

    public int getPriorityBitmask() {
        parse();

        try {
            String xprio = getMimeMessage().getHeader("X-Priority", null);
            if (xprio != null) {
                xprio = xprio.trim();
                if (xprio.startsWith("1") || xprio.startsWith("2"))
                    return Flag.BITMASK_HIGH_PRIORITY;
                else if (xprio.startsWith("3"))
                    return 0;
                else if (xprio.startsWith("4") || xprio.startsWith("5"))
                    return Flag.BITMASK_LOW_PRIORITY;
            }
        } catch (MessagingException me) { }

        try {
            String impt = getMimeMessage().getHeader("Importance", null);
            if (impt != null) {
                impt = impt.trim().toLowerCase();
                if (impt.startsWith("high"))
                    return Flag.BITMASK_HIGH_PRIORITY;
                else if (impt.startsWith("normal"))
                    return 0;
                else if (impt.startsWith("low"))
                    return Flag.BITMASK_LOW_PRIORITY;
            }
        } catch (MessagingException me) { }

        return 0;
    }

    public boolean isReply() {
        normalizeSubject();
        return mSubjectPrefixed;
    }

    public String getSubject() {
        normalizeSubject();
        return mSubject;
    }

    public String getNormalizedSubject() {
        normalizeSubject();
        return mNormalizedSubject;
    }

    public String getFragment() {
        try {
            analyzeBodyParts();
        } catch (ServiceException e) {
            sLog.warn("Message analysis failed when getting fragment; fragment is: " + mFragment, e);
        }
        return mFragment;
    }

    public String getMessageID() {
        try {
            String msgid = getMimeMessage().getMessageID();
            return ("".equals(msgid) ? null : msgid);
        } catch (MessagingException me) {
            return null;
        }
    }

    /**
     * Returns the decoded header for this header name, only the first header is returned.
     */
    public String getHeader(String headerName) {
        try {
            String value = getMimeMessage().getHeader(headerName, null);
            if (value == null || value.length() == 0)
                return "";
            try {
                value = MimeUtility.decodeText(value);
            } catch (UnsupportedEncodingException e) { }

            return value;
        } catch (MessagingException e) {
            return "";
        }
    }
    
    /**
     * Returns the decoded headers for this header name, all headers for this header name are returned.
     */
    public String[] getHeaders(String headerName) {
        try {
            String[] values = getMimeMessage().getHeader(headerName);
            if (values == null || values.length == 0)
                return null;
            
            for (int i=0; i<values.length; i++) {
                try {
                    values[i] = MimeUtility.decodeText(values[i]);
                } catch (UnsupportedEncodingException e) {
                    // values[i] would contain the undecoded value, fine
                }
            }

            return values;
        } catch (MessagingException e) {
            return null;
        }
    }
    
    
    public String getRecipients() {
        if (mRecipients == null) {
            String recipients = null;
            try {
                recipients = getMimeMessage().getHeader("To", ", ");
            } catch (MessagingException e) { }
            if (recipients == null)
                recipients = "";
            try {
                mRecipients = MimeUtility.decodeText(recipients);
            } catch (UnsupportedEncodingException e1) {
                mRecipients = recipients;
            }
        }
        return mRecipients;
    }

    /**
     * Returns the value of the <tt>From</tt> header.  If not available,
     * returns the value of the <tt>Sender</tt> header.  Returns an empty
     * <tt>String</tt> if neither header is available.
     */
    public String getSender() {
        if (mSender == null) {
            String sender = null;
            try {
                sender = getMimeMessage().getHeader("From", null);
            } catch (MessagingException e) {}
            if (sender == null) {
                try {
                    sender = getMimeMessage().getHeader("Sender", null);
                } catch (MessagingException e) {}
            }
            if (sender == null)
                sender = "";
            try {
                mSender = MimeUtility.decodeText(sender);
            } catch (UnsupportedEncodingException e) {
                mSender = sender;
            }
        }
        return mSender;
    }

    /**
     * Returns the email address of the first <tt>From</tt> or
     * <tt>Sender</tt> header.
     */
    public String getSenderEmail() {
        return getSenderEmail(true);
    }

    /**
     * If fromFirst is true, returns the email address of the first <tt>From</tt>
     * or <tt>Sender</tt> header.  If fromFirst is false, returns the email address
     * of the first <tt>Sender</tt> or <tt>From</tt> header.
     */
    public String getSenderEmail(boolean fromFirst) {
        try {
            if (fromFirst) {
                // From header first, then Sender
                Address[] froms = getMimeMessage().getFrom();
                if (froms != null && froms.length > 0 && froms[0] instanceof InternetAddress)
                    return ((InternetAddress) froms[0]).getAddress();
                Address sender = getMimeMessage().getSender();
                if (sender instanceof InternetAddress)
                    return ((InternetAddress) sender).getAddress();
            } else {
                // Sender header first, then From
                Address sender = getMimeMessage().getSender();
                if (sender instanceof InternetAddress)
                    return ((InternetAddress) sender).getAddress();
                Address[] froms = getMimeMessage().getFrom();
                if (froms != null && froms.length > 0 && froms[0] instanceof InternetAddress)
                    return ((InternetAddress) froms[0]).getAddress();
            }
        } catch (MessagingException e) {}
        return null;
    }

    public ParsedAddress getParsedSender() {
        if (mParsedSender == null)
            mParsedSender = new ParsedAddress(getSender()).parse();
        return mParsedSender;
    }

    public String getReplyTo() {
        String sender = getSender();
        String replyTo = null;
        try {
            replyTo = getMimeMessage().getHeader("Reply-To", null);
            if (replyTo == null || replyTo.trim().equals(""))
                return null;
            replyTo = MimeUtility.decodeText(replyTo);
        } catch (Exception e) { }
        if (sender != null && sender.equals(replyTo))
            return null;
        return replyTo;
    }

    public long getDateHeader() {
        if (mDateHeader != -1)
            return mDateHeader;
        mDateHeader = getReceivedDate();
        try {
            Date dateHeader = getMimeMessage().getSentDate();
            if (dateHeader != null) {
                // prevent negative dates, which Lucene can't deal with
                mDateHeader = Math.max(dateHeader.getTime(), 0);
            }
        } catch (MessagingException e) { }

        return mDateHeader;
    }

    public void setReceivedDate(long date) {
        // round to nearest second...
        if (date != -1)
            mReceivedDate = (Math.max(0, date) / 1000) * 1000;
    }
    
    public long getReceivedDate() {
        if (mReceivedDate == -1)
            mReceivedDate = System.currentTimeMillis();
        assert(mReceivedDate >= 0);  
        return mReceivedDate;
    }

    private static long getZimbraDateHeader(MimeMessage mm) {
        String zimbraHeader = null;
        try {
            zimbraHeader = mm.getHeader("X-Zimbra-Received", null);
            if (zimbraHeader == null || zimbraHeader.trim().equals(""))
                return -1;
        } catch (MessagingException mex) {
            return -1;
        }

        Date zimbraDate = null;
        synchronized (sFormat) {
            try {
                zimbraDate = sFormat.parse(zimbraHeader);
            } catch (ParseException e) {
                return -1;
            }
        }
        return (zimbraDate == null ? -1 : zimbraDate.getTime());
    }

    public List<Document> getLuceneDocuments() {
        try {
            analyzeFully();
        } catch (ServiceException e) {
            sLog.warn("message analysis failed when getting lucene documents");
        }
        return mLuceneDocuments;
    }

    /**
     * Returns the iCalendar object that is parsed from the
     * text/calendar mime part if it exists in this message. 
     * The presence of this mime part indicates that this message 
     * carries an appointment.
     * 
     * @return the iCalendar object or null if this is an ordinary message
     */
    public ZVCalendar getiCalendar() {
        try {
            parse();
            if (mHasTextCalendarPart) {
                analyzeFully();
            }
        } catch (ServiceException e) {
            // the calendar info should still be parsed 
            sLog.warn("Message analysis failed when getting calendar info");
        }
        return mCalendar;
    }
    
    /**
     * @return TRUE if there was a _temporary_ failure detected while analyzing the message.  In
     *         the case of a temporary failure, the message should be flagged and indexing re-tried
     *         at some point in the future
     */
    public boolean hasTemporaryAnalysisFailure() throws ServiceException {
        analyzeFully();
        return this.mTemporaryAnalysisFailure; 
    }
    
    private Document getMainBodyLuceneDocument(String bodyContent, StringBuilder fullContent)
    throws MessagingException, ServiceException {
        Document document = new Document();
        
        document.add(new Field(LuceneFields.L_MIMETYPE, "message/rfc822", Field.Store.YES, Field.Index.TOKENIZED));
        document.add(new Field(LuceneFields.L_PARTNAME, LuceneFields.L_PARTNAME_TOP, Field.Store.YES, Field.Index.UN_TOKENIZED));

        String toValue = setHeaderAsLuceneField(document, "to", LuceneFields.L_H_TO, Field.Store.NO, Field.Index.TOKENIZED);
        String ccValue = setHeaderAsLuceneField(document, "cc", LuceneFields.L_H_CC, Field.Store.NO, Field.Index.TOKENIZED);

        setHeaderAsLuceneField(document, "x-envelope-from", LuceneFields.L_H_X_ENV_FROM, Field.Store.NO, Field.Index.TOKENIZED);
        setHeaderAsLuceneField(document, "x-envelope-to", LuceneFields.L_H_X_ENV_TO, Field.Store.NO, Field.Index.TOKENIZED);

        String msgId = getHeader("message-id");
        if (msgId.length() > 0) {
            if (msgId.charAt(0) == '<')
                msgId = msgId.substring(1);

            if (msgId.charAt(msgId.length()-1) == '>')
                msgId = msgId.substring(0, msgId.length()-1);

            if (msgId.length() > 0)
                document.add(new Field(LuceneFields.L_H_MESSAGE_ID, msgId, Field.Store.NO, Field.Index.UN_TOKENIZED));
        }
        
        {
            // iterate all the message headers, add them to the structured-field data in the index
            StringBuilder fieldText = new StringBuilder();
//            Enumeration<String> en = (Enumeration<String>)(getMimeMessage().getAllHeaderLines());
            Enumeration<Header> en = (Enumeration<Header>)(getMimeMessage().getAllHeaders());
            while (en.hasMoreElements()) {
                Header h = en.nextElement();
                String key = h.getName().trim();
                String value = h.getValue();
                if (value != null) {
                    value = MimeUtility.unfold(value).trim();
                } else {
                    value = "";
                }
//                ZimbraLog.mailbox.info("HEADER: "+key+": "+value);
                if (key.length() > 0) {
//                    if (s.length() > 0) {
//                  fieldText.append(s).append('\n');
                    if (value.length() == 0) {
                        // low-level tokenizer can't deal with blank header value, so we'll index
                        // some dummy value just so the header appears in the index.
                        // Users can query for the existence of the header with a query
                        // like #headername:*
                        fieldText.append(key).append(':').append("_blank_").append('\n');
                    } else {
                        fieldText.append(key).append(':').append(value).append('\n');
                    }
                }
            }
            if (fieldText.length() > 0) {
                /* add key:value pairs to the structured FIELD lucene field */
//                ZimbraLog.index.info("FIELD text is:\n"+fieldText.toString());
                document.add(new Field(LuceneFields.L_FIELD, fieldText.toString(), Field.Store.NO, Field.Index.TOKENIZED));
            }                
        }

        String from = getSender();
        String subject = getNormalizedSubject();
        String sortFrom = getParsedSender().getSortString();
        if (sortFrom == null)
            sortFrom = "";
        else if (sortFrom.length() > DbMailItem.MAX_SENDER_LENGTH)
            sortFrom = sortFrom.substring(0, DbMailItem.MAX_SENDER_LENGTH);

        document.add(new Field(LuceneFields.L_H_FROM, from, Field.Store.NO, Field.Index.TOKENIZED));
        document.add(new Field(LuceneFields.L_H_SUBJECT, subject, Field.Store.NO, Field.Index.TOKENIZED));

        
        // add subject and from to main content for better searching
        StringBuilder contentPrepend = new StringBuilder(subject);

        // Bug 583: add all of the TOKENIZED versions of the email addresses to our CONTENT field...
        appendToContent(contentPrepend, ZimbraAnalyzer.getAllTokensConcatenated(LuceneFields.L_H_FROM, from));
        appendToContent(contentPrepend, ZimbraAnalyzer.getAllTokensConcatenated(LuceneFields.L_H_TO, toValue));
        appendToContent(contentPrepend, ZimbraAnalyzer.getAllTokensConcatenated(LuceneFields.L_H_CC, ccValue));

        String text = contentPrepend.toString()+" "+fullContent.toString();

        document.add(new Field(LuceneFields.L_CONTENT, text, Field.Store.NO, Field.Index.TOKENIZED));

        String sizeStr = Integer.toString(getMimeMessage().getSize());
        document.add(new Field(LuceneFields.L_SIZE, sizeStr, Field.Store.YES, Field.Index.NO));

        try {
            MimeHandler.getObjects(text, document);
        } catch (ObjectHandlerException e) {
            String msgid = getMessageID();
            String sbj = getSubject();
            sLog.warn("Unable to recognize searchable objects in message (Message-ID: " +
                msgid + ", Subject: " + sbj + ")", e);
        }

        // Get the list of attachment content types from this message and any
        // TNEF attachments
        Set<String> contentTypes = Mime.getAttachmentList(mMessageParts);

        // Assemble a comma-separated list of attachment content types
        StringBuilder buf = new StringBuilder();
        for (String contentType : contentTypes) {
            if (buf.length() > 0)
                buf.append(',');
            buf.append(contentType);
        }

        String attachments = buf.toString();
        if (attachments.equals(""))
            attachments = LuceneFields.L_ATTACHMENT_NONE;
        else
            attachments = attachments + "," + LuceneFields.L_ATTACHMENT_ANY;
        document.add(new Field(LuceneFields.L_ATTACHMENTS, attachments, Field.Store.NO, Field.Index.TOKENIZED));

        return document;
    }

    private String setHeaderAsLuceneField(Document d, String headerName,
        String fieldName, Field.Store stored, Field.Index indexed) throws MessagingException  {
        String value = getMimeMessage().getHeader(headerName, null);

        if (value == null || value.length() == 0)
            return "";
        try {
            value = MimeUtility.decodeText(value);
        } catch (UnsupportedEncodingException e) { }
        d.add(new Field(fieldName, value, stored, indexed));
        d.add(new Field(fieldName, value, stored, indexed));
        return value;
    }
    
    /**
     * For every attachment, many of the lucene indexed fields from the top level
     * message are also indexed as part of the attachment: this is done so that the
     * attachment will show up if you do things like "type:pdf and from:foo"
     * 
     * "this" --> top level doc
     * @param d subdocument of top level 
     */
    private Document setLuceneHeadersFromContainer(Document d) throws MessagingException {
        setHeaderAsLuceneField(d, "to", LuceneFields.L_H_TO, Field.Store.NO, Field.Index.TOKENIZED);
        setHeaderAsLuceneField(d, "cc", LuceneFields.L_H_CC, Field.Store.NO, Field.Index.TOKENIZED);

        String subject = getNormalizedSubject();
        String sortFrom = getParsedSender().getSortString();
        if (sortFrom != null && sortFrom.length() > DbMailItem.MAX_SENDER_LENGTH)
            sortFrom = sortFrom.substring(0, DbMailItem.MAX_SENDER_LENGTH);
        String from = getSender();

        if (from != null)
            d.add(new Field(LuceneFields.L_H_FROM, from, Field.Store.NO, Field.Index.TOKENIZED));
        
        if (subject != null) 
            d.add(new Field(LuceneFields.L_H_SUBJECT, subject, Field.Store.NO, Field.Index.TOKENIZED));
        
        return d;
    }
    
    
    
    /**
     * @return Extracted toplevel text (any text that should go into the toplevel indexed document)
     */
    private String analyzePart(boolean isMainBody, MPartInfo mpi, boolean ignoreCalendar)
    throws MessagingException, ServiceException {
        
        String toRet = "";
        try {
            String ctype = mpi.getContentType();
            // ignore multipart "container" parts
            if (ctype.startsWith(Mime.CT_MULTIPART_PREFIX))
                return toRet;
            
            MimeHandler handler = MimeHandlerManager.getMimeHandler(ctype, mpi.getFilename());
            assert(handler != null);
            
            Mime.repairTransferEncoding(mpi.getMimePart());
            
            if (handler.isIndexingEnabled()) {
                handler.init(mpi.getMimePart().getDataHandler().getDataSource());
                handler.setPartName(mpi.getPartName());
                handler.setFilename(mpi.getFilename());
                try {
                    handler.setMessageDigest(getRawDigest());
                } catch (IOException e) {
                    throw new MimeHandlerException("unable to get message digest", e);
                }

                // remember the first iCalendar attachment
                if (!ignoreCalendar && mCalendar == null)
                    mCalendar = handler.getICalendar();

                // In some cases we want to add ALL TEXT from EVERY PART to the toplevel 
                // body content. This is necessary for queries with multiple words -- where
                // one word is in the body and one is in a sub-attachment.
                //
                // We don't always want to do this, for example if attachment indexing is disabled
                // and this is an attachment handler, we don't want to add this text to the toplevel
                // document.  
                //
                // We index this content in the toplevel if it is:
                //     - the 'main body' and a local mime handler
                //     - the 'main body' and IndexAttachments was set in the constructor
                //     - IndexAttachments was set and !disableIndexingAttachmentsTogether 
                if ((isMainBody && (!handler.runsExternally() || mIndexAttachments)) ||
                            (mIndexAttachments && !DebugConfig.disableIndexingAttachmentsTogether)) {
                    toRet = handler.getContent();
                }

                if (mIndexAttachments && !DebugConfig.disableIndexingAttachmentsSeparately) {
                    // Each non-text MIME part is also indexed as a separate
                    // Lucene document.  This is necessary so that we can tell the
                    // client what parts match if a search matched a particular
                    // part.
                    Document doc = handler.getDocument();
                    if (doc != null) {
                        int partSize = mpi.getMimePart().getSize();
                        doc.add(new Field(LuceneFields.L_SIZE, Integer.toString(partSize), Field.Store.YES, Field.Index.NO));
                        mLuceneDocuments.add(setLuceneHeadersFromContainer(doc));
                    }
                }
            }

            // make sure we've got the text/calendar handler installed
            if (!ignoreCalendar && mCalendar == null && ctype.equals(Mime.CT_TEXT_CALENDAR)) {
                if (handler.isIndexingEnabled())
                    ZimbraLog.index.warn("TextCalendarHandler not correctly installed");

                InputStream is = null;
                try {
                    String charset = mpi.getContentTypeParameter(Mime.P_CHARSET);
                    if (charset == null || charset.trim().equals(""))
                        charset = Mime.P_CHARSET_DEFAULT;

<<<<<<< HEAD
                    Reader reader = new InputStreamReader(is = mpi.getMimePart().getInputStream(), charset);
                    mCalendar = ZCalendarBuilder.build(reader);
=======
                    is = mpi.getMimePart().getInputStream();
                    ZVCalendar cal = ZCalendarBuilder.build(is, charset);
                    if (cal != null)
                        setCalendarPartInfo(mpi, cal);
>>>>>>> e312d86b
                } catch (IOException ioe) {
                    ZimbraLog.index.warn("error reading text/calendar mime part", ioe);
                } finally {
                    ByteUtil.closeStream(is);
                }
            }
        } catch (MimeHandlerException e) {
            mNumParseErrors++;
            String pn = mpi.getPartName();
            String ctype = mpi.getContentType();
            String msgid = getMessageID();
            sLog.warn("Unable to parse part %s (%s, %s) of message with Message-ID %s.",
                pn, mpi.getFilename(), ctype, msgid, e);
            if (ConversionException.isTemporaryCauseOf(e)) {
                mTemporaryAnalysisFailure = true;
            }
            sLog.warn("Attachment will not be indexed.");
        } catch (ObjectHandlerException e) {
            mNumParseErrors++;
            String pn = mpi.getPartName();
            String ct = mpi.getContentType();
            String msgid = getMessageID();
            sLog.warn("Unable to parse part %s (%s, %s) of message with Message-ID %s." +
                "  Object will not be indexed.",
                pn, mpi.getFilename(), ct, msgid, e);
        }
        return toRet;
    }
    
    private static final void appendToContent(StringBuilder sb, String s) {
        if (sb.length() > 0)
            sb.append(' ');
        sb.append(s);
    }

    // these *should* be taken from a properties file
    private static final Set<String> CALENDAR_PREFIXES = new HashSet<String>(Arrays.asList(new String[] {
                "Accept:", "Accepted:", "Decline:", "Declined:", "Tentative:", "Cancelled:", "CANCELLED:", "New Time Proposed:"
    }));
    private static final String FWD_TRAILER = "(fwd)";

    private static final int MAX_PREFIX_LENGTH = 3;

    private static String trimPrefixes(String subject) {
        while (true) {
            int length = subject.length();
            // first, strip off any "(fwd)" at the end
            while (subject.endsWith(FWD_TRAILER)) {
                subject = subject.substring(0, length - FWD_TRAILER.length()).trim();
                length = subject.length();
            }
            if (length == 0)
                return subject;

            // find the first ':' in the subject
            boolean braced = subject.charAt(0) == '[';
            int colon = subject.indexOf(':');
            if (colon <= (braced ? 1 : 0))
                return subject;

            // figure out if it's either a known calendar response prefix or a 1-3 letter prefix
            String prefix = subject.substring(braced ? 1 : 0, colon + 1);
            boolean matched = true;
            if (CALENDAR_PREFIXES.contains(prefix))
                matched = true;
            else {
                // make sure to catch "re(2):" and "fwd[5]:" as well...
                int paren = -1;
                for (int i = 0; matched && i < prefix.length() - 1; i++) {
                    char c = prefix.charAt(i);
                    if ((c == '(' || c == '[') && i > 0 && paren == -1)
                        paren = i;
                    else if ((c == ')' || c == ']') && paren != -1)
                        matched &= i > paren + 1 && i == prefix.length() - 2;
                        else if (!Character.isLetter(c))
                            matched &= c >= '0' && c <= '9' && paren != -1;
                            else if (i >= MAX_PREFIX_LENGTH || paren != -1)
                                matched = false;
                }
            }

            if (!matched)
                return subject;
            if (braced && subject.endsWith("]"))
                subject = subject.substring(colon + 1, length - 1).trim();
            else
                subject = subject.substring(colon + 1).trim();
        }
    }

    private static String compressWhitespace(String value) {
        if (value == null || value.equals(""))
            return value;
        StringBuffer sb = new StringBuffer();
        for (int i = 0, len = value.length(), last = -1; i < len; i++) {
            char c = value.charAt(i);
            if (c <= ' ') {
                c = ' ';
                if (c == last)
                    continue;
            }
            sb.append((char) (last = c));
        }
        return sb.toString();
    }

    private void normalizeSubject() {
        if (mNormalizedSubject != null)
            return;
        mSubjectPrefixed = false;
        try {
            mNormalizedSubject = mSubject = getMimeMessage().getSubject();
        } catch (MessagingException e) { }

        if (mSubject == null) {
            mNormalizedSubject = mSubject = "";
        } else {
            String originalSubject = mNormalizedSubject = StringUtil.stripControlCharacters(mNormalizedSubject).trim();
            mNormalizedSubject = trimPrefixes(mNormalizedSubject);
            if (mNormalizedSubject != originalSubject)
                mSubjectPrefixed = true;

            // handle mailing list prefixes like "[xmlbeans-dev] Re: foo"
            if (mNormalizedSubject.startsWith("[")) {
                int endBracket = mNormalizedSubject.indexOf(']');
                if (endBracket != -1 && mNormalizedSubject.length() > endBracket + 1) {
                    String realSubject = originalSubject = mNormalizedSubject.substring(endBracket + 1).trim();
                    realSubject = trimPrefixes(realSubject);
                    if (realSubject != originalSubject)
                        mSubjectPrefixed = true;
                    mNormalizedSubject = mNormalizedSubject.substring(0, endBracket + 1) + ' ' + realSubject;
                }
            }

            mNormalizedSubject = compressWhitespace(mNormalizedSubject);
            if (mNormalizedSubject.length() > DbMailItem.MAX_SUBJECT_LENGTH)
                mNormalizedSubject = mNormalizedSubject.substring(0, DbMailItem.MAX_SUBJECT_LENGTH).trim();
        }
    }

    public static String normalize(String subject) {
        if (subject != null) {
            subject = trimPrefixes(StringUtil.stripControlCharacters(subject).trim());
            if (subject.startsWith("[")) {
                int endBracket = subject.indexOf(']');
                if (endBracket != -1 && subject.length() > endBracket + 1)
                    subject = subject.substring(0, endBracket + 1) + ' ' + trimPrefixes(subject.substring(endBracket + 1).trim());
            }
        }
        subject = compressWhitespace(subject);
        if (subject != null && subject.length() > DbMailItem.MAX_SUBJECT_LENGTH)
            subject = subject.substring(0, DbMailItem.MAX_SUBJECT_LENGTH).trim();

        return subject;
    }
    
    /**
     * If this <tt>ParsedMessage</tt> references a file on disk, closes
     * the file descriptor.
     */
    public void closeFile()
    throws IOException {
        if (mRawFileInputStream != null) {
            mRawFileInputStream.closeFile();
        }
    }
    
    /**
     * Tells this <tt>ParsedMessage</tt> to get its data from a new file.
     * Only applies to <tt>ParsedMessage</tt>s that were instantiated from
     * a file and not mutated.
     */
    public void fileMoved(File newFile)
    throws IOException {
        if (mRawFileInputStream != null) {
            mRawFileInputStream.fileMoved(newFile);
        }
        if (mRawFile != null) {
            mRawFile = newFile;
        }
    }
}<|MERGE_RESOLUTION|>--- conflicted
+++ resolved
@@ -26,13 +26,8 @@
 import java.io.FileInputStream;
 import java.io.IOException;
 import java.io.InputStream;
-<<<<<<< HEAD
-import java.io.InputStreamReader;
 import java.io.PipedInputStream;
 import java.io.PipedOutputStream;
-import java.io.Reader;
-=======
->>>>>>> e312d86b
 import java.io.UnsupportedEncodingException;
 import java.security.DigestInputStream;
 import java.security.MessageDigest;
@@ -149,15 +144,15 @@
         // must set received-date before Lucene document is initialized
         setReceivedDate(receivedDate);
     }
-
+    
     public ParsedMessage(byte[] rawData, boolean indexAttachments) throws MessagingException {
         this(rawData, null, indexAttachments);
     }
-
+    
     public ParsedMessage(byte[] rawData, Long receivedDate, boolean indexAttachments) throws MessagingException {
         if (rawData == null || rawData.length == 0)
             throw new MessagingException("Message data cannot be null or empty.");
-
+    
         mIndexAttachments = indexAttachments;
         InputStream is = new SharedByteArrayInputStream(rawData);
         mMimeMessage = mExpandedMessage = new Mime.FixedMimeMessage(JMSession.getSession(), is);
@@ -167,7 +162,7 @@
             if (!wasMutated()) {
                 // Not mutated, so raw data is valid and storeable.
                 mRawData = rawData;
-            }
+    }
         } catch (MessagingException e) {
             // mutator threw an exception, so go back to the raw and use it verbatim
             ZimbraLog.extensions.warn("Error applying message mutator.  Reverting to original MIME message.", e);
@@ -189,18 +184,18 @@
     throws MessagingException, IOException {
         if (file == null) {
             throw new IOException("File cannot be null.");
-        }
+            }
         if (file.length() == 0) {
             throw new IOException("File " + file.getPath() + " is empty.");
-        }
+            }
         mIndexAttachments = indexAttachments;
         BlobInputStream in = new BlobInputStream(file);
         mMimeMessage = mExpandedMessage = new Mime.FixedMimeMessage(JMSession.getSession(), in);
-        
+
         try {
             // Maintain reference to the file only if the content was not mutated.
             runMimeMutators();
-            if (wasMutated()) {
+        if (wasMutated()) {
                 // Load data into memory.  This allows access to the message
                 // data after close() has been called.
                 ByteArrayOutputStream out = new ByteArrayOutputStream();
@@ -212,7 +207,7 @@
             } else {
                 mRawFile = file;
                 mRawFileInputStream = in;
-            }
+        }
         } catch (Exception e) {
             ZimbraLog.extensions.warn(
                 "Error applying message mutator.  Reverting to original MIME message.", e);
@@ -227,7 +222,7 @@
         }
         setReceivedDate(receivedDate);
     }
-
+    
     public boolean wasMutated() {
         return mWasMutated;
     }
@@ -468,8 +463,8 @@
      */
     public MimeMessage getMimeMessage() {
         if (mExpandedMessage != null) {
-            return mExpandedMessage;
-        }
+        return mExpandedMessage;
+    }
         // Reference to MimeMessage was dropped by close().
         try {
             InputStream in;
@@ -555,31 +550,31 @@
             mRawDigest = ByteUtil.getSHA1Digest(mRawData, true);
             mRawSize = mRawData.length;
         } else {
-            int size = 0;
-            InputStream in = null;
-            MessageDigest digest;
-
-            // Initialize streams and digest calculator.
-            try {
-                digest = MessageDigest.getInstance("SHA1");
-            } catch (NoSuchAlgorithmException e) {
-                throw ServiceException.FAILURE("Unable to calculate digest", e);
-            }
-            
-            try {
-                in = getRawInputStream();
-                DigestInputStream digestStream = new DigestInputStream(in, digest);
-                int numRead = -1;
-                byte[] buf = new byte[1024];
-                while ((numRead = digestStream.read(buf)) >= 0) {
-                    size += numRead;
-                }
-                mRawSize = size;
-                mRawDigest = ByteUtil.encodeFSSafeBase64(digest.digest());
-            } finally {
-                ByteUtil.closeStream(in);
-            }
-        }
+        int size = 0;
+        InputStream in = null;
+        MessageDigest digest;
+
+        // Initialize streams and digest calculator.
+        try {
+            digest = MessageDigest.getInstance("SHA1");
+        } catch (NoSuchAlgorithmException e) {
+            throw ServiceException.FAILURE("Unable to calculate digest", e);
+        }
+
+        try {
+            in = getRawInputStream();
+            DigestInputStream digestStream = new DigestInputStream(in, digest);
+            int numRead = -1;
+            byte[] buf = new byte[1024];
+            while ((numRead = digestStream.read(buf)) >= 0) {
+                size += numRead;
+            }
+            mRawSize = size;
+            mRawDigest = ByteUtil.encodeFSSafeBase64(digest.digest());
+        } finally {
+            ByteUtil.closeStream(in);
+        }
+    }
     }
     /**
      * Returns a stream to the raw MIME message.  Affected by mutation but
@@ -618,7 +613,7 @@
         ZimbraLog.mailbox.warn("%s.getInputStream(): Unable to get input stream because message data is not available.",
             ParsedMessage.class.getSimpleName());
         return null;
-    }
+        }
     
     private byte[] getByteArray(MimeMessage mm)
     throws IOException, MessagingException {
@@ -630,7 +625,7 @@
         mMimeMessage.writeTo(out);
         return out.toByteArray();
     }
-
+    
     public boolean isAttachmentIndexingEnabled() {
         return mIndexAttachments;
     }
@@ -644,7 +639,7 @@
         parse();
         return mHasAttachments;
     }
-
+    
     public int getPriorityBitmask() {
         parse();
 
@@ -930,7 +925,7 @@
         }
         return mCalendar;
     }
-    
+
     /**
      * @return TRUE if there was a _temporary_ failure detected while analyzing the message.  In
      *         the case of a temporary failure, the message should be flagged and indexing re-tried
@@ -1021,7 +1016,7 @@
         appendToContent(contentPrepend, ZimbraAnalyzer.getAllTokensConcatenated(LuceneFields.L_H_FROM, from));
         appendToContent(contentPrepend, ZimbraAnalyzer.getAllTokensConcatenated(LuceneFields.L_H_TO, toValue));
         appendToContent(contentPrepend, ZimbraAnalyzer.getAllTokensConcatenated(LuceneFields.L_H_CC, ccValue));
-
+        
         String text = contentPrepend.toString()+" "+fullContent.toString();
 
         document.add(new Field(LuceneFields.L_CONTENT, text, Field.Store.NO, Field.Index.TOKENIZED));
@@ -1049,7 +1044,7 @@
                 buf.append(',');
             buf.append(contentType);
         }
-
+        
         String attachments = buf.toString();
         if (attachments.equals(""))
             attachments = LuceneFields.L_ATTACHMENT_NONE;
@@ -1100,15 +1095,15 @@
         
         return d;
     }
-    
-    
-    
+
+
+
     /**
      * @return Extracted toplevel text (any text that should go into the toplevel indexed document)
      */
     private String analyzePart(boolean isMainBody, MPartInfo mpi, boolean ignoreCalendar)
     throws MessagingException, ServiceException {
-        
+
         String toRet = "";
         try {
             String ctype = mpi.getContentType();
@@ -1177,15 +1172,8 @@
                     if (charset == null || charset.trim().equals(""))
                         charset = Mime.P_CHARSET_DEFAULT;
 
-<<<<<<< HEAD
-                    Reader reader = new InputStreamReader(is = mpi.getMimePart().getInputStream(), charset);
-                    mCalendar = ZCalendarBuilder.build(reader);
-=======
                     is = mpi.getMimePart().getInputStream();
-                    ZVCalendar cal = ZCalendarBuilder.build(is, charset);
-                    if (cal != null)
-                        setCalendarPartInfo(mpi, cal);
->>>>>>> e312d86b
+                    mCalendar = ZCalendarBuilder.build(is, charset);
                 } catch (IOException ioe) {
                     ZimbraLog.index.warn("error reading text/calendar mime part", ioe);
                 } finally {
@@ -1214,7 +1202,7 @@
         }
         return toRet;
     }
-    
+
     private static final void appendToContent(StringBuilder sb, String s) {
         if (sb.length() > 0)
             sb.append(' ');
@@ -1246,32 +1234,32 @@
             if (colon <= (braced ? 1 : 0))
                 return subject;
 
-            // figure out if it's either a known calendar response prefix or a 1-3 letter prefix
-            String prefix = subject.substring(braced ? 1 : 0, colon + 1);
-            boolean matched = true;
+                // figure out if it's either a known calendar response prefix or a 1-3 letter prefix
+                String prefix = subject.substring(braced ? 1 : 0, colon + 1);
+                boolean matched = true;
             if (CALENDAR_PREFIXES.contains(prefix))
                 matched = true;
             else {
-                // make sure to catch "re(2):" and "fwd[5]:" as well...
-                int paren = -1;
-                for (int i = 0; matched && i < prefix.length() - 1; i++) {
+                    // make sure to catch "re(2):" and "fwd[5]:" as well...
+                    int paren = -1;
+                    for (int i = 0; matched && i < prefix.length() - 1; i++) {
                     char c = prefix.charAt(i);
-                    if ((c == '(' || c == '[') && i > 0 && paren == -1)
-                        paren = i;
-                    else if ((c == ')' || c == ']') && paren != -1)
-                        matched &= i > paren + 1 && i == prefix.length() - 2;
+                        if ((c == '(' || c == '[') && i > 0 && paren == -1)
+                            paren = i;
+                        else if ((c == ')' || c == ']') && paren != -1)
+                            matched &= i > paren + 1 && i == prefix.length() - 2;
                         else if (!Character.isLetter(c))
                             matched &= c >= '0' && c <= '9' && paren != -1;
-                            else if (i >= MAX_PREFIX_LENGTH || paren != -1)
-                                matched = false;
+                        else if (i >= MAX_PREFIX_LENGTH || paren != -1)
+                            matched = false;
+                    }
                 }
-            }
 
             if (!matched)
                 return subject;
-            if (braced && subject.endsWith("]"))
+                    if (braced && subject.endsWith("]"))
                 subject = subject.substring(colon + 1, length - 1).trim();
-            else
+                    else
                 subject = subject.substring(colon + 1).trim();
         }
     }
@@ -1341,7 +1329,7 @@
 
         return subject;
     }
-    
+
     /**
      * If this <tt>ParsedMessage</tt> references a file on disk, closes
      * the file descriptor.
@@ -1352,7 +1340,7 @@
             mRawFileInputStream.closeFile();
         }
     }
-    
+
     /**
      * Tells this <tt>ParsedMessage</tt> to get its data from a new file.
      * Only applies to <tt>ParsedMessage</tt>s that were instantiated from
@@ -1365,6 +1353,6 @@
         }
         if (mRawFile != null) {
             mRawFile = newFile;
-        }
+    }
     }
 }