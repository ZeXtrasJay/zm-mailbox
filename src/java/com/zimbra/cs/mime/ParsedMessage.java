/*
 * ***** BEGIN LICENSE BLOCK *****
 * Zimbra Collaboration Suite Server
 * Copyright (C) 2004, 2005, 2006, 2007 Zimbra, Inc.
 * 
 * The contents of this file are subject to the Yahoo! Public License
 * Version 1.0 ("License"); you may not use this file except in
 * compliance with the License.  You may obtain a copy of the License at
 * http://www.zimbra.com/license.
 * 
 * Software distributed under the License is distributed on an "AS IS"
 * basis, WITHOUT WARRANTY OF ANY KIND, either express or implied.
 * ***** END LICENSE BLOCK *****
 */

/*
 * Created on 2004. 6. 30.
 */
package com.zimbra.cs.mime;

import java.io.ByteArrayInputStream;
import java.io.ByteArrayOutputStream;
import java.io.IOException;
import java.io.InputStreamReader;
import java.io.Reader;
import java.io.UnsupportedEncodingException;
import java.text.ParseException;
import java.util.*;

import javax.mail.MessagingException;
import javax.mail.internet.MailDateFormat;
import javax.mail.internet.MimeMessage;
import javax.mail.internet.MimeUtility;

import com.zimbra.common.util.Log;
import com.zimbra.common.util.LogFactory;
import org.apache.lucene.document.Document;
import org.apache.lucene.document.Field;

import com.zimbra.cs.convert.ConversionException;
import com.zimbra.cs.index.TopLevelMessageHandler;
import com.zimbra.cs.index.LuceneFields;
import com.zimbra.cs.localconfig.DebugConfig;
import com.zimbra.cs.mailbox.calendar.ZCalendar.ZCalendarBuilder;
import com.zimbra.cs.mailbox.calendar.ZCalendar.ZVCalendar;
import com.zimbra.cs.object.ObjectHandlerException;
import com.zimbra.common.service.ServiceException;
import com.zimbra.common.util.ByteUtil;
import com.zimbra.cs.util.JMSession;
import com.zimbra.common.util.StringUtil;
import com.zimbra.common.util.ZimbraLog;

/**
 * @author jhahm
 */
public class ParsedMessage {

    private static Log sLog = LogFactory.getLog(ParsedMessage.class);
    private static MailDateFormat sFormat = new MailDateFormat();

    private MimeMessage mMimeMessage;
    private MimeMessage mExpandedMessage;
    private boolean mMutatorsRun = false;
    private boolean mParsed = false;
    private boolean mAnalyzed = false;
    private boolean mIndexAttachments = true;

    private List<MPartInfo> mMessageParts;
    private String mRecipients;
    private String mSender;

    private ParsedAddress mParsedSender;
    private boolean mHasAttachments = false;
    private String mFragment = "";
    private long mDateHeader = -1;
    private long mReceivedDate = -1;
    private String mSubject;
    private String mNormalizedSubject;
    private boolean mSubjectPrefixed;
    private List<Document> mLuceneDocuments;
    private ZVCalendar miCalendar;

    // m*Raw* should only be assigned by setRawData so these fields can kept in sync
    private byte[] mRawData;
    private String mRawDigest;
    private boolean mHaveRaw;


    public ParsedMessage(MimeMessage msg, boolean indexAttachments) {
        this(msg, getZimbraDateHeader(msg), indexAttachments);
    }

    public ParsedMessage(MimeMessage msg, long receivedDate, boolean indexAttachments) {
        mIndexAttachments = indexAttachments;
        mMimeMessage = mExpandedMessage = msg;
        // FIXME: not running mutators yet because of exception throwing!
//      runMimeMutators();
        // must set received-date before Lucene document is initialized
        setReceivedDate(receivedDate);
    }

    public ParsedMessage(byte[] rawData, boolean indexAttachments) throws MessagingException {
        mIndexAttachments = indexAttachments;
        parseRawData(rawData);

        // if there are no mutators, the raw data is valid and storeable
        try {
            if (runMimeMutators())
                setRawData(rawData);
        } catch (MessagingException e) {
            // mutator threw an exception, so go back to the raw and use it verbatim
            ZimbraLog.extensions.warn("error applying message mutator; using raw instead", e);
            parseRawData(rawData);
            setRawData(rawData);
        }
        // must set received-date before Lucene document is initialized
<<<<<<< HEAD
        setReceivedDate(getZimbraDateHeader(mMimeMessage));
=======
        if (receivedDate == null) {
            receivedDate = getZimbraDateHeader(mMimeMessage); 
        }
        setReceivedDate(receivedDate);
>>>>>>> c47eb7ac
    }

    public ParsedMessage(byte[] rawData, long receivedDate, boolean indexAttachments) throws MessagingException {
        mIndexAttachments = indexAttachments;
        parseRawData(rawData);

        // if there are no mutators, the raw data is valid and storeable
        try {
            if (runMimeMutators())
                setRawData(rawData);
        } catch (MessagingException e) {
            // mutator threw an exception, so go back to the raw and use it verbatim
            ZimbraLog.extensions.warn("error applying message mutator; using raw instead", e);
            parseRawData(rawData);
            setRawData(rawData);
        }
        // must set received-date before Lucene document is initialized
        setReceivedDate(receivedDate);
    }

    private void parseRawData(byte[] rawData) throws MessagingException {
        ByteArrayInputStream bais = new ByteArrayInputStream(rawData);
        mMimeMessage = mExpandedMessage = new Mime.FixedMimeMessage(JMSession.getSession(), bais);
        try {
            bais.close();
        } catch (IOException ioe) {
            // we know ByteArrayInputStream.close() is a no-op
        }
    }


    /** Applies all registered on-the-fly MIME converters to a copy of the
     *  encapsulated message (leaving the original message intact), then
     *  generates the list of message parts.
     *  
     * @return the ParsedMessage itself
     * @throws ServiceException 
     * @see #runMimeConverters() */
    private ParsedMessage parse() throws ServiceException {
        if (mParsed)
            return this;
        mParsed = true;

        // apply any mutators that affect the on-disk representation of the message
        try {
            runMimeMutators();
        } catch (MessagingException e) {
            throw ServiceException.FAILURE("error applying message mutator", e);
        }
        // do an on-the-fly temporary expansion of the raw message (uudecode, tnef-decode, etc.)
        runMimeConverters();
        try {
            mMessageParts = Mime.getParts(mExpandedMessage);
            mHasAttachments = Mime.hasAttachment(mMessageParts);
        } catch (Exception e) {
            sLog.warn("exception while parsing message; message will not be indexed", e);
            mMessageParts = new ArrayList<MPartInfo>();
        }
        return this;
    }

    /** Applies all registered MIME mutators to the encapsulated message.
     *  The message is not forked, so both {@link #mMimeMessage} and
     *  {@link #mExpandedMessage} are affected by the changes.
     *  
     * @return <code>true</code> if the encapsulated message is unchanged,
     *         <code>false</code> if a mutator altered the content
     * @see MimeVisitor#registerMutator(Class) */
    private boolean runMimeMutators() throws MessagingException {
        if (mMutatorsRun)
            return true;
        boolean rawInvalid = false;
        for (Class vclass : MimeVisitor.getMutators())
            try {
                rawInvalid |= ((MimeVisitor) vclass.newInstance()).accept(mMimeMessage);
                if (mMimeMessage != mExpandedMessage)
                    ((MimeVisitor) vclass.newInstance()).accept(mExpandedMessage);
            } catch (MessagingException e) {
                throw e;
            } catch (Exception e) {
                ZimbraLog.misc.warn("exception ignored running mutator; skipping", e);
            }
            mMutatorsRun = true;
            return !rawInvalid;
    }

    /** Applies all registered on-the-fly MIME converters to a copy of the
     *  encapsulated message, forking it from the original MimeMessage if any
     *  changes are made.  Thus {@link #mMimeMessage} should always contain
     *  the original message content, while {@link #mExpandedMessage} may
     *  point to a version altered by the converters.
     *   
     * @return <code>true</code> if the encapsulated message is unchanged,
     *         <code>false</code> if a converter forked and altered it
     * @see MimeVisitor#registerConverter(Class) */
    private boolean runMimeConverters() {
        // this callback copies the MimeMessage if a converter would want 
        //   to make a change, but doesn't alter the original MimeMessage
        MimeVisitor.ModificationCallback forkCallback = new MimeVisitor.ModificationCallback() {
            public boolean onModification() {
                try { forkMimeMessage(); } catch (Exception e) { }  return false;
            } };

            try {
                // first, find out if *any* of the converters would be triggered (but don't change the message)
                for (Class vclass : MimeVisitor.getConverters()) {
                    if (mExpandedMessage == mMimeMessage)
                        ((MimeVisitor) vclass.newInstance()).setCallback(forkCallback).accept(mMimeMessage);
                    // if there are attachments to be expanded, expand them in the MimeMessage *copy*
                    if (mExpandedMessage != mMimeMessage)
                        ((MimeVisitor) vclass.newInstance()).accept(mExpandedMessage);
                }
            } catch (Exception e) {
                // roll back if necessary
                mExpandedMessage = mMimeMessage;
                sLog.warn("exception while converting message; message will be analyzed unconverted", e);
            }

            return mExpandedMessage == mMimeMessage;
    }

    public ParsedMessage analyze() throws ServiceException {
        parse();
        try {
            analyzeMessage();   // figure out everything about this message
        } catch (ServiceException e) {
            throw e;
        } catch (Exception e) {
            sLog.warn("exception while analyzing message; message will be partially indexed", e);
        }
        return this;
    }

    public MimeMessage getMimeMessage() {
        return mMimeMessage;
    }

    void forkMimeMessage() throws MessagingException {
        mExpandedMessage = new Mime.FixedMimeMessage(mMimeMessage);
    }

    private void setRawData(byte[] rawData) {
        mHaveRaw = true;
        mRawData = rawData;
        mRawDigest = ByteUtil.getDigest(rawData);
    }

    // Lazy conversion of MimeMessage to byte[] when needed - this happens only
    // when you have to save a message.
    private void mimeToRaw() throws MessagingException, IOException {
        if (mHaveRaw)
            return;

        // mutate the message *before* generating its byte[] representation
        runMimeMutators();

        int size = mMimeMessage.getSize() + 2048;
        ByteArrayOutputStream baos = new ByteArrayOutputStream(size);
        mMimeMessage.writeTo(baos);
        byte[] rawData = baos.toByteArray();
        baos.close();

        setRawData(rawData);
    }

    public int getRawSize() throws MessagingException, IOException {
        mimeToRaw();
        return mRawData.length;
    }

    public byte[] getRawData() throws MessagingException, IOException {
        mimeToRaw();
        return mRawData;
    }

    public String getRawDigest() throws MessagingException, IOException {
        mimeToRaw();
        return mRawDigest;
    }

    public List<MPartInfo> getMessageParts() throws ServiceException {
        parse();
        return mMessageParts;
    }

    public boolean hasAttachments() throws ServiceException {
        parse();
        return mHasAttachments;
    }

    public boolean isReply() {
        normalizeSubject();
        return mSubjectPrefixed;
    }

    public String getSubject() {
        normalizeSubject();
        return mSubject;
    }

    public String getNormalizedSubject() {
        normalizeSubject();
        return mNormalizedSubject;
    }

    public String getFragment() {
        try {
            analyze();
        } catch (ServiceException e) {
            sLog.warn("Message analysis failed when getting fragment; fragment is: " + mFragment);
        }
        return mFragment;
    }

    public String getMessageID() {
        try {
            String msgid = mMimeMessage.getMessageID();
            return ("".equals(msgid) ? null : msgid);
        } catch (MessagingException me) {
            return null;
        }
    }

    /**
     * Returns the decoded header for this header name, only the first header is returned.
     */
    public String getHeader(String headerName) {
        try {
            String value = getMimeMessage().getHeader(headerName, null);
            if (value == null || value.length() == 0)
                return "";
            try {
                value = MimeUtility.decodeText(value);
            } catch (UnsupportedEncodingException e) { }

            return value;
        } catch (MessagingException e) {
            return "";
        }
    }
    
    /**
     * Returns the decoded headers for this header name, all headers for this header name are returned.
     */
    public String[] getHeaders(String headerName) {
        try {
            String[] values = getMimeMessage().getHeader(headerName);
            if (values == null || values.length == 0)
                return null;
            
            for (int i=0; i<values.length; i++) {
                try {
                    values[i] = MimeUtility.decodeText(values[i]);
                } catch (UnsupportedEncodingException e) {
                    // values[i] would contain the undecoded value, fine
                }
            }

            return values;
        } catch (MessagingException e) {
            return null;
        }
    }
    
    
    public String getRecipients() {
        if (mRecipients == null) {
            String recipients = null;
            try {
                recipients = mMimeMessage.getHeader("To", ", ");
            } catch (MessagingException e) { }
            if (recipients == null)
                recipients = "";
            try {
                mRecipients = MimeUtility.decodeText(recipients);
            } catch (UnsupportedEncodingException e1) {
                mRecipients = recipients;
            }
        }
        return mRecipients;
    }

    public String getSender() {
        if (mSender == null) {
            String sender = null;
            try {
                sender = mMimeMessage.getHeader("From", null);
            } catch (MessagingException e) {}
            if (sender == null) {
                try {
                    sender = mMimeMessage.getHeader("Sender", null);
                } catch (MessagingException e) {}
            }
            if (sender == null)
                sender = "";
            try {
                mSender = MimeUtility.decodeText(sender);
            } catch (UnsupportedEncodingException e) {
                mSender = sender;
            }
        }
        return mSender;
    }

    public ParsedAddress getParsedSender() {
        if (mParsedSender == null)
            mParsedSender = new ParsedAddress(getSender()).parse();
        return mParsedSender;
    }

    public String getReplyTo() {
        String sender = getSender();
        String replyTo = null;
        try {
            replyTo = mMimeMessage.getHeader("Reply-To", null);
            if (replyTo == null || replyTo.trim().equals(""))
                return null;
            replyTo = MimeUtility.decodeText(replyTo);
        } catch (Exception e) { }
        if (sender != null && sender.equals(replyTo))
            return null;
        return replyTo;
    }

    public long getDateHeader() {
        if (mDateHeader != -1)
            return mDateHeader;
        mDateHeader = getReceivedDate();
        try {
            Date dateHeader = mMimeMessage.getSentDate();
            if (dateHeader != null) {
                // prevent negative dates, which Lucene can't deal with
                mDateHeader = Math.max(dateHeader.getTime(), 0);
            }
        } catch (MessagingException e) { }

        return mDateHeader;
    }

    private void setReceivedDate(long date) {
        if (date == -1)
            date = System.currentTimeMillis();
        date = Math.max(0, date);
        // round to nearest second...
        mReceivedDate = (date / 1000) * 1000;
    }
    public long getReceivedDate() {
        if (mReceivedDate == -1)
            sLog.error("Received date not set for ParsedMessage!");
        assert(mReceivedDate != -1);  
        return mReceivedDate;
    }

    private static long getZimbraDateHeader(MimeMessage mm) {
        String zimbraHeader = null;
        try {
            zimbraHeader = mm.getHeader("X-Zimbra-Received", null);
            if (zimbraHeader == null || zimbraHeader.trim().equals(""))
                return -1;
        } catch (MessagingException mex) {
            return -1;
        }

        Date zimbraDate = null;
        synchronized (sFormat) {
            try {
                zimbraDate = sFormat.parse(zimbraHeader);
            } catch (ParseException e) {
                return -1;
            }
        }
        return (zimbraDate == null ? -1 : zimbraDate.getTime());
    }

    public List<Document> getLuceneDocuments() {
        try {
            analyze();
        } catch (ServiceException e) {
            sLog.warn("message analysis failed when getting lucene documents");
        }
        return mLuceneDocuments;
    }

    /**
     * Returns the iCalendar object that is parsed from the
     * text/calendar mime part if it exists in this message. 
     * The presence of this mime part indicates that this message 
     * carries an appointment.
     * 
     * @return the iCalendar object or null if this is an ordinary message
     */
    public ZVCalendar getiCalendar() {
        try {
            analyze();
        } catch (ServiceException e) {
            // the calendar info should still be parsed 
            sLog.warn("Message analysis failed when getting calendar info");
        }
        return miCalendar;
    }

    private void analyzeMessage() throws MessagingException, ServiceException {
        if (mAnalyzed)
            return;
        mAnalyzed = true;

        mLuceneDocuments = new ArrayList<Document>();

        if (DebugConfig.disableMessageAnalysis) {
            // Note this also suppresses fragment support in conversation
            // feature.  (see getFragment() call at end of this method)
            return;
        }

        Set<MPartInfo> mpiBodies = Mime.getBody(mMessageParts, false);

        TopLevelMessageHandler allTextHandler = new TopLevelMessageHandler(mMessageParts);

        int numParseErrors = 0;
        ServiceException conversionError = null;
        String reportRoot = null;

        for (MPartInfo mpi : mMessageParts) {
            // text/calendar parts under a multipart/report aren't considered real calendar invites
            String partName = mpi.mPartName;
            if (reportRoot != null && !partName.startsWith(reportRoot))
                reportRoot = null;
            if (reportRoot == null && mpi.getContentType().equals(Mime.CT_MULTIPART_REPORT))
                reportRoot = partName.endsWith("TEXT") ? partName.substring(0, partName.length() - 4) : partName + ".";

            try {
                analyzePart(mpi, mpiBodies, allTextHandler, reportRoot != null);
            } catch (MimeHandlerException e) {
                numParseErrors++;
                String pn = mpi.getPartName();
                String ctype = mpi.getContentType();
                String msgid = getMessageID();
                sLog.warn("Parse error on MIME part " + pn +
                            " (" + ctype + ", Message-ID: " + msgid + ")", e);
                if (ConversionException.isTemporaryCauseOf(e) && conversionError == null) {
                    conversionError = ServiceException.FAILURE("failed to analyze part", e.getCause());
                }
            } catch (ObjectHandlerException e) {
                numParseErrors++;
                String pn = mpi.getPartName();
                String ct = mpi.getContentType();
                String msgid = getMessageID();
                sLog.warn("Parse error on MIME part " + pn +
                            " (" + ct + ", Message-ID: " + msgid + ")", e);
            }
        }
        if (miCalendar != null) {
            allTextHandler.hasCalendarPart(true);
        }
        if (numParseErrors > 0) {
            String msgid = getMessageID();
            String sbj = getSubject();
            sLog.warn("Message had parse errors in " + numParseErrors +
                        " parts (Message-Id: " + msgid + ", Subject: " + sbj + ")");
        }
        mLuceneDocuments.add(allTextHandler.getDocument(this));

        for (Document doc : mLuceneDocuments) {
            if (doc != null) {
                // foreach doc we are adding, add domains of message
                //msgHandler.setEmailDomainsField(doc);
                allTextHandler.setLuceneHeadersFromContainer(doc, this);
            }
        }

        mFragment = allTextHandler.getFragment();

        // this is the first conversion error we encountered when analyzing all the parts
        // raise it at the end so that we have any calendar info parsed 
        if (conversionError != null) {
            throw conversionError;
        }
    }

    private void analyzePart(MPartInfo mpi, Set<MPartInfo> mpiBodies, TopLevelMessageHandler allTextHandler, boolean ignoreCalendar)
    throws MimeHandlerException, ObjectHandlerException, MessagingException, ServiceException {
        String ctype = mpi.getContentType();
        // ignore multipart "container" parts
        if (ctype.startsWith(Mime.CT_MULTIPART_PREFIX))
            return;

        MimeHandler handler = MimeHandler.getMimeHandler(ctype);
        assert(handler != null);

        Mime.repairTransferEncoding(mpi.getMimePart());

        if (handler.isIndexingEnabled()) {
            handler.init(mpi.getMimePart().getDataHandler().getDataSource());
            handler.setPartName(mpi.getPartName());
            handler.setFilename(mpi.getFilename());
            try {
                handler.setMessageDigest(getRawDigest());
            } catch (MessagingException e) {
                throw new MimeHandlerException("unable to get message digest", e);
            } catch (IOException e) {
                throw new MimeHandlerException("unable to get message digest", e);
            }

            // remember the first iCalendar attachment
            if (!ignoreCalendar && miCalendar == null)
                miCalendar = handler.getICalendar();

            boolean isMainBody = mpiBodies.contains(mpi);
            boolean autoInclude = isMainBody && (!handler.runsExternally() || mIndexAttachments);
            if (autoInclude || (mIndexAttachments && !DebugConfig.disableIndexingAttachmentsTogether)) {
                // add ALL TEXT from EVERY PART to the toplevel body content.
                // This is necessary for queries with multiple words -- where
                // one word is in the body and one is in a sub-attachment.
                //
                // If attachment indexing is disabled, then we only add the main body and
                // text parts...
                allTextHandler.addContent(handler.getContent(), isMainBody);
            }

            if (mIndexAttachments && !DebugConfig.disableIndexingAttachmentsSeparately) {
                // Each non-text MIME part is also indexed as a separate
                // Lucene document.  This is necessary so that we can tell the
                // client what parts match if a search matched a particular
                // part.
                Document doc = handler.getDocument();
                if (doc != null) {
                    int partSize = mpi.getMimePart().getSize();
                    doc.add(Field.Text(LuceneFields.L_SIZE, Integer.toString(partSize)));
                    mLuceneDocuments.add(doc);
                }
            }
        }

        // make sure we've got the text/calendar handler installed
        if (!ignoreCalendar && miCalendar == null && ctype.equals(Mime.CT_TEXT_CALENDAR)) {
            if (handler.isIndexingEnabled())
                ZimbraLog.index.warn("TextCalendarHandler not correctly installed");
            try {
                String charset = mpi.getContentTypeParameter(Mime.P_CHARSET);
                if (charset == null || charset.trim().equals(""))
                    charset = Mime.P_CHARSET_DEFAULT;
                Reader reader = new InputStreamReader(mpi.getMimePart().getInputStream(), charset);
                miCalendar = ZCalendarBuilder.build(reader);
            } catch (IOException ioe) {
                ZimbraLog.index.warn("error reading text/calendar mime part", ioe);
            }
        }
    }

    // these *should* be taken from a properties file
    private static final Set<String> CALENDAR_PREFIXES = new HashSet<String>(Arrays.asList(new String[] {
                "Accept:", "Accepted:", "Decline:", "Declined:", "Tentative:", "Cancelled:", "CANCELLED:", "New Time Proposed:"
    }));
    private static final String FWD_TRAILER = "(fwd)";

    private static final int MAX_PREFIX_LENGTH = 3;

    private static String trimPrefixes(String subject) {
        while (true) {
            int length = subject.length();
            // first, strip off any "(fwd)" at the end
            while (subject.endsWith(FWD_TRAILER)) {
                subject = subject.substring(0, length - FWD_TRAILER.length()).trim();
                length = subject.length();
            }
            if (length == 0)
                return subject;

            // find the first ':' in the subject
            boolean braced = subject.charAt(0) == '[';
            int colon = subject.indexOf(':');
            if (colon <= (braced ? 1 : 0))
                return subject;

            // figure out if it's either a known calendar response prefix or a 1-3 letter prefix
            String prefix = subject.substring(braced ? 1 : 0, colon + 1);
            boolean matched = true;
            if (CALENDAR_PREFIXES.contains(prefix))
                matched = true;
            else {
                // make sure to catch "re(2):" and "fwd[5]:" as well...
                int paren = -1;
                for (int i = 0; matched && i < prefix.length() - 1; i++) {
                    char c = prefix.charAt(i);
                    if ((c == '(' || c == '[') && i > 0 && paren == -1)
                        paren = i;
                    else if ((c == ')' || c == ']') && paren != -1)
                        matched &= i > paren + 1 && i == prefix.length() - 2;
                        else if (!Character.isLetter(c))
                            matched &= c >= '0' && c <= '9' && paren != -1;
                            else if (i >= MAX_PREFIX_LENGTH || paren != -1)
                                matched = false;
                }
            }

            if (!matched)
                return subject;
            if (braced && subject.endsWith("]"))
                subject = subject.substring(colon + 1, length - 1).trim();
            else
                subject = subject.substring(colon + 1).trim();
        }
    }

    private static String compressWhitespace(String value) {
        if (value == null || value.equals(""))
            return value;
        StringBuffer sb = new StringBuffer();
        for (int i = 0, len = value.length(), last = -1; i < len; i++) {
            char c = value.charAt(i);
            if (c <= ' ') {
                c = ' ';
                if (c == last)
                    continue;
            }
            sb.append((char) (last = c));
        }
        return sb.toString();
    }

    private void normalizeSubject() {
        if (mNormalizedSubject != null)
            return;
        mSubjectPrefixed = false;
        try {
            mNormalizedSubject = mSubject = mMimeMessage.getSubject();
        } catch (MessagingException e) { }
        if (mSubject == null)
            mNormalizedSubject = mSubject = "";
        else {
            String originalSubject = mNormalizedSubject = StringUtil.stripControlCharacters(mNormalizedSubject).trim();
            mNormalizedSubject = trimPrefixes(mNormalizedSubject);
            if (mNormalizedSubject != originalSubject)
                mSubjectPrefixed = true;

            // handle mailing list prefixes like "[xmlbeans-dev] Re: foo"
            if (mNormalizedSubject.startsWith("[")) {
                int endBracket = mNormalizedSubject.indexOf(']');
                if (endBracket != -1 && mNormalizedSubject.length() > endBracket + 1) {
                    String realSubject = originalSubject = mNormalizedSubject.substring(endBracket + 1).trim();
                    realSubject = trimPrefixes(realSubject);
                    if (realSubject != originalSubject)
                        mSubjectPrefixed = true;
                    mNormalizedSubject = mNormalizedSubject.substring(0, endBracket + 1) + ' ' + realSubject;
                }
            }

            mNormalizedSubject = compressWhitespace(mNormalizedSubject);
        }
    }

    public static String normalize(String subject) {
        if (subject != null) {
            subject = trimPrefixes(StringUtil.stripControlCharacters(subject).trim());
            if (subject.startsWith("[")) {
                int endBracket = subject.indexOf(']');
                if (endBracket != -1 && subject.length() > endBracket + 1)
                    subject = subject.substring(0, endBracket + 1) + ' ' + trimPrefixes(subject.substring(endBracket + 1).trim());
            }
        }
        return compressWhitespace(subject);
    }
}<|MERGE_RESOLUTION|>--- conflicted
+++ resolved
@@ -114,14 +114,7 @@
             setRawData(rawData);
         }
         // must set received-date before Lucene document is initialized
-<<<<<<< HEAD
         setReceivedDate(getZimbraDateHeader(mMimeMessage));
-=======
-        if (receivedDate == null) {
-            receivedDate = getZimbraDateHeader(mMimeMessage); 
-        }
-        setReceivedDate(receivedDate);
->>>>>>> c47eb7ac
     }
 
     public ParsedMessage(byte[] rawData, long receivedDate, boolean indexAttachments) throws MessagingException {
