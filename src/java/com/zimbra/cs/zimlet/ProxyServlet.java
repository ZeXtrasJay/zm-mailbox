--- conflicted
+++ resolved
@@ -176,7 +176,6 @@
 		try {
 			HttpClient client = new HttpClient();
             NetUtil.configureProxy(client);
-<<<<<<< HEAD
 			String reqMethod = req.getMethod();
 			if (reqMethod.equalsIgnoreCase("GET"))
 				method = new GetMethod(target);
@@ -236,93 +235,7 @@
 				method.releaseConnection();
 		}
 	}
-=======
-            String reqMethod = req.getMethod();
-            if (reqMethod.equalsIgnoreCase("GET"))
-                method = new GetMethod(target);
-            else if (reqMethod.equalsIgnoreCase("POST")) {
-                PostMethod post = new PostMethod(target);
-                post.setRequestEntity(new ByteArrayRequestEntity(body, req.getContentType()));
-                method = post;
-            } else {
-                ZimbraLog.zimlet.info("unsupported request method: " + reqMethod);
-                resp.sendError(HttpServletResponse.SC_METHOD_NOT_ALLOWED);
-                return;
-            }
-
-            // handle basic auth
-            String auth, user, pass;
-            auth = req.getParameter(AUTH_PARAM);
-            user = req.getParameter(USER_PARAM);
-            pass = req.getParameter(PASS_PARAM);
-            if (auth != null && user != null && pass != null) {
-                if (!auth.equals(AUTH_BASIC)) {
-                    ZimbraLog.zimlet.info("unsupported auth type: " + auth);
-                    resp.sendError(HttpServletResponse.SC_BAD_REQUEST);
-                    return;
-                }
-                HttpState state = new HttpState();
-                state.setCredentials(AuthScope.ANY, new UsernamePasswordCredentials(user, pass));
-                client.setState(state);
-                method.setDoAuthentication(true);
-            }
-            
-            Enumeration headers = req.getHeaderNames();
-            while (headers.hasMoreElements()) {
-                String hdr = (String) headers.nextElement();
-                if (canProxyHeader(hdr)) {
-                    //ZimbraLog.zimlet.info(hdr + ": " + req.getHeader(hdr));
-                    method.addRequestHeader(hdr, req.getHeader(hdr));
-                }
-            }
-            
-            try {
-                client.executeMethod(method);
-            } catch (HttpException ex) {
-                ZimbraLog.zimlet.info("exception while proxying " + target, ex);
-                resp.sendError(HttpServletResponse.SC_NOT_FOUND);
-                return;
-            }
-
-            int status = method.getStatusLine() == null ? HttpServletResponse.SC_INTERNAL_SERVER_ERROR : method.getStatusCode();
-
-            // workaround for Alexa Thumbnails paid web service, which doesn't bother to return a content-type line
-            Header ctHeader = method.getResponseHeader("Content-Type");
-            String contentType = ctHeader == null || ctHeader.getValue() == null ? DEFAULT_CTYPE : ctHeader.getValue();
-
-            if (asUpload) {
-                String filename = req.getParameter(FILENAME_PARAM);
-                if (filename == null || filename.equals(""))
-                    filename = new ContentType(contentType).getParameter("name");
-                if ((filename == null || filename.equals("")) && method.getResponseHeader("Content-Disposition") != null)
-                    filename = new ContentDisposition(method.getResponseHeader("Content-Disposition").getValue()).getParameter("filename");
-                if (filename == null || filename.equals(""))
-                    filename = "unknown";
-
-                List<Upload> uploads = null;
-                try {
-                    Upload up = FileUploadServlet.saveUpload(method.getResponseBodyAsStream(), filename, contentType, authToken.getAccountId());
-                    uploads = Arrays.asList(up);
-                } catch (ServiceException e) {
-                    if (e.getCode().equals(MailServiceException.UPLOAD_REJECTED))
-                        status = HttpServletResponse.SC_REQUEST_ENTITY_TOO_LARGE;
-                    else
-                        status = HttpServletResponse.SC_INTERNAL_SERVER_ERROR;
-                }
-                resp.setStatus(status);
-                FileUploadServlet.sendResponse(resp, status, req.getParameter(FORMAT_PARAM), null, uploads, null);
-            } else {
-                resp.setStatus(status);
-                resp.setContentType(contentType);
                 for (Header h : method.getResponseHeaders())
                     if (canProxyHeader(h.getName()))
                         resp.addHeader(h.getName(), h.getValue());
-                ByteUtil.copy(method.getResponseBodyAsStream(), false, resp.getOutputStream(), false);
-            }
-        } finally {
-            if (method != null)
-                method.releaseConnection();
-        }
-    }
->>>>>>> f900aae2
 }