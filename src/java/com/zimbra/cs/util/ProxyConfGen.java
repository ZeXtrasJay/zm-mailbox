/*
 * ***** BEGIN LICENSE BLOCK *****
 * Zimbra Collaboration Suite Server
 * Copyright (C) 2008, 2009, 2010, 2011 VMware, Inc.
 * 
 * The contents of this file are subject to the Zimbra Public License
 * Version 1.3 ("License"); you may not use this file except in
 * compliance with the License.  You may obtain a copy of the License at
 * http://www.zimbra.com/license.
 * 
 * Software distributed under the License is distributed on an "AS IS"
 * basis, WITHOUT WARRANTY OF ANY KIND, either express or implied.
 * ***** END LICENSE BLOCK *****
 */
package com.zimbra.cs.util;

import java.io.File;
import java.io.IOException;
import java.io.BufferedReader;
import java.io.BufferedWriter;
import java.io.FileReader;
import java.io.FileWriter;
import java.io.PrintStream;
import java.net.Inet4Address;
import java.net.Inet6Address;
import java.net.InetAddress;
import java.net.UnknownHostException;

import java.util.Collections;
import java.util.HashSet;
import java.util.Iterator;
import java.util.Map;
import java.util.HashMap;
import java.util.Set;
import java.util.TreeSet;
import java.util.SortedSet;
import java.util.Formatter;
import java.util.List;
import java.util.ArrayList;
import java.util.regex.Matcher;
import java.util.regex.Pattern;

import org.apache.commons.cli.CommandLine;
import org.apache.commons.cli.CommandLineParser;
import org.apache.commons.cli.GnuParser;
import org.apache.commons.cli.Options;
import org.apache.commons.cli.Option;
import org.apache.commons.cli.HelpFormatter;
import org.apache.commons.cli.ParseException;

import com.zimbra.common.localconfig.LC;
import com.zimbra.common.util.DateUtil;
import com.zimbra.common.util.Log;
import com.zimbra.common.util.LogFactory;
import com.zimbra.common.util.CliUtil;
import com.zimbra.common.util.StringUtil;
import com.zimbra.common.service.ServiceException;

import com.zimbra.cs.account.Provisioning;
import com.zimbra.cs.account.Provisioning.ServerBy;
import com.zimbra.cs.account.ldap.LdapProvisioning;
import com.zimbra.cs.account.NamedEntry;
import com.zimbra.cs.account.Server;
import com.zimbra.cs.account.Entry;
import com.zimbra.cs.extension.ExtensionDispatcherServlet;
import com.zimbra.cs.util.BuildInfo;

enum ProxyConfOverride {
    NONE,
    CONFIG,
    SERVER,
    LOCALCONFIG,
    CUSTOM;
};

enum ProxyConfValueType {
    INTEGER,
    LONG,
    STRING,
    BOOLEAN,
    ENABLER,
    TIME,
    CUSTOM;
};

@SuppressWarnings("serial")
class ProxyConfException extends Exception {
    public ProxyConfException (String msg) {
        super(msg);
    }

    public ProxyConfException (String msg, Throwable cause) {
        super(msg,cause);
    }
}

@SuppressWarnings("unchecked")
class ProxyConfVar
{
    public String                   mKeyword;
    public String                   mAttribute;
    public ProxyConfValueType       mValueType;
    public Object                   mDefault;
    public Object                   mValue;
    public ProxyConfOverride        mOverride;
    public String                   mDescription;

    protected static Log              mLog = LogFactory.getLog (ProxyConfGen.class);
    protected static Provisioning     mProv = Provisioning.getInstance();
    public static Entry             configSource = null;
    public static Entry             serverSource = null;

    public ProxyConfVar (String keyword, String attribute, Object defaultValue, ProxyConfValueType valueType, ProxyConfOverride overrideType, String description)
    {
        mKeyword    = keyword;
        mAttribute  = attribute;
        mValueType  = valueType;
        mDefault    = defaultValue;
        mOverride   = overrideType;
        mValue      = mDefault;
        mDescription = description;
    }

    public String confValue () throws ProxyConfException
    {
        return format(mValue);
    }

    public Object rawValue ()
    {
        return mValue;
    }
    
    private static String zimbraIPMode;
    
    private static String zimbraReverseProxyMailMode;
    
    private String getZimbraIPMode() {
        if (ProxyConfVar.zimbraIPMode == null) {
            ProxyConfVar.zimbraIPMode = 
                serverSource.getAttr(Provisioning.A_zimbraIPMode, "both");
        }
        return ProxyConfVar.zimbraIPMode;
    }
    
    private String getZimbraReverseProxyMailMode() {
        if (ProxyConfVar.zimbraReverseProxyMailMode == null) {
            ProxyConfVar.zimbraReverseProxyMailMode = 
                serverSource.getAttr(Provisioning.A_zimbraReverseProxyMailMode, "both");
        }
        return ProxyConfVar.zimbraReverseProxyMailMode;
    }

    public void write (PrintStream ps) throws ProxyConfException
    {
        ps.println ("  NGINX Keyword:         " + mKeyword);
        ps.println ("  Description:           " + mDescription);
        ps.println ("  Value Type:            " + mValueType.toString());
        ps.println ("  Controlling Attribute: " + ((mAttribute == null) ? "(none)" : mAttribute));
        ps.println ("  Default Value:         " + mDefault.toString());
        ps.println ("  Current Value:         " + mValue.toString());
        ps.println ("  Config Text:           " + format(mValue));
        ps.println ("");
    }

    /* Update internal value depending upon config source and data type */
    public void update () throws ServiceException
    {
        if (mOverride == ProxyConfOverride.NONE) {
            return;
        }

        if (mValueType == ProxyConfValueType.INTEGER) {
            updateInteger();
        } else if (mValueType == ProxyConfValueType.LONG) {
            updateLong();
        } else if (mValueType == ProxyConfValueType.STRING) {
            updateString();
        } else if (mValueType == ProxyConfValueType.BOOLEAN) {
            updateBoolean();
        } else if (mValueType == ProxyConfValueType.ENABLER) {
            updateEnabler();
            /* web.http.enabled and web.https.enabled are special ENABLER that need CUSTOM override */
            if ("web.http.enabled".equalsIgnoreCase(mKeyword))
            {
                /* if mailmode is https (only), then http needs to be disabled */
                
                String mailmode = getZimbraReverseProxyMailMode();
                if ("https".equalsIgnoreCase(mailmode)) {
                     mValue = false;
                } else {
                     mValue = true;
                }
            }
            else if ("web.https.enabled".equalsIgnoreCase(mKeyword))
            {
                 /* if mailmode is http (only), then https needs to be disabled */
                 String mailmode = getZimbraReverseProxyMailMode();
                 if ("http".equalsIgnoreCase(mailmode)) {
                     mValue = false;
                 } else {
                     mValue = true;
                 }
            }
            else if ("core.ipboth.enabled".equalsIgnoreCase(mKeyword)) 
            {
                String ipmode = getZimbraIPMode();
                mValue="both".equalsIgnoreCase(ipmode)?true:false;
            }
            else if ("core.ipv4only.enabled".equalsIgnoreCase(mKeyword))
            {
                String ipmode = getZimbraIPMode();
                mValue="ipv4".equalsIgnoreCase(ipmode)?true:false;
            }
            else if ("core.ipv6only.enabled".equalsIgnoreCase(mKeyword))
            {
                String ipmode = getZimbraIPMode();
                mValue="ipv6".equalsIgnoreCase(ipmode)?true:false;
            }
        } else if (mValueType == ProxyConfValueType.TIME) {
            updateTime();
        } else if (mValueType == ProxyConfValueType.CUSTOM) {
           
            if ("mail.pop3.greeting".equalsIgnoreCase(mKeyword))
            {
                if (serverSource.getBooleanAttr("zimbraReverseProxyPop3ExposeVersionOnBanner",false)) {
                    mValue = "+OK " + "Zimbra " + BuildInfo.VERSION + " POP3 ready";
                } else {
                    mValue = "";
                }
            }
            else if ("mail.imap.greeting".equalsIgnoreCase(mKeyword))
            {
                if (serverSource.getBooleanAttr("zimbraReverseProxyImapExposeVersionOnBanner",false)) {
                    mValue = "* OK " + "Zimbra " + BuildInfo.VERSION + " IMAP4 ready";
                } else {
                    mValue = "";
                }
            }

            else if ("mail.sasl_host_from_ip".equalsIgnoreCase(mKeyword))
            {
                if (LC.krb5_service_principal_from_interface_address.booleanValue()) {
                    mValue = true;
                }
                else {
                    mValue = false;
                }
            }

            else if ("memcache.:servers".equalsIgnoreCase(mKeyword))
            {
                ArrayList<String> servers = new ArrayList<String>();

                /* $(zmprov gamcs) */
                List<Server> mcs = mProv.getAllServers(Provisioning.SERVICE_MEMCACHED);
                for (Server mc : mcs)
                {
                    String serverName = mc.getAttr(Provisioning.A_zimbraServiceHostname,"");
                    int serverPort = mc.getIntAttr(Provisioning.A_zimbraMemcachedBindPort,11211); 
                    Formatter f = new Formatter();
                    f.format("%s:%d", serverName, serverPort);

                    servers.add(f.toString());
                }

                mValue = servers;
            }

            else if ("mail.:auth_http".equalsIgnoreCase(mKeyword) || "web.:routehandlers".equalsIgnoreCase(mKeyword))
            {
                ArrayList<String> servers = new ArrayList<String>();

                /* $(zmprov garpu) */
                List<Server> allServers = mProv.getAllServers();
                int REVERSE_PROXY_PORT = 7072;
                for (Server s : allServers)
                {
                    String sn = s.getAttr(Provisioning.A_zimbraServiceHostname,"");
                    boolean isTarget = s.getBooleanAttr(Provisioning.A_zimbraReverseProxyLookupTarget, false);
                    if (isTarget) {
                        Formatter f = new Formatter();
                        f.format("%s:%d", sn, REVERSE_PROXY_PORT);
                        servers.add(f.toString());
                        mLog.debug("Route Lookup: Added server " + sn);
                    }
                }

                mValue = servers;
            }
            else if ("web.upstream.:servers".equalsIgnoreCase(mKeyword))
            {
                ArrayList<String> servers = new ArrayList<String>();
                /* $(zmprov garpb) */
                List<Server> us = mProv.getAllServers();

                for (Server u : us)
                {
                    boolean isTarget = u.getBooleanAttr(Provisioning.A_zimbraReverseProxyLookupTarget, false);
                    if (isTarget)
                    {
                        String mode = u.getAttr(Provisioning.A_zimbraMailMode, "");
                        String serverName = u.getAttr(Provisioning.A_zimbraServiceHostname, "");

                        if (mode.equalsIgnoreCase(Provisioning.MailMode.http.toString()) ||
                            mode.equalsIgnoreCase(Provisioning.MailMode.mixed.toString()) ||
                            mode.equalsIgnoreCase(Provisioning.MailMode.both.toString())
                        ) {
                            int serverPort = u.getIntAttr(Provisioning.A_zimbraMailPort, 0);
                            Formatter f = new Formatter();
                            f.format("%s:%d", serverName, serverPort);
                            servers.add(f.toString());
                            mLog.info("Added server to HTTP upstream: " + serverName);
                        } else {
                            mLog.warn("Upstream: Ignoring server:" + serverName + " because its mail mode is:" + mode);
                        }

                    }
                }

                mValue = servers;
            }
            else if ("mail.imapcapa".equalsIgnoreCase(mKeyword))
            {
                ArrayList<String> capabilities = new ArrayList<String>();
                String[] capabilityNames = serverSource.getMultiAttr("zimbraReverseProxyImapEnabledCapability");
                for (String c:capabilityNames)
                {
                    capabilities.add(c);
                }
                if (capabilities.size() > 0) {
                    mValue = capabilities;
                } else {
                    mValue = mDefault;
                }
            }
            else if ("mail.pop3capa".equalsIgnoreCase(mKeyword))
            {
                ArrayList<String> capabilities = new ArrayList<String>();
                String[] capabilityNames = serverSource.getMultiAttr("zimbraReverseProxyPop3EnabledCapability");
                for (String c:capabilityNames)
                {
                    capabilities.add(c);
                }
                if (capabilities.size() > 0) {
                    mValue = capabilities;
                } else {
                    mValue = mDefault;
                }
            }
        }
    }

    public String format (Object o) throws ProxyConfException
    {
        if (mValueType == ProxyConfValueType.INTEGER) {
            return formatInteger(o);
        } else if (mValueType == ProxyConfValueType.LONG) {
            return formatLong(o);
        } else if (mValueType == ProxyConfValueType.STRING) {
            return formatString(o);
        } else if (mValueType == ProxyConfValueType.BOOLEAN) {
            return formatBoolean(o);
        } else if (mValueType == ProxyConfValueType.ENABLER) {
            return formatEnabler(o);
        } else if (mValueType == ProxyConfValueType.TIME) {
            return formatTime(o);
        } else /* if (mValueType == ProxyConfValueType.CUSTOM) */ {
            if ("memcache.:servers".equalsIgnoreCase(mKeyword))
            {
                ArrayList<String> servers = (ArrayList<String>) o;
                String conf = "";
                for (String s: servers)
                {
                    conf = conf + "  servers   " + s + ";" + "\n";
                }
                return conf;
            }
            else if ("mail.:auth_http".equalsIgnoreCase(mKeyword))
            {
                String REVERSE_PROXY_PATH = ExtensionDispatcherServlet.EXTENSION_PATH + "/nginx-lookup";
                ArrayList<String> servers = (ArrayList<String>) o;
                String conf = "";
                for (String s: servers)
                {
                    conf = conf + "    auth_http   " + s + REVERSE_PROXY_PATH + ";" + "\n";
                }
                return conf;
            }
            else if ("web.:routehandlers".equalsIgnoreCase(mKeyword))
            {
                String REVERSE_PROXY_PATH = ExtensionDispatcherServlet.EXTENSION_PATH + "/nginx-lookup";
                ArrayList<String> servers = (ArrayList<String>) o;
                String conf = "";
                for (String s: servers)
                {
                    conf = conf + "    zmroutehandlers   " + s + REVERSE_PROXY_PATH + ";" + "\n";
                }
                return conf;
            }
            else if ("web.upstream.:servers".equalsIgnoreCase(mKeyword))
            {
                ArrayList<String> servers = (ArrayList<String>) o;
                String conf = "";
                for (String s: servers)
                {
                    conf = conf + "    server   " + s + ";" + "\n";
                    }
                return conf;
            }
            else if ("mail.pop3.greeting".equalsIgnoreCase(mKeyword))
            {
                return formatString(o);
            }
            else if ("mail.imap.greeting".equalsIgnoreCase(mKeyword))
            {
                return formatString(o);
            }
            else if ("mail.sasl_host_from_ip".equalsIgnoreCase(mKeyword))
            {
                return formatBoolean(o);
            }
            else if ("mail.imapcapa".equalsIgnoreCase(mKeyword))
            {
                ArrayList<String> capabilities = (ArrayList<String>) o;
                String capa = "";
                for (String c: capabilities)
                {
                    capa = capa + " " + "\"" + c + "\"";
                }
                return capa;
            }
            else if ("mail.pop3capa".equalsIgnoreCase(mKeyword))
            {
                ArrayList<String> capabilities = (ArrayList<String>) o;
                String capa = "";
                for (String c: capabilities)
                {
                    capa = capa + " " + "\"" + c + "\"";
                }
                return capa;
            }
            else if ("ssl.clientcertca.default".equalsIgnoreCase(mKeyword))
            {
                return formatString(o);
            }
            else
            {
                throw new ProxyConfException ("Unhandled keyword: " + mKeyword);
            }
        }
    }

    public void updateString ()
    {
        if (mOverride == ProxyConfOverride.CONFIG) {
            mValue = configSource.getAttr(mAttribute,(String)mDefault);
        } else if (mOverride == ProxyConfOverride.LOCALCONFIG) {
            mValue = lcValue(mAttribute,(String)mDefault);
        } else if (mOverride == ProxyConfOverride.SERVER) {
            mValue = serverSource.getAttr(mAttribute,(String)mDefault);
        }
    }

    public String formatString (Object o)
    {
        Formatter f = new Formatter();
        f.format("%s", o);
        return f.toString();
    }

    public void updateBoolean ()
    {
        if (mOverride == ProxyConfOverride.CONFIG) {
            mValue = configSource.getBooleanAttr(mAttribute,(Boolean)mDefault);
        } else if (mOverride == ProxyConfOverride.LOCALCONFIG) {
            mValue = Boolean.valueOf(lcValue(mAttribute,mDefault.toString()));
        } else if (mOverride == ProxyConfOverride.SERVER) {
            mValue = serverSource.getBooleanAttr(mAttribute,(Boolean)mDefault);
        }
    }

    public String formatBoolean (Object o)
    {
        if ((Boolean)o)
            return "on";
        return "off";
    }

    public void updateEnabler ()
    {
        updateBoolean();
    }

    public String formatEnabler (Object o)
    {
        if ((Boolean)o)
            return "";
        return "#";
    }

    public void updateTime ()
    {
        if (mOverride == ProxyConfOverride.CONFIG) {
            mValue = new Long(configSource.getTimeInterval(mAttribute,(Long)mDefault));
        } else if (mOverride == ProxyConfOverride.LOCALCONFIG) {
            mValue = new Long(DateUtil.getTimeInterval(lcValue(mAttribute,
                mDefault.toString()), ((Long)mDefault).longValue()));
        } else if (mOverride == ProxyConfOverride.SERVER) {
            mValue = new Long(serverSource.getTimeInterval(mAttribute,(Long)mDefault));
        }
    }

    public String formatTime (Object o)
    {
        Formatter f = new Formatter();
        f.format("%dms", (Long)o);
        return f.toString();
    }

    public void updateInteger ()
    {
        if (mOverride == ProxyConfOverride.CONFIG) {
            mValue = new Integer(configSource.getIntAttr(mAttribute,(Integer)mDefault));
        } else if (mOverride == ProxyConfOverride.LOCALCONFIG) {
            mValue = Integer.valueOf(lcValue(mAttribute,mDefault.toString()));
        } else if (mOverride == ProxyConfOverride.SERVER) {
            mValue = new Integer(serverSource.getIntAttr(mAttribute,(Integer)mDefault));
        }
    }

    public String formatInteger (Object o)
    {
        Formatter f = new Formatter();
        f.format("%d", (Integer)o);
        return f.toString();
    }

    public void updateLong ()
    {
        if (mOverride == ProxyConfOverride.CONFIG) {
            mValue = new Long(configSource.getLongAttr(mAttribute,(Long)mDefault));
        } else if (mOverride == ProxyConfOverride.LOCALCONFIG) {
            mValue = Long.valueOf(lcValue(mAttribute,mDefault.toString()));
        } else if (mOverride == ProxyConfOverride.SERVER) {
            mValue = new Long(serverSource.getLongAttr(mAttribute,(Long)mDefault));
        }
    }

    public String formatLong (Object o)
    {
        Formatter f = new Formatter();
        Long l = (Long)o;
        
        if (l % (1024 * 1024) == 0)
            f.format("%dm", l / (1024 * 1024));
        else if (l % 1024 == 0)
            f.format("%dk", l / 1024);
        else
            f.format("%d", l);
        return f.toString();
    }

    private String lcValue(String key, String def) {
        String val = LC.get(key);
        
        return val == null || val.length() == 0 ? def : val;
    }
}

class ZMLookupHandlerVar extends ProxyConfVar{
    public ZMLookupHandlerVar() {
        super("zmlookup.:handlers",
              "zimbraReverseProxyLookupTarget",
              new ArrayList<String>(),
              ProxyConfValueType.CUSTOM,
              ProxyConfOverride.CUSTOM,
              "List of nginx lookup handlers (i.e. servers for which" +
              " zimbraReverseProxyLookupTarget is true)");
    }
    
    @Override
    public void update() throws ServiceException {
        ArrayList<String> servers = new ArrayList<String>();

        List<Server> allServers = mProv.getAllServers();
        int REVERSE_PROXY_PORT = 7072;
        for (Server s : allServers)
        {
            String sn = s.getAttr(Provisioning.A_zimbraServiceHostname,"");
            boolean isTarget = s.getBooleanAttr(Provisioning.A_zimbraReverseProxyLookupTarget, false);
            if (isTarget) {
                Formatter f = new Formatter();
                f.format("%s:%d", sn, REVERSE_PROXY_PORT);
                servers.add(f.toString());
                mLog.debug("Route Lookup: Added server " + sn);
            }
        }

        mValue = servers;
    }
    
    @Override
    public String format(Object o) throws ProxyConfException {
        String REVERSE_PROXY_PATH = ExtensionDispatcherServlet.EXTENSION_PATH + "/nginx-lookup";
        @SuppressWarnings("unchecked")
        ArrayList<String> servers = (ArrayList<String>) o;
        if (servers.size() == 0) {
            return "";
        }
        StringBuilder sb = new StringBuilder();
        for (String s: servers) {
            sb.append(s + REVERSE_PROXY_PATH);
            sb.append(' ');
        }
        sb.setLength(sb.length() - 1); //trim the last space
        return sb.toString();
    }
}

class ZMSSOCertAuthDefaultEnablerVar extends ProxyConfVar {
    public ZMSSOCertAuthDefaultEnablerVar() {
        super("web.sso.certauth.default.enabled",
              null,
              null,
              ProxyConfValueType.ENABLER,
              ProxyConfOverride.CUSTOM,
              "whether to turn on certauth in global/server level");
    }
    
    @Override
    public void update() throws ServiceException {
        String certMode = 
            serverSource.getAttr(Provisioning.A_zimbraReverseProxyClientCertMode, "off");
       if (certMode.equals("on") || certMode.equals("optional")) {
           mValue = true;
       } else {
           // ... we may add more condition if more sso auth method is introduced
           mValue = false;
       }
    }
}

class ClientCertAuthDefaultCAVar extends ProxyConfVar {
    public ClientCertAuthDefaultCAVar() {
        super("ssl.clientcertca.default",
              "zimbraReverseProxyClientCertCA", 
              ProxyConfGen.getDefaultClientCertCaPath(), 
              ProxyConfValueType.CUSTOM, 
              ProxyConfOverride.CUSTOM, 
              "CA certificate for authenticating client certificates in nginx proxy (https only)");
    }
    
    @Override
    public void update() throws ServiceException {
        
        mValue = mDefault; //must be the value of getDefaultClientCertCaPath
    }
}

class SSORedirectEnablerVar extends ProxyConfVar {
    public SSORedirectEnablerVar() {
        super("web.sso.redirect.enabled.default",
              "zimbraWebClientLoginURL", 
              false, 
              ProxyConfValueType.ENABLER, 
              ProxyConfOverride.CUSTOM, 
              "whether to redirect from common http & https to https sso");
    }
    
    @Override
    public void update() throws ServiceException {
        String webClientLoginURL = serverSource.getAttr(mAttribute, true);
        if (webClientLoginURL == null ||
            ProxyConfUtil.isEmptyString(webClientLoginURL)) {
            mValue = false;
        } else {
            mValue = true;
        }
    }
}

class ZMSSOEnablerVar extends ProxyConfVar {
    public ZMSSOEnablerVar() {
        super("web.sso.enabled",
              "zimbraReverseProxyClientCertMode", 
              false, 
              ProxyConfValueType.ENABLER, 
              ProxyConfOverride.CUSTOM, 
              "whether enable sso for domain level");
    }
    
    @Override
    public void update() throws ServiceException {
        if (ProxyConfGen.isDomainClientCertVerifyEnabled()) {
            mValue = true;
        } else {
            mValue = false;
        }
    }
}

class ZMSSODefaultEnablerVar extends ProxyConfVar {
    public ZMSSODefaultEnablerVar() {
        super("web.sso.enabled",
              "zimbraReverseProxyClientCertMode", 
              false, 
              ProxyConfValueType.ENABLER, 
              ProxyConfOverride.CUSTOM, 
              "whether enable sso for global/server level");
    }
    
    @Override
    public void update() throws ServiceException {
        if (ProxyConfGen.isClientCertVerifyEnabled()) {
            mValue = true;
        } else {
            mValue = false;
        }
    }
}

/**
 * a wrapper class that convert a ProxyConfVar which
 * contains the time in milliseconds to seconds. This
 * is useful when the default timeout unit used by 
 * Provisioning API is "ms" but nginx uses "s".
 * @author jiankuan
 *
 */
class TimeInSecVarWrapper extends ProxyConfVar {
    private ProxyConfVar mVar;
    
    public TimeInSecVarWrapper (ProxyConfVar var) {
        super(null, null, null, null, null, null);
        
        if (var.mValueType != ProxyConfValueType.TIME) {
            throw new RuntimeException("Only Proxy Conf Var with TIME" +
            		" type can be used in this wrapper");
        }
        
        mVar = var;
    }
    
    @Override
    public void update() throws ServiceException {
        mVar.update();
        mVar.mValue = ((Long)mVar.mValue).longValue() / 1000;
    }
    
    public String format(Object o) throws ProxyConfException {
        return mVar.mValue.toString();
    }
}

/**
 * A simple class of Triple<VirtualHostName, VirtualIPAddress, DomainName>. Uses
 * this only for convenient and HashMap can't guarantee order
 * @author jiankuan
 */
class DomainAttrItem {
    public String domainName;
    public String virtualHostname;
    public String virtualIPAddress;
    public String sslCertificate;
    public String sslPrivateKey;
    public Boolean useDomainServerCert;
    public Boolean useDomainClientCert;
    public String clientCertMode;
    public String clientCertCa;

    public DomainAttrItem(String dn, String vhn, String vip, String scrt, String spk, 
            String ccm, String cca) {
        this.domainName = dn;
        this.virtualHostname = vhn;
        this.virtualIPAddress = vip;
        this.sslCertificate = scrt;
        this.sslPrivateKey = spk;
        this.clientCertMode = ccm;
        this.clientCertCa = cca;
    }
}

/** The visit of LdapProvisioning can't throw the exception out.
 *  Therefore uses this special item to indicate exception.
 * @author jiankuan
 *
 */
class DomainAttrExceptionItem extends DomainAttrItem {
    public DomainAttrExceptionItem(ProxyConfException e) {
        super(null, null, null, null, null, null, null);
        this.exception = e;
    }

    public ProxyConfException exception;
}

public class ProxyConfGen
{
    private static final int DEFAULT_SERVER_NAME_HASH_MAX_SIZE = 512;
    private static Log mLog = LogFactory.getLog (ProxyConfGen.class);
    private static Options mOptions = new Options();
    private static boolean mDryRun = false;
    private static String mWorkingDir = "/opt/zimbra";
    private static String mTemplateDir = mWorkingDir + "/conf/nginx/templates";
    private static String mConfDir = mWorkingDir + "/conf";
    private static String mIncDir = "nginx/includes";
    private static String mDomainSSLDir = mConfDir + File.separator + "domaincerts";
    private static String mSSLCrtExt = ".crt";
    private static String mSSLKeyExt = ".key";
    private static String mSSLClientCertCaExt = ".client.ca.crt";
    private static String mDefaultSSLCrt = mConfDir + File.separator + "nginx.crt";
    private static String mDefaultSSLKey = mConfDir + File.separator + "nginx.key";
    private static String mDefaultSSLClientCertCa = mConfDir + File.separator + "nginx.client.ca.crt";
    private static String mConfIncludesDir = mConfDir + File.separator + mIncDir;
    private static String mConfPrefix = "nginx.conf";
    private static String mTemplatePrefix = mConfPrefix;
    private static String mTemplateSuffix = ".template";
    private static Provisioning mProv = null;
    private static String mHost = null;
    private static Server mServer = null;
    private static boolean mGenConfPerVhn = false;
    private static Map<String, ProxyConfVar> mConfVars = new HashMap<String, ProxyConfVar>();
    private static Map<String, String> mVars = new HashMap<String, String>();
    static List<DomainAttrItem> mDomainReverseProxyAttrs;
    
    private static enum IPMode {
        UNKNOWN,
        BOTH,
        IPV4_ONLY,
        IPV6_ONLY
    }
    
    private static IPMode ipmode = IPMode.UNKNOWN;
    
    private static IPMode getZimbraIPMode()
    {
        if (ipmode == IPMode.UNKNOWN) {
            String res = ProxyConfVar.serverSource.getAttr(Provisioning.A_zimbraIPMode, "both");
            if (res.equalsIgnoreCase("both")) {
                ipmode = IPMode.BOTH;
            } else if (res.equalsIgnoreCase("ipv4")) {
                ipmode = IPMode.IPV4_ONLY;
            } else {
                ipmode = IPMode.IPV6_ONLY;
            }
        }
        
        return ipmode;
    }

    /** the pattern for custom header cmd, such as "!{explode domain} */
    private static Pattern cmdPattern = Pattern.compile("(.*)\\!\\{([^\\}]+)\\}(.*)", Pattern.DOTALL);

    static
    {
        mOptions.addOption("h", "help", false, "show this usage text");
        mOptions.addOption("v", "verbose", false, "be verbose");

        mOptions.addOption("w", "workdir", true, "Proxy Working Directory (defaults to /opt/zimbra)");
        mOptions.addOption("t", "templatedir", true, "Proxy Template Directory (defaults to $workdir/conf/nginx/templates)");
        mOptions.addOption("n", "dry-run", false, "Do not write any configuration, just show which files would be written");
        mOptions.addOption("d", "defaults", false, "Print default variable map");
        mOptions.addOption("D", "definitions", false, "Print variable map Definitions after loading LDAP configuration (and processing overrides)");
        mOptions.addOption("p", "prefix", true, "Config File prefix (defaults to nginx.conf)");
        mOptions.addOption("P", "template-prefix", true, "Template File prefix (defaults to $prefix)");
        mOptions.addOption("i", "include-dir", true, "Directory Path (relative to $workdir/conf), where included configuration files will be written. Defaults to nginx/includes");
        mOptions.addOption("s", "server", true, "If provided, this should be the name of a valid server object. Configuration will be generated based on server attributes. Otherwise, if not provided, Configuration will be generated based on Global configuration values");

        Option cOpt = new Option("c","config",true,"Override a config variable. Argument format must be name=value. For list of names, run with -d or -D");
        cOpt.setArgs(Option.UNLIMITED_VALUES);
        mOptions.addOption(cOpt);
    }

    private static void usage(String errmsg)
    {
        if (errmsg != null) {
            System.out.println(errmsg);
        }
        HelpFormatter formatter = new HelpFormatter();
        formatter.printHelp("ProxyConfGen [options] ",
            "where [options] are one of:", mOptions,
            "ProxyConfGen generates the NGINX Proxy configuration files");
    }

    private static CommandLine parseArgs(String args[])
    {
        CommandLineParser parser = new GnuParser();
        CommandLine cl = null;
        try {
            cl = parser.parse(mOptions, args);
        } catch (ParseException pe) {
            usage(pe.getMessage());
            return cl;
        }

        return cl;
    }
    
    /**
     * Retrieve all the necessary domain level reverse proxy attrs, like
     * virtualHostname, ssl certificate, ...
     * 
     * @return a list of <code>DomainAttrItem</code>
     * @throws ServiceException
     *             this method can work only when LDAP is available
     * @author Jiankuan
     */
    private static List<DomainAttrItem> loadDomainReverseProxyAttrs()
            throws ServiceException {

<<<<<<< HEAD
        if (!(mProv instanceof LdapProvisioning))
=======
        if (!mGenConfPerVhn) {
            return Collections.emptyList();
        }
        if (!(mProv instanceof LdapProv))
>>>>>>> f4e28ad1
            throw ServiceException.INVALID_REQUEST(
                "The method can work only when LDAP is available", null);

        final Set<String> attrsNeeded = new HashSet<String>();
        attrsNeeded.add(Provisioning.A_zimbraVirtualHostname);
        attrsNeeded.add(Provisioning.A_zimbraSSLCertificate);
        attrsNeeded.add(Provisioning.A_zimbraSSLPrivateKey);
        attrsNeeded.add(Provisioning.A_zimbraReverseProxyClientCertMode);
        attrsNeeded.add(Provisioning.A_zimbraReverseProxyClientCertCA);
        attrsNeeded.add(Provisioning.A_zimbraWebClientLoginURL);

        final List<DomainAttrItem> result = new ArrayList<DomainAttrItem>();

        // visit domains
        NamedEntry.Visitor visitor = new NamedEntry.Visitor() {
            public void visit(NamedEntry entry) throws ServiceException {
                String domainName = entry
                    .getAttr(Provisioning.A_zimbraDomainName);
                String[] virtualHostnames = entry
                    .getMultiAttr(Provisioning.A_zimbraVirtualHostname);
                String certificate = entry
                    .getAttr(Provisioning.A_zimbraSSLCertificate);
                String privateKey = entry
                    .getAttr(Provisioning.A_zimbraSSLPrivateKey);
                String clientCertMode = entry
                    .getAttr(Provisioning.A_zimbraReverseProxyClientCertMode);
                String clientCertCA = entry
                    .getAttr(Provisioning.A_zimbraReverseProxyClientCertCA);

                // no need to check whether clientCertMode or clientCertCA == null,

                if (virtualHostnames.length == 0 || ( certificate == null &&
                                privateKey == null && clientCertMode == null && clientCertCA == null ) ) {

                    return; // ignore the items that don't have virtual host
                            // name, cert or key. Those domains will use the
                            // config
                }

                //Here assume virtualHostnames and virtualIPAddresses are
                //same in number
                int i = 0;
<<<<<<< HEAD
                try {

                    for( ; i < virtualHostnames.length; i++) {
                        InetAddress vip = InetAddress.getByName(virtualHostnames[i]);
                        if (!ProxyConfUtil.isEmptyString(clientCertCA)){

                            createDomainSSLDirIfNotExists();
                        }
                        result.add(new DomainAttrItem(domainName,
                                virtualHostnames[i], vip, certificate, privateKey, 
                                clientCertMode, clientCertCA));
=======
>>>>>>> f4e28ad1

                for( ; i < virtualHostnames.length; i++) {
                    //bug 66892, only lookup IP when zimbraVirtualIPAddress is unset
                    String vip = null;
                    if (lookupVIP) {
                        vip = null;
                    } else {
                        vip = virtualIPAddresses[i];
                    }
                    
                    if (!ProxyConfUtil.isEmptyString(clientCertCA)){
                        createDomainSSLDirIfNotExists();
                    }
                    result.add(new DomainAttrItem(domainName,
                            virtualHostnames[i], vip, certificate, privateKey, 
                            clientCertMode, clientCertCA));
                }
            }
        };

        mProv.getAllDomains(visitor,
            attrsNeeded.toArray(new String[attrsNeeded.size()]));
        return result;
    }
    
    /**
     * Load all the client cert ca content
     * @return
     */
    private static String loadAllClientCertCA() {
        // to avoid redundancy CA if some domains share the same CA
        HashSet<String> caSet = new HashSet<String>(); 
        String globalCA = ProxyConfVar.serverSource.getAttr(Provisioning.A_zimbraReverseProxyClientCertCA, "");
        if (!ProxyConfUtil.isEmptyString(globalCA)) {
            caSet.add(globalCA);
        }
        
        for (DomainAttrItem item : mDomainReverseProxyAttrs) {
            if (!ProxyConfUtil.isEmptyString(item.clientCertCa)) {
                caSet.add(item.clientCertCa);
            }
        }
        
        StringBuilder sb = new StringBuilder();
        String separator = System.getProperty("line.separator");
        for (String ca: caSet) {
            sb.append(ca);
            sb.append(separator);
        }
        if (sb.length() > separator.length()) {
            sb.setLength(sb.length() - separator.length()); // trim the last separator
        }
        return sb.toString();
    }

    public static void createDomainSSLDirIfNotExists( ){
        File domainSSLDir = new File( mDomainSSLDir );
        if( !domainSSLDir.exists() ){
          domainSSLDir.mkdirs();
        }
    }

    /* Guess how to find a server object -- taken from ProvUtil::guessServerBy */
    public static ServerBy guessServerBy(String value) {
        if (Provisioning.isUUID(value))
            return ServerBy.id;
        return ServerBy.name;
    }

    public static Server getServer (String key)
        throws ProxyConfException
    {
        Server s = null;

        try {
            s = mProv.get(guessServerBy(key),key);
            if (s == null) {
                throw new ProxyConfException ("Cannot find server: " + key);
            }
        } catch (ServiceException se) {
            throw new ProxyConfException ("Error getting server: " + se.getMessage());
        }

        return s;
    }

    private static String getCoreConf () {
        return mConfPrefix;
    }

    private static String getCoreConfTemplate () {
        return mTemplatePrefix + mTemplateSuffix;
    }
    
    private static String getConfFileName(String name) {
        return mConfPrefix + "." + name;
    }
    
    private static String getConfTemplateFileName(String name) {
        return mTemplatePrefix + "." + name + mTemplateSuffix;
    }

    private static String getWebHttpModeConf (String mode) {
        return mConfPrefix + ".web.http.mode-" + mode;
    }

    private static String getWebHttpModeConfTemplate (String mode) {
        return mTemplatePrefix + ".web.http.mode-" + mode + mTemplateSuffix;
    }

    private static String getWebHttpSModeConf (String mode) {
        return mConfPrefix + ".web.https.mode-" + mode;
    }

    public static String getWebHttpSModeConfTemplate (String mode) {
        return mTemplatePrefix + ".web.https.mode-" + mode + mTemplateSuffix;
    }

    public static String getClientCertCaPathByDomain(String domainName ){

        return mDomainSSLDir + File.separator + domainName + mSSLClientCertCaExt;
    }
    
    public static String getDefaultClientCertCaPath() {
        return mDefaultSSLClientCertCa;
    }

    public static void expandTemplate (File tFile, File wFile)
        throws ProxyConfException
    {
        BufferedReader r = null;
        BufferedWriter w = null;
        try {
            String tf = tFile.getAbsolutePath();
            String wf = wFile.getAbsolutePath();

            mLog.info("Expanding template:" + tf + " to file:" + wf);

            if (mDryRun) {
                return;
            }

            if (!tFile.exists()) {
                throw new ProxyConfException("Template file " + tf + " does not exist");
            }
            r = new BufferedReader(new FileReader(tf));
            w = new BufferedWriter(new FileWriter(wf));

            String line;
            
            //for the first line of template, check the custom header command
            r.mark(100); //assume the first line won't beyond 100
            line = r.readLine();
            Matcher cmdMatcher = cmdPattern.matcher(line);
            if(cmdMatcher.matches()) {
                //the command is found
                String[] cmd_arg = cmdMatcher.group(2).split("[ \t]+", 2);
                //command selection can be extracted if more commands are introduced
                if(cmd_arg.length == 2 && 
                   cmd_arg[0].compareTo("explode") == 0) {
<<<<<<< HEAD
                    if (cmd_arg[1].compareTo("vhn_vip_ssl") == 0) {
                        expandTemplateExplodeSSLConfigsForAllVhnsAndVIPs(r, w);
=======
                    
                    if(!mGenConfPerVhn) { // explode only when GenConfPerVhn is enabled
                        return;
                    }
                    
                    if(cmd_arg[1].startsWith("domain(") &&cmd_arg[1].endsWith(")")) {
                        //extract the args in "domain(arg1, arg2, ...)
                        String arglist = cmd_arg[1].substring("domain(".length(), cmd_arg[1].length() - 1);
                        String[] args;
                        if(arglist.equals("")) {
                            args = new String[0];
                        } else {
                            args = arglist.split(",( |\t)*");
                        }
                        expandTemplateByExplodeDomain(r, w, args);
>>>>>>> f4e28ad1
                    } else {
                        throw new ProxyConfException("Illegal custom header command: " + cmdMatcher.group(2));
                    } 
                } else {
                    throw new ProxyConfException("Illegal custom header command: " + cmdMatcher.group(2));
                }
            } else {
                r.reset(); //reset to read the first line
                expandTemplateSimple(r, w);
            }
           
        } catch (IOException ie) {
                throw new ProxyConfException("Cannot expand template file: "
                    + ie.getMessage());

        } catch (SecurityException se) {
            throw new ProxyConfException("Cannot expand template: "
                + se.getMessage());
        }finally {
            try {
                if (w != null)
                    w.close();
                if (r != null)
                    r.close();
            } catch (IOException e) {
                throw new ProxyConfException("Cannot expand template file: " +
                    e.getMessage());
            }
        }
    }
    
    /**
     * Enumerate all virtual host names and virtual ip addresses and 
     * apply them into the var replacement.
     * @author Jiankuan
     * @throws ProxyConfException 
     */
    private static void expandTemplateExplodeSSLConfigsForAllVhnsAndVIPs(
        BufferedReader temp, BufferedWriter conf) throws IOException, ProxyConfException {
        int size = mDomainReverseProxyAttrs.size();
        List<String> cache = null;
        if (size > 0) {
            Iterator<DomainAttrItem> it = mDomainReverseProxyAttrs.iterator();
            DomainAttrItem item;
            while(cache == null && it.hasNext()) {
                item = it.next();
                if (item instanceof DomainAttrExceptionItem) {
                    throw ((DomainAttrExceptionItem)item).exception;
                }

                fillVarsWithDomainAttrs(item);
                cache = expandTemplateAndCache(temp, conf);
                conf.newLine();
            }

            cache = expandTemplateAndCache(temp, conf);
            conf.newLine();

            while (it.hasNext()) {
                item = it.next();
                fillVarsWithDomainAttrs(item);
                expandTempateFromCache(cache, conf);
                conf.newLine();
            }
        }
    }
    private static void fillVarsWithDomainAttrs(DomainAttrItem item)
            throws UnknownHostException, ProxyConfException {
        String defaultVal = null;
        mVars.put("vhn", item.virtualHostname);
<<<<<<< HEAD
        if (getZimbraIPMode() != IPMode.BOTH) {
            if (getZimbraIPMode() == IPMode.IPV4_ONLY &&
                    item.virtualIPAddress instanceof Inet6Address) {
=======
        
        //resolve the virtual host name
        InetAddress vip = null;
        try {
            if (item.virtualIPAddress == null) {
                vip = InetAddress.getByName(item.virtualHostname);
            } else {
                vip = InetAddress.getByName(item.virtualIPAddress);
            }
        } catch (UnknownHostException e) {
            throw new ProxyConfException("virtual host name \"" + item.virtualHostname + "\" is not resolvable", e);
        }
        
        if (IPModeEnablerVar.getZimbraIPMode() != IPModeEnablerVar.IPMode.BOTH) {
            if (IPModeEnablerVar.getZimbraIPMode() == IPModeEnablerVar.IPMode.IPV4_ONLY &&
                    vip instanceof Inet6Address) {
>>>>>>> f4e28ad1
                String msg = item.virtualIPAddress +
                        " is an IPv6 address but zimbraIPMode is 'ipv4'";
                mLog.error(msg);
                throw new ProxyConfException(msg);
            }

<<<<<<< HEAD
            if (getZimbraIPMode() == IPMode.IPV6_ONLY &&
                    item.virtualIPAddress instanceof Inet4Address) {
=======
            if (IPModeEnablerVar.getZimbraIPMode() == IPModeEnablerVar.IPMode.IPV6_ONLY &&
                    vip instanceof Inet4Address) {
>>>>>>> f4e28ad1
                String msg = item.virtualIPAddress +
                        " is an IPv4 address but zimbraIPMode is 'ipv6'";
                mLog.error(msg);
                throw new ProxyConfException(msg);
            }
        }
<<<<<<< HEAD
        if (item.virtualIPAddress instanceof Inet6Address) {
=======

        if (vip instanceof Inet6Address) {
>>>>>>> f4e28ad1
            //ipv6 address has to be enclosed with [ ]
            mVars.put("vip", "[" + vip.getHostAddress() + "]");
        } else {
            mVars.put("vip", vip.getHostAddress());
        }


        if ( item.sslCertificate != null ){
            mVars.put("ssl.crt", mDomainSSLDir + File.separator +
            item.domainName + mSSLCrtExt);
        }
        else{
            defaultVal = mVars.get("ssl.crt.default");
            mVars.put("ssl.crt", defaultVal);
        }

        if ( item.sslPrivateKey != null ){
            mVars.put("ssl.key", mDomainSSLDir + File.separator +
                    item.domainName + mSSLKeyExt);
        }
        else{
            defaultVal = mVars.get("ssl.key.default");
            mVars.put("ssl.key", defaultVal);
        }

        if ( item.clientCertMode != null ){
            mVars.put("ssl.clientcertmode", item.clientCertMode );
            if ( item.clientCertMode.equals("on") || item.clientCertMode.equals("optional")) {
                mVars.put("web.sso.certauth.enabled", "");
            } else {
                mVars.put("web.sso.certauth.enabled", "#");
            }
        }
        else {
            defaultVal = mVars.get("ssl.clientcertmode.default");
            mVars.put("ssl.clientcertmode", defaultVal );
        }

        if ( item.clientCertCa != null ){
            String clientCertCaPath = getClientCertCaPathByDomain(item.domainName);
            mVars.put("ssl.clientcertca", clientCertCaPath);
            //DnVhnVIPItem.clientCertCa stores the CA cert's content, other than path
            //if it is not null or "", loadReverseProxyVhnAndVIP() will save its content .
            //into clientCertCaPath before coming here
        }
        else{
            defaultVal = mVars.get("ssl.clientcertca.default");
            mVars.put("ssl.clientcertca", defaultVal);
        }
    }
    
    /**
     * Read from template file and translate the contents to conf.
     * The template will be cached and returned
     */
    private static List<String> expandTemplateAndCache(BufferedReader temp,
        BufferedWriter conf) throws IOException {
        String line;
        ArrayList<String> cache = new ArrayList<String>(50);
        while ((line = temp.readLine()) != null) {
            if (!line.startsWith("#"))
                cache.add(line); // cache only non-comment lines
            line = StringUtil.fillTemplate(line, mVars);
            conf.write(line);
            conf.newLine();
        }
        return cache;
    }

    /**
     * Read from template file and translate the contents to conf
     */
    private static void expandTemplateSimple(BufferedReader temp,
        BufferedWriter conf) throws IOException {
        String line;
        while ((line = temp.readLine()) != null) {
            line = StringUtil.fillTemplate(line, mVars);
            conf.write(line);
            conf.newLine();
        }
    }

    /**
     * Read from cache that holding template file's content and translate to
     * conf
     */
    private static void expandTempateFromCache(List<String> cache,
        BufferedWriter conf) throws IOException {
        for (String line : cache) {
            line = StringUtil.fillTemplate(line, mVars);
            conf.write(line);
            conf.newLine();
        }
    }

    /* Print the variable map */
    public static void displayVariables () throws ProxyConfException
    {
        SortedSet <String> sk = new TreeSet <String> (mVars.keySet());

        for (String k : sk) {
            mConfVars.get(k).write(System.out);
        }
    }

    public static ArrayList<String> getDefaultImapCapabilities ()
    {
        ArrayList<String> imapCapabilities = new ArrayList<String> ();
        imapCapabilities.add("IMAP4rev1");
        imapCapabilities.add("ID");
        imapCapabilities.add("LITERAL+");
        imapCapabilities.add("SASL-IR");
        imapCapabilities.add("IDLE");
        imapCapabilities.add("NAMESPACE");
        return imapCapabilities;
    }

    public static ArrayList<String> getDefaultPop3Capabilities ()
    {
        ArrayList<String> pop3Capabilities = new ArrayList<String> ();
        pop3Capabilities.add("TOP");
        pop3Capabilities.add("USER");
        pop3Capabilities.add("UIDL");
        pop3Capabilities.add("EXPIRE 31 USER");
        return pop3Capabilities;
    }

    public static void buildDefaultVars ()
    {
        mConfVars.put("core.workdir", new ProxyConfVar("core.workdir", null, mWorkingDir, ProxyConfValueType.STRING, ProxyConfOverride.NONE, "Working Directory for NGINX worker processes"));
        mConfVars.put("core.includes", new ProxyConfVar("core.includes", null, mConfIncludesDir, ProxyConfValueType.STRING, ProxyConfOverride.NONE, "Include directory (relative to ${core.workdir}/conf)"));
        mConfVars.put("core.cprefix", new ProxyConfVar("core.cprefix", null, mConfPrefix, ProxyConfValueType.STRING, ProxyConfOverride.NONE, "Common config file prefix"));
        mConfVars.put("core.tprefix", new ProxyConfVar("core.tprefix", null, mTemplatePrefix, ProxyConfValueType.STRING, ProxyConfOverride.NONE, "Common template file prefix"));
        mConfVars.put("core.ipv4only.enabled", new ProxyConfVar("core.ipv4only.enabled", null, false, ProxyConfValueType.ENABLER, ProxyConfOverride.CUSTOM, "IPv4 Only"));
        mConfVars.put("core.ipv6only.enabled", new ProxyConfVar("core.ipv6only.enabled", null, false, ProxyConfValueType.ENABLER, ProxyConfOverride.CUSTOM, "IPv6 Only"));
        mConfVars.put("core.ipboth.enabled", new ProxyConfVar("core.ipboth.enabled", null, true, ProxyConfValueType.ENABLER, ProxyConfOverride.CUSTOM, "Both IPv4 and IPv6"));
        mConfVars.put("ssl.crt.default", new ProxyConfVar("ssl.crt.default", null, mDefaultSSLCrt, ProxyConfValueType.STRING, ProxyConfOverride.NONE, "default nginx certificate file path"));
        mConfVars.put("ssl.key.default", new ProxyConfVar("ssl.key.default", null, mDefaultSSLKey, ProxyConfValueType.STRING, ProxyConfOverride.NONE, "default nginx private key file path"));
        mConfVars.put("ssl.clientcertmode.default", new ProxyConfVar("ssl.clientcertmode.default", "zimbraReverseProxyClientCertMode", "off", ProxyConfValueType.STRING, ProxyConfOverride.SERVER,"enable authentication via X.509 Client Certificate in nginx proxy (https only)"));
        mConfVars.put("ssl.clientcertca.default", new ClientCertAuthDefaultCAVar());
        mConfVars.put("ssl.clientcertdepth.default", new ProxyConfVar("ssl.clientcertdepth.default", "zimbraReverseProxyClientCertDepth", new Integer(10), ProxyConfValueType.INTEGER, ProxyConfOverride.NONE,"indicate how depth the verification will load the ca chain. This is useful when client crt is signed by multiple intermediate ca"));
        mConfVars.put("main.user", new ProxyConfVar("main.user", null, "zimbra", ProxyConfValueType.STRING, ProxyConfOverride.NONE, "The user as which the worker processes will run"));
        mConfVars.put("main.group", new ProxyConfVar("main.group", null, "zimbra", ProxyConfValueType.STRING, ProxyConfOverride.NONE, "The group as which the worker processes will run"));
        mConfVars.put("main.workers", new ProxyConfVar("main.workers", "zimbraReverseProxyWorkerProcesses", new Integer(4), ProxyConfValueType.INTEGER, ProxyConfOverride.SERVER, "Number of worker processes"));
        mConfVars.put("main.pidfile", new ProxyConfVar("main.pidfile", null, mWorkingDir + "/log/nginx.pid", ProxyConfValueType.STRING, ProxyConfOverride.NONE, "PID file path (relative to ${core.workdir})"));
        mConfVars.put("main.logfile", new ProxyConfVar("main.logfile", null, mWorkingDir + "/log/nginx.log", ProxyConfValueType.STRING, ProxyConfOverride.NONE, "Log file path (relative to ${core.workdir})"));
        mConfVars.put("main.loglevel", new ProxyConfVar("main.loglevel", "zimbraReverseProxyLogLevel", "info", ProxyConfValueType.STRING, ProxyConfOverride.SERVER, "Log level - can be debug|info|notice|warn|error|crit"));
        mConfVars.put("main.connections", new ProxyConfVar("main.connections", "zimbraReverseProxyWorkerConnections", new Integer(10240), ProxyConfValueType.INTEGER, ProxyConfOverride.SERVER, "Maximum number of simultaneous connections per worker process"));
        mConfVars.put("main.krb5keytab", new ProxyConfVar("main.krb5keytab", "krb5_keytab", "/opt/zimbra/conf/krb5.keytab", ProxyConfValueType.STRING, ProxyConfOverride.LOCALCONFIG, "Path to kerberos keytab file used for GSSAPI authentication"));
        mConfVars.put("memcache.:servers", new ProxyConfVar("memcache.:servers", null, new ArrayList<String>(), ProxyConfValueType.CUSTOM, ProxyConfOverride.CUSTOM, "List of known memcache servers (i.e. servers having imapproxy service enabled)"));
        mConfVars.put("memcache.timeout", new ProxyConfVar("memcache.timeout", "zimbraReverseProxyCacheFetchTimeout", new Long(3000), ProxyConfValueType.TIME, ProxyConfOverride.CONFIG, "Time (ms) given to a cache-fetch operation to complete"));
        mConfVars.put("memcache.reconnect", new ProxyConfVar("memcache.reconnect", "zimbraReverseProxyCacheReconnectInterval", new Long(60000), ProxyConfValueType.TIME, ProxyConfOverride.CONFIG, "Time (ms) after which NGINX will attempt to re-establish a broken connection to a memcache server"));
        mConfVars.put("memcache.ttl", new ProxyConfVar("memcache.ttl", "zimbraReverseProxyCacheEntryTTL", new Long(3600000), ProxyConfValueType.TIME, ProxyConfOverride.CONFIG, "Time interval (ms) for which cached entries remain in memcache"));
        mConfVars.put("memcache.unqual", new ProxyConfVar("memcache.unqual", null, false, ProxyConfValueType.BOOLEAN, ProxyConfOverride.NONE, "Deprecated - always set to false"));
        mConfVars.put("mail.ctimeout", new ProxyConfVar("mail.ctimeout", "zimbraReverseProxyConnectTimeout", new Long(120000), ProxyConfValueType.TIME, ProxyConfOverride.SERVER, "Time interval (ms) after which a POP/IMAP proxy connection to a remote host will give up"));
        mConfVars.put("mail.timeout", new ProxyConfVar("mail.timeout", "zimbraReverseProxyInactivityTimeout", new Long(3600000), ProxyConfValueType.TIME, ProxyConfOverride.SERVER, "Time interval (ms) after which, if a POP/IMAP connection is inactive, it will be automatically disconnected"));
        mConfVars.put("mail.passerrors", new ProxyConfVar("mail.passerrors", "zimbraReverseProxyPassErrors", true, ProxyConfValueType.BOOLEAN, ProxyConfOverride.SERVER, "Indicates whether mail proxy will pass any protocol specific errors from the upstream server back to the downstream client"));
        mConfVars.put("mail.:auth_http", new ProxyConfVar("mail.:auth_http", "zimbraReverseProxyLookupTarget", new ArrayList<String>(), ProxyConfValueType.CUSTOM, ProxyConfOverride.CUSTOM, "List of mail route lookup handlers (i.e. servers for which zimbraReverseProxyLookupTarget is true)"));
        mConfVars.put("mail.auth_http_timeout", new ProxyConfVar("mail.auth_http_timeout", "zimbraReverseProxyRouteLookupTimeout", new Long(15000), ProxyConfValueType.TIME, ProxyConfOverride.SERVER,"Time interval (ms) given to mail route lookup handler to respond to route lookup request (after this time elapses, Proxy fails over to next handler, or fails the request if there are no more lookup handlers)"));
        mConfVars.put("mail.auth_http_timeout_cache", new ProxyConfVar("mail.auth_http_timeout_cache", "zimbraReverseProxyRouteLookupTimeoutCache", new Long(60000), ProxyConfValueType.TIME, ProxyConfOverride.SERVER,"Time interval (ms) given to mail route lookup handler to cache a failed response to route a previous lookup request (after this time elapses, Proxy retries this host)"));
        mConfVars.put("mail.authwait", new ProxyConfVar("mail.authwait", "zimbraReverseProxyAuthWaitInterval", new Long(10000), ProxyConfValueType.TIME, ProxyConfOverride.CONFIG, "Time delay (ms) after which an incorrect POP/IMAP login attempt will be rejected"));
        mConfVars.put("mail.pop3capa", new ProxyConfVar("mail.pop3capa", "zimbraReverseProxyPop3EnabledCapability", getDefaultPop3Capabilities(), ProxyConfValueType.CUSTOM, ProxyConfOverride.CUSTOM, "POP3 Capability List"));
        mConfVars.put("mail.imapcapa", new ProxyConfVar("mail.imapcapa", "zimbraReverseProxyImapEnabledCapability", getDefaultImapCapabilities(), ProxyConfValueType.CUSTOM, ProxyConfOverride.CUSTOM, "IMAP Capability List"));
        mConfVars.put("mail.imapid", new ProxyConfVar("mail.imapid", null, "\"NAME\" \"Zimbra\" \"VERSION\" \"" + BuildInfo.VERSION + "\" \"RELEASE\" \"" + BuildInfo.RELEASE + "\"", ProxyConfValueType.STRING, ProxyConfOverride.CONFIG, "NGINX response to IMAP ID command"));
        mConfVars.put("mail.dpasswd", new ProxyConfVar("mail.dpasswd", "ldap_nginx_password", "zmnginx", ProxyConfValueType.STRING, ProxyConfOverride.LOCALCONFIG, "Password for master credentials used by NGINX to log in to upstream for GSSAPI authentication"));
        mConfVars.put("mail.defaultrealm", new ProxyConfVar("mail.defaultrealm", "zimbraReverseProxyDefaultRealm", "", ProxyConfValueType.STRING, ProxyConfOverride.SERVER, "Default SASL realm used in case Kerberos principal does not contain realm information"));
        mConfVars.put("mail.sasl_host_from_ip", new ProxyConfVar("mail.sasl_host_from_ip", "krb5_service_principal_from_interface_address", false, ProxyConfValueType.CUSTOM, ProxyConfOverride.LOCALCONFIG, "Whether to use incoming interface IP address to determine service principal name (if true, IP address is reverse mapped to DNS name, else host name of proxy is used)"));
        mConfVars.put("mail.saslapp", new ProxyConfVar("mail.saslapp", null, "nginx", ProxyConfValueType.STRING, ProxyConfOverride.CONFIG, "Application name used by NGINX to initialize SASL authentication"));
        mConfVars.put("mail.ipmax", new ProxyConfVar("mail.ipmax", "zimbraReverseProxyIPLoginLimit", new Integer(0), ProxyConfValueType.INTEGER, ProxyConfOverride.CONFIG,"IP Login Limit (Throttle) - 0 means infinity"));
        mConfVars.put("mail.ipttl", new ProxyConfVar("mail.ipttl", "zimbraReverseProxyIPLoginLimitTime", new Long(3600000), ProxyConfValueType.TIME, ProxyConfOverride.CONFIG,"Time interval (ms) after which IP Login Counter is reset"));
        mConfVars.put("mail.iprej", new ProxyConfVar("mail.iprej", "zimbraReverseProxyIpThrottleMsg", "Login rejected from this IP", ProxyConfValueType.STRING, ProxyConfOverride.CONFIG,"Rejection message for IP throttle"));
        mConfVars.put("mail.usermax", new ProxyConfVar("mail.usermax", "zimbraReverseProxyUserLoginLimit", new Integer(0), ProxyConfValueType.INTEGER, ProxyConfOverride.CONFIG,"User Login Limit (Throttle) - 0 means infinity"));
        mConfVars.put("mail.userttl", new ProxyConfVar("mail.userttl", "zimbraReverseProxyUserLoginLimitTime", new Long(3600000), ProxyConfValueType.TIME, ProxyConfOverride.CONFIG,"Time interval (ms) after which User Login Counter is reset"));
        mConfVars.put("mail.userrej", new ProxyConfVar("mail.userrej", "zimbraReverseProxyUserThrottleMsg", "Login rejected for this user", ProxyConfValueType.STRING, ProxyConfOverride.CONFIG,"Rejection message for User throttle"));
        mConfVars.put("mail.upstream.pop3xoip", new ProxyConfVar("mail.upstream.pop3xoip", "zimbraReverseProxySendPop3Xoip", true, ProxyConfValueType.BOOLEAN, ProxyConfOverride.CONFIG,"Whether NGINX issues the POP3 XOIP command to the upstream server prior to logging in (audit purpose)"));
        mConfVars.put("mail.upstream.imapid", new ProxyConfVar("mail.upstream.imapid", "zimbraReverseProxySendImapId", true, ProxyConfValueType.BOOLEAN, ProxyConfOverride.CONFIG,"Whether NGINX issues the IMAP ID command to the upstream server prior to logging in (audit purpose)"));
        mConfVars.put("mail.ssl.preferserverciphers", new ProxyConfVar("mail.ssl.preferserverciphers", null, true, ProxyConfValueType.BOOLEAN, ProxyConfOverride.CONFIG,"Requires protocols SSLv3 and TLSv1 server ciphers be preferred over the client's ciphers"));
        mConfVars.put("mail.ssl.ciphers", new ProxyConfVar("mail.ssl.ciphers", "zimbraReverseProxySSLCiphers", "!SSLv2:!MD5:HIGH", ProxyConfValueType.STRING, ProxyConfOverride.CONFIG,"Permitted ciphers for mail proxy"));
        mConfVars.put("mail.imap.authplain.enabled", new ProxyConfVar("mail.imap.authplain.enabled", "zimbraReverseProxyImapSaslPlainEnabled", true, ProxyConfValueType.ENABLER, ProxyConfOverride.CONFIG,"Whether SASL PLAIN is enabled for IMAP"));
        mConfVars.put("mail.imap.authgssapi.enabled", new ProxyConfVar("mail.imap.authgssapi.enabled", "zimbraReverseProxyImapSaslGssapiEnabled", false, ProxyConfValueType.ENABLER, ProxyConfOverride.SERVER,"Whether SASL GSSAPI is enabled for IMAP"));
        mConfVars.put("mail.pop3.authplain.enabled", new ProxyConfVar("mail.pop3.authplain.enabled", "zimbraReverseProxyPop3SaslPlainEnabled", true, ProxyConfValueType.ENABLER, ProxyConfOverride.SERVER,"Whether SASL PLAIN is enabled for POP3"));
        mConfVars.put("mail.pop3.authgssapi.enabled", new ProxyConfVar("mail.pop3.authgssapi.enabled", "zimbraReverseProxyPop3SaslGssapiEnabled", false, ProxyConfValueType.ENABLER, ProxyConfOverride.SERVER,"Whether SASL GSSAPI is enabled for POP3"));
        mConfVars.put("mail.imap.literalauth", new ProxyConfVar("mail.imap.literalauth", null, true, ProxyConfValueType.BOOLEAN, ProxyConfOverride.CONFIG,"Whether NGINX uses literal strings for user name/password when logging in to upstream IMAP server - if false, NGINX uses quoted strings"));
        mConfVars.put("mail.imap.port", new ProxyConfVar("mail.imap.port", Provisioning.A_zimbraImapProxyBindPort, new Integer(143), ProxyConfValueType.INTEGER, ProxyConfOverride.SERVER,"Mail Proxy IMAP Port"));
        mConfVars.put("mail.imap.tls", new ProxyConfVar("mail.imap.tls", "zimbraReverseProxyImapStartTlsMode", "only", ProxyConfValueType.STRING, ProxyConfOverride.SERVER,"TLS support for IMAP - can be on|off|only - on indicates TLS support present, off indicates TLS support absent, only indicates TLS is enforced on unsecure channel"));
        mConfVars.put("mail.imaps.port", new ProxyConfVar("mail.imaps.port", Provisioning.A_zimbraImapSSLProxyBindPort, new Integer(993), ProxyConfValueType.INTEGER, ProxyConfOverride.SERVER,"Mail Proxy IMAPS Port"));
        mConfVars.put("mail.pop3.port", new ProxyConfVar("mail.pop3.port", Provisioning.A_zimbraPop3ProxyBindPort, new Integer(110), ProxyConfValueType.INTEGER, ProxyConfOverride.SERVER,"Mail Proxy POP3 Port"));
        mConfVars.put("mail.pop3.tls", new ProxyConfVar("mail.pop3.tls", "zimbraReverseProxyPop3StartTlsMode", "only", ProxyConfValueType.STRING, ProxyConfOverride.SERVER,"TLS support for POP3 - can be on|off|only - on indicates TLS support present, off indicates TLS support absent, only indicates TLS is enforced on unsecure channel"));
        mConfVars.put("mail.pop3s.port", new ProxyConfVar("mail.pop3s.port", Provisioning.A_zimbraPop3SSLProxyBindPort, new Integer(995), ProxyConfValueType.INTEGER, ProxyConfOverride.SERVER,"Mail Proxy POP3S Port"));
        mConfVars.put("mail.imap.greeting", new ProxyConfVar("mail.imap.greeting", "zimbraReverseProxyPop3ExposeVersionOnBanner", "", ProxyConfValueType.CUSTOM, ProxyConfOverride.CONFIG,"Proxy IMAP banner message (contains build version if zimbraReverseProxyImapExposeVersionOnBanner is true)"));
        mConfVars.put("mail.pop3.greeting", new ProxyConfVar("mail.pop3.greeting", "zimbraReverseProxyPop3ExposeVersionOnBanner", "", ProxyConfValueType.CUSTOM, ProxyConfOverride.CONFIG,"Proxy POP3 banner message (contains build version if zimbraReverseProxyPop3ExposeVersionOnBanner is true)"));
        mConfVars.put("mail.enabled", new ProxyConfVar("mail.enabled", "zimbraReverseProxyMailEnabled", true, ProxyConfValueType.ENABLER, ProxyConfOverride.SERVER,"Indicates whether Mail Proxy is enabled"));
        mConfVars.put("web.mailmode", new ProxyConfVar("web.mailmode", Provisioning.A_zimbraReverseProxyMailMode, "both", ProxyConfValueType.STRING, ProxyConfOverride.SERVER,"Reverse Proxy Mail Mode - can be http|https|both|redirect|mixed"));
        mConfVars.put("web.upstream.name", new ProxyConfVar("web.upstream.name", null, "zimbra", ProxyConfValueType.STRING, ProxyConfOverride.CONFIG,"Symbolic name for HTTP upstream cluster"));
        mConfVars.put("web.upstream.:servers", new ProxyConfVar("web.upstream.:servers", "zimbraReverseProxyLookupTarget", new ArrayList<String>(), ProxyConfValueType.CUSTOM, ProxyConfOverride.CONFIG,"List of upstream HTTP servers used by Web Proxy (i.e. servers for which zimbraReverseProxyLookupTarget is true, and whose mail mode is http|mixed|both)"));
        mConfVars.put("web.server_names.size", new ProxyConfVar("web.server_names.size", null, DEFAULT_SERVER_NAME_HASH_MAX_SIZE, ProxyConfValueType.INTEGER, ProxyConfOverride.NONE, "the server names hash max size, needed to be increased if too many virtual host names are added"));
        mConfVars.put("web.:routehandlers", new ProxyConfVar("web.:routehandlers", "zimbraReverseProxyLookupTarget", new ArrayList<String>(), ProxyConfValueType.CUSTOM, ProxyConfOverride.CUSTOM,"List of web route lookup handlers (i.e. servers for which zimbraReverseProxyLookupTarget is true)"));
        mConfVars.put("web.routetimeout", new ProxyConfVar("web.routetimeout", "zimbraReverseProxyRouteLookupTimeout", new Long(15000), ProxyConfValueType.TIME, ProxyConfOverride.SERVER,"Time interval (ms) given to web route lookup handler to respond to route lookup request (after this time elapses, Proxy fails over to next handler, or fails the request if there are no more lookup handlers)"));
        mConfVars.put("web.uploadmax", new ProxyConfVar("web.uploadmax", "zimbraFileUploadMaxSize", new Long(10485760), ProxyConfValueType.LONG, ProxyConfOverride.SERVER,"Maximum accepted client request body size (indicated by Content-Length) - if content length exceeds this limit, then request fails with HTTP 413"));
        mConfVars.put("web.http.port", new ProxyConfVar("web.http.port", Provisioning.A_zimbraMailProxyPort, new Integer(0), ProxyConfValueType.INTEGER, ProxyConfOverride.SERVER,"Web Proxy HTTP Port"));
        mConfVars.put("web.http.maxbody", new ProxyConfVar("web.http.maxbody", "zimbraFileUploadMaxSize", new Long(10485760), ProxyConfValueType.LONG, ProxyConfOverride.SERVER,"Maximum accepted client request body size (indicated by Content-Length) - if content length exceeds this limit, then request fails with HTTP 413"));
        mConfVars.put("web.https.port", new ProxyConfVar("web.https.port", Provisioning.A_zimbraMailSSLProxyPort, new Integer(0), ProxyConfValueType.INTEGER, ProxyConfOverride.SERVER,"Web Proxy HTTPS Port"));
        mConfVars.put("web.https.maxbody", new ProxyConfVar("web.https.maxbody", "zimbraFileUploadMaxSize", new Long(10485760), ProxyConfValueType.LONG, ProxyConfOverride.SERVER,"Maximum accepted client request body size (indicated by Content-Length) - if content length exceeds this limit, then request fails with HTTP 413"));
        mConfVars.put("web.ssl.preferserverciphers", new ProxyConfVar("web.ssl.preferserverciphers", null, true, ProxyConfValueType.BOOLEAN, ProxyConfOverride.CONFIG,"Requires protocols SSLv3 and TLSv1 server ciphers be preferred over the client's ciphers"));
        mConfVars.put("web.ssl.ciphers", new ProxyConfVar("web.ssl.ciphers", "zimbraReverseProxySSLCiphers", "!SSLv2:!MD5:HIGH", ProxyConfValueType.STRING, ProxyConfOverride.CONFIG, "Permitted ciphers for mail proxy"));
        mConfVars.put("web.http.uport", new ProxyConfVar("web.http.uport", Provisioning.A_zimbraMailPort, new Integer(80), ProxyConfValueType.INTEGER, ProxyConfOverride.SERVER,"Web upstream server port"));
        mConfVars.put("web.upstream.read.timeout", new TimeInSecVarWrapper(new ProxyConfVar("web.upstream.read.timeout", "zimbraReverseProxyUpstreamReadTimeout", new Long(60), ProxyConfValueType.TIME, ProxyConfOverride.SERVER, "upstream read timeout")));
        mConfVars.put("web.upstream.send.timeout", new TimeInSecVarWrapper(new ProxyConfVar("web.upstream.send.timeout", "zimbraReverseProxyUpstreamSendTimeout", new Long(60), ProxyConfValueType.TIME, ProxyConfOverride.SERVER, "upstream send timeout")));
        mConfVars.put("web.upstream.polling.timeout", new TimeInSecVarWrapper(new ProxyConfVar("web.upstream.polling.timeout", "zimbraReverseProxyUpstreamPollingTimeout", new Long(3600), ProxyConfValueType.TIME, ProxyConfOverride.SERVER, "the response timeout for Microsoft Active Sync polling")));
        mConfVars.put("web.enabled", new ProxyConfVar("web.enabled", "zimbraReverseProxyHttpEnabled", false, ProxyConfValueType.ENABLER, ProxyConfOverride.SERVER, "Indicates whether HTTP proxying is enabled"));
        mConfVars.put("web.http.enabled", new ProxyConfVar("web.http.enabled", null, true, ProxyConfValueType.ENABLER, ProxyConfOverride.CUSTOM,"Indicates whether HTTP Proxy will accept connections on HTTP (true unless zimbraReverseProxyMailMode is 'https')"));
        mConfVars.put("web.https.enabled", new ProxyConfVar("web.https.enabled", null, true, ProxyConfValueType.ENABLER, ProxyConfOverride.CUSTOM,"Indicates whether HTTP Proxy will accept connections on HTTPS (true unless zimbraReverseProxyMailMode is 'http')"));
        mConfVars.put("zmlookup.:handlers", new ZMLookupHandlerVar());
        mConfVars.put("zmlookup.timeout", new ProxyConfVar("zmlookup.timeout", "zimbraReverseProxyRouteLookupTimeout", new Long(15000), ProxyConfValueType.TIME, ProxyConfOverride.SERVER, "Time interval (ms) given to lookup handler to respond to route lookup request (after this time elapses, Proxy fails over to next handler, or fails the request if there are no more lookup handlers)"));
        mConfVars.put("zmlookup.retryinterval", new ProxyConfVar("zmlookup.retryinterval", "zimbraReverseProxyRouteLookupTimeoutCache", new Long(60000), ProxyConfValueType.TIME, ProxyConfOverride.SERVER,"Time interval (ms) given to lookup handler to cache a failed response to route a previous lookup request (after this time elapses, Proxy retries this host)"));
        mConfVars.put("zmlookup.dpasswd", new ProxyConfVar("zmlookup.dpasswd", "ldap_nginx_password", "zmnginx", ProxyConfValueType.STRING, ProxyConfOverride.LOCALCONFIG, "Password for master credentials used by NGINX to log in to upstream for GSSAPI authentication"));
        mConfVars.put("web.sso.certauth.port", new ProxyConfVar("web.sso.certauth.port", Provisioning.A_zimbraMailSSLProxyClientCertPort, new Integer(0), ProxyConfValueType.INTEGER, ProxyConfOverride.SERVER,"reverse proxy client cert auth port"));
        mConfVars.put("web.sso.certauth.default.enabled", new ZMSSOCertAuthDefaultEnablerVar());
        mConfVars.put("web.sso.enabled", new ZMSSOEnablerVar());
        mConfVars.put("web.sso.default.enabled", new ZMSSODefaultEnablerVar());
    }

    /* update the default variable map from the active configuration */
    public static void updateDefaultVars ()
        throws ServiceException, ProxyConfException
    {
        Set<String> keys = mConfVars.keySet();
        for (String key: keys) {
            mConfVars.get(key).update();
            mVars.put(key,mConfVars.get(key).confValue());
        }
    }

    public static void overrideDefaultVars (CommandLine cl)
    {
        String[] overrides = cl.getOptionValues('c');

        if (overrides != null) {
            for (String o : overrides) {
                mLog.debug("Processing config override " + o);
                int e = o.indexOf ("=");
                if (e <= 0) {
                    mLog.info("Ignoring config override " + o + " because it is not of the form name=value");
                } else {
                    String k = o.substring(0,e);
                    String v = o.substring(e+1);

                    if (mVars.containsKey(k)) {
                        mLog.info("Overriding config variable " + k + " with " + v);
                        mVars.put(k,v);
                    } else {
                        mLog.info("Ignoring non-existent config variable " + k);
                    }
                }
            }
        }
    }

    /* Indicate whether configuration is valid, taking into consideration "essential" configuration values */
    @SuppressWarnings("unchecked")
    public static boolean isWorkableConf ()
    {
        boolean webEnabled, mailEnabled, validConf = true;
        ArrayList<String> webUpstreamServers, mailRouteHandlers;

        webEnabled = (Boolean)mConfVars.get("web.enabled").rawValue();
        mailEnabled = (Boolean)mConfVars.get("mail.enabled").rawValue();

        webUpstreamServers = (ArrayList<String>) mConfVars.get("web.upstream.:servers").rawValue();
        mailRouteHandlers = (ArrayList<String>) mConfVars.get("mail.:auth_http").rawValue();

        if (mailEnabled && (mailRouteHandlers.size() == 0)) {
            mLog.info("Mail is enabled but there are no route lookup handlers (Config will not be written)");
            validConf = false;
        }

        if (webEnabled && (webUpstreamServers.size() == 0)) {
            mLog.info("Web is enabled but there are no upstream servers (Config will not be written)");
            validConf = false;
        }

        return validConf;
    }

    public static int createConf(String[] args) throws ServiceException,
        ProxyConfException {
        int exitCode = 0;
        CommandLine cl = parseArgs(args);

        if (cl == null) {
            exitCode = 1;
            return(exitCode);
        }

        if (cl.hasOption('v')) { //BUG 51624, must initialize log4j first
            CliUtil.toolSetup("DEBUG");
        } else {
            CliUtil.toolSetup("INFO");
        }
        
        mProv = Provisioning.getInstance();
        ProxyConfVar.configSource = mProv.getConfig();
        ProxyConfVar.serverSource = ProxyConfVar.configSource;

        if (cl.hasOption('h')) {
            usage(null);
            exitCode = 0;
            return(exitCode);
        }

        if (cl.hasOption('n')) {
            mDryRun = true;
        }

        if (cl.hasOption('w')) {
            mWorkingDir = cl.getOptionValue('w');
            mConfDir = mWorkingDir + "/conf";
            mTemplateDir = mWorkingDir + "/conf/nginx/templates";
            mConfIncludesDir = mConfDir + "/" + mIncDir;
        }

        if (cl.hasOption('i')) {
            mIncDir = cl.getOptionValue('i');
            mConfIncludesDir = mConfDir + "/" + mIncDir;
        }

        if (cl.hasOption('t')) {
            mTemplateDir = cl.getOptionValue('t');
        }

        mLog.debug("Working Directory: " + mWorkingDir);
        mLog.debug("Template Directory: " + mTemplateDir);
        mLog.debug("Config Includes Directory: " + mConfIncludesDir);

        if (cl.hasOption('p')) {
            mConfPrefix = cl.getOptionValue('p');
            mTemplatePrefix = mConfPrefix;
        }

        if (cl.hasOption('P')) {
            mTemplatePrefix = cl.getOptionValue('P');
        }

        mLog.debug("Config File Prefix: " + mConfPrefix);
        mLog.debug("Template File Prefix: " + mTemplatePrefix);

        /* set up the default variable map */
        mLog.debug("Building Default Variable Map");
        buildDefaultVars();

        if (cl.hasOption('d')) {
            displayVariables();
            exitCode = 0;
            return(exitCode);
        }


        /* If a server object has been provided, then use that */
        if (cl.hasOption('s')) {
            mHost = cl.getOptionValue('s');
            mLog.info("Loading server object: " + mHost);
            try {
                mServer = getServer (mHost);
                ProxyConfVar.serverSource = mServer;
            } catch (ProxyConfException pe) {
                mLog.error("Cannot load server object. Make sure the server specified with -s exists");
                exitCode = 1;
                return(exitCode);
            }
        }

        mGenConfPerVhn = mServer.getBooleanAttr("zimbraReverseProxyGenConfigPerVirtualHostname", false);

        /* upgrade the variable map from the config in force */
        mLog.debug("Loading Attrs in Domain Level");
        mDomainReverseProxyAttrs = loadDomainReverseProxyAttrs();

        //bug 69648, manually set the server name hash size when too many server names are added
        int size = DEFAULT_SERVER_NAME_HASH_MAX_SIZE;
        if (mDomainReverseProxyAttrs.size() > DEFAULT_SERVER_NAME_HASH_MAX_SIZE) {
            size = mDomainReverseProxyAttrs.size() + 100; // add a little more than needed
        }

        mConfVars.get("web.server_names.size").mValue = size;
        
        mLog.debug("Updating Default Variable Map");
        updateDefaultVars();

        mLog.debug("Processing Config Overrides");
        overrideDefaultVars(cl);
        
        String clientCA = loadAllClientCertCA();
        writeClientCAtoFile(clientCA);
       
        if (cl.hasOption('D')) {
            displayVariables();
            exitCode = 0;
            return(exitCode);
        }

        if (!isWorkableConf()) {
            mLog.error("Configuration is not valid because no route lookup handlers exist, or because no HTTP upstream servers were found");
            mLog.error("Please ensure that the output of 'zmprov garpu' and 'zmprov garpb' returns at least one entry");
            exitCode = 1;
            return(exitCode);
        }

        exitCode = 0;

        try {
            File confDir = new File(mConfDir,"");
            String confPath = confDir.getAbsolutePath();
            if (!confDir.canRead()) {
                throw new ProxyConfException ("Cannot read configuration directory " + confPath);
            }
            if (!confDir.canWrite()) {
                throw new ProxyConfException ("Cannot write to configuration directory " + confPath);
            }
            if (!confDir.exists()) {
                throw new ProxyConfException ("Configuration directory " + confDir.getAbsolutePath() + " does not exist");
            }
            
            expandTemplate(new File(mTemplateDir, getCoreConfTemplate()), new File(mConfDir,getCoreConf())); /* Only core nginx conf goes to mConfDir, rest to mConfIncludesDir */
            expandTemplate(new File(mTemplateDir, getConfTemplateFileName("main")), new File(mConfIncludesDir, getConfFileName("main")));
            expandTemplate(new File(mTemplateDir, getConfTemplateFileName("memcache")), new File(mConfIncludesDir, getConfFileName("memcache")));
            expandTemplate(new File(mTemplateDir, getConfTemplateFileName("zmlookup")), new File(mConfIncludesDir, getConfFileName("zmlookup")));
            expandTemplate(new File(mTemplateDir, getConfTemplateFileName("mail")), new File(mConfIncludesDir, getConfFileName("mail")));
            expandTemplate(new File(mTemplateDir, getConfTemplateFileName("mail.imap")), new File(mConfIncludesDir, getConfFileName("mail.imap")));
            expandTemplate(new File(mTemplateDir, getConfTemplateFileName("mail.imap.default")), new File(mConfIncludesDir, getConfFileName("mail.imap.default")));
            expandTemplate(new File(mTemplateDir, getConfTemplateFileName("mail.imaps")), new File(mConfIncludesDir, getConfFileName("mail.imaps")));
            expandTemplate(new File(mTemplateDir, getConfTemplateFileName("mail.imaps.default")), new File(mConfIncludesDir, getConfFileName("mail.imaps.default")));
            expandTemplate(new File(mTemplateDir, getConfTemplateFileName("mail.pop3")), new File(mConfIncludesDir, getConfFileName("mail.pop3")));
            expandTemplate(new File(mTemplateDir, getConfTemplateFileName("mail.pop3.default")), new File(mConfIncludesDir, getConfFileName("mail.pop3.default")));
            expandTemplate(new File(mTemplateDir, getConfTemplateFileName("mail.pop3s")), new File(mConfIncludesDir, getConfFileName("mail.pop3s")));
            expandTemplate(new File(mTemplateDir, getConfTemplateFileName("mail.pop3s.default")), new File(mConfIncludesDir, getConfFileName("mail.pop3s.default")));
            expandTemplate(new File(mTemplateDir, getConfTemplateFileName("web")), new File(mConfIncludesDir,getConfFileName("web")));
            expandTemplate(new File(mTemplateDir, getConfTemplateFileName("web.http")), new File(mConfIncludesDir, getConfFileName("web.http")));
            expandTemplate(new File(mTemplateDir, getConfTemplateFileName("web.http.default")), new File(mConfIncludesDir, getConfFileName("web.http.default")));
            expandTemplate(new File(mTemplateDir, getConfTemplateFileName("web.https")), new File(mConfIncludesDir, getConfFileName("web.https")));
            expandTemplate(new File(mTemplateDir, getConfTemplateFileName("web.https.default")), new File(mConfIncludesDir, getConfFileName("web.https.default")));
            expandTemplate(new File(mTemplateDir, getConfTemplateFileName("web.sso")), new File(mConfIncludesDir, getConfFileName("web.sso")));
            expandTemplate(new File(mTemplateDir, getConfTemplateFileName("web.sso.default")), new File(mConfIncludesDir, getConfFileName("web.sso.default")));
            expandTemplate(new File(mTemplateDir, getWebHttpModeConfTemplate("http")), new File(mConfIncludesDir, getWebHttpModeConf("http")));
            expandTemplate(new File(mTemplateDir, getWebHttpModeConfTemplate("https")), new File(mConfIncludesDir, getWebHttpModeConf("https")));
            expandTemplate(new File(mTemplateDir, getWebHttpModeConfTemplate("both")), new File(mConfIncludesDir, getWebHttpModeConf("both")));
            expandTemplate(new File(mTemplateDir, getWebHttpModeConfTemplate("redirect")), new File(mConfIncludesDir, getWebHttpModeConf("redirect")));
            expandTemplate(new File(mTemplateDir, getWebHttpModeConfTemplate("mixed")), new File(mConfIncludesDir, getWebHttpModeConf("mixed")));
            expandTemplate(new File(mTemplateDir, getWebHttpSModeConfTemplate("http")), new File(mConfIncludesDir, getWebHttpSModeConf("http")));
            expandTemplate(new File(mTemplateDir, getWebHttpSModeConfTemplate("https")), new File(mConfIncludesDir, getWebHttpSModeConf("https")));
            expandTemplate(new File(mTemplateDir, getWebHttpSModeConfTemplate("both")), new File(mConfIncludesDir, getWebHttpSModeConf("both")));
            expandTemplate(new File(mTemplateDir, getWebHttpSModeConfTemplate("redirect")), new File(mConfIncludesDir, getWebHttpSModeConf("redirect")));
            expandTemplate(new File(mTemplateDir, getWebHttpSModeConfTemplate("mixed")), new File(mConfIncludesDir, getWebHttpSModeConf("mixed")));
        } catch (ProxyConfException pe) {
            mLog.error("Error while expanding templates: " + pe.getMessage());
            appendConfGenResultToConf("__CONF_GEN_ERROR__:" + pe.getMessage());
            exitCode = 1;
        } catch (SecurityException se) {
            mLog.error("Error while expanding templates: " + se.getMessage());
            appendConfGenResultToConf("__CONF_GEN_ERROR__:" + se.getMessage());
            exitCode = 1;
        }
        if (exitCode != 1) {
            mLog.info("Proxy configuration files are generated successfully");
            appendConfGenResultToConf("__SUCCESS__");
        } else {
            mLog.info("Proxy configuration files generation is interrupted by errors");
        }
        
        return (exitCode);
    }

    /**
     * bug 66072#c3, always append the conf generation result
     * to <zimbr home>/conf/nginx.conf. In this way, zmnginxctl
     * restart can detect the problem.
     * @param text
     */
    private static void appendConfGenResultToConf(String text) {
        File conf = new File(mConfDir, getCoreConf());
        if (!conf.exists()) {
            return;
        }

        FileWriter writer;
        try {
            writer = new FileWriter(conf, true);
            writer.write("\n#" + text + "\n");
            writer.close();
        } catch (IOException e) {
            //do nothing
        }
    }

    private static void writeClientCAtoFile(String clientCA)
            throws ServiceException {
        int exitCode;
        ProxyConfVar clientCAEnabledVar = null;

        if (ProxyConfUtil.isEmptyString(clientCA)) {
            clientCAEnabledVar = new ProxyConfVar(
                    "ssl.clientcertca.enabled", null, false, 
                    ProxyConfValueType.ENABLER, 
                    ProxyConfOverride.CUSTOM, "is there valid client ca cert");
            
            if(isClientCertVerifyEnabled() || isDomainClientCertVerifyEnabled()) {
                mLog.error("Client certificate verification is enabled but no client cert ca is provided");
                exitCode = 1;
                System.exit(exitCode);
            }
            
        } else {
            clientCAEnabledVar = new ProxyConfVar(
                    "ssl.clientcertca.enabled", null, true, 
                    ProxyConfValueType.ENABLER, 
                    ProxyConfOverride.CUSTOM, "is there valid client ca cert");
             mLog.debug("Write Client CA file");
             ProxyConfUtil.writeContentToFile(clientCA, getDefaultClientCertCaPath());
        }
        mConfVars.put("ssl.clientcertca.enabled", clientCAEnabledVar);
        try {
            mVars.put("ssl.clientcertca.enabled", clientCAEnabledVar.confValue());
        } catch (ProxyConfException e) {
            mLog.error("ProxyConfException during format ssl.clientcertca.enabled", e);
            System.exit(1);
        }
    }
    
    /**
     * check whether client cert verify is enabled in server level
     * @return
     */
    static boolean isClientCertVerifyEnabled() {
        String globalMode = ProxyConfVar.serverSource.getAttr(
                Provisioning.A_zimbraReverseProxyClientCertMode, "off");
        
        if (globalMode.equals("on") ||
            globalMode.equals("optional")) {
            return true;
        }
        
        return false;
    }
    
    /**
     * check whether client cert verify is enabled in domain level
     * @return
     */
    static boolean isDomainClientCertVerifyEnabled() {
        for (DomainAttrItem item: mDomainReverseProxyAttrs) {
            if (item.clientCertMode != null &&
                (item.clientCertMode.equals("on") ||
                 item.clientCertMode.equals("optional"))) {
                return true;
            }
        }
        
        return false;
    }

    public static void main(String[] args) throws ServiceException, ProxyConfException {
        int exitCode = createConf(args);
        System.exit(exitCode);
    }
}


class ProxyConfUtil{

    public static void writeContentToFile( String content, String filePath )
        throws ServiceException {

        try{
            BufferedWriter bw = new BufferedWriter(new FileWriter(filePath));

            bw.write(content);
            bw.flush();
            bw.close();

        }catch( IOException e ){
            throw ServiceException.FAILURE("Cannot write the content (" + content + ") to " + filePath, e);
        }
    }

    public static boolean isEmptyString( String target ){
        return (target == null) || (target.trim().equalsIgnoreCase(""));
    }

}<|MERGE_RESOLUTION|>--- conflicted
+++ resolved
@@ -908,15 +908,10 @@
      */
     private static List<DomainAttrItem> loadDomainReverseProxyAttrs()
             throws ServiceException {
-
-<<<<<<< HEAD
-        if (!(mProv instanceof LdapProvisioning))
-=======
         if (!mGenConfPerVhn) {
             return Collections.emptyList();
         }
-        if (!(mProv instanceof LdapProv))
->>>>>>> f4e28ad1
+        if (!(mProv instanceof LdapProvisioning))
             throw ServiceException.INVALID_REQUEST(
                 "The method can work only when LDAP is available", null);
 
@@ -959,35 +954,14 @@
                 //Here assume virtualHostnames and virtualIPAddresses are
                 //same in number
                 int i = 0;
-<<<<<<< HEAD
-                try {
-
-                    for( ; i < virtualHostnames.length; i++) {
-                        InetAddress vip = InetAddress.getByName(virtualHostnames[i]);
-                        if (!ProxyConfUtil.isEmptyString(clientCertCA)){
-
-                            createDomainSSLDirIfNotExists();
-                        }
-                        result.add(new DomainAttrItem(domainName,
-                                virtualHostnames[i], vip, certificate, privateKey, 
-                                clientCertMode, clientCertCA));
-=======
->>>>>>> f4e28ad1
 
                 for( ; i < virtualHostnames.length; i++) {
-                    //bug 66892, only lookup IP when zimbraVirtualIPAddress is unset
-                    String vip = null;
-                    if (lookupVIP) {
-                        vip = null;
-                    } else {
-                        vip = virtualIPAddresses[i];
-                    }
-                    
                     if (!ProxyConfUtil.isEmptyString(clientCertCA)){
+
                         createDomainSSLDirIfNotExists();
                     }
                     result.add(new DomainAttrItem(domainName,
-                            virtualHostnames[i], vip, certificate, privateKey, 
+                            virtualHostnames[i], null, certificate, privateKey, 
                             clientCertMode, clientCertCA));
                 }
             }
@@ -1133,26 +1107,12 @@
                 //command selection can be extracted if more commands are introduced
                 if(cmd_arg.length == 2 && 
                    cmd_arg[0].compareTo("explode") == 0) {
-<<<<<<< HEAD
+                    if (!mGenConfPerVhn) {  // explode only when GenConfPerVhn is enabled
+                        return;
+                    }
+
                     if (cmd_arg[1].compareTo("vhn_vip_ssl") == 0) {
                         expandTemplateExplodeSSLConfigsForAllVhnsAndVIPs(r, w);
-=======
-                    
-                    if(!mGenConfPerVhn) { // explode only when GenConfPerVhn is enabled
-                        return;
-                    }
-                    
-                    if(cmd_arg[1].startsWith("domain(") &&cmd_arg[1].endsWith(")")) {
-                        //extract the args in "domain(arg1, arg2, ...)
-                        String arglist = cmd_arg[1].substring("domain(".length(), cmd_arg[1].length() - 1);
-                        String[] args;
-                        if(arglist.equals("")) {
-                            args = new String[0];
-                        } else {
-                            args = arglist.split(",( |\t)*");
-                        }
-                        expandTemplateByExplodeDomain(r, w, args);
->>>>>>> f4e28ad1
                     } else {
                         throw new ProxyConfException("Illegal custom header command: " + cmdMatcher.group(2));
                     } 
@@ -1223,55 +1183,35 @@
             throws UnknownHostException, ProxyConfException {
         String defaultVal = null;
         mVars.put("vhn", item.virtualHostname);
-<<<<<<< HEAD
-        if (getZimbraIPMode() != IPMode.BOTH) {
-            if (getZimbraIPMode() == IPMode.IPV4_ONLY &&
-                    item.virtualIPAddress instanceof Inet6Address) {
-=======
         
         //resolve the virtual host name
         InetAddress vip = null;
         try {
-            if (item.virtualIPAddress == null) {
-                vip = InetAddress.getByName(item.virtualHostname);
-            } else {
-                vip = InetAddress.getByName(item.virtualIPAddress);
-            }
+            vip = InetAddress.getByName(item.virtualHostname);
         } catch (UnknownHostException e) {
             throw new ProxyConfException("virtual host name \"" + item.virtualHostname + "\" is not resolvable", e);
         }
-        
-        if (IPModeEnablerVar.getZimbraIPMode() != IPModeEnablerVar.IPMode.BOTH) {
-            if (IPModeEnablerVar.getZimbraIPMode() == IPModeEnablerVar.IPMode.IPV4_ONLY &&
+        if (getZimbraIPMode() != IPMode.BOTH) {
+            if (getZimbraIPMode() == IPMode.IPV4_ONLY &&
                     vip instanceof Inet6Address) {
->>>>>>> f4e28ad1
-                String msg = item.virtualIPAddress +
+                String msg = vip +
                         " is an IPv6 address but zimbraIPMode is 'ipv4'";
                 mLog.error(msg);
                 throw new ProxyConfException(msg);
             }
 
-<<<<<<< HEAD
             if (getZimbraIPMode() == IPMode.IPV6_ONLY &&
-                    item.virtualIPAddress instanceof Inet4Address) {
-=======
-            if (IPModeEnablerVar.getZimbraIPMode() == IPModeEnablerVar.IPMode.IPV6_ONLY &&
                     vip instanceof Inet4Address) {
->>>>>>> f4e28ad1
-                String msg = item.virtualIPAddress +
+                String msg = vip.getHostAddress() +
                         " is an IPv4 address but zimbraIPMode is 'ipv6'";
                 mLog.error(msg);
                 throw new ProxyConfException(msg);
             }
         }
-<<<<<<< HEAD
-        if (item.virtualIPAddress instanceof Inet6Address) {
-=======
-
         if (vip instanceof Inet6Address) {
->>>>>>> f4e28ad1
             //ipv6 address has to be enclosed with [ ]
             mVars.put("vip", "[" + vip.getHostAddress() + "]");
+
         } else {
             mVars.put("vip", vip.getHostAddress());
         }
@@ -1641,12 +1581,12 @@
             }
         }
 
-        mGenConfPerVhn = mServer.getBooleanAttr("zimbraReverseProxyGenConfigPerVirtualHostname", false);
+        mGenConfPerVhn = ProxyConfVar.serverSource.getBooleanAttr("zimbraReverseProxyGenConfigPerVirtualHostname", false);
 
         /* upgrade the variable map from the config in force */
         mLog.debug("Loading Attrs in Domain Level");
         mDomainReverseProxyAttrs = loadDomainReverseProxyAttrs();
-
+        
         //bug 69648, manually set the server name hash size when too many server names are added
         int size = DEFAULT_SERVER_NAME_HASH_MAX_SIZE;
         if (mDomainReverseProxyAttrs.size() > DEFAULT_SERVER_NAME_HASH_MAX_SIZE) {
