--- conflicted
+++ resolved
@@ -135,19 +135,19 @@
     private static String zimbraReverseProxyMailMode;
     
     private String getZimbraIPMode() {
-    	if (ProxyConfVar.zimbraIPMode == null) {
-    		ProxyConfVar.zimbraIPMode = 
-    			serverSource.getAttr(Provisioning.A_zimbraIPMode, "both");
-    	}
-    	return ProxyConfVar.zimbraIPMode;
+        if (ProxyConfVar.zimbraIPMode == null) {
+            ProxyConfVar.zimbraIPMode = 
+                serverSource.getAttr(Provisioning.A_zimbraIPMode, "both");
+        }
+        return ProxyConfVar.zimbraIPMode;
     }
     
     private String getZimbraReverseProxyMailMode() {
-    	if (ProxyConfVar.zimbraReverseProxyMailMode == null) {
-    		ProxyConfVar.zimbraReverseProxyMailMode = 
-    			serverSource.getAttr(Provisioning.A_zimbraReverseProxyMailMode, "both");
-    	}
-    	return ProxyConfVar.zimbraReverseProxyMailMode;
+        if (ProxyConfVar.zimbraReverseProxyMailMode == null) {
+            ProxyConfVar.zimbraReverseProxyMailMode = 
+                serverSource.getAttr(Provisioning.A_zimbraReverseProxyMailMode, "both");
+        }
+        return ProxyConfVar.zimbraReverseProxyMailMode;
     }
 
     public void write (PrintStream ps) throws ProxyConfException
@@ -203,18 +203,18 @@
             }
             else if ("core.ipboth.enabled".equalsIgnoreCase(mKeyword)) 
             {
-            	String ipmode = getZimbraIPMode();
-            	mValue="both".equalsIgnoreCase(ipmode)?true:false;
+                String ipmode = getZimbraIPMode();
+                mValue="both".equalsIgnoreCase(ipmode)?true:false;
             }
             else if ("core.ipv4only.enabled".equalsIgnoreCase(mKeyword))
             {
-            	String ipmode = getZimbraIPMode();
-            	mValue="ipv4".equalsIgnoreCase(ipmode)?true:false;
+                String ipmode = getZimbraIPMode();
+                mValue="ipv4".equalsIgnoreCase(ipmode)?true:false;
             }
             else if ("core.ipv6only.enabled".equalsIgnoreCase(mKeyword))
             {
-            	String ipmode = getZimbraIPMode();
-            	mValue="ipv6".equalsIgnoreCase(ipmode)?true:false;
+                String ipmode = getZimbraIPMode();
+                mValue="ipv6".equalsIgnoreCase(ipmode)?true:false;
             }
         } else if (mValueType == ProxyConfValueType.TIME) {
             updateTime();
@@ -305,7 +305,7 @@
                             mode.equalsIgnoreCase(Provisioning.MailMode.mixed.toString()) ||
                             mode.equalsIgnoreCase(Provisioning.MailMode.both.toString())
                         ) {
-                            int serverPort = u.getIntAttr(Provisioning.A_zimbraMailPort,0);
+                            int serverPort = u.getIntAttr(Provisioning.A_zimbraMailPort, 0);
                             Formatter f = new Formatter();
                             f.format("%s:%d", serverName, serverPort);
                             servers.add(f.toString());
@@ -404,7 +404,7 @@
                 for (String s: servers)
                 {
                     conf = conf + "    server   " + s + ";" + "\n";
-                }
+                    }
                 return conf;
             }
             else if ("mail.pop3.greeting".equalsIgnoreCase(mKeyword))
@@ -568,19 +568,19 @@
 }
 
 class ZMLookupHandlerVar extends ProxyConfVar{
-	public ZMLookupHandlerVar() {
-		super("zmlookup.:handlers",
-			  "zimbraReverseProxyLookupTarget",
+    public ZMLookupHandlerVar() {
+        super("zmlookup.:handlers",
+              "zimbraReverseProxyLookupTarget",
               new ArrayList<String>(),
               ProxyConfValueType.CUSTOM,
               ProxyConfOverride.CUSTOM,
               "List of nginx lookup handlers (i.e. servers for which" +
               " zimbraReverseProxyLookupTarget is true)");
-	}
-	
-	@Override
-	public void update() throws ServiceException {
-		ArrayList<String> servers = new ArrayList<String>();
+    }
+    
+    @Override
+    public void update() throws ServiceException {
+        ArrayList<String> servers = new ArrayList<String>();
 
         List<Server> allServers = mProv.getAllServers();
         int REVERSE_PROXY_PORT = 7072;
@@ -597,126 +597,126 @@
         }
 
         mValue = servers;
-	}
-	
-	@Override
-	public String format(Object o) throws ProxyConfException {
-		String REVERSE_PROXY_PATH = ExtensionDispatcherServlet.EXTENSION_PATH + "/nginx-lookup";
+    }
+    
+    @Override
+    public String format(Object o) throws ProxyConfException {
+        String REVERSE_PROXY_PATH = ExtensionDispatcherServlet.EXTENSION_PATH + "/nginx-lookup";
         @SuppressWarnings("unchecked")
-		ArrayList<String> servers = (ArrayList<String>) o;
+        ArrayList<String> servers = (ArrayList<String>) o;
         if (servers.size() == 0) {
-        	return "";
+            return "";
         }
         StringBuilder sb = new StringBuilder();
         for (String s: servers) {
-        	sb.append(s + REVERSE_PROXY_PATH);
-        	sb.append(' ');
+            sb.append(s + REVERSE_PROXY_PATH);
+            sb.append(' ');
         }
         sb.setLength(sb.length() - 1); //trim the last space
         return sb.toString();
-	}
+    }
 }
 
 class ZMSSOCertAuthDefaultEnablerVar extends ProxyConfVar {
-	public ZMSSOCertAuthDefaultEnablerVar() {
-		super("web.sso.certauth.default.enabled",
-			  null,
+    public ZMSSOCertAuthDefaultEnablerVar() {
+        super("web.sso.certauth.default.enabled",
+              null,
               null,
               ProxyConfValueType.ENABLER,
               ProxyConfOverride.CUSTOM,
               "whether to turn on certauth in global/server level");
-	}
-	
-	@Override
-	public void update() throws ServiceException {
-		String certMode = 
-			serverSource.getAttr(Provisioning.A_zimbraReverseProxyClientCertMode, "off");
+    }
+    
+    @Override
+    public void update() throws ServiceException {
+        String certMode = 
+            serverSource.getAttr(Provisioning.A_zimbraReverseProxyClientCertMode, "off");
        if (certMode.equals("on") || certMode.equals("optional")) {
-    	   mValue = true;
+           mValue = true;
        } else {
-    	   // ... we may add more condition if more sso auth method is introduced
-    	   mValue = false;
+           // ... we may add more condition if more sso auth method is introduced
+           mValue = false;
        }
-	}
+    }
 }
 
 class ClientCertAuthDefaultCAVar extends ProxyConfVar {
-	public ClientCertAuthDefaultCAVar() {
-		super("ssl.clientcertca.default",
-		      "zimbraReverseProxyClientCertCA", 
-		      ProxyConfGen.getDefaultClientCertCaPath(), 
-		      ProxyConfValueType.CUSTOM, 
-		      ProxyConfOverride.CUSTOM, 
-		      "CA certificate for authenticating client certificates in nginx proxy (https only)");
-	}
-	
-	@Override
-	public void update() throws ServiceException {
+    public ClientCertAuthDefaultCAVar() {
+        super("ssl.clientcertca.default",
+              "zimbraReverseProxyClientCertCA", 
+              ProxyConfGen.getDefaultClientCertCaPath(), 
+              ProxyConfValueType.CUSTOM, 
+              ProxyConfOverride.CUSTOM, 
+              "CA certificate for authenticating client certificates in nginx proxy (https only)");
+    }
+    
+    @Override
+    public void update() throws ServiceException {
         
         mValue = mDefault; //must be the value of getDefaultClientCertCaPath
-	}
+    }
 }
 
 class SSORedirectEnablerVar extends ProxyConfVar {
-	public SSORedirectEnablerVar() {
-		super("web.sso.redirect.enabled.default",
-		      "zimbraWebClientLoginURL", 
-		      false, 
-		      ProxyConfValueType.ENABLER, 
-		      ProxyConfOverride.CUSTOM, 
-		      "whether to redirect from common http & https to https sso");
-	}
-	
-	@Override
-	public void update() throws ServiceException {
+    public SSORedirectEnablerVar() {
+        super("web.sso.redirect.enabled.default",
+              "zimbraWebClientLoginURL", 
+              false, 
+              ProxyConfValueType.ENABLER, 
+              ProxyConfOverride.CUSTOM, 
+              "whether to redirect from common http & https to https sso");
+    }
+    
+    @Override
+    public void update() throws ServiceException {
         String webClientLoginURL = serverSource.getAttr(mAttribute, true);
         if (webClientLoginURL == null ||
             ProxyConfUtil.isEmptyString(webClientLoginURL)) {
-        	mValue = false;
+            mValue = false;
         } else {
-        	mValue = true;
-        }
-	}
+            mValue = true;
+        }
+    }
 }
 
 class ZMSSOEnablerVar extends ProxyConfVar {
-	public ZMSSOEnablerVar() {
-		super("web.sso.enabled",
-		      "zimbraReverseProxyClientCertMode", 
-		      false, 
-		      ProxyConfValueType.ENABLER, 
-		      ProxyConfOverride.CUSTOM, 
-		      "whether enable sso for domain level");
-	}
-	
-	@Override
-	public void update() throws ServiceException {
+    public ZMSSOEnablerVar() {
+        super("web.sso.enabled",
+              "zimbraReverseProxyClientCertMode", 
+              false, 
+              ProxyConfValueType.ENABLER, 
+              ProxyConfOverride.CUSTOM, 
+              "whether enable sso for domain level");
+    }
+    
+    @Override
+    public void update() throws ServiceException {
         if (ProxyConfGen.isDomainClientCertVerifyEnabled()) {
-	        	mValue = true;
+            mValue = true;
         } else {
             mValue = false;
-		}
-	}
+        }
+    }
 }
 
 class ZMSSODefaultEnablerVar extends ProxyConfVar {
-	public ZMSSODefaultEnablerVar() {
-		super("web.sso.enabled",
-		      "zimbraReverseProxyClientCertMode", 
-		      false, 
-		      ProxyConfValueType.ENABLER, 
-		      ProxyConfOverride.CUSTOM, 
-		      "whether enable sso for global/server level");
-	}
-	
-	@Override
-	public void update() throws ServiceException {
+    public ZMSSODefaultEnablerVar() {
+        super("web.sso.enabled",
+              "zimbraReverseProxyClientCertMode", 
+              false, 
+              ProxyConfValueType.ENABLER, 
+              ProxyConfOverride.CUSTOM, 
+              "whether enable sso for global/server level");
+    }
+    
+    @Override
+    public void update() throws ServiceException {
         if (ProxyConfGen.isClientCertVerifyEnabled()) {
             mValue = true;
         } else {
-        	mValue = false;
-        }
-	}
+            mValue = false;
+        }
+    }
 }
 
 /**
@@ -735,13 +735,8 @@
     public String clientCertMode;
     public String clientCertCa;
 
-<<<<<<< HEAD
-    public DomainAttrItem(String dn, String vhn, String vip, String scrt, String spk, 
-    		String ccm, String cca) {
-=======
     public DomainAttrItem(String dn, String vhn, InetAddress vip, String scrt, String spk, 
             String ccm, String cca) {
->>>>>>> 2f06ad4c
         this.domainName = dn;
         this.virtualHostname = vhn;
         this.virtualIPAddress = vip;
@@ -780,28 +775,28 @@
     static List<DomainAttrItem> mDomainReverseProxyAttrs;
     
     private static enum IPMode {
-    	UNKNOWN,
-    	BOTH,
-    	IPV4_ONLY,
-    	IPV6_ONLY
+        UNKNOWN,
+        BOTH,
+        IPV4_ONLY,
+        IPV6_ONLY
     }
     
     private static IPMode ipmode = IPMode.UNKNOWN;
     
     private static IPMode getZimbraIPMode()
     {
-    	if (ipmode == IPMode.UNKNOWN) {
-    		String res = ProxyConfVar.serverSource.getAttr(Provisioning.A_zimbraIPMode, "both");
-    		if (res.equalsIgnoreCase("both")) {
-    			ipmode = IPMode.BOTH;
-    		} else if (res.equalsIgnoreCase("ipv4")) {
-    			ipmode = IPMode.IPV4_ONLY;
-    		} else {
-    			ipmode = IPMode.IPV6_ONLY;
-    		}
-    	}
-    	
-    	return ipmode;
+        if (ipmode == IPMode.UNKNOWN) {
+            String res = ProxyConfVar.serverSource.getAttr(Provisioning.A_zimbraIPMode, "both");
+            if (res.equalsIgnoreCase("both")) {
+                ipmode = IPMode.BOTH;
+            } else if (res.equalsIgnoreCase("ipv4")) {
+                ipmode = IPMode.IPV4_ONLY;
+            } else {
+                ipmode = IPMode.IPV6_ONLY;
+            }
+        }
+        
+        return ipmode;
     }
 
     /** the pattern for custom header cmd, such as "!{explode domain} */
@@ -931,7 +926,7 @@
             attrsNeeded.toArray(new String[attrsNeeded.size()]));
         return result;
     }
-
+    
     /**
      * Load all the client cert ca content
      * @return
@@ -1027,11 +1022,11 @@
 
     public static String getClientCertCaPathByDomain(String domainName ){
 
-    	return mDomainSSLDir + File.separator + domainName + mSSLClientCertCaExt;
+        return mDomainSSLDir + File.separator + domainName + mSSLClientCertCaExt;
     }
     
     public static String getDefaultClientCertCaPath() {
-    	return mDefaultSSLClientCertCa;
+        return mDefaultSSLClientCertCa;
     }
 
     public static void expandTemplate (File tFile, File wFile)
@@ -1067,10 +1062,10 @@
                 //command selection can be extracted if more commands are introduced
                 if(cmd_arg.length == 2 && 
                    cmd_arg[0].compareTo("explode") == 0) {
-                	if (cmd_arg[1].compareTo("vhn_vip_ssl") == 0) {
-                		expandTemplateExplodeSSLConfigsForAllVhnsAndVIPs(r, w);
+                    if (cmd_arg[1].compareTo("vhn_vip_ssl") == 0) {
+                        expandTemplateExplodeSSLConfigsForAllVhnsAndVIPs(r, w);
                     } else {
-                    	throw new ProxyConfException("Illegal custom header command: " + cmdMatcher.group(2));
+                        throw new ProxyConfException("Illegal custom header command: " + cmdMatcher.group(2));
                     } 
                 } else {
                     throw new ProxyConfException("Illegal custom header command: " + cmdMatcher.group(2));
@@ -1126,85 +1121,6 @@
             }
         }
     }
-<<<<<<< HEAD
-	private static void fillVarsWithDomainAttrs(DomainAttrItem item)
-			throws UnknownHostException, ProxyConfException {
-		InetAddress addr = null;
-		String defaultVal = null;;
-		mVars.put("vhn", item.virtualHostname);
-		addr = InetAddress.getByName(item.virtualIPAddress);
-		if (getZimbraIPMode() != IPMode.BOTH) {
-		    if (getZimbraIPMode() == IPMode.IPV4_ONLY &&
-		                addr.getClass().equals(Inet6Address.class)) {
-		        String msg = item.virtualIPAddress +
-		                " is an IPv6 address but zimbraIPMode is 'ipv4'";
-		        mLog.error(msg);
-		        throw new ProxyConfException(msg);
-		    }
-
-		    if (getZimbraIPMode() == IPMode.IPV6_ONLY &&
-		                addr.getClass().equals(Inet4Address.class)) {
-		        String msg = item.virtualIPAddress +
-		                " is an IPv4 address but zimbraIPMode is 'ipv6'";
-		        mLog.error(msg);
-		        throw new ProxyConfException(msg);
-		    }
-		}
-		if (addr.getClass().equals(Inet6Address.class) &&
-		            !item.virtualIPAddress.startsWith("[")) {
-		    //ipv6 address has to be enclosed with [ ]
-		    mVars.put("vip", "[" + item.virtualIPAddress + "]");
-
-		} else {
-		    mVars.put("vip", item.virtualIPAddress);
-		}
-
-
-		if ( item.sslCertificate != null ){
-		    mVars.put("ssl.crt", mDomainSSLDir + File.separator +
-		    item.domainName + mSSLCrtExt);
-		}
-		else{
-		    defaultVal = mVars.get("ssl.crt.default");
-		    mVars.put("ssl.crt", defaultVal);
-		}
-
-		if ( item.sslPrivateKey != null ){
-		    mVars.put("ssl.key", mDomainSSLDir + File.separator +
-		            item.domainName + mSSLKeyExt);
-		}
-		else{
-		    defaultVal = mVars.get("ssl.key.default");
-		    mVars.put("ssl.key", defaultVal);
-		}
-
-		if ( item.clientCertMode != null ){
-		    mVars.put("ssl.clientcertmode", item.clientCertMode );
-		    if ( item.clientCertMode.equals("on") || item.clientCertMode.equals("optional")) {
-		    	mVars.put("web.sso.certauth.enabled", "");
-		    } else {
-		    	mVars.put("web.sso.certauth.enabled", "#");
-		    }
-		}
-		else {
-		    defaultVal = mVars.get("ssl.clientcertmode.default");
-		    mVars.put("ssl.clientcertmode", defaultVal );
-		}
-
-		if ( item.clientCertCa != null ){
-		    String clientCertCaPath = getClientCertCaPathByDomain(item.domainName);
-		    mVars.put("ssl.clientcertca", clientCertCaPath);
-		    //DnVhnVIPItem.clientCertCa stores the CA cert's content, other than path
-		    //if it is not null or "", loadReverseProxyVhnAndVIP() will save its content .
-		    //into clientCertCaPath before coming here
-		}
-		else{
-		    defaultVal = mVars.get("ssl.clientcertca.default");
-		    mVars.put("ssl.clientcertca", defaultVal);
-		}
-	}
-=======
-
     private static void fillVarsWithDomainAttrs(DomainAttrItem item)
             throws UnknownHostException, ProxyConfException {
         String defaultVal = null;;
@@ -1226,7 +1142,6 @@
                 throw new ProxyConfException(msg);
             }
         }
-
         if (item.virtualIPAddress instanceof Inet6Address) {
             //ipv6 address has to be enclosed with [ ]
             mVars.put("vip", "[" + item.virtualIPAddress.getHostAddress() + "]");
@@ -1279,7 +1194,6 @@
             mVars.put("ssl.clientcertca", defaultVal);
         }
     }
->>>>>>> 2f06ad4c
     
     /**
      * Read from template file and translate the contents to conf.
