/*
 * ***** BEGIN LICENSE BLOCK *****
 * Zimbra Collaboration Suite Server
 * Copyright (C) 2007, 2008, 2009, 2010 Zimbra, Inc.
 * 
 * The contents of this file are subject to the Zimbra Public License
 * Version 1.3 ("License"); you may not use this file except in
 * compliance with the License.  You may obtain a copy of the License at
 * http://www.zimbra.com/license.
 * 
 * Software distributed under the License is distributed on an "AS IS"
 * basis, WITHOUT WARRANTY OF ANY KIND, either express or implied.
 * ***** END LICENSE BLOCK *****
 */

package com.zimbra.cs.pop3;

import com.zimbra.common.util.NetUtil;
import com.zimbra.common.util.ZimbraLog;
import com.zimbra.cs.tcpserver.TcpServerInputStream;

import javax.net.ssl.SSLSocket;
import javax.net.ssl.SSLSocketFactory;
import java.io.IOException;
import java.io.BufferedOutputStream;
import java.net.Socket;

public class TcpPop3Handler extends Pop3Handler {
    private TcpServerInputStream mInputStream;
    private String mRemoteAddress;

    TcpPop3Handler(Pop3Server server) {
        super(server);
    }
    
    @Override
    protected boolean setupConnection(Socket connection) throws IOException {
        mRemoteAddress = connection.getInetAddress().getHostAddress();
<<<<<<< HEAD
        connection.setSoTimeout(mConfig.getMaxIdleSeconds() * 1000);
=======
>>>>>>> 9a0926e3
        mInputStream = new TcpServerInputStream(connection.getInputStream());
        mOutputStream = new BufferedOutputStream(connection.getOutputStream());
        return startConnection(connection.getInetAddress());
    }

    @Override
    protected boolean processCommand() throws IOException {
        try {
            return processCommand(mInputStream.readLine());
        } finally {
            if (dropConnection) dropConnection();
        }
    }

    @Override
    protected void dropConnection() {
        ZimbraLog.addIpToContext(mRemoteAddress);
        try {
            if (mInputStream != null) {
                mInputStream.close();
                mInputStream = null;
            }
            if (mOutputStream != null) {
                mOutputStream.close();
                mOutputStream = null;
            }
        } catch (IOException e) {
            if (ZimbraLog.pop.isDebugEnabled()) {
                ZimbraLog.pop.info("I/O error while closing connection", e);
            } else {
                ZimbraLog.pop.info("I/O error while closing connection: " + e);
            }
        } finally {
            ZimbraLog.clearContext();
        }
    }

    @Override
    protected void startTLS() throws IOException {
        sendOK("Begin TLS negotiation");
        SSLSocketFactory fac = (SSLSocketFactory) SSLSocketFactory.getDefault();
        SSLSocket sock = (SSLSocket)
            fac.createSocket(mConnection, mConnection.getInetAddress().getHostName(), mConnection.getPort(), true);
        NetUtil.setSSLEnabledCipherSuites(sock, mConfig.getSslExcludedCiphers());
        sock.setUseClientMode(false);
        startHandshake(sock);
<<<<<<< HEAD
        ZimbraLog.pop.debug("suite: "+ sock.getSession().getCipherSuite());
=======
        ZimbraLog.pop.debug("suite: %s", sock.getSession().getCipherSuite());
>>>>>>> 9a0926e3
        mInputStream = new TcpServerInputStream(sock.getInputStream());
        mOutputStream = new BufferedOutputStream(sock.getOutputStream());
    }

    @Override
    protected void completeAuthentication() throws IOException {
        mAuthenticator.sendSuccess();
        if (mAuthenticator.isEncryptionEnabled()) {
            // Switch to encrypted streams
            mInputStream = new TcpServerInputStream(
                mAuthenticator.unwrap(mConnection.getInputStream()));
            mOutputStream = mAuthenticator.wrap(mConnection.getOutputStream());
        }
    }
}<|MERGE_RESOLUTION|>--- conflicted
+++ resolved
@@ -36,10 +36,6 @@
     @Override
     protected boolean setupConnection(Socket connection) throws IOException {
         mRemoteAddress = connection.getInetAddress().getHostAddress();
-<<<<<<< HEAD
-        connection.setSoTimeout(mConfig.getMaxIdleSeconds() * 1000);
-=======
->>>>>>> 9a0926e3
         mInputStream = new TcpServerInputStream(connection.getInputStream());
         mOutputStream = new BufferedOutputStream(connection.getOutputStream());
         return startConnection(connection.getInetAddress());
@@ -86,11 +82,7 @@
         NetUtil.setSSLEnabledCipherSuites(sock, mConfig.getSslExcludedCiphers());
         sock.setUseClientMode(false);
         startHandshake(sock);
-<<<<<<< HEAD
         ZimbraLog.pop.debug("suite: "+ sock.getSession().getCipherSuite());
-=======
-        ZimbraLog.pop.debug("suite: %s", sock.getSession().getCipherSuite());
->>>>>>> 9a0926e3
         mInputStream = new TcpServerInputStream(sock.getInputStream());
         mOutputStream = new BufferedOutputStream(sock.getOutputStream());
     }
