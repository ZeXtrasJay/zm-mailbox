--- conflicted
+++ resolved
@@ -708,12 +708,8 @@
 			// make sure another page with the same name does not exist.
 			Wiki w = Wiki.getInstance(ctxt, account, fid);
 			synchronized (w) {
-<<<<<<< HEAD
-				if (w.lookupWiki(page.getWikiWord()) != null)
-=======
 				WikiPage pg = w.lookupWiki(wikiWord);
 				if (pg != null)
->>>>>>> 7ecd5d34
 					throw MailServiceException.ALREADY_EXISTS("wiki word "+wikiWord+" in folder "+fid,
 							new Argument(MailService.A_NAME, wikiWord, Argument.Type.STR),
 							new Argument(MailService.A_ID, pg.getId(), Argument.Type.IID),
