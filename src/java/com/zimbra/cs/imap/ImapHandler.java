/*
 * ***** BEGIN LICENSE BLOCK *****
 * Zimbra Collaboration Suite Server
 * Copyright (C) 2005, 2006, 2007, 2008, 2009, 2010, 2011 VMware, Inc.
 *
 * The contents of this file are subject to the Zimbra Public License
 * Version 1.3 ("License"); you may not use this file except in
 * compliance with the License.  You may obtain a copy of the License at
 * http://www.zimbra.com/license.
 *
 * Software distributed under the License is distributed on an "AS IS"
 * basis, WITHOUT WARRANTY OF ANY KIND, either express or implied.
 * ***** END LICENSE BLOCK *****
 */
package com.zimbra.cs.imap;

import com.zimbra.common.service.ServiceException;
import com.zimbra.common.soap.SoapProtocol;
import com.zimbra.common.util.ArrayUtil;
import com.zimbra.common.util.ByteUtil;
import com.zimbra.common.util.Constants;
import com.zimbra.common.util.DateUtil;
import com.zimbra.common.util.Pair;
import com.zimbra.common.util.StringUtil;
import com.zimbra.common.util.ZimbraLog;
import com.zimbra.cs.account.Account;
import com.zimbra.cs.account.AccountServiceException;
import com.zimbra.cs.account.GuestAccount;
import com.zimbra.cs.account.NamedEntry;
import com.zimbra.cs.account.Provisioning;
import com.zimbra.cs.account.Provisioning.AccountBy;
import com.zimbra.cs.account.Provisioning.DistributionListBy;
import com.zimbra.cs.account.auth.AuthContext;
import com.zimbra.cs.imap.ImapCredentials.EnabledHack;
import com.zimbra.cs.imap.ImapFlagCache.ImapFlag;
import com.zimbra.cs.imap.ImapMessage.ImapMessageSet;
import com.zimbra.cs.imap.ImapPartSpecifier.BinaryDecodingException;
import com.zimbra.cs.imap.ImapSessionManager.InitialFolderValues;
import com.zimbra.cs.index.SearchParams;
import com.zimbra.cs.index.SortBy;
import com.zimbra.cs.index.ZimbraHit;
import com.zimbra.cs.index.ZimbraQueryResults;
import com.zimbra.cs.localconfig.DebugConfig;
import com.zimbra.cs.mailbox.ACL;
import com.zimbra.cs.mailbox.Flag;
import com.zimbra.cs.mailbox.Folder;
import com.zimbra.cs.mailbox.MailItem;
import com.zimbra.cs.mailbox.MailServiceException;
import com.zimbra.cs.mailbox.MailServiceException.NoSuchItemException;
import com.zimbra.cs.mailbox.Mailbox;
import com.zimbra.cs.mailbox.Mountpoint;
import com.zimbra.cs.mailbox.OperationContext;
import com.zimbra.cs.mailbox.SearchFolder;
import com.zimbra.cs.mailbox.Tag;
import com.zimbra.cs.mailbox.calendar.WellKnownTimeZones;
import com.zimbra.cs.mailclient.imap.IDInfo;
import com.zimbra.cs.security.sasl.Authenticator;
import com.zimbra.cs.security.sasl.AuthenticatorUser;
import com.zimbra.cs.security.sasl.PlainAuthenticator;
import com.zimbra.cs.security.sasl.ZimbraAuthenticator;
import com.zimbra.cs.service.mail.FolderAction;
import com.zimbra.cs.service.mail.ItemActionHelper;
import com.zimbra.cs.service.util.ItemId;
import com.zimbra.cs.tcpserver.ProtocolHandler;
import com.zimbra.cs.util.BuildInfo;
import com.zimbra.cs.util.Config;
import com.zimbra.cs.zclient.ZFolder;
import com.zimbra.cs.zclient.ZGrant;
import com.zimbra.cs.zclient.ZMailbox;

import javax.mail.MessagingException;
import javax.mail.internet.MimeMessage;
import java.io.ByteArrayOutputStream;
import java.io.IOException;
import java.io.OutputStream;
import java.io.PrintStream;
import java.net.URLEncoder;
import java.nio.charset.Charset;
import java.util.ArrayList;
import java.util.Arrays;
import java.util.Collection;
import java.util.Collections;
import java.util.Date;
import java.util.HashMap;
import java.util.HashSet;
import java.util.Iterator;
import java.util.LinkedHashMap;
import java.util.LinkedHashSet;
import java.util.LinkedList;
import java.util.List;
import java.util.Map;
import java.util.Set;
import java.util.TimeZone;
import java.util.TreeMap;
import java.util.regex.Pattern;

abstract class ImapHandler extends ProtocolHandler {
    enum State { NOT_AUTHENTICATED, AUTHENTICATED, SELECTED, LOGOUT }

    enum ImapExtension { CONDSTORE, QRESYNC }

    private static final long MAXIMUM_IDLE_PROCESSING_MILLIS = 15 * Constants.MILLIS_PER_SECOND;

    /** Maximum number of consecutive user commands resulting in BAD responses
     *  before the server disconnects the client. */
    static final int MAXIMUM_CONSECUTIVE_BAD = 5;

    // ID response parameters
    private static final String ID_PARAMS = "\"NAME\" \"Zimbra\" \"VERSION\" \"" + BuildInfo.VERSION + "\" \"RELEASE\" \"" + BuildInfo.RELEASE + "\"";

    static final char[] LINE_SEPARATOR       = { '\r', '\n' };
    static final byte[] LINE_SEPARATOR_BYTES = { '\r', '\n' };

    protected ImapConfig      mConfig;
    protected OutputStream    mOutputStream;
    protected Authenticator   mAuthenticator;
    protected ImapCredentials mCredentials;
    protected boolean         mStartedTLS;
    protected String          mLastCommand;
    protected int             mConsecutiveBAD;
    private   ImapProxy       mProxy;
    protected ImapSession     mSelectedFolder;
    private   String          mIdleTag;
    private String origRemoteIp;
    private String via;
    private String userAgent;
    protected boolean         mGoodbyeSent;
    private   Set<ImapExtension> mActiveExtensions;

    ImapHandler(ImapServer server) {
        super(server instanceof TcpImapServer ? (TcpImapServer) server : null);
        mConfig = server.getConfig();
        mStartedTLS = mConfig.isSslEnabled();
    }

    ImapCredentials getCredentials()                   { return mCredentials; }
    ImapHandler setCredentials(ImapCredentials creds)  { mCredentials = creds;  return this; }

    public boolean isSSLEnabled()  { return mStartedTLS; }

    public ImapConfig getConfig()  { return mConfig; }

    String getOrigRemoteIp() {
        return origRemoteIp;
    }

    String getVia() {
        return via;
    }

    String getUserAgent() {
        return userAgent;
    }

    static final boolean STOP_PROCESSING = false, CONTINUE_PROCESSING = true;

    abstract String getRemoteIp();

    void setLoggingContext() {
        ZimbraLog.clearContext();
        ImapSession i4selected = mSelectedFolder;
        Mailbox mbox = i4selected == null ? null : i4selected.getMailbox();

        if (mCredentials != null) {
            ZimbraLog.addAccountNameToContext(mCredentials.getUsername());
        }
        if (mbox != null) {
            ZimbraLog.addMboxToContext(mbox.getId());
        }
        if (origRemoteIp != null) {
            ZimbraLog.addOrigIpToContext(origRemoteIp);
        }
        if (via != null) {
            ZimbraLog.addViaToContext(via);
        }
        if (userAgent != null) {
            ZimbraLog.addUserAgentToContext(userAgent);
        }
        ZimbraLog.addIpToContext(getRemoteIp());
    }

    protected void handleParseException(ImapParseException e) throws IOException {
        mConsecutiveBAD++;
        String message = (e.mCode == null ? "" : '[' + e.mCode + "] ") + e.getMessage();
        if (e.mTag == null)
            sendUntagged("BAD " + message, true);
        else if (e.mNO)
            sendNO(e.mTag, message);
        else
            sendBAD(e.mTag, message);
    }

    void checkEOF(String tag, ImapRequest req) throws ImapParseException {
        if (!req.eof())
            throw new ImapParseException(tag, "excess characters at end of command");
    }

    boolean continueAuthentication(ImapRequest req) throws IOException {
        String tag = getTag(mAuthenticator);
        try {
            // use the tag from the original AUTHENTICATE command
            req.setTag(tag);

            // 6.2.2: "If the client wishes to cancel an authentication exchange, it issues a line
            //         consisting of a single "*".  If the server receives such a response, it MUST
            //         reject the AUTHENTICATE command by sending a tagged BAD response."
            if (req.peekChar() == '*') {
                req.skipChar('*');
                if (req.eof())
                    sendBAD(tag, "AUTHENTICATE aborted");
                else
                    sendBAD(tag, "AUTHENTICATE failed; invalid base64 input");
                mAuthenticator = null;
                return CONTINUE_PROCESSING;
            }

            byte[] response = req.readBase64(false);
            checkEOF(tag, req);
            return continueAuthentication(response);
        } catch (ImapParseException ipe) {
            sendBAD(tag, ipe.getMessage());
            mAuthenticator = null;
            return CONTINUE_PROCESSING;
        }
    }

    private boolean continueAuthentication(byte[] response) throws IOException {
        mAuthenticator.handle(response);
        if (mAuthenticator.isComplete()) {
            if (mAuthenticator.isAuthenticated()) {
                // Authentication successful
                completeAuthentication();
                enableInactivityTimer();
                return CONTINUE_PROCESSING;
            }
            // Authentication failed
            boolean canContinue = canContinue(mAuthenticator);
            mAuthenticator = null;
            return canContinue;
        }
        return CONTINUE_PROCESSING;
    }

    boolean isIdle() {
        return mIdleTag != null;
    }

    private static String getTag(Authenticator auth) {
        return ((ImapAuthenticatorUser) auth.getAuthenticatorUser()).getTag();
    }

    private static boolean canContinue(Authenticator auth) {
        return ((ImapAuthenticatorUser) auth.getAuthenticatorUser()).canContinue();
    }

    boolean checkAccountStatus() {
        if (!Config.userServicesEnabled()) {
            ZimbraLog.imap.warn("user services are disabled; dropping connection");
            return false;
        }
        // check authenticated user's account status before executing command
        if (mCredentials == null)
            return CONTINUE_PROCESSING;
        try {
            Account account = mCredentials.getAccount();
            if (account == null || !account.isAccountStatusActive()) {
                ZimbraLog.imap.warn("account missing or not active; dropping connection");
                return STOP_PROCESSING;
            }
        } catch (ServiceException e) {
            ZimbraLog.imap.warn("error checking account status; dropping connection", e);
            return STOP_PROCESSING;
        }

        // check target folder owner's account status before executing command
        ImapSession i4selected = mSelectedFolder;
        if (i4selected == null)
            return CONTINUE_PROCESSING;
        String id = i4selected.getTargetAccountId();
        if (mCredentials.getAccountId().equalsIgnoreCase(id))
            return CONTINUE_PROCESSING;
        try {
            Account account = Provisioning.getInstance().get(Provisioning.AccountBy.id, id);
            if (account == null || !account.isAccountStatusActive()) {
                ZimbraLog.imap.warn("target account missing or not active; dropping connection");
                return STOP_PROCESSING;
            }
        } catch (ServiceException e) {
            ZimbraLog.imap.warn("error checking target account status; dropping connection", e);
            return STOP_PROCESSING;
        }

        return CONTINUE_PROCESSING;
    }

    boolean executeRequest(ImapRequest req) throws IOException, ImapException {
        boolean isProxied = mProxy != null;

        if (isIdle()) {
            boolean clean = false;
            try {
                clean = req.readATOM().equals("DONE") && req.eof();
            } catch (ImapParseException ipe) { }
            return doIDLE(null, IDLE_STOP, clean, req);
        }

        String tag = req.readTag();

        boolean byUID = false;
        req.skipSpace();
        String command = mLastCommand = req.readATOM();
        do {
            switch (command.charAt(0)) {
                case 'A':
                    if (command.equals("AUTHENTICATE")) {
                        req.skipSpace();  String mechanism = req.readATOM();
                        byte[] response = null;
                        if (req.peekChar() == ' ' && extensionEnabled("SASL-IR")) {
                            req.skipSpace();  response = req.readBase64(true);
                        }
                        checkEOF(tag, req);
                        return doAUTHENTICATE(tag, mechanism, response);
                    } else if (command.equals("APPEND")) {
                        List<AppendMessage> appends = new ArrayList<AppendMessage>(1);
                        req.skipSpace();
                        ImapPath path = new ImapPath(req.readFolder(), mCredentials);
                        do {
                            req.skipSpace();  appends.add(AppendMessage.parse(this, tag, req));
                        } while (!req.eof() && extensionEnabled("MULTIAPPEND"));
                        checkEOF(tag, req);
                        return doAPPEND(tag, path, appends);
                    }
                    break;
                case 'C':
                    if (command.equals("CAPABILITY")) {
                        checkEOF(tag, req);
                        return doCAPABILITY(tag);
                    } else if (command.equals("COPY")) {
                        req.skipSpace();  String sequence = req.readSequence();
                        req.skipSpace();  ImapPath path = new ImapPath(req.readFolder(), mCredentials);
                        checkEOF(tag, req);
                        return isProxied ? mProxy.proxy(req) : doCOPY(tag, sequence, path, byUID);
                    } else if (command.equals("CLOSE")) {
                        checkEOF(tag, req);
                        return doCLOSE(tag);
                    } else if (command.equals("CREATE")) {
                        req.skipSpace();  ImapPath path = new ImapPath(req.readFolder(), mCredentials);
                        checkEOF(tag, req);
                        return doCREATE(tag, path);
                    } else if (command.equals("CHECK")) {
                        checkEOF(tag, req);
                        return doCHECK(tag);
                    }
                    break;
                case 'D':
                    if (command.equals("DELETE")) {
                        req.skipSpace();  ImapPath path = new ImapPath(req.readFolder(), mCredentials, ImapPath.Scope.NAME);
                        checkEOF(tag, req);
                        return doDELETE(tag, path);
                    } else if (command.equals("DELETEACL") && extensionEnabled("ACL")) {
                        req.skipSpace();  ImapPath path = new ImapPath(req.readFolder(), mCredentials);
                        req.skipSpace();  String principal = req.readAstring();
                        checkEOF(tag, req);
                        return doDELETEACL(tag, path, principal);
                    }
                    break;
                case 'E':
                    if (command.equals("EXPUNGE")) {
                        String sequence = null;
                        if (byUID) {
                            req.skipSpace();  sequence = req.readSequence();
                        }
                        checkEOF(tag, req);
                        return isProxied ? mProxy.proxy(req) : doEXPUNGE(tag, byUID, sequence);
                    } else if (command.equals("EXAMINE")) {
                        byte params = 0;  QResyncInfo qri = null;
                        req.skipSpace();  ImapPath path = new ImapPath(req.readFolder(), mCredentials);
                        if (req.peekChar() == ' ') {
                            req.skipSpace();  req.skipChar('(');
                            while (req.peekChar() != ')') {
                                if (params != 0)
                                    req.skipSpace();
                                String param = req.readATOM();
                                if (param.equals("CONDSTORE") && extensionEnabled("CONDSTORE")) {
                                    params |= ImapFolder.SELECT_CONDSTORE;
                                } else if (param.equals("QRESYNC") && sessionActivated(ImapExtension.QRESYNC)) {
                                    params |= ImapFolder.SELECT_CONDSTORE;
                                    req.skipSpace();  qri = parseQResyncInfo(req);
                                } else {
                                    throw new ImapParseException(tag, "unknown EXAMINE parameter \"" + param + '"');
                                }
                            }
                            req.skipChar(')');
                        }
                        checkEOF(tag, req);
                        return doEXAMINE(tag, path, params, qri);
                    } else if (command.equals("ENABLE") && extensionEnabled("ENABLE")) {
                        List<String> extensions = new ArrayList<String>();
                        do {
                            req.skipSpace();  extensions.add(req.readATOM());
                        } while (!req.eof());
                        checkEOF(tag, req);
                        return doENABLE(tag, extensions);
                    }
                    break;
                case 'F':
                    if (command.equals("FETCH")) {
                        List<ImapPartSpecifier> parts = new ArrayList<ImapPartSpecifier>();
                        int modseq = -1;
                        req.skipSpace();  String sequence = req.readSequence();
                        req.skipSpace();  int attributes = req.readFetch(parts);
                        if (req.peekChar() == ' ') {
                            boolean first = true;
                            req.skipSpace();  req.skipChar('(');
                            while (req.peekChar() != ')') {
                                if (!first)
                                    req.skipSpace();
                                String modifier = req.readATOM();
                                if (modifier.equals("CHANGEDSINCE") && extensionEnabled("CONDSTORE")) {
                                    req.skipSpace();  modseq = req.parseInteger(req.readNumber(ImapRequest.ZERO_OK));
                                } else if (modifier.equals("VANISHED") && byUID && sessionActivated(ImapExtension.QRESYNC)) {
                                    attributes |= FETCH_VANISHED;
                                } else {
                                    throw new ImapParseException(tag, "bad FETCH modifier: " + modifier);
                                }
                                first = false;
                            }
                            req.skipChar(')');
                        }
                        checkEOF(tag, req);
                        return isProxied ? mProxy.proxy(req) : doFETCH(tag, sequence, attributes, parts, byUID, modseq);
                    }
                    break;
                case 'G':
                    if (command.equals("GETQUOTA") && extensionEnabled("QUOTA")) {
                        req.skipSpace();  ImapPath qroot = new ImapPath(req.readAstring(), mCredentials);
                        checkEOF(tag, req);
                        return doGETQUOTA(tag, qroot);
                    } else if (command.equals("GETACL") && extensionEnabled("ACL")) {
                        req.skipSpace();  ImapPath path = new ImapPath(req.readFolder(), mCredentials);
                        checkEOF(tag, req);
                        return doGETACL(tag, path);
                    } else if (command.equals("GETQUOTAROOT") && extensionEnabled("QUOTA")) {
                        req.skipSpace();  ImapPath path = new ImapPath(req.readFolder(), mCredentials);
                        checkEOF(tag, req);
                        return doGETQUOTAROOT(tag, path);
                    }
                    break;
                case 'I':
                    if (command.equals("ID") && extensionEnabled("ID")) {
                        req.skipSpace();  Map<String, String> params = req.readParameters(true);
                        checkEOF(tag, req);
                        return doID(tag, params);
                    } else if (command.equals("IDLE") && extensionEnabled("IDLE")) {
                        checkEOF(tag, req);
                        return doIDLE(tag, IDLE_START, true, req);
                    }
                    break;
                case 'L':
                    if (command.equals("LOGIN")) {
                        req.skipSpace();  String user = req.readAstring();
                        req.skipSpace();  String pass = req.readAstring();
                        checkEOF(tag, req);
                        return doLOGIN(tag, user, pass);
                    } else if (command.equals("LOGOUT")) {
                        checkEOF(tag, req);
                        return doLOGOUT(tag);
                    } else if (command.equals("LIST")) {
                        Set<String> patterns = new LinkedHashSet<String>(2);
                        boolean parenthesized = false;
                        byte selectOptions = 0, returnOptions = 0, status = 0;

                        req.skipSpace();
                        if (req.peekChar() == '(' && extensionEnabled("LIST-EXTENDED")) {
                            req.skipChar('(');
                            while (req.peekChar() != ')') {
                                if (selectOptions != 0)
                                    req.skipSpace();
                                String option = req.readATOM();
                                if (option.equals("RECURSIVEMATCH"))   selectOptions |= SELECT_RECURSIVE;
                                else if (option.equals("SUBSCRIBED"))  selectOptions |= SELECT_SUBSCRIBED;
                                else if (option.equals("REMOTE"))      selectOptions |= SELECT_REMOTE;
                                else
                                    throw new ImapParseException(tag, "unknown LIST select option \"" + option + '"');
                            }
                            if ((selectOptions & (SELECT_SUBSCRIBED | SELECT_RECURSIVE)) == SELECT_RECURSIVE)
                                throw new ImapParseException(tag, "must include SUBSCRIBED when specifying RECURSIVEMATCH");
                            req.skipChar(')');  req.skipSpace();
                        }

                        String base = req.readFolder();  req.skipSpace();

                        if (req.peekChar() == '(' && extensionEnabled("LIST-EXTENDED")) {
                            parenthesized = true;  req.skipChar('(');
                        }
                        do {
                            if (!patterns.isEmpty())  req.skipSpace();
                            patterns.add(req.readFolderPattern());
                        } while (parenthesized && req.peekChar() != ')');
                        if (parenthesized)
                            req.skipChar(')');

                        if (req.peekChar() == ' ' && extensionEnabled("LIST-EXTENDED")) {
                            req.skipSpace();  req.skipAtom("RETURN");
                            req.skipSpace();  req.skipChar('(');
                            while (req.peekChar() != ')') {
                                if (returnOptions != 0)
                                    req.skipSpace();
                                String option = req.readATOM();
                                if (option.equals("SUBSCRIBED"))     returnOptions |= RETURN_SUBSCRIBED;
                                else if (option.equals("CHILDREN"))  returnOptions |= RETURN_CHILDREN;
                                else if (option.equals("STATUS") && extensionEnabled("LIST-STATUS")) {
                                    req.skipSpace();  status = parseStatusFields(req);
                                } else
                                    throw new ImapParseException(tag, "unknown LIST return option \"" + option + '"');
                            }
                            req.skipChar(')');
                        }
                        checkEOF(tag, req);
                        return doLIST(tag, base, patterns, selectOptions, returnOptions, status);
                    } else if (command.equals("LSUB")) {
                        req.skipSpace();  String base = req.readFolder();
                        req.skipSpace();  String pattern = req.readFolderPattern();
                        checkEOF(tag, req);
                        return doLSUB(tag, base, pattern);
                    } else if (command.equals("LISTRIGHTS") && extensionEnabled("ACL")) {
                        req.skipSpace();  ImapPath path = new ImapPath(req.readFolder(), mCredentials);
                        req.skipSpace();  String principal = req.readAstring();
                        checkEOF(tag, req);
                        return doLISTRIGHTS(tag, path, principal);
                    }
                    break;
                case 'M':
                    if (command.equals("MYRIGHTS") && extensionEnabled("ACL")) {
                        req.skipSpace();  ImapPath path = new ImapPath(req.readFolder(), mCredentials);
                        checkEOF(tag, req);
                        return doMYRIGHTS(tag, path);
                    }
                    break;
                case 'N':
                    if (command.equals("NOOP")) {
                        checkEOF(tag, req);
                        return isProxied ? mProxy.proxy(req) : doNOOP(tag);
                    } else if (command.equals("NAMESPACE") && extensionEnabled("NAMESPACE")) {
                        checkEOF(tag, req);
                        return doNAMESPACE(tag);
                    }
                    break;
                case 'R':
                    if (command.equals("RENAME")) {
                        req.skipSpace();  ImapPath folder = new ImapPath(req.readFolder(), mCredentials, ImapPath.Scope.NAME);
                        req.skipSpace();  ImapPath path = new ImapPath(req.readFolder(), mCredentials, ImapPath.Scope.NAME);
                        checkEOF(tag, req);
                        return doRENAME(tag, folder, path);
                    }
                    break;
                case 'S':
                    if (command.equals("STORE")) {
                        StoreAction operation = StoreAction.REPLACE;
                        boolean silent = false;  int modseq = -1;
                        req.skipSpace();  String sequence = req.readSequence();  req.skipSpace();

                        if (req.peekChar() == '(' && extensionEnabled("CONDSTORE")) {
                            req.skipChar('(');  req.skipAtom("UNCHANGEDSINCE");  req.skipSpace();
                            modseq = req.parseInteger(req.readNumber(ImapRequest.ZERO_OK));
                            req.skipChar(')');  req.skipSpace();
                        }

                        switch (req.peekChar()) {
                            case '+':  req.skipChar('+');  operation = StoreAction.ADD;     break;
                            case '-':  req.skipChar('-');  operation = StoreAction.REMOVE;  break;
                        }
                        String cmd = req.readATOM();
                        if (cmd.equals("FLAGS.SILENT"))  silent = true;
                        else if (!cmd.equals("FLAGS"))   throw new ImapParseException(tag, "invalid store-att-flags");
                        req.skipSpace();  List<String> flags = req.readFlags();
                        checkEOF(tag, req);
                        return isProxied ? mProxy.proxy(req) : doSTORE(tag, sequence, flags, operation, silent, modseq, byUID);
                    } else if (command.equals("SELECT")) {
                        byte params = 0;  QResyncInfo qri = null;
                        req.skipSpace();  ImapPath path = new ImapPath(req.readFolder(), mCredentials);
                        if (req.peekChar() == ' ') {
                            req.skipSpace();  req.skipChar('(');
                            while (req.peekChar() != ')') {
                                if (params != 0)
                                    req.skipSpace();
                                String param = req.readATOM();
                                if (param.equals("CONDSTORE") && extensionEnabled("CONDSTORE")) {
                                    params |= ImapFolder.SELECT_CONDSTORE;
                                } else if (param.equals("QRESYNC") && sessionActivated(ImapExtension.QRESYNC)) {
                                    params |= ImapFolder.SELECT_CONDSTORE;
                                    req.skipSpace();  qri = parseQResyncInfo(req);
                                } else {
                                    throw new ImapParseException(tag, "unknown SELECT parameter \"" + param + '"');
                                }
                            }
                            req.skipChar(')');
                        }
                        checkEOF(tag, req);
                        return doSELECT(tag, path, params, qri);
                    } else if (command.equals("SEARCH")) {
                        Integer options = null;
                        req.skipSpace();
                        if ("RETURN".equals(req.peekATOM()) && extensionEnabled("ESEARCH")) {
                            options = parseSearchOptions(req);  req.skipSpace();
                        }
                        Charset charset = null;
                        if ("CHARSET".equals(req.peekATOM())) {
                            req.skipAtom("CHARSET");
                            req.skipSpace();
                            charset = req.readCharset();
                            req.skipSpace();
                        }
                        ImapSearch i4search = req.readSearch(charset);
                        checkEOF(tag, req);
                        return isProxied ? mProxy.proxy(req) : doSEARCH(tag, i4search, byUID, options);
                    } else if (command.equals("STARTTLS") && extensionEnabled("STARTTLS")) {
                        checkEOF(tag, req);
                        return doSTARTTLS(tag);
                    } else if (command.equals("STATUS")) {
                        req.skipSpace();  ImapPath path = new ImapPath(req.readFolder(), mCredentials);
                        req.skipSpace();  byte status = parseStatusFields(req);
                        checkEOF(tag, req);
                        return doSTATUS(tag, path, status);
                    } else if (command.equals("SORT") && extensionEnabled("SORT")) {
                        Integer options = null;
                        req.skipSpace();
                        if ("RETURN".equals(req.peekATOM()) && extensionEnabled("ESORT")) {
                            options = parseSearchOptions(req);  req.skipSpace();
                        }
                        req.skipChar('(');
                        boolean desc = false;  List<SortBy> order = new ArrayList<SortBy>(2);
                        do {
                            if (desc || !order.isEmpty())
                                req.skipSpace();
                            SortBy sort;
                            String key = req.readATOM();
                            if (key.equals("REVERSE") && !desc)  { desc = true;  continue; }
                            else if (key.equals("ARRIVAL"))      sort = desc ? SortBy.DATE_DESCENDING : SortBy.DATE_ASCENDING;
                            // FIXME: CC sort not implemented
                            else if (key.equals("CC"))           sort = SortBy.NONE;
                            // FIXME: DATE sorts on INTERNALDATE, not the Date header
                            else if (key.equals("DATE"))         sort = desc ? SortBy.DATE_DESCENDING : SortBy.DATE_ASCENDING;
                            else if (key.equals("FROM"))         sort = desc ? SortBy.NAME_DESCENDING : SortBy.NAME_ASCENDING;
                            else if (key.equals("SIZE"))         sort = desc ? SortBy.SIZE_DESCENDING : SortBy.SIZE_ASCENDING;
                            else if (key.equals("SUBJECT"))      sort = desc ? SortBy.SUBJ_DESCENDING : SortBy.SUBJ_ASCENDING;
                            // FIXME: TO sort not implemented
                            else if (key.equals("TO"))           sort = SortBy.NONE;
                            else
                                throw new ImapParseException(tag, "unknown SORT key \"" + key + '"');
                            order.add(sort);  desc = false;
                        } while (desc || req.peekChar() != ')');
                        req.skipChar(')');
                        req.skipSpace();
                        Charset charset = req.readCharset();
                        req.skipSpace();
                        ImapSearch i4search = req.readSearch(charset);
                        checkEOF(tag, req);
                        return isProxied ? mProxy.proxy(req) : doSORT(tag, i4search, byUID, options, order);
                    } else if (command.equals("SUBSCRIBE")) {
                        req.skipSpace();  ImapPath path = new ImapPath(req.readFolder(), mCredentials);
                        checkEOF(tag, req);
                        return doSUBSCRIBE(tag, path);
                    } else if (command.equals("SETACL") && extensionEnabled("ACL")) {
                        StoreAction action = StoreAction.REPLACE;
                        req.skipSpace();  ImapPath path = new ImapPath(req.readFolder(), mCredentials);
                        req.skipSpace();  String principal = req.readAstring();
                        req.skipSpace();  String i4rights = req.readAstring();
                        checkEOF(tag, req);
                        if (i4rights.startsWith("+"))       { action = StoreAction.ADD;  i4rights = i4rights.substring(1); }
                        else if (i4rights.startsWith("-"))  { action = StoreAction.REMOVE;  i4rights = i4rights.substring(1); }
                        return doSETACL(tag, path, principal, i4rights, action);
                    } else if (command.equals("SETQUOTA") && extensionEnabled("QUOTA")) {
                        Map<String, String> limits = new HashMap<String, String>();
                        req.skipSpace();  String qroot = req.readAstring();
                        req.skipSpace();  req.skipChar('(');
                        while (req.peekChar() != ')') {
                            if (!limits.isEmpty())
                                req.skipSpace();
                            String resource = req.readATOM();  req.skipSpace();
                            limits.put(resource, req.readNumber());
                        }
                        req.skipChar(')');
                        checkEOF(tag, req);
                        return doSETQUOTA(tag, qroot, limits);
                    }
                    break;
                case 'T':
                    if (command.equals("THREAD") && extensionEnabled("THREAD=ORDEREDSUBJECT")) {
                        req.skipSpace();
                        req.skipAtom("ORDEREDSUBJECT");
                        req.skipSpace();
                        Charset charset = req.readCharset();
                        req.skipSpace();
                        ImapSearch i4search = req.readSearch(charset);
                        checkEOF(tag, req);
                        return isProxied ? mProxy.proxy(req) : doTHREAD(tag, i4search, byUID);
                    }
                    break;
                case 'U':
                    if (command.equals("UID")) {
                        req.skipSpace();  command = req.readATOM();
                        if (command.equals("FETCH") || command.equals("SEARCH") || command.equals("COPY") || command.equals("STORE") ||
                                (command.equals("EXPUNGE") && extensionEnabled("UIDPLUS")) || (command.equals("SORT") && extensionEnabled("SORT")) ||
                                (command.equals("THREAD") && extensionEnabled("THREAD=ORDEREDSUBJECT"))) {
                            byUID = true;
                            continue;
                        }
                        throw new ImapParseException(tag, "command not permitted with UID");
                    } else if (command.equals("UNSUBSCRIBE")) {
                        req.skipSpace();  ImapPath path = new ImapPath(req.readFolder(), mCredentials);
                        checkEOF(tag, req);
                        return doUNSUBSCRIBE(tag, path);
                    } else if (command.equals("UNSELECT") && extensionEnabled("UNSELECT")) {
                        checkEOF(tag, req);
                        return doUNSELECT(tag);
                    }
                    break;
                case 'X':
                    if (command.equals("XLIST")) {
                        req.skipSpace();  String base = req.readFolder();
                        req.skipSpace();  Set<String> patterns = Collections.singleton(req.readFolderPattern());
                        checkEOF(tag, req);
                        return doLIST(tag, base, patterns, (byte) 0, RETURN_XLIST, (byte) 0);
                    }
                    break;
            }
        } while (byUID);

        throw new ImapParseException(tag, "command not implemented");
    }

    private byte parseStatusFields(ImapRequest req) throws ImapParseException {
        byte status = 0;
        req.skipChar('(');
        do {
            if (status != 0)
                req.skipSpace();
            String flag = req.readATOM();
            if (flag.equals("MESSAGES"))            status |= STATUS_MESSAGES;
            else if (flag.equals("RECENT"))         status |= STATUS_RECENT;
            else if (flag.equals("UIDNEXT"))        status |= STATUS_UIDNEXT;
            else if (flag.equals("UIDVALIDITY"))    status |= STATUS_UIDVALIDITY;
            else if (flag.equals("UNSEEN"))         status |= STATUS_UNSEEN;
            else if (flag.equals("HIGHESTMODSEQ"))  status |= STATUS_HIGHESTMODSEQ;
            else
                throw new ImapParseException(req.getTag(), "unknown STATUS attribute \"" + flag + '"');
        } while (req.peekChar() != ')');
        req.skipChar(')');
        return status;
    }

    private int parseSearchOptions(ImapRequest req) throws ImapParseException {
        int options = 0;
        req.skipAtom("RETURN");  req.skipSpace();  req.skipChar('(');
        while (req.peekChar() != ')') {
            if (options != 0)
                req.skipSpace();
            String option = req.readATOM();
            if (option.equals("MIN"))         options |= RETURN_MIN;
            else if (option.equals("MAX"))    options |= RETURN_MAX;
            else if (option.equals("ALL"))    options |= RETURN_ALL;
            else if (option.equals("COUNT"))  options |= RETURN_COUNT;
            else if (option.equals("SAVE") && extensionEnabled("SEARCHRES"))  options |= RETURN_SAVE;
            else
                throw new ImapParseException(req.getTag(), "unknown RETURN option \"" + option + '"');
        }
        req.skipChar(')');
        return options == 0 ? RETURN_ALL : options;
    }

    private QResyncInfo parseQResyncInfo(ImapRequest req) throws ImapParseException {
        QResyncInfo qri = new QResyncInfo();
        req.skipChar('(');
        qri.uvv = req.parseInteger(req.readNumber());  req.skipSpace();
        qri.modseq = req.parseInteger(req.readNumber());
        if (req.peekChar() == ' ') {
            req.skipSpace();
            if (req.peekChar() != '(')
                qri.knownUIDs = req.readSequence(false);
            if (qri.knownUIDs == null || req.peekChar() == ' ') {
                if (qri.knownUIDs != null)  req.skipSpace();
                req.skipChar('(');  qri.seqMilestones = req.readSequence(false);
                req.skipSpace();    qri.uidMilestones = req.readSequence(false);
                req.skipChar(')');
            }
        }
        req.skipChar(')');
        return qri;
    }

    State getState() {
        if (mGoodbyeSent)
            return State.LOGOUT;
        else if (mSelectedFolder != null || mProxy != null)
            return State.SELECTED;
        else if (isAuthenticated())
            return State.AUTHENTICATED;
        else
            return State.NOT_AUTHENTICATED;
    }

    protected boolean isAuthenticated() {
        return mCredentials != null;
    }

    boolean checkState(String tag, State required) throws IOException {
        State state = getState();
        if (required == State.NOT_AUTHENTICATED && state != State.NOT_AUTHENTICATED) {
            sendNO(tag, "must be in NOT AUTHENTICATED state");
            return false;
        } else if (required == State.AUTHENTICATED && (state == State.NOT_AUTHENTICATED || state == State.LOGOUT)) {
            sendNO(tag, "must be in AUTHENTICATED or SELECTED state");
            return false;
        } else if (required == State.SELECTED && state != State.SELECTED) {
            sendNO(tag, "must be in SELECTED state");
            return false;
        } else {
            return true;
        }
    }

    ImapSession getCurrentSession() {
        return getState() == State.LOGOUT ? null : mSelectedFolder;
    }

    ImapFolder getSelectedFolder() throws ImapSessionClosedException, IOException {
        ImapSession i4selected = getCurrentSession();
        return i4selected == null ? null : i4selected.getImapFolder();
    }

    void unsetSelectedFolder(boolean sendClosed) throws IOException {
        ImapSession i4selected = mSelectedFolder;
        mSelectedFolder = null;
        if (i4selected != null) {
            ImapSessionManager.getInstance().closeFolder(i4selected, false);
            if (sendClosed && sessionActivated(ImapExtension.QRESYNC))
                sendUntagged("OK [CLOSED] mailbox closed");
        }

        ImapProxy proxy = mProxy;
        mProxy = null;
        if (proxy != null) {
            proxy.dropConnection();
            if (sendClosed && sessionActivated(ImapExtension.QRESYNC))
                sendUntagged("OK [CLOSED] mailbox closed");
        }
    }

    Pair<ImapSession, InitialFolderValues> setSelectedFolder(ImapPath path, byte params) throws ServiceException, IOException {
        unsetSelectedFolder(true);
        if (path == null)
            return new Pair<ImapSession, InitialFolderValues>(null, null);

        Pair<ImapSession, InitialFolderValues> selectdata = ImapSessionManager.getInstance().openFolder(path, params, this);
        mSelectedFolder = selectdata.getFirst();

        ZimbraLog.imap.info("selected folder " + selectdata.getFirst().getPath());
        return selectdata;
    }

    boolean canContinue(ServiceException e) {
        return e.getCode().equals(MailServiceException.MAINTENANCE) ? STOP_PROCESSING : CONTINUE_PROCESSING;
    }

    OperationContext getContext() throws ServiceException {
        if (!isAuthenticated())
            throw ServiceException.AUTH_REQUIRED();
        return mCredentials.getContext().setSession(mSelectedFolder);
    }


    boolean doCAPABILITY(String tag) throws IOException {
        sendUntagged(getCapabilityString());
        sendOK(tag, "CAPABILITY completed");
        return CONTINUE_PROCESSING;
    }

    private static final Set<String> SUPPORTED_EXTENSIONS = new LinkedHashSet<String>(Arrays.asList(
        "ACL", "BINARY", "CATENATE", "CHILDREN", "CONDSTORE", "ENABLE", "ESEARCH", "ESORT",
        "I18NLEVEL=1", "ID", "IDLE", "LIST-EXTENDED", "LIST-STATUS", "LITERAL+", "LOGIN-REFERRALS",
        "MULTIAPPEND", "NAMESPACE", "QRESYNC", "QUOTA", "RIGHTS=ektx", "SASL-IR", "SEARCHRES",
        "SORT", "THREAD=ORDEREDSUBJECT", "UIDPLUS", "UNSELECT", "WITHIN", "XLIST"
    ));

    protected String getCapabilityString() {
        // [IMAP4rev1]        RFC 3501: Internet Message Access Protocol - Version 4rev1
        // [LOGINDISABLED]    RFC 3501: Internet Message Access Protocol - Version 4rev1
        // [STARTTLS]         RFC 3501: Internet Message Access Protocol - Version 4rev1
        // [AUTH=PLAIN]       RFC 4616: The PLAIN Simple Authentication and Security Layer (SASL) Mechanism
        // [AUTH=GSSAPI]      RFC 1731: IMAP4 Authentication Mechanisms
        // [ACL]              RFC 4314: IMAP4 Access Control List (ACL) Extension
        // [BINARY]           RFC 3516: IMAP4 Binary Content Extension
        // [CATENATE]         RFC 4469: Internet Message Access Protocol (IMAP) CATENATE Extension
        // [CHILDREN]         RFC 3348: IMAP4 Child Mailbox Extension
        // [CONDSTORE]        RFC 4551: IMAP Extension for Conditional STORE Operation or Quick Flag Changes Resynchronization
        // [ENABLE]           RFC 5161: The IMAP ENABLE Extension
        // [ESEARCH]          RFC 4731: IMAP4 Extension to SEARCH Command for Controlling What Kind of Information Is Returned
        // [ESORT]            RFC 5267: Contexts for IMAP4
        // [I18NLEVEL=1]      RFC 5255: Internet Message Access Protocol Internationalization
        // [ID]               RFC 2971: IMAP4 ID Extension
        // [IDLE]             RFC 2177: IMAP4 IDLE command
        // [LIST-EXTENDED]    RFC 5258: Internet Message Access Protocol version 4 - LIST Command Extensions
        // [LIST-STATUS]      RFC 5819: IMAP4 Extension for Returning STATUS Information in Extended LIST
        // [LITERAL+]         RFC 2088: IMAP4 non-synchronizing literals
        // [LOGIN-REFERRALS]  RFC 2221: IMAP4 Login Referrals
        // [MULTIAPPEND]      RFC 3502: Internet Message Access Protocol (IMAP) - MULTIAPPEND Extension
        // [NAMESPACE]        RFC 2342: IMAP4 Namespace
        // [QRESYNC]          RFC 5162: IMAP4 Extensions for Quick Mailbox Resynchronization
        // [QUOTA]            RFC 2087: IMAP4 QUOTA extension
        // [RIGHTS=ektx]      RFC 4314: IMAP4 Access Control List (ACL) Extension
        // [SASL-IR]          RFC 4959: IMAP Extension for Simple Authentication and Security Layer (SASL) Initial Client Response
        // [SEARCHRES]        RFC 5182: IMAP Extension for Referencing the Last SEARCH Result
        // [SORT]             RFC 5256: Internet Message Access Protocol - SORT and THREAD Extensions
        // [THREAD=ORDEREDSUBJECT]  RFC 5256: Internet Message Access Protocol - SORT and THREAD Extensions
        // [UIDPLUS]          RFC 4315: Internet Message Access Protocol (IMAP) - UIDPLUS extension
        // [UNSELECT]         RFC 3691: IMAP UNSELECT command
        // [WITHIN]           RFC 5032: WITHIN Search Extension to the IMAP Protocol

        StringBuilder capability = new StringBuilder("CAPABILITY IMAP4rev1");

        if (!isAuthenticated()) {
            if (!mStartedTLS && !mConfig.isCleartextLoginEnabled())
                capability.append(" LOGINDISABLED");
            if (!mStartedTLS && extensionEnabled("STARTTLS"))
                capability.append(" STARTTLS");

            AuthenticatorUser authUser = new ImapAuthenticatorUser(this, null);
            for (String mechanism : Authenticator.listMechanisms()) {
                if (mechanismEnabled(mechanism) && Authenticator.getAuthenticator(mechanism, authUser) != null)
                    capability.append(" AUTH=").append(mechanism);
            }
        }

        for (String extension : SUPPORTED_EXTENSIONS) {
            if (extensionEnabled(extension))
                capability.append(' ').append(extension);
        }

        return capability.toString();
    }

    boolean extensionEnabled(String extension) {
        // check whether the extension is explicitly disabled on the server
        if (mConfig.isCapabilityDisabled(extension))
            return false;
        // check whether one of the extension's prerequisites is disabled on the server
        if (extension.equalsIgnoreCase("SEARCHRES"))
            return extensionEnabled("ESEARCH");
        if (extension.equalsIgnoreCase("RIGHTS=ektx"))
            return extensionEnabled("ACL");
        if (extension.equalsIgnoreCase("QRESYNC"))
            return extensionEnabled("CONDSTORE");
        if (extension.equalsIgnoreCase("ESORT"))
            return extensionEnabled("SORT");
        if (extension.equalsIgnoreCase("LIST-STATUS"))
            return extensionEnabled("LIST-EXTENDED");
        // see if the user's session has disabled the extension
        if (extension.equalsIgnoreCase("IDLE") && mCredentials != null && mCredentials.isHackEnabled(EnabledHack.NO_IDLE))
            return false;
        // everything else is enabled
        return true;
    }

    private boolean mechanismEnabled(String mechanism) {
        return extensionEnabled("AUTH=" + mechanism);
    }

    boolean doNOOP(String tag) throws IOException {
        sendNotifications(true, false);
        sendOK(tag, "NOOP completed");
        return CONTINUE_PROCESSING;
    }

    // RFC 2971 3: "The sole purpose of the ID extension is to enable clients and servers
    //              to exchange information on their implementations for the purposes of
    //              statistical analysis and problem determination."
    boolean doID(String tag, Map<String, String> fields) throws IOException {
        setIDFields(fields);
        sendNotifications(true, false);
        if (isAuthenticated()) {
            String localServerId = null;
            try {
                localServerId = Provisioning.getInstance().getLocalServer().getId();
            } catch (ServiceException e) {
                ZimbraLog.imap.warn("Error in getting local server id", e);
            }
            sendUntagged("ID (" + ID_PARAMS + " \"USER\" \"" + mCredentials.getUsername() +
                    (localServerId == null ? "" : "\" \"SERVER\" \"" + localServerId) + "\")");
        } else {
            sendUntagged("ID (" + ID_PARAMS + ")");
        }
        sendOK(tag, "ID completed");
        return CONTINUE_PROCESSING;
    }

    private void setIDFields(Map<String, String> paramFields) {
        if (paramFields == null) {
            return;
        }
        //RFC 2971 section 3.3; fields are not case sensitive
        Map<String, String> fields = new TreeMap<String, String>(String.CASE_INSENSITIVE_ORDER);
        fields.putAll(paramFields);
        String ip = fields.get(IDInfo.X_ORIGINATING_IP);
        if (ip != null) {
            if (origRemoteIp == null) {
                origRemoteIp = ip;
                ZimbraLog.addOrigIpToContext(ip);
            } else {
                if (origRemoteIp.equals(ip)) {
                    ZimbraLog.imap.warn("IMAP ID with %s is allowed only once per session, command ignored",
                            IDInfo.X_ORIGINATING_IP);
                } else {
                    ZimbraLog.imap.error("IMAP ID with %s is allowed only once per session, received different IP: %s, command ignored",
                            IDInfo.X_ORIGINATING_IP, ip);
                }
                return;
            }
        }

        String xvia = fields.get(IDInfo.X_VIA);
        if (xvia != null) {
            if (via == null) {
                via = xvia;
                ZimbraLog.addViaToContext(via);
            } else {
                if (via.equals(xvia)) {
                    ZimbraLog.imap.warn("IMAP ID with %s is allowed only once per session, command ignored", IDInfo.X_VIA);
                } else {
                    ZimbraLog.imap.error("IMAP ID with %s is allowed only once per session, received different value: %s, command ignored",
                            IDInfo.X_VIA, xvia);
                }
                return;
            }
        }
        String ua = fields.get(IDInfo.NAME);
        if (ua != null) {
            String version = fields.get(IDInfo.VERSION);
            if (version != null) {
                ua = ua + '/' + version; // conform to the way ZimberSoapContext build ua
            }
            if (userAgent == null) {
                userAgent = ua;
                ZimbraLog.addUserAgentToContext(ua);
            } else {
                if (userAgent.equals(ua)) {
                    ZimbraLog.imap.warn("IMAP ID with %s/%s is allowed only once per session, command ignored",
                            IDInfo.NAME, IDInfo.VERSION);
                } else {
                    ZimbraLog.imap.error("IMAP ID with %s/%s is allowed only once per session, received different name/version: %s, command ignored",
                            IDInfo.NAME, IDInfo.VERSION, ua);
                }
                return;
            }
        }

        ZimbraLog.imap.debug("IMAP client identified as: %s", fields);
    }

    String getNextVia() {
        StringBuilder result = new StringBuilder();
        if (via != null) {
            result.append(via).append(',');
        }
        result.append(origRemoteIp != null ? origRemoteIp : getRemoteIp());
        if (userAgent != null) {
            result.append('(').append(userAgent).append(')');
        }
        return result.toString();
    }

    boolean doENABLE(String tag, List<String> extensions) throws IOException {
        if (!checkState(tag, State.AUTHENTICATED))
            return CONTINUE_PROCESSING;

        StringBuilder enabled = new StringBuilder("ENABLED");

        List<ImapExtension> targets = new ArrayList<ImapExtension>(extensions.size());
        for (String ext : extensions) {
            // RFC 5161 3.1: "If the argument is not an extension known to the server,
            //                the server MUST ignore the argument."
            if (!SUPPORTED_EXTENSIONS.contains(ext) || !extensionEnabled(ext))
                continue;

            if (ext.equals("CONDSTORE")) {
                targets.add(ImapExtension.CONDSTORE);
            } else if (ext.equals("QRESYNC")) {
                targets.add(ImapExtension.CONDSTORE);
                targets.add(ImapExtension.QRESYNC);
            } else {
                // RFC 5161 3.1: "If the argument is an extension known to the server, and
                //                it is not specifically permitted to enable it using ENABLE,
                //                the server MUST ignore the argument."
                continue;
            }

            enabled.append(' ').append(ext);
        }

        // RFC 5161 3.1: "If the argument is an extension is supported by the server and
        //                which needs to be enabled, the server MUST enable the extension
        //                for the duration of the connection."
        for (ImapExtension i4x : targets)
            activateExtension(i4x);

        sendUntagged(enabled.toString());
        sendNotifications(true, false);
        sendOK(tag, "ENABLE completed");
        return CONTINUE_PROCESSING;
    }

    void activateExtension(ImapExtension ext) {
        if (ext == null)
            return;
        if (mActiveExtensions == null)
            mActiveExtensions = new HashSet<ImapExtension>(1);
        mActiveExtensions.add(ext);
    }

    boolean sessionActivated(ImapExtension ext) {
        return mActiveExtensions != null && mActiveExtensions.contains(ext);
    }

    abstract boolean doSTARTTLS(String tag) throws IOException;

    boolean doLOGOUT(String tag) throws IOException {
        sendBYE();
        if (mCredentials != null)
            ZimbraLog.imap.info("dropping connection for user " + mCredentials.getUsername() + " (LOGOUT)");

        sendOK(tag, "LOGOUT completed");
        return STOP_PROCESSING;
    }

    boolean doAUTHENTICATE(String tag, String mechanism, byte[] initial) throws IOException {
        if (!checkState(tag, State.NOT_AUTHENTICATED))
            return CONTINUE_PROCESSING;

        AuthenticatorUser authUser = new ImapAuthenticatorUser(this, tag);
        Authenticator auth = Authenticator.getAuthenticator(mechanism, authUser);
        // auth is null if you're not permitted to use that mechanism (including needing TLS layer)
        //   also check to make sure the auth mechanism hasn't been disabled on the server
        if (auth == null || !mechanismEnabled(mechanism)) {
            sendNO(tag, "mechanism not supported: " + mechanism);
            return CONTINUE_PROCESSING;
        }

        mAuthenticator = auth;
        mAuthenticator.setConnection(mConnection);
        if (!mAuthenticator.initialize()) {
            mAuthenticator = null;
            return CONTINUE_PROCESSING;
        }

        // RFC 4959 3: "This extension adds an optional second argument to the AUTHENTICATE
        //              command that is defined in Section 6.2.2 of [RFC3501].  If this
        //              second argument is present, it represents the contents of the
        //              "initial client response" defined in Section 5.1 of [RFC4422]."
        if (initial != null)
            return continueAuthentication(initial);

        sendContinuation("");
        return CONTINUE_PROCESSING;
    }

    boolean doLOGIN(String tag, String username, String password) throws IOException {
        if (!checkState(tag, State.NOT_AUTHENTICATED))
            return CONTINUE_PROCESSING;

        if (!mStartedTLS && !mConfig.isCleartextLoginEnabled()) {
            sendNO(tag, "cleartext logins disabled");
            return CONTINUE_PROCESSING;
        }

        boolean cont = authenticate(username, null, password, tag, null);
        if (isAuthenticated()) {
            // 6.2.3: "A server MAY include a CAPABILITY response code in the tagged OK
            //         response of a successful LOGIN command in order to send capabilities
            //         automatically."
            sendOK(tag, '[' + getCapabilityString() + "] LOGIN completed");
            enableInactivityTimer();
        }
        return cont;
    }

    boolean authenticate(String username, String authenticateId, String password, String tag, Authenticator auth)
    throws IOException {
        // the Windows Mobile 5 hacks are enabled by appending "/wm" to the username, etc.
        EnabledHack enabledHack = EnabledHack.NONE;
        if (username != null && username.length() != 0) {
            for (EnabledHack hack : EnabledHack.values()) {
                if (hack.toString() != null && username.endsWith(hack.toString())) {
                    enabledHack = hack;
                    username = username.substring(0, username.length() - hack.toString().length());
                    break;
                }
            }
        }

        String mechanism = auth != null ? auth.getMechanism() : null;
        String command = auth != null ? "AUTHENTICATE" : "LOGIN";
        // LOGIN is just another form of AUTHENTICATE PLAIN with authcid == authzid
        //   thus we need to set authcid *after* the EnabledHack suffix stripping
        if (auth == null) {
            auth = new PlainAuthenticator(new ImapAuthenticatorUser(this, tag));
            authenticateId = username;
        }

        try {
            // for some authenticators, actually do the authentication here
            // for others (e.g. GSSAPI), auth is already done -- this is just a lookup and authorization check
            Account acct = auth.authenticate(username, authenticateId, password, AuthContext.Protocol.imap,
                    origRemoteIp, userAgent);
            if (acct == null) {
                // auth failure was represented by Authenticator.authenticate() returning null
                sendNO(tag, command + " failed");
                return CONTINUE_PROCESSING;
            }

            // instantiate the ImapCredentials object...
            startSession(acct, enabledHack, tag, mechanism);

        } catch (AccountServiceException.AuthFailedServiceException afe) {
            setCredentials(null);

            ZimbraLog.imap.info(afe.getMessage() + " (" + afe.getReason() + ')');
            sendNO(tag, command + " failed");
            return CONTINUE_PROCESSING;
        } catch (ServiceException e) {
            setCredentials(null);

            ZimbraLog.imap.warn(command + " failed", e);
            if (e.getCode().equals(AccountServiceException.CHANGE_PASSWORD))
                sendNO(tag, "[ALERT] password must be changed before IMAP login permitted");
            else if (e.getCode().equals(AccountServiceException.MAINTENANCE_MODE))
                sendNO(tag, "[ALERT] account undergoing maintenance; please try again later");
            else
                sendNO(tag, command + " failed");
            return canContinue(e);
        }

        return CONTINUE_PROCESSING;
    }

    private ImapCredentials startSession(Account account, EnabledHack hack, String tag, String mechanism)
    throws ServiceException, IOException {
        String command = mechanism != null ? "AUTHENTICATE" : "LOGIN";
        // make sure we can actually login via IMAP on this host
        if (!account.getBooleanAttr(Provisioning.A_zimbraImapEnabled, false)) {
            sendNO(tag, "account does not have IMAP access enabled");
            return null;
        } else if (!ZimbraAuthenticator.MECHANISM.equals(mechanism) && !Provisioning.onLocalServer(account)) {
            String correctHost = account.getMailHost();
            ZimbraLog.imap.info(command + " failed; should be on host " + correctHost);
            if (correctHost == null || correctHost.trim().equals("") || !extensionEnabled("LOGIN_REFERRALS"))
                sendNO(tag, command + " failed (wrong host)");
            else
                sendNO(tag, "[REFERRAL imap://" + URLEncoder.encode(account.getName(), "utf-8") + '@' + correctHost + "/] " + command + " failed");
            return null;
        }

        setCredentials(new ImapCredentials(account, hack));
        if (mCredentials.isLocal())
            mCredentials.getMailbox().beginTrackingImap();

        ZimbraLog.addAccountNameToContext(mCredentials.getUsername());
        ZimbraLog.imap.info("user " + mCredentials.getUsername() + " authenticated, " +
                            "mechanism=" + (mechanism == null ? "LOGIN" : mechanism) +
                            (mStartedTLS ? " [TLS]" : ""));

        return mCredentials;
    }

    static class QResyncInfo {
        int uvv, modseq;
        String knownUIDs, seqMilestones, uidMilestones;
    }

    boolean doSELECT(String tag, ImapPath path, byte params, QResyncInfo qri) throws IOException, ImapException {
        return selectFolder(tag, "SELECT", path, params, qri);
    }

    boolean doEXAMINE(String tag, ImapPath path, byte params, QResyncInfo qri) throws IOException, ImapException {
        return selectFolder(tag, "EXAMINE", path, (byte) (params | ImapFolder.SELECT_READONLY), qri);
    }

    private boolean selectFolder(String tag, String command, ImapPath path, byte params, QResyncInfo qri)
            throws IOException, ImapException {
        if (!checkState(tag, State.AUTHENTICATED)) {
            return CONTINUE_PROCESSING;
        }
        ImapFolder i4folder = null;
        InitialFolderValues initial = null;
        boolean writable;
        List<String> permflags = Collections.emptyList();
        try {
            // set imap_proxy_to_localhost = true to test IMAP proxy
            Object mboxobj = (DebugConfig.imapProxyToLocalhost && path.useReferent()) ?
                    path.getOwnerZMailbox() : path.getOwnerMailbox();
            if (!(mboxobj instanceof Mailbox)) {
                // 6.3.1: "The SELECT command automatically deselects any currently selected mailbox
                //         before attempting the new selection.  Consequently, if a mailbox is selected
                //         and a SELECT command that fails is attempted, no mailbox is selected."
                unsetSelectedFolder(true);

                ImapProxy proxy = new ImapProxy(this, path);
                if (proxy.select(tag, params, qri))
                    mProxy = proxy;
                else
                    proxy.dropConnection();
                return CONTINUE_PROCESSING;
            }

            Pair<ImapSession, InitialFolderValues> selectdata = setSelectedFolder(path, params);
            i4folder = selectdata.getFirst().getImapFolder();
            initial  = selectdata.getSecond();

            writable = i4folder.isWritable();
            if (writable) {
                // RFC 4314 5.1.1: "Any server implementing an ACL extension MUST accurately reflect the
                //                  current user's rights in FLAGS and PERMANENTFLAGS responses."
                permflags = i4folder.getFlagList(true);
                if (!path.isWritable(ACL.RIGHT_DELETE))
                    permflags.remove("\\Deleted");
                if (path.belongsTo(mCredentials))
                    permflags.add("\\*");
            }
        } catch (ServiceException e) {
            // 6.3.1: "The SELECT command automatically deselects any currently selected mailbox
            //         before attempting the new selection.  Consequently, if a mailbox is selected
            //         and a SELECT command that fails is attempted, no mailbox is selected."
            unsetSelectedFolder(true);

            if (e.getCode().equals(MailServiceException.NO_SUCH_FOLDER))
                ZimbraLog.imap.info(command + " failed: no such folder: " + path);
            else if (e.getCode().equals(ServiceException.PERM_DENIED))
                ZimbraLog.imap.info(command + " failed: permission denied: " + path);
            else
                ZimbraLog.imap.warn(command + " failed", e);
            sendNO(tag, command + " failed");
            return canContinue(e);
        }

        // note: not sending back a "* OK [UIDNEXT ....]" response for search folders
        //    6.3.1: "If this is missing, the client can not make any assumptions about the
        //            next unique identifier value."
        sendUntagged(i4folder.getSize() + " EXISTS");
        sendUntagged(i4folder.getRecentCount() + " RECENT");
        if (initial.firstUnread > 0)
            sendUntagged("OK [UNSEEN " + initial.firstUnread + "] mailbox contains unseen messages");
        sendUntagged("OK [UIDVALIDITY " + i4folder.getUIDValidity() + "] UIDs are valid for this mailbox");
        if (!i4folder.isVirtual())
            sendUntagged("OK [UIDNEXT " + initial.uidnext + "] next expected UID is " + initial.uidnext);
        sendUntagged("FLAGS (" + StringUtil.join(" ", i4folder.getFlagList(false)) + ')');
        sendUntagged("OK [PERMANENTFLAGS (" + StringUtil.join(" ", permflags) + ")] junk-related flags are not permanent");
        if (!i4folder.isVirtual())
            sendUntagged("OK [HIGHESTMODSEQ " + initial.modseq + "] modseq tracked on this mailbox");
        else
            sendUntagged("OK [NOMODSEQ] modseq not supported on search folders");

        // handle any QRESYNC stuff if the UVVs match
        if (qri != null && qri.uvv == i4folder.getUIDValidity() && !i4folder.isVirtual()) {
            boolean sentVanished = false;
            String knownUIDs = qri.knownUIDs == null ? "1:" + (initial.uidnext - 1) : qri.knownUIDs;
            if (qri.seqMilestones != null && qri.uidMilestones != null) {
                int lowwater = 1;
                ImapMessageSet seqset = i4folder.getSubsequence(tag, qri.seqMilestones, false);
                ImapMessageSet uidset = i4folder.getSubsequence(tag, qri.uidMilestones, true);
                seqset.remove(null);  uidset.remove(null);
                for (Iterator<ImapMessage> itseq = seqset.iterator(), ituid = uidset.iterator(); itseq.hasNext() && ituid.hasNext(); ) {
                    ImapMessage i4msg;
                    if ((i4msg = itseq.next()) != ituid.next())
                        break;
                    lowwater = i4msg.imapUid + 1;
                }
                if (lowwater > 1) {
                    String constrainedSet = i4folder.cropSubsequence(knownUIDs, true, lowwater, -1);
                    String vanished = i4folder.invertSubsequence(constrainedSet, true, i4folder.getAllMessages());
                    if (!vanished.equals(""))
                        sendUntagged("VANISHED (EARLIER) " + vanished);
                    sentVanished = true;
                }
            }
            fetch(tag, knownUIDs, FETCH_FLAGS | (sentVanished ? 0 : FETCH_VANISHED), null, true, qri.modseq, false);
        }

        sendOK(tag, (writable ? "[READ-WRITE] " : "[READ-ONLY] ") + command + " completed");
        return CONTINUE_PROCESSING;
    }

    boolean doCREATE(String tag, ImapPath path) throws IOException {
        if (!checkState(tag, State.AUTHENTICATED))
            return CONTINUE_PROCESSING;

        if (!path.isCreatable()) {
            ZimbraLog.imap.info("CREATE failed: hidden folder or parent: " + path);
            sendNO(tag, "CREATE failed");
            return CONTINUE_PROCESSING;
        }

        try {
            Object mboxobj = path.getOwnerMailbox();
            if (mboxobj instanceof Mailbox) {
                ((Mailbox) mboxobj).createFolder(getContext(), path.asResolvedPath(), (byte) 0, MailItem.TYPE_MESSAGE);
            } else if (mboxobj instanceof ZMailbox) {
                ((ZMailbox) mboxobj).createFolder(null, path.asResolvedPath(), ZFolder.View.message, ZFolder.Color.defaultColor, null, null);
            } else {
                throw AccountServiceException.NO_SUCH_ACCOUNT(path.getOwner());
            }
        } catch (ServiceException e) {
            String cause = "CREATE failed";
            if (e.getCode().equals(MailServiceException.CANNOT_CONTAIN))
                cause += ": superior mailbox has \\Noinferiors set";
            else if (e.getCode().equals(MailServiceException.ALREADY_EXISTS))
                cause += ": mailbox already exists";
            else if (e.getCode().equals(MailServiceException.INVALID_NAME))
                cause += ": invalid mailbox name";
            else if (e.getCode().equals(ServiceException.PERM_DENIED))
                cause += ": permission denied";
            if (cause.equals("CREATE failed"))
                ZimbraLog.imap.warn(cause, e);
            else
                ZimbraLog.imap.info(cause + ": " + path);
            sendNO(tag, cause);
            return canContinue(e);
        }

        sendNotifications(true, false);
        sendOK(tag, "CREATE completed");
        return CONTINUE_PROCESSING;
    }

    boolean doDELETE(String tag, ImapPath path) throws IOException {
        if (!checkState(tag, State.AUTHENTICATED))
            return CONTINUE_PROCESSING;

        try {
            if (!path.isVisible())
                throw ImapServiceException.FOLDER_NOT_VISIBLE(path.asImapPath());

            Object mboxobj = path.getOwnerMailbox();
            if (path.useReferent()) {
                // when users try to remove mountpoints, the IMAP client hard-deletes the subfolders!
                //   deal with this by only *pretending* to delete subfolders of mountpoints
                mCredentials.hideFolder(path);
                // even pretend-deleting the folder also unsubscribes from it...
                mCredentials.unsubscribe(path);
            } else if (mboxobj instanceof Mailbox) {
                Mailbox mbox = (Mailbox) mboxobj;
                Folder folder = (Folder) path.getFolder();
                if (!folder.isDeletable())
                    throw ImapServiceException.CANNOT_DELETE_SYSTEM_FOLDER(folder.getPath());

                // don't want the DELETE to cause *this* connection to drop if the deleted folder is currently selected
                if (getState() == State.SELECTED) {
                    ImapSession i4selected = getCurrentSession();
                    if (i4selected != null && path.isEquivalent(i4selected.getPath()))
                        unsetSelectedFolder(true);
                    else if (mProxy != null && path.isEquivalent(mProxy.getPath()))
                        unsetSelectedFolder(true);
                }

                if (!folder.hasSubfolders()) {
                    mbox.delete(getContext(), folder.getId(), MailItem.TYPE_FOLDER);
                    // deleting the folder also unsubscribes from it...
                    mCredentials.unsubscribe(path);
                } else {
                    // 6.3.4: "It is permitted to delete a name that has inferior hierarchical
                    //         names and does not have the \Noselect mailbox name attribute.
                    //         In this case, all messages in that mailbox are removed, and the
                    //         name will acquire the \Noselect mailbox name attribute."
                    mbox.emptyFolder(getContext(), folder.getId(), false);
                    // FIXME: add \Deleted flag to folder
                }
            } else if (mboxobj instanceof ZMailbox) {
                ZMailbox zmbx = (ZMailbox) mboxobj;
                ZFolder zfolder = (ZFolder) path.getFolder();

                if (zfolder.getSubFolders().isEmpty()) {
                    zmbx.deleteFolder(zfolder.getId());
                    // deleting the folder also unsubscribes from it...
                    mCredentials.unsubscribe(path);
                } else {
                    zmbx.emptyFolder(zfolder.getId(), false);
                }
            } else {
                throw AccountServiceException.NO_SUCH_ACCOUNT(path.getOwner());
            }
        } catch (ServiceException e) {
            if (e.getCode().equals(MailServiceException.NO_SUCH_FOLDER))
                ZimbraLog.imap.info("DELETE failed: no such folder: " + path);
            else if (e.getCode().equals(AccountServiceException.NO_SUCH_ACCOUNT))
                ZimbraLog.imap.info("DELETE failed: no such account: " + path);
            else if (e.getCode().equals(ImapServiceException.FOLDER_NOT_VISIBLE))
                ZimbraLog.imap.info("DELETE failed: folder not visible: " + path);
            else if (e.getCode().equals(ImapServiceException.CANT_DELETE_SYSTEM_FOLDER))
                ZimbraLog.imap.info("DELETE failed: system folder cannot be deleted: " + path);
            else if (e.getCode().equals(ServiceException.PERM_DENIED))
                ZimbraLog.imap.info("DELETE failed: permission denied: " + path);
            else
                ZimbraLog.imap.warn("DELETE failed", e);
            sendNO(tag, "DELETE failed");
            return canContinue(e);
        }

        sendNotifications(true, false);
        sendOK(tag, "DELETE completed");
        return CONTINUE_PROCESSING;
    }

    boolean doRENAME(String tag, ImapPath oldPath, ImapPath newPath) throws IOException {
        if (!checkState(tag, State.AUTHENTICATED))
            return CONTINUE_PROCESSING;

        try {
            Account source = oldPath.getOwnerAccount(), target = newPath.getOwnerAccount();
            if (source == null || target == null) {
                ZimbraLog.imap.info("RENAME failed: no such account for " + oldPath + " or " + newPath);
                sendNO(tag, "RENAME failed: no such account");
                return CONTINUE_PROCESSING;
            } else if (!source.getId().equalsIgnoreCase(target.getId())) {
                ZimbraLog.imap.info("RENAME failed: cannot move folder between mailboxes");
                sendNO(tag, "RENAME failed: cannot rename mailbox to other user's namespace");
                return CONTINUE_PROCESSING;
            } else if (!newPath.isCreatable()) {
                ZimbraLog.imap.info("RENAME failed: hidden folder or parent: " + newPath);
                sendNO(tag, "RENAME failed");
                return CONTINUE_PROCESSING;
            } else if (!oldPath.isVisible()) {
                throw MailServiceException.NO_SUCH_FOLDER(oldPath.asZimbraPath());
            }

            Object mboxobj = oldPath.getOwnerMailbox();
            if (mboxobj instanceof Mailbox) {
                int folderId = oldPath.asItemId().getId();
                if (folderId == Mailbox.ID_FOLDER_INBOX)
                    throw ImapServiceException.CANT_RENAME_INBOX();
                Mailbox mbox = (Mailbox) mboxobj;
                mbox.rename(getContext(), folderId, MailItem.TYPE_FOLDER, "/" + newPath.asResolvedPath());
            } else if (mboxobj instanceof ZMailbox) {
                if (oldPath.asItemId().getId() == Mailbox.ID_FOLDER_INBOX)
                    throw ImapServiceException.CANT_RENAME_INBOX();
                ZMailbox zmbx = (ZMailbox) mboxobj;
                ZFolder zfolder = (ZFolder) oldPath.getFolder();
                zmbx.renameFolder(zfolder.getId(), "/" + newPath.asResolvedPath());
            } else {
                ZimbraLog.imap.info("RENAME failed: cannot get mailbox for path: " + oldPath);
                sendNO(tag, "RENAME failed");
                return CONTINUE_PROCESSING;
            }
        } catch (ServiceException e) {
            if (e.getCode().equals(ImapServiceException.CANT_RENAME_INBOX)) {
                ZimbraLog.imap.info("RENAME failed: RENAME of INBOX not supported");
                sendNO(tag, "RENAME failed: RENAME of INBOX not supported");
                return CONTINUE_PROCESSING;
            } else if (e.getCode().equals(MailServiceException.NO_SUCH_FOLDER)) {
                ZimbraLog.imap.info("RENAME failed: no such folder: " + oldPath);
            } else if (e.getCode().equals(MailServiceException.IMMUTABLE_OBJECT)) {
                ZimbraLog.imap.info("RENAME failed: cannot rename system folder: " + oldPath);
            } else if (e.getCode().equals(MailServiceException.CANNOT_CONTAIN)) {
                ZimbraLog.imap.info("RENAME failed: invalid target folder: " + newPath);
            } else {
                ZimbraLog.imap.warn("RENAME failed", e);
            }
            sendNO(tag, "RENAME failed");
            return canContinue(e);
        }

        // note: if ImapFolder contains a pathname, we may need to update mSelectedFolder
        sendNotifications(true, false);
        sendOK(tag, "RENAME completed");
        return CONTINUE_PROCESSING;
    }

    boolean doSUBSCRIBE(String tag, ImapPath path) throws IOException {
        if (!checkState(tag, State.AUTHENTICATED))
            return CONTINUE_PROCESSING;

        try {
            // canonicalizing the path also throws exceptions when the folder doesn't exist
            path.canonicalize();

            if (path.belongsTo(mCredentials)) {
                if (!path.isVisible())
                    throw ImapServiceException.FOLDER_NOT_VISIBLE(path.asImapPath());
                Mailbox mbox = (Mailbox) path.getOwnerMailbox();
                Folder folder = (Folder) path.getFolder();
                if (!folder.isTagged(Flag.ID_FLAG_SUBSCRIBED))
                    mbox.alterTag(getContext(), folder.getId(), MailItem.TYPE_FOLDER, Flag.ID_FLAG_SUBSCRIBED, true);
            } else {
                mCredentials.subscribe(path);
            }
        } catch (ServiceException e) {
            if (e.getCode().equals(MailServiceException.NO_SUCH_FOLDER))
                ZimbraLog.imap.info("SUBSCRIBE failed: no such folder: " + path);
            else if (e.getCode().equals(ServiceException.PERM_DENIED))
                ZimbraLog.imap.info("SUBSCRIBE failed: permission denied on folder: " + path);
            else if (e.getCode().equals(ImapServiceException.FOLDER_NOT_VISIBLE))
                ZimbraLog.imap.info("SUBSCRIBE failed: folder not visible: " + path);
            else
                ZimbraLog.imap.warn("SUBSCRIBE failed", e);
            sendNO(tag, "SUBSCRIBE failed");
            return canContinue(e);
        }

        sendNotifications(true, false);
        sendOK(tag, "SUBSCRIBE completed");
        return CONTINUE_PROCESSING;
    }

    boolean doUNSUBSCRIBE(String tag, ImapPath path) throws IOException {
        if (!checkState(tag, State.AUTHENTICATED))
            return CONTINUE_PROCESSING;

        try {
            if (path.belongsTo(mCredentials)) {
                try {
                    Mailbox mbox = mCredentials.getMailbox();
                    Folder folder = (Folder) path.getFolder();
                    if (folder.isTagged(Flag.ID_FLAG_SUBSCRIBED))
                        mbox.alterTag(getContext(), folder.getId(), MailItem.TYPE_FOLDER, Flag.ID_FLAG_SUBSCRIBED, false);
                } catch (NoSuchItemException nsie) { }
            }

            // always check for remote subscriptions -- the path might be an old mountpoint...
            mCredentials.unsubscribe(path);
        } catch (MailServiceException.NoSuchItemException nsie) {
            ZimbraLog.imap.info("UNSUBSCRIBE failure skipped: no such folder: " + path);
        } catch (ServiceException e) {
            ZimbraLog.imap.warn("UNSUBSCRIBE failed", e);
            sendNO(tag, "UNSUBSCRIBE failed");
            return canContinue(e);
        }

        sendNotifications(true, false);
        sendOK(tag, "UNSUBSCRIBE completed");
        return CONTINUE_PROCESSING;
    }

    private static final byte SELECT_SUBSCRIBED = 0x01;
    private static final byte SELECT_REMOTE     = 0x02;
    private static final byte SELECT_RECURSIVE  = 0x04;

    private static final byte RETURN_SUBSCRIBED = 0x01;
    private static final byte RETURN_CHILDREN   = 0x02;
    private static final byte RETURN_XLIST      = 0x04;

    boolean doLIST(String tag, String referenceName, Set<String> mailboxNames, byte selectOptions, byte returnOptions,
            byte status) throws ImapException, IOException {
        if (!checkState(tag, State.AUTHENTICATED)) {
            return CONTINUE_PROCESSING;
        }
        String command = (returnOptions & RETURN_XLIST) != 0 ? "XLIST" : "LIST";

        if (selectOptions == 0 && (returnOptions & ~RETURN_XLIST) == 0 && mailboxNames.size() == 1 && mailboxNames.contains("")) {
            // 6.3.8: "An empty ("" string) mailbox name argument is a special request to return
            //         the hierarchy delimiter and the root name of the name given in the reference."
            String owner = new ImapPath(referenceName, mCredentials, ImapPath.Scope.UNPARSED).getOwner();
            String root = owner == null ? "\"\"" : ImapPath.asUtf7String(ImapPath.NAMESPACE_PREFIX + owner);

            sendNotifications(true, false);
            sendUntagged(command + " (\\NoSelect) \"/\" " + root);
            sendOK(tag, command + " completed");
            return CONTINUE_PROCESSING;
        }

        // RFC 5258 4: "The CHILDREN return option is simply an indication that the client
        //              wants this information; a server MAY provide it even if the option is
        //              not specified."
        if (extensionEnabled("CHILDREN")) {
            returnOptions |= RETURN_CHILDREN;
        }
        // RFC 5258 3.1: "Note that the SUBSCRIBED selection option implies the SUBSCRIBED
        //                return option (see below)."
        boolean selectSubscribed = (selectOptions & SELECT_SUBSCRIBED) != 0;
        if (selectSubscribed) {
            returnOptions |= RETURN_SUBSCRIBED;
        }
        boolean returnSubscribed = (returnOptions & RETURN_SUBSCRIBED) != 0;
        Set<String> remoteSubscriptions = null;

        boolean selectRecursive = (selectOptions & SELECT_RECURSIVE) != 0;

        Map<ImapPath, Object> matches = new TreeMap<ImapPath, Object>();
        try {
            if (returnSubscribed) {
                remoteSubscriptions = mCredentials.listSubscriptions();
            }
            Map<ImapPath, ItemId> paths = new HashMap<ImapPath, ItemId>();
            Set<ImapPath> selected = new HashSet<ImapPath>();
            List<Pattern> patterns = new ArrayList<Pattern>(mailboxNames.size());

            for (String mailboxName : mailboxNames) {
                // RFC 5258 3: "In particular, if an extended LIST command has multiple mailbox
                //              names and one (or more) of them is the empty string, the empty
                //              string MUST be ignored for the purpose of matching."
                if (mailboxName.isEmpty()) {
                    continue;
                }
                Pair<String, Pattern> resolved = resolvePath(referenceName, mailboxName);
                String resolvedPath = resolved.getFirst();
                Pattern pattern = resolved.getSecond();

                ImapPath patternPath = new ImapPath(resolvedPath, mCredentials, ImapPath.Scope.UNPARSED);
                String owner = patternPath.getOwner();

                if (owner != null && (owner.indexOf('*') != -1 || owner.indexOf('%') != -1)) {
                    // RFC 2342 5: "Alternatively, a server MAY return NO to such a LIST command,
                    //              requiring that a user name be included with the Other Users'
                    //              Namespace prefix before listing any other user's mailboxes."
                    ZimbraLog.imap.info(command + " failed: wildcards not permitted in username " + patternPath);
                    sendNO(tag, command + " failed: wildcards not permitted in username");
                    return CONTINUE_PROCESSING;
                }

                // you cannot access your own mailbox via the /home/username mechanism
                if (owner != null && patternPath.belongsTo(mCredentials)) {
                    continue;
                }
                // make sure we can do a  LIST "" "/home/user1"
                if (owner != null && (ImapPath.NAMESPACE_PREFIX + owner).equalsIgnoreCase(resolvedPath)) {
                    matches.put(patternPath, command + " (\\NoSelect) \"/\" " + patternPath.asUtf7String());
                    continue;
                }

                // if there's no matching account, skip this pattern
                Account acct = patternPath.getOwnerAccount();
                if (acct == null) {
                    continue;
                }
                patterns.add(pattern);

                // get the set of *all* folders; we'll iterate over it below to find matches
                accumulatePaths(patternPath.getOwnerMailbox(), owner, null, paths);

                // get the set of folders matching the selection criteria (either all folders or subscribed folders)
                if (selectSubscribed) {
                    for (ImapPath path : paths.keySet()) {
                        if (isPathSubscribed(path, remoteSubscriptions)) {
                            selected.add(path);
                        }
                    }
                    // handle nonexistent selected folders by adding them to "selected" but not to "paths"
                    if (remoteSubscriptions != null) {
                        for (String sub : remoteSubscriptions) {
                            ImapPath spath = new ImapPath(sub, mCredentials);
                            if (!selected.contains(spath) && (owner == null) == (spath.getOwner() == null)) {
                                selected.add(spath);
                            }
                        }
                    }
                } else {
                    selected.addAll(paths.keySet());
                }
            }

            // return only the selected folders (and perhaps their parents) matching the pattern
            for (ImapPath path : selected) {
                for (Pattern pattern : patterns) {
                    if (pathMatches(path, pattern)) {
                        String hit = command + " (" + getFolderAttrs(path, returnOptions, paths, remoteSubscriptions) +
                            ") \"/\" " + path.asUtf7String();
                        if (status == 0) {
                            matches.put(path, hit);
                        } else {
                            matches.put(path, new String[] { hit, status(tag, path, status) });
                        }
                        break;
                    }
                }
            }

            if (selectRecursive) {
                for (ImapPath path : selected) {
                    // RFC 5258 3.5: "Servers SHOULD ONLY return a non-matching mailbox name along with
                    //                CHILDINFO if at least one matching child is not also being returned."
                    if (matches.containsKey(path)) {
                        continue;
                    }
                    String folderName = path.asZimbraPath();
                    for (int index = folderName.length() + 1; (index = folderName.lastIndexOf('/', index - 1)) != -1; ) {
                        ImapPath parent = new ImapPath(path.getOwner(), folderName.substring(0, index), mCredentials);
                        for (Pattern pattern : patterns) {
                            if (pathMatches(parent, pattern)) {
                                // use the already-resolved version of the parent ImapPath from the "paths" map if possible
                                for (ImapPath cached : paths.keySet()) {
                                    if (cached.equals(parent)) {
                                        parent = cached;  break;
                                    }
                                }
                                matches.put(parent, command + " (" +
                                        getFolderAttrs(parent, returnOptions, paths, remoteSubscriptions) + ") \"/\" " +
                                        parent.asUtf7String() + " (CHILDINFO (\"SUBSCRIBED\"))");
                            }
                        }
                    }
                }
            }
        } catch (ServiceException e) {
            ZimbraLog.imap.warn(command + " failed", e);
            sendNO(tag, command + " failed");
            return canContinue(e);
        }

        if (!matches.isEmpty()) {
            for (Object match : matches.values()) {
                if (match instanceof String[]) {
                    for (String response : (String[]) match) {
                        sendUntagged(response);
                    }
                } else {
                    sendUntagged((String) match);
                }
            }
        }

        sendNotifications(true, false);
        sendOK(tag, command + " completed");
        return CONTINUE_PROCESSING;
    }

    private static final boolean[] REGEXP_ESCAPED = new boolean[128];
    static {
        REGEXP_ESCAPED['('] = REGEXP_ESCAPED[')'] = REGEXP_ESCAPED['.'] = true;
        REGEXP_ESCAPED['['] = REGEXP_ESCAPED[']'] = REGEXP_ESCAPED['|'] = true;
        REGEXP_ESCAPED['^'] = REGEXP_ESCAPED['$'] = REGEXP_ESCAPED['?'] = true;
        REGEXP_ESCAPED['{'] = REGEXP_ESCAPED['}'] = REGEXP_ESCAPED['*'] = true;
        REGEXP_ESCAPED['\\'] = true;
    }

    private static Pair<String, Pattern> resolvePath(String referenceName, String mailboxName) {
        int startWildcards = referenceName.length();
        String resolved = mailboxName;
        if (!mailboxName.startsWith("/") && !referenceName.trim().equals("")) {
            if (referenceName.endsWith("/"))  resolved = referenceName + mailboxName;
            else                              resolved = referenceName + '/' + mailboxName;
        } else {
            startWildcards = 0;
        }

        String unescaped = resolved.toUpperCase();
        StringBuffer escaped = new StringBuffer();
        for (int i = 0; i < unescaped.length(); i++) {
            char c = unescaped.charAt(i);
            // 6.3.8: "The character "*" is a wildcard, and matches zero or more characters at this position.
            //         The character "%" is similar to "*", but it does not match a hierarchy delimiter."
            if (c == '*' && i >= startWildcards)       escaped.append(".*");
            else if (c == '%' && i >= startWildcards)  escaped.append("[^/]*");
            else if (c > 0x7f || !REGEXP_ESCAPED[c])   escaped.append(c);
            else                                       escaped.append('\\').append(c);
        }

        return new Pair<String, Pattern>(resolved, Pattern.compile(escaped.toString()));
    }

    private void accumulatePaths(Object mboxobj, String owner, ImapPath relativeTo, Map<ImapPath, ItemId> paths) throws ServiceException {
        String root = relativeTo == null ? "" : "/" + relativeTo.asResolvedPath();
        if (mboxobj instanceof Mailbox) {
            Mailbox mbox = (Mailbox) mboxobj;
            Collection<Folder> folders = mbox.getVisibleFolders(getContext());
            if (folders == null)
                folders = mbox.getFolderById(getContext(), relativeTo == null ? Mailbox.ID_FOLDER_USER_ROOT : relativeTo.asItemId().getId()).getSubfolderHierarchy();
            for (Folder folder : folders) {
                if (!folder.getPath().startsWith(root) || folder.getPath().equals(root))
                    continue;
                ImapPath path = relativeTo == null ? new ImapPath(owner, folder, mCredentials) : new ImapPath(owner, folder, relativeTo);
                if (path.isVisible()) {
<<<<<<< HEAD
                    if (userAgent != null && userAgent.startsWith(IDInfo.DATASOURCE_IMAP_CLIENT_NAME) 
                        && folder.isTagged(Flag.ID_FLAG_SYNCFOLDER)) {
=======
                    if (userAgent != null && userAgent.startsWith(IDInfo.DATASOURCE_IMAP_CLIENT_NAME)
                        && folder.isTagged(Flag.FlagInfo.SYNCFOLDER)) {
>>>>>>> 2afd8a67
                        //bug 72577 - do not display folders synced with IMAP datasource to downstream IMAP datasource connections
                        continue;
                    }
                    boolean alreadyTraversed = paths.put(path, path.asItemId()) != null;
                    if (folder instanceof Mountpoint && !alreadyTraversed)
                        accumulatePaths(path.getOwnerMailbox(), owner, path, paths);
                }
            }
        } else if (mboxobj instanceof ZMailbox) {
            ZMailbox zmbx = (ZMailbox) mboxobj;
            for (ZFolder zfolder : zmbx.getAllFolders()) {
                if (!zfolder.getPath().startsWith(root) || zfolder.getPath().equals(root))
                    continue;
                ImapPath path = relativeTo == null ? new ImapPath(owner, zfolder, mCredentials) : new ImapPath(owner, zfolder, relativeTo);
                if (path.isVisible())
                    paths.put(path, path.asItemId());
            }
        }
    }

    private static boolean pathMatches(ImapPath path, Pattern pattern) {
        return pattern.matcher(path.asImapPath().toUpperCase()).matches();
    }

    private String getFolderAttrs(ImapPath path, byte returnOptions, Map<ImapPath, ItemId> paths, Set<String> subscriptions)
    throws ServiceException {
        StringBuilder attrs = new StringBuilder();

        ItemId iid = paths.get(path);
        if (iid == null)
            attrs.append(attrs.length() == 0 ? "" : " ").append("\\NonExistent");

        if ((returnOptions & RETURN_SUBSCRIBED) != 0 && isPathSubscribed(path, subscriptions))
            attrs.append(attrs.length() == 0 ? "" : " ").append("\\Subscribed");

        if (iid == null)
            return attrs.toString();

        boolean noinferiors = (iid.getId() == Mailbox.ID_FOLDER_SPAM);
        if (noinferiors)
            attrs.append(attrs.length() == 0 ? "" : " ").append("\\NoInferiors");

        if (!path.isSelectable())
            attrs.append(attrs.length() == 0 ? "" : " ").append("\\NoSelect");

        if (!noinferiors && (returnOptions & RETURN_CHILDREN) != 0) {
            String prefix = path.asZimbraPath().toUpperCase() + '/';
            boolean children = false;
            for (ImapPath other : paths.keySet()) {
                if (other.asZimbraPath().toUpperCase().startsWith(prefix) && other.isVisible()) {
                    children = true;  break;
                }
            }
            attrs.append(attrs.length() == 0 ? "" : " ").append(children ? "\\HasChildren" : "\\HasNoChildren");
        }

        // not exactly the same set as proposed by draft-ietf-morg-list-specialuse-01.txt
        if ((returnOptions & RETURN_XLIST) != 0 && path.belongsTo(mCredentials)) {
            switch (iid.getId()) {
                case Mailbox.ID_FOLDER_INBOX:   attrs.append(attrs.length() == 0 ? "" : " ").append("\\Inbox");   break;
                case Mailbox.ID_FOLDER_DRAFTS:  attrs.append(attrs.length() == 0 ? "" : " ").append("\\Drafts");  break;
                case Mailbox.ID_FOLDER_TRASH:   attrs.append(attrs.length() == 0 ? "" : " ").append("\\Trash");   break;
                case Mailbox.ID_FOLDER_SENT:    attrs.append(attrs.length() == 0 ? "" : " ").append("\\Sent");    break;
                case Mailbox.ID_FOLDER_SPAM:    attrs.append(attrs.length() == 0 ? "" : " ").append("\\Spam");    break;
                default:
                    String query = path.getFolder() instanceof SearchFolder ? ((SearchFolder) path.getFolder()).getQuery() : null;
                    if (query != null) {
                        if (query.equalsIgnoreCase("is:flagged"))
                            attrs.append(attrs.length() == 0 ? "" : " ").append("\\Starred");
                        else if (query.equalsIgnoreCase("is:local"))
                            attrs.append(attrs.length() == 0 ? "" : " ").append("\\AllMail");
                    }
                    break;
            }
        }

        return attrs.toString();
    }

    private boolean isPathSubscribed(ImapPath path, Set<String> subscriptions) throws ServiceException {
        if (path.belongsTo(mCredentials)) {
            Folder folder = (Folder) path.getFolder();
            return folder.isTagged(Flag.ID_FLAG_SUBSCRIBED);
        } else if (subscriptions != null && !subscriptions.isEmpty()) {
            for (String sub : subscriptions) {
                if (sub.equalsIgnoreCase(path.asImapPath()))
                    return true;
            }
        }
        return false;
    }

    boolean doLSUB(String tag, String referenceName, String mailboxName) throws IOException {
        if (!checkState(tag, State.AUTHENTICATED))
            return CONTINUE_PROCESSING;

        Pair<String, Pattern> resolved = resolvePath(referenceName, mailboxName);
        String resolvedPath = resolved.getFirst();
        Pattern pattern = resolved.getSecond();
        Pattern childPattern = Pattern.compile(pattern.pattern() + "/.*");

        ImapPath patternPath = new ImapPath(resolvedPath, mCredentials, ImapPath.Scope.UNPARSED);

        List<String> subscriptions = null;
        try {
            // you cannot access your own mailbox via the /home/username mechanism
            String owner = patternPath.getOwner();
            if (owner == null || owner.indexOf('*') != -1 || owner.indexOf('%') != -1 || !patternPath.belongsTo(mCredentials)) {
                Map<ImapPath, Boolean> hits = new HashMap<ImapPath, Boolean>();

                if (owner == null) {
                    Mailbox mbox = mCredentials.getMailbox();
                    for (Folder folder : mbox.getFolderById(getContext(), Mailbox.ID_FOLDER_USER_ROOT).getSubfolderHierarchy()) {
                        if (folder.isTagged(Flag.ID_FLAG_SUBSCRIBED))
                            checkSubscription(new ImapPath(null, folder, mCredentials), pattern, childPattern, hits);
                    }
                }

                Set<String> remoteSubscriptions = mCredentials.listSubscriptions();
                if (remoteSubscriptions != null && !remoteSubscriptions.isEmpty()) {
                    for (String sub : remoteSubscriptions) {
                        ImapPath subscribed = new ImapPath(sub, mCredentials);
                        if ((owner == null) == (subscribed.getOwner() == null))
                            checkSubscription(subscribed, pattern, childPattern, hits);
                    }
                }

                subscriptions = new ArrayList<String>(hits.size());
                for (Map.Entry<ImapPath, Boolean> hit : hits.entrySet()) {
                    String attrs = hit.getValue() ? "" : "\\NoSelect";
                    subscriptions.add("LSUB (" + attrs + ") \"/\" " + hit.getKey().asUtf7String());
                }
            }
        } catch (ServiceException e) {
            ZimbraLog.imap.warn("LSUB failed", e);
            sendNO(tag, "LSUB failed");
            return canContinue(e);
        }

        if (subscriptions != null) {
            for (String sub : subscriptions)
                sendUntagged(sub);
        }

        sendNotifications(true, false);
        sendOK(tag, "LSUB completed");
        return CONTINUE_PROCESSING;
    }

    private void checkSubscription(ImapPath path, Pattern pattern, Pattern childPattern, Map<ImapPath, Boolean> hits)
            throws ServiceException {
        try {
            if (!path.isVisible()) { // hidden folders are not exposed even if subscribed
                return;
            }
        } catch (NoSuchItemException ignore) {
            // 6.3.9.  LSUB Command
            //   The server MUST NOT unilaterally remove an existing mailbox name
            //   from the subscription list even if a mailbox by that name no
            //   longer exists.
        } catch (AccountServiceException e) { // ignore NO_SUCH_ACCOUNT as well
            if (!AccountServiceException.NO_SUCH_ACCOUNT.equals(e.getCode())) {
                throw e;
            }
        }
        if (pathMatches(path, pattern)) {
            hits.put(path, Boolean.TRUE);
            return;
        } else if (!pathMatches(path, childPattern)) {
            return;
        }

        // 6.3.9: "A special situation occurs when using LSUB with the % wildcard. Consider
        //         what happens if "foo/bar" (with a hierarchy delimiter of "/") is subscribed
        //         but "foo" is not.  A "%" wildcard to LSUB must return foo, not foo/bar, in
        //         the LSUB response, and it MUST be flagged with the \Noselect attribute."

        // figure out the set of unsubscribed mailboxes that match the pattern and are parents of subscribed mailboxes
        int delimiter = path.asImapPath().lastIndexOf('/');
        while (delimiter > 0) {
            path = new ImapPath(path.asImapPath().substring(0, delimiter), mCredentials);
            if (!hits.containsKey(path) && pathMatches(path, pattern)) {
                hits.put(path, Boolean.FALSE);
            }
            delimiter = path.asImapPath().lastIndexOf('/');
        }
    }

    static final int STATUS_MESSAGES      = 0x01;
    static final int STATUS_RECENT        = 0x02;
    static final int STATUS_UIDNEXT       = 0x04;
    static final int STATUS_UIDVALIDITY   = 0x08;
    static final int STATUS_UNSEEN        = 0x10;
    static final int STATUS_HIGHESTMODSEQ = 0x20;

    boolean doSTATUS(String tag, ImapPath path, byte status) throws ImapException, IOException {
        if (!checkState(tag, State.AUTHENTICATED)) {
            return CONTINUE_PROCESSING;
        }
        try {
            path.canonicalize();
            if (!path.isVisible()) {
                ZimbraLog.imap.info("STATUS failed: folder not visible: %s", path);
                sendNO(tag, "STATUS failed");
                return CONTINUE_PROCESSING;
            }

            sendUntagged(status(tag, path, status));
        } catch (ServiceException e) {
            if (e.getCode().equals(MailServiceException.NO_SUCH_FOLDER)) {
                ZimbraLog.imap.info("STATUS failed: no such folder: %s", path);
            } else {
                ZimbraLog.imap.warn("STATUS failed", e);
            }
            sendNO(tag, "STATUS failed");
            return canContinue(e);
        }

        sendNotifications(true, false);
        sendOK(tag, "STATUS completed");
        return CONTINUE_PROCESSING;
    }

    String status(String tag, ImapPath path, byte status) throws ImapException, ServiceException, IOException {
        StringBuilder data = new StringBuilder("STATUS ").append(path.asUtf7String()).append(" (");
        int empty = data.length();

        int messages, recent, uidnext, uvv, unread, modseq;
        Object mboxobj = path.getOwnerMailbox();
        if (mboxobj instanceof Mailbox) {
            Mailbox mbox = (Mailbox) mboxobj;
            Folder folder = (Folder) path.getFolder();
            ImapFolder i4folder = getSelectedFolder();

            messages = (int) folder.getItemCount();
            if ((status & STATUS_RECENT) == 0) {
                recent = -1;
            } else if (messages == 0) {
                recent = 0;
            } else if (i4folder != null && path.isEquivalent(i4folder.getPath())) {
                recent = i4folder.getRecentCount();
            } else {
                recent = mbox.getImapRecent(getContext(), folder.getId());
            }
            uidnext = folder instanceof SearchFolder ? -1 : folder.getImapUIDNEXT();
            uvv = ImapFolder.getUIDValidity(folder);
            unread = folder.getUnreadCount();
            modseq = folder instanceof SearchFolder ? 0 : folder.getImapMODSEQ();
        } else if (mboxobj instanceof ZMailbox) {
            ZFolder zfolder = (ZFolder) path.getFolder();
            if (zfolder == null) {
                throw MailServiceException.NO_SUCH_FOLDER(path.asImapPath());
            }
            messages = zfolder.getImapMessageCount();
            recent = 0;
            uidnext = zfolder.getImapUIDNEXT();
            uvv = ImapFolder.getUIDValidity(zfolder);
            unread = zfolder.getImapUnreadCount();
            modseq = zfolder.getImapMODSEQ();
        } else {
            throw AccountServiceException.NO_SUCH_ACCOUNT(path.getOwner());
        }

        if (messages >= 0 && (status & STATUS_MESSAGES) != 0) {
            data.append(data.length() != empty ? " " : "").append("MESSAGES ").append(messages);
        }
        if (recent >= 0 && (status & STATUS_RECENT) != 0) {
            data.append(data.length() != empty ? " " : "").append("RECENT ").append(recent);
        }
        // note: we're not supporting UIDNEXT for search folders; see the comments in selectFolder()
        if (uidnext > 0 && (status & STATUS_UIDNEXT) != 0) {
            data.append(data.length() != empty ? " " : "").append("UIDNEXT ").append(uidnext);
        }
        if (uvv > 0 && (status & STATUS_UIDVALIDITY) != 0) {
            data.append(data.length() != empty ? " " : "").append("UIDVALIDITY ").append(uvv);
        }
        if (unread >= 0 && (status & STATUS_UNSEEN) != 0) {
            data.append(data.length() != empty ? " " : "").append("UNSEEN ").append(unread);
        }
        if (modseq >= 0 && (status & STATUS_HIGHESTMODSEQ) != 0) {
            data.append(data.length() != empty ? " " : "").append("HIGHESTMODSEQ ").append(modseq);
        }

        return data.append(')').toString();
    }

    boolean doAPPEND(String tag, ImapPath path, List<AppendMessage> appends) throws IOException, ImapException {
        if (!checkState(tag, State.AUTHENTICATED)) {
            return CONTINUE_PROCESSING;
        }
        Object mboxobj = null;
        List<Tag> newTags = new ArrayList<Tag>();
        List<Integer> createdIds = new ArrayList<Integer>(appends.size());
        StringBuilder appendHint = extensionEnabled("UIDPLUS") ? new StringBuilder() : null;
        try {
            if (!path.isVisible()) {
                throw ImapServiceException.FOLDER_NOT_VISIBLE(path.asImapPath());
            } else if (!path.isWritable(ACL.RIGHT_INSERT)) {
                throw ImapServiceException.FOLDER_NOT_WRITABLE(path.asImapPath());
            }
            mboxobj = path.getOwnerMailbox();
            Object folderobj = path.getFolder();

            synchronized (mboxobj) {
                Mailbox mbox = mboxobj instanceof Mailbox ? (Mailbox) mboxobj : mCredentials.getMailbox();
                ImapFlagCache flagset = ImapFlagCache.getSystemFlags(mbox);
                ImapFlagCache tagset = mboxobj instanceof Mailbox ?
                        new ImapFlagCache((Mailbox) mboxobj, getContext()) : new ImapFlagCache();
                for (AppendMessage append : appends) {
                    append.checkFlags(mbox, flagset, tagset, newTags);
                }
            }

            // Append message parts and check message content size
            for (AppendMessage append : appends) {
                append.checkContent();
            }
            for (AppendMessage append : appends) {
                int id = append.storeContent(mboxobj, folderobj);
                if (id > 0) {
                    createdIds.add(id);
                }
            }

            int uvv = folderobj instanceof Folder ?
                    ImapFolder.getUIDValidity((Folder) folderobj) : ImapFolder.getUIDValidity((ZFolder) folderobj);
            if (appendHint != null && uvv > 0) {
                appendHint.append("[APPENDUID ").append(uvv).append(' ')
                    .append(ImapFolder.encodeSubsequence(createdIds)).append("] ");
            }
        } catch (ServiceException e) {
            for (AppendMessage append : appends) {
                append.cleanup();
            }
            deleteTags(newTags);
            deleteMessages(mboxobj, createdIds);

            String msg = "APPEND failed";
            if (e.getCode().equals(MailServiceException.NO_SUCH_FOLDER)) {
                ZimbraLog.imap.info("APPEND failed: no such folder: " + path);
                // 6.3.11: "Unless it is certain that the destination mailbox can not be created,
                //          the server MUST send the response code "[TRYCREATE]" as the prefix
                //          of the text of the tagged NO response."
                if (path.isCreatable())
                    msg = "[TRYCREATE] APPEND failed: no such mailbox";
            } else if (e.getCode().equals(MailServiceException.INVALID_NAME)) {
                ZimbraLog.imap.info("APPEND failed: " + e.getMessage());
            } else if (e.getCode().equals(ImapServiceException.FOLDER_NOT_VISIBLE)) {
                ZimbraLog.imap.info("APPEND failed: folder not visible: " + path);
            } else if (e.getCode().equals(ImapServiceException.FOLDER_NOT_WRITABLE)) {
                ZimbraLog.imap.info("APPEND failed: folder not writable: " + path);
            } else if (e.getCode().equals(MailServiceException.QUOTA_EXCEEDED)) {
                ZimbraLog.imap.info("APPEND failed: quota exceeded");
            } else {
                ZimbraLog.imap.warn("APPEND failed", e);
            }
            sendNO(tag, msg);
            return canContinue(e);
        }

        sendNotifications(true, false);
        sendOK(tag, (appendHint == null ? "" : appendHint.toString()) + "APPEND completed");
        return CONTINUE_PROCESSING;
    }

    private void deleteTags(List<Tag> ltags) {
        if (ltags == null || ltags.isEmpty())
            return;

        for (Tag ltag : ltags) {
            try {
                // notification will update mTags hash
                ltag.getMailbox().delete(getContext(), ltag, null);
            } catch (ServiceException e) {
                ZimbraLog.imap.warn("failed to delete tag: " + ltag.getName(), e);
            }
        }
    }

    public void deleteMessages(Object mboxobj, List<Integer> ids) {
        for (int id : ids) {
            try {
                if (mboxobj instanceof Mailbox) {
                    ((Mailbox) mboxobj).delete(getContext(), id, MailItem.TYPE_MESSAGE);
                } else {
                    ((ZMailbox) mboxobj).deleteMessage(String.valueOf(id));
                }
            } catch (ServiceException e) {
                ZimbraLog.imap.warn("failed to delete message: " + id);
            }
        }
    }

    static final boolean IDLE_START = true;
    static final boolean IDLE_STOP  = false;

    // RFC 2177 3: "The IDLE command is sent from the client to the server when the client is
    //              ready to accept unsolicited mailbox update messages.  The server requests
    //              a response to the IDLE command using the continuation ("+") response.  The
    //              IDLE command remains active until the client responds to the continuation,
    //              and as long as an IDLE command is active, the server is now free to send
    //              untagged EXISTS, EXPUNGE, and other messages at any time."
    boolean doIDLE(String tag, boolean begin, boolean success, ImapRequest req) throws IOException {
        if (!checkState(tag, State.AUTHENTICATED))
            return CONTINUE_PROCESSING;

        if (begin == IDLE_START) {
            mIdleTag = tag;
            if (mProxy != null) {
                mProxy.idle(req, begin);
            } else {
                sendNotifications(true, false);
                sendContinuation("idling");
            }
        } else {
            tag = mIdleTag;
            mIdleTag = null;
            if (mProxy != null) {
                mProxy.idle(req, begin);
            } else {
                if (success)  sendOK(tag, "IDLE completed");
                else          sendBAD(tag, "IDLE stopped without DONE");
            }
        }
        return CONTINUE_PROCESSING;
    }

    boolean doSETQUOTA(String tag, String qroot, Map<String, String> limits) throws IOException {
        if (!checkState(tag, State.AUTHENTICATED))
            return CONTINUE_PROCESSING;

        // cannot set quota from IMAP at present
        sendNO(tag, "SETQUOTA failed");
        return CONTINUE_PROCESSING;
    }

    boolean doGETQUOTA(String tag, ImapPath qroot) throws IOException {
        if (!checkState(tag, State.AUTHENTICATED))
            return CONTINUE_PROCESSING;

        try {
            if (!qroot.belongsTo(mCredentials)) {
                ZimbraLog.imap.info("GETQUOTA failed: cannot get quota for other user's mailbox: " + qroot);
                sendNO(tag, "GETQUOTA failed: permission denied");
                return CONTINUE_PROCESSING;
            }

            long quota = mCredentials.getAccount().getMailQuota();
            if (!qroot.asImapPath().equals("") || quota <= 0) {
                ZimbraLog.imap.info("GETQUOTA failed: unknown quota root: '" + qroot + "'");
                sendNO(tag, "GETQUOTA failed: unknown quota root");
                return CONTINUE_PROCESSING;
            }
            // RFC 2087 3: "STORAGE  Sum of messages' RFC822.SIZE, in units of 1024 octets"
            sendUntagged("QUOTA \"\" (STORAGE " + (mCredentials.getMailbox().getSize() / 1024) + ' ' + (quota / 1024) + ')');
        } catch (ServiceException e) {
            ZimbraLog.imap.warn("GETQUOTA failed", e);
            sendNO(tag, "GETQUOTA failed");
            return canContinue(e);
        }

        sendNotifications(true, false);
        sendOK(tag, "GETQUOTA completed");
        return CONTINUE_PROCESSING;
    }

    boolean doGETQUOTAROOT(String tag, ImapPath qroot) throws IOException {
        if (!checkState(tag, State.AUTHENTICATED))
            return CONTINUE_PROCESSING;

        try {
            if (!qroot.belongsTo(mCredentials)) {
                ZimbraLog.imap.info("GETQUOTAROOT failed: cannot get quota root for other user's mailbox: " + qroot);
                sendNO(tag, "GETQUOTAROOT failed: permission denied");
                return CONTINUE_PROCESSING;
            }

            // make sure the folder exists and is visible
            if (!qroot.isVisible()) {
                ZimbraLog.imap.info("GETQUOTAROOT failed: folder not visible: '" + qroot + "'");
                sendNO(tag, "GETQUOTAROOT failed");
                return CONTINUE_PROCESSING;
            }

            // see if there's any quota on the account
            long quota = mCredentials.getAccount().getMailQuota();
            sendUntagged("QUOTAROOT " + qroot.asUtf7String() + (quota > 0 ? " \"\"" : ""));
            if (quota > 0)
                sendUntagged("QUOTA \"\" (STORAGE " + (mCredentials.getMailbox().getSize() / 1024) + ' ' + (quota / 1024) + ')');
        } catch (ServiceException e) {
            if (e.getCode().equals(MailServiceException.NO_SUCH_FOLDER))
                ZimbraLog.imap.info("GETQUOTAROOT failed: no such folder: " + qroot);
            else
                ZimbraLog.imap.warn("GETQUOTAROOT failed", e);
            sendNO(tag, "GETQUOTAROOT failed");
            return canContinue(e);
        }

        sendNotifications(true, false);
        sendOK(tag, "GETQUOTAROOT completed");
        return CONTINUE_PROCESSING;
    }

    boolean doNAMESPACE(String tag) throws IOException {
        if (!checkState(tag, State.AUTHENTICATED))
            return CONTINUE_PROCESSING;

        sendUntagged("NAMESPACE ((\"\" \"/\")) ((\"" + ImapPath.NAMESPACE_PREFIX + "\" \"/\")) NIL");
        sendNotifications(true, false);
        sendOK(tag, "NAMESPACE completed");
        return CONTINUE_PROCESSING;
    }

    private static final String IMAP_READ_RIGHTS   = "lr";
    private static final String IMAP_WRITE_RIGHTS  = "sw";
    private static final String IMAP_INSERT_RIGHTS = "ick";
    private static final String IMAP_DELETE_RIGHTS = "xted";
    private static final String IMAP_ADMIN_RIGHTS  = "a";

    // Returns whether all of a set of <tt>linked</tt> RFC 4314 rights is contained within a string.
    private boolean allRightsPresent(final String i4rights, final String linked) {
        for (int i = 0; i < linked.length(); i++)
            if (i4rights.indexOf(linked.charAt(i)) == -1)
                return false;
        return true;
    }

    boolean doSETACL(String tag, ImapPath path, String principal, String i4rights, StoreAction action) throws IOException {
        if (!checkState(tag, State.AUTHENTICATED))
            return CONTINUE_PROCESSING;

        // RFC 4314 2: "If rights are tied in an implementation, the implementation must be
        //              conservative in granting rights in response to SETACL commands--unless
        //              all rights in a tied set are specified, none of that set should be
        //              included in the ACL entry for that identifier."
        short rights = 0;
        for (int i = 0; i < i4rights.length(); i++) {
            char c = i4rights.charAt(i);
            if (IMAP_READ_RIGHTS.indexOf(c) != -1) {
                if (allRightsPresent(i4rights, IMAP_READ_RIGHTS))    rights |= ACL.RIGHT_READ;
            } else if (IMAP_WRITE_RIGHTS.indexOf(c) != -1) {
                if (allRightsPresent(i4rights, IMAP_WRITE_RIGHTS))   rights |= ACL.RIGHT_WRITE;
            } else if (IMAP_INSERT_RIGHTS.indexOf(c) != -1) {
                if (allRightsPresent(i4rights, IMAP_INSERT_RIGHTS))  rights |= ACL.RIGHT_INSERT;
            } else if (IMAP_DELETE_RIGHTS.indexOf(c) != -1) {
                if (allRightsPresent(i4rights, IMAP_DELETE_RIGHTS))  rights |= ACL.RIGHT_DELETE;
            } else if (IMAP_ADMIN_RIGHTS.indexOf(c) != -1) {
                if (allRightsPresent(i4rights, IMAP_ADMIN_RIGHTS))   rights |= ACL.RIGHT_ADMIN;
            } else {
                // RFC 4314 3.1: "Note that an unrecognized right MUST cause the command to return
                //                the BAD response.  In particular, the server MUST NOT silently
                //                ignore unrecognized rights."
                ZimbraLog.imap.info("SETACL failed: invalid rights string: " + i4rights);
                sendBAD(tag, "SETACL failed: invalid right");
                return CONTINUE_PROCESSING;
            }
        }

        try {
            // make sure the requester has sufficient permissions to make the request
            if ((path.getFolderRights() & ACL.RIGHT_ADMIN) == 0) {
                ZimbraLog.imap.info("SETACL failed: user does not have admin access: " + path);
                sendNO(tag, "SETACL failed");
                return CONTINUE_PROCESSING;
            }

            // detect a no-op early and short-circuit out here
            if (action != StoreAction.REPLACE && rights == 0) {
                sendNotifications(true, false);
                sendOK(tag, "SETACL completed");
                return CONTINUE_PROCESSING;
            }

            // figure out who's being granted permissions
            String granteeId = null;
            byte granteeType;
            if (principal.equals("anyone")) {
                granteeId = GuestAccount.GUID_AUTHUSER;  granteeType = ACL.GRANTEE_AUTHUSER;
            } else {
                granteeType = ACL.GRANTEE_USER;
                NamedEntry entry = Provisioning.getInstance().get(AccountBy.name, principal);
                if (entry == null) {
                    entry = Provisioning.getInstance().get(DistributionListBy.name, principal);
                    granteeType = ACL.GRANTEE_GROUP;
                }
                if (entry != null)
                    granteeId = entry.getId();
            }
            if (granteeId == null) {
                ZimbraLog.imap.info("SETACL failed: cannot resolve principal: " + principal);
                sendNO(tag, "SETACL failed");
                return CONTINUE_PROCESSING;
            }

            // figure out the rights already granted on the folder
            short oldRights = 0, newRights;
            Object folderobj = path.getFolder();
            if (folderobj instanceof Folder) {
                ACL acl = ((Folder) folderobj).getEffectiveACL();
                if (acl != null) {
                    for (ACL.Grant grant : acl.getGrants()) {
                        if (granteeId.equalsIgnoreCase(grant.getGranteeId()) || (granteeType == ACL.GRANTEE_AUTHUSER && (grant.getGranteeType() == ACL.GRANTEE_AUTHUSER || grant.getGranteeType() == ACL.GRANTEE_PUBLIC)))
                            oldRights |= grant.getGrantedRights();
                    }
                }
            } else {
                for (ZGrant zgrant : ((ZFolder) folderobj).getGrants()) {
                    if (granteeId.equalsIgnoreCase(zgrant.getGranteeId()) || (granteeType == ACL.GRANTEE_AUTHUSER && (zgrant.getGranteeType() == ZGrant.GranteeType.all || zgrant.getGranteeType() == ZGrant.GranteeType.pub)))
                        oldRights |= ACL.stringToRights(zgrant.getPermissions());
                }
            }

            // calculate the new rights we want granted on the folder
            if (action == StoreAction.REMOVE)    newRights = (short) (oldRights & ~rights);
            else if (action == StoreAction.ADD)  newRights = (short) (oldRights | rights);
            else                                 newRights = rights;

            // and update the folder appropriately, if necessary
            if (newRights != oldRights) {
                if (folderobj instanceof Folder) {
                    Mailbox mbox = (Mailbox) path.getOwnerMailbox();
                    mbox.grantAccess(getContext(), ((Folder) folderobj).getId(), granteeId, granteeType, newRights, null);
                } else {
                    ZMailbox zmbx = (ZMailbox) path.getOwnerMailbox();
                    ZGrant.GranteeType type = (granteeType == ACL.GRANTEE_AUTHUSER ? ZGrant.GranteeType.all : ZGrant.GranteeType.usr);
                    zmbx.modifyFolderGrant(((ZFolder) folderobj).getId(), type, principal, ACL.rightsToString(newRights), null);
                }
            }
        } catch (ServiceException e) {
            if (e.getCode().equals(ServiceException.PERM_DENIED))
                ZimbraLog.imap.info("SETACL failed: permission denied on folder: " + path);
            else if (e.getCode().equals(MailServiceException.NO_SUCH_FOLDER))
                ZimbraLog.imap.info("SETACL failed: no such folder: " + path);
            else if (e.getCode().equals(AccountServiceException.NO_SUCH_ACCOUNT))
                ZimbraLog.imap.info("SETACL failed: no such account: " + principal);
            else
                ZimbraLog.imap.warn("SETACL failed", e);
            sendNO(tag, "SETACL failed");
            return CONTINUE_PROCESSING;
        }

        sendNotifications(true, false);
        sendOK(tag, "SETACL completed");
        return CONTINUE_PROCESSING;
    }

    boolean doDELETEACL(String tag, ImapPath path, String principal) throws IOException {
        if (!checkState(tag, State.AUTHENTICATED))
            return CONTINUE_PROCESSING;

        try {
            // make sure the requester has sufficient permissions to make the request
            if ((path.getFolderRights() & ACL.RIGHT_ADMIN) == 0) {
                ZimbraLog.imap.info("DELETEACL failed: user does not have admin access: " + path);
                sendNO(tag, "DELETEACL failed");
                return CONTINUE_PROCESSING;
            }

            // figure out whose permissions are being revoked
            String granteeId = null;
            if (principal.equals("anyone")) {
                granteeId = GuestAccount.GUID_AUTHUSER;
            } else {
                NamedEntry entry = Provisioning.getInstance().get(AccountBy.name, principal);
                if (entry == null)
                    entry = Provisioning.getInstance().get(DistributionListBy.name, principal);
                if (entry != null)
                    granteeId = entry.getId();
            }
            if (granteeId == null) {
                ZimbraLog.imap.info("DELETEACL failed: cannot resolve principal: " + principal);
                sendNO(tag, "DELETEACL failed");
                return CONTINUE_PROCESSING;
            }

            // and revoke the permissions appropriately
            Object mboxobj = path.getOwnerMailbox();
            if (mboxobj instanceof Mailbox) {
                Mailbox mbox = (Mailbox) mboxobj;
                Folder folder = (Folder) path.getFolder();
                if (folder.getEffectiveACL() != null) {
                    mbox.revokeAccess(getContext(), folder.getId(), granteeId);
                    if (granteeId == GuestAccount.GUID_AUTHUSER)
                        mbox.revokeAccess(getContext(), folder.getId(), GuestAccount.GUID_PUBLIC);
                }
            } else {
                ZMailbox zmbx = (ZMailbox) mboxobj;
                ZFolder zfolder = (ZFolder) path.getFolder();
                if (!zfolder.getGrants().isEmpty()) {
                    zmbx.modifyFolderRevokeGrant(zfolder.getId(), granteeId);
                    if (granteeId == GuestAccount.GUID_AUTHUSER)
                        zmbx.modifyFolderRevokeGrant(zfolder.getId(), GuestAccount.GUID_PUBLIC);
                }
            }
        } catch (ServiceException e) {
            if (e.getCode().equals(ServiceException.PERM_DENIED))
                ZimbraLog.imap.info("DELETEACL failed: permission denied on folder: " + path);
            else if (e.getCode().equals(MailServiceException.NO_SUCH_FOLDER))
                ZimbraLog.imap.info("DELETEACL failed: no such folder: " + path);
            else if (e.getCode().equals(AccountServiceException.NO_SUCH_ACCOUNT))
                ZimbraLog.imap.info("DELETEACL failed: no such account: " + principal);
            else
                ZimbraLog.imap.warn("DELETEACL failed", e);
            sendNO(tag, "DELETEACL failed");
            return CONTINUE_PROCESSING;
        }

        sendNotifications(true, false);
        sendOK(tag, "DELETEACL completed");
        return CONTINUE_PROCESSING;
    }

    boolean doGETACL(String tag, ImapPath path) throws IOException {
        if (!checkState(tag, State.AUTHENTICATED))
            return CONTINUE_PROCESSING;

        StringBuilder i4acl = new StringBuilder("ACL ").append(path.asUtf7String());

        try {
            // make sure the requester has sufficient permissions to make the request
            if ((path.getFolderRights() & ACL.RIGHT_ADMIN) == 0) {
                ZimbraLog.imap.info("GETACL failed: user does not have admin access: " + path);
                sendNO(tag, "GETACL failed");
                return CONTINUE_PROCESSING;
            }

            // the target folder's owner always has full rights
            Account owner = path.getOwnerAccount();
            if (owner != null)
                i4acl.append(" \"").append(owner.getName()).append("\" ").append(IMAP_CONCATENATED_RIGHTS);

            // write out the grants to all users and groups
            Short anyoneRights = null;
            Object folderobj = path.getFolder();
            if (folderobj instanceof Folder) {
                ACL acl = ((Folder) folderobj).getEffectiveACL();
                if (acl != null) {
                    for (ACL.Grant grant : acl.getGrants()) {
                        byte type = grant.getGranteeType();
                        short rights = grant.getGrantedRights();
                        if (type == ACL.GRANTEE_AUTHUSER || type == ACL.GRANTEE_PUBLIC) {
                            anyoneRights = (short) ((anyoneRights == null ? 0 : anyoneRights) | rights);
                        } else if (type == ACL.GRANTEE_USER || type == ACL.GRANTEE_GROUP) {
                            NamedEntry entry = FolderAction.lookupGranteeByZimbraId(grant.getGranteeId(), type);
                            if (entry != null)
                                i4acl.append(" \"").append(entry.getName()).append("\" ").append(exportRights(rights));
                        }
                    }
                }
            } else {
                for (ZGrant zgrant : ((ZFolder) folderobj).getGrants()) {
                    ZGrant.GranteeType ztype = zgrant.getGranteeType();
                    short rights = ACL.stringToRights(zgrant.getPermissions());
                    if (ztype == ZGrant.GranteeType.pub || ztype == ZGrant.GranteeType.all) {
                        anyoneRights = (short) ((anyoneRights == null ? 0 : anyoneRights) | rights);
                    } else if (ztype == ZGrant.GranteeType.usr || ztype == ZGrant.GranteeType.grp) {
                        byte granteeType = ztype == ZGrant.GranteeType.usr ? ACL.GRANTEE_USER : ACL.GRANTEE_GROUP;
                        NamedEntry entry = FolderAction.lookupGranteeByZimbraId(zgrant.getGranteeId(), granteeType);
                        if (entry != null)
                            i4acl.append(" \"").append(entry.getName()).append("\" ").append(exportRights(rights));
                    }
                }
            }

            // aggregate all the "public" and "auth user" grants into the "anyone" IMAP ACL
            if (anyoneRights != null)
                i4acl.append(" anyone ").append(exportRights(anyoneRights));
        } catch (ServiceException e) {
            if (e.getCode().equals(ServiceException.PERM_DENIED))
                ZimbraLog.imap.info("GETACL failed: permission denied on folder: " + path);
            else if (e.getCode().equals(MailServiceException.NO_SUCH_FOLDER))
                ZimbraLog.imap.info("GETACL failed: no such folder: " + path);
            else
                ZimbraLog.imap.warn("GETACL failed", e);
            sendNO(tag, "GETACL failed");
            return CONTINUE_PROCESSING;
        }

        sendUntagged(i4acl.toString());
        sendNotifications(true, false);
        sendOK(tag, "GETACL completed");
        return CONTINUE_PROCESSING;
    }

    /* The set of rights required to create a new subfolder in ZCS. */
    private short SUBFOLDER_RIGHTS = ACL.RIGHT_INSERT | ACL.RIGHT_READ;

    /* Converts a Zimbra rights bitmask to an RFC 4314-compatible rights string */
    private String exportRights(short rights) {
        StringBuilder imapRights = new StringBuilder(12);
        if ((rights & ACL.RIGHT_READ) == ACL.RIGHT_READ)      imapRights.append("lr");
        if ((rights & ACL.RIGHT_WRITE) == ACL.RIGHT_WRITE)    imapRights.append("sw");
        if ((rights & ACL.RIGHT_INSERT) == ACL.RIGHT_INSERT)  imapRights.append("ic");
        if ((rights & SUBFOLDER_RIGHTS) == SUBFOLDER_RIGHTS)  imapRights.append("k");
        if ((rights & ACL.RIGHT_DELETE) == ACL.RIGHT_DELETE)  imapRights.append("xted");
        if ((rights & ACL.RIGHT_ADMIN) == ACL.RIGHT_ADMIN)    imapRights.append("a");
        return imapRights.length() == 0 ? "\"\"" : imapRights.toString();
    }

    /* All the supported IMAP rights, concatenated together into a single string. */
    private static final String IMAP_CONCATENATED_RIGHTS = IMAP_READ_RIGHTS + IMAP_WRITE_RIGHTS + IMAP_INSERT_RIGHTS + IMAP_DELETE_RIGHTS + IMAP_ADMIN_RIGHTS;
    /* All the supported IMAP rights, with <tt>linked</tt> sets of rights
     *  grouped together and the groups delimited by spaces. */
    private static final String IMAP_DELIMITED_RIGHTS = IMAP_READ_RIGHTS + ' ' + IMAP_WRITE_RIGHTS + ' ' + IMAP_INSERT_RIGHTS + ' ' + IMAP_DELETE_RIGHTS + ' ' + IMAP_ADMIN_RIGHTS;

    boolean doLISTRIGHTS(String tag, ImapPath path, String principal) throws IOException {
        if (!checkState(tag, State.AUTHENTICATED))
            return CONTINUE_PROCESSING;

        boolean isOwner = false;
        try {
            if (!principal.equals("anyone")) {
                Account acct = Provisioning.getInstance().get(Provisioning.AccountBy.name, principal);
                if (acct == null)
                    throw AccountServiceException.NO_SUCH_ACCOUNT(principal);
                isOwner = path.belongsTo(acct.getId());
            }
            // as a side effect, path.getFolderRights() checks for the existence of the target folder
            if ((path.getFolderRights() & ACL.RIGHT_ADMIN) == 0)
                throw ServiceException.PERM_DENIED("you must have admin privileges to perform LISTRIGHTS");
        } catch (ServiceException e) {
            if (e.getCode().equals(ServiceException.PERM_DENIED))
                ZimbraLog.imap.info("LISTRIGHTS failed: permission denied on folder: " + path);
            else if (e.getCode().equals(MailServiceException.NO_SUCH_FOLDER))
                ZimbraLog.imap.info("LISTRIGHTS failed: no such folder: " + path);
            else if (e.getCode().equals(AccountServiceException.NO_SUCH_ACCOUNT))
                ZimbraLog.imap.info("LISTRIGHTS failed: no such account: " + principal);
            else
                ZimbraLog.imap.warn("LISTRIGHTS failed", e);
            sendNO(tag, "LISTRIGHTS failed");
            return canContinue(e);
        }

        if (isOwner)
            sendUntagged("LISTRIGHTS " + path.asUtf7String() + " \"" + principal + "\" " + IMAP_CONCATENATED_RIGHTS);
        else
            sendUntagged("LISTRIGHTS " + path.asUtf7String() + " \"" + principal + "\" \"\" " + IMAP_DELIMITED_RIGHTS);
        sendNotifications(true, false);
        sendOK(tag, "LISTRIGHTS completed");
        return CONTINUE_PROCESSING;
    }

    boolean doMYRIGHTS(String tag, ImapPath path) throws IOException {
        if (!checkState(tag, State.AUTHENTICATED))
            return CONTINUE_PROCESSING;

        short rights;
        try {
            if (!path.isVisible())
                throw ServiceException.PERM_DENIED("path not visible");
            rights = path.getFolderRights();
        } catch (ServiceException e) {
            if (e.getCode().equals(ServiceException.PERM_DENIED))
                ZimbraLog.imap.info("MYRIGHTS failed: permission denied on folder: " + path);
            else if (e.getCode().equals(MailServiceException.NO_SUCH_FOLDER))
                ZimbraLog.imap.info("MYRIGHTS failed: no such folder: " + path);
            else if (e.getCode().equals(AccountServiceException.NO_SUCH_ACCOUNT))
                ZimbraLog.imap.info("MYRIGHTS failed: no such account: " + path.getOwner());
            else
                ZimbraLog.imap.warn("MYRIGHTS failed", e);
            sendNO(tag, "MYRIGHTS failed");
            return canContinue(e);
        }

        sendUntagged("MYRIGHTS " + path.asUtf7String() + ' ' + exportRights(rights));
        sendNotifications(true, false);
        sendOK(tag, "MYRIGHTS completed");
        return CONTINUE_PROCESSING;
    }

    boolean doCHECK(String tag) throws IOException {
        if (!checkState(tag, State.SELECTED))
            return CONTINUE_PROCESSING;

        sendNotifications(true, false);
        sendOK(tag, "CHECK completed");
        return CONTINUE_PROCESSING;
    }

    boolean doCLOSE(String tag) throws IOException, ImapException {
        if (!checkState(tag, State.SELECTED)) {
            return CONTINUE_PROCESSING;
        }
        ImapProxy proxy = mProxy;
        if (proxy != null) {
            proxy.proxy(tag, "CLOSE");
            unsetSelectedFolder(false);
            return CONTINUE_PROCESSING;
        }

        ImapFolder i4folder = getSelectedFolder();
        boolean expunged = false;
        try {
            // 6.4.2: "The CLOSE command permanently removes all messages that have the \Deleted
            //         flag set from the currently selected mailbox, and returns to the authenticated
            //         state from the selected state.  No untagged EXPUNGE responses are sent.
            //
            //         No messages are removed, and no error is given, if the mailbox is
            //         selected by an EXAMINE command or is otherwise selected read-only."
            if (i4folder.isWritable() && i4folder.getPath().isWritable(ACL.RIGHT_DELETE)) {
                expunged = expungeMessages(tag, i4folder, null);
            }
        } catch (ServiceException e) {
            // log the error but keep going...
            ZimbraLog.imap.warn("error during CLOSE", e);
        }

        String status = "";
        try {
            if (expunged && !i4folder.isVirtual() && sessionActivated(ImapExtension.QRESYNC)) {
                status = "[HIGHESTMODSEQ " + i4folder.getCurrentMODSEQ() + "] ";
            }
        } catch (ServiceException e) {
            ZimbraLog.imap.info("error while determining HIGHESTMODSEQ of selected folder", e);
        }

        unsetSelectedFolder(true);

        sendOK(tag, status + "CLOSE completed");
        return CONTINUE_PROCESSING;
    }

    // RFC 3691 2: "The UNSELECT command frees server's resources associated with the selected
    //              mailbox and returns the server to the authenticated state.  This command
    //              performs the same actions as CLOSE, except that no messages are permanently
    //              removed from the currently selected mailbox."
    boolean doUNSELECT(String tag) throws IOException {
        if (!checkState(tag, State.SELECTED))
            return CONTINUE_PROCESSING;

        unsetSelectedFolder(true);

        sendOK(tag, "UNSELECT completed");
        return CONTINUE_PROCESSING;
    }

    private final int SUGGESTED_DELETE_BATCH_SIZE = 30;

    boolean doEXPUNGE(String tag, boolean byUID, String sequenceSet) throws IOException, ImapException {
        if (!checkState(tag, State.SELECTED)) {
            return CONTINUE_PROCESSING;
        }

        ImapFolder i4folder = getSelectedFolder();
        if (!i4folder.isWritable()) {
            sendNO(tag, "mailbox selected READ-ONLY");
            return CONTINUE_PROCESSING;
        }

        String command = (byUID ? "UID EXPUNGE" : "EXPUNGE");
        boolean expunged;
        try {
            if (!i4folder.getPath().isWritable(ACL.RIGHT_DELETE)) {
                throw ServiceException.PERM_DENIED("you do not have permission to delete messages from this folder");
            }
            expunged = expungeMessages(tag, i4folder, sequenceSet);
        } catch (ServiceException e) {
            ZimbraLog.imap.warn(command + " failed", e);
            sendNO(tag, command + " failed");
            return canContinue(e);
        }

        String status = "";
        try {
            if (expunged && byUID && !i4folder.isVirtual() && sessionActivated(ImapExtension.QRESYNC)) {
                status = "[HIGHESTMODSEQ " + i4folder.getCurrentMODSEQ() + "] ";
            }
        } catch (ServiceException e) {
            ZimbraLog.imap.info("error while determining HIGHESTMODSEQ of selected folder", e);
        }

        sendNotifications(true, false);
        sendOK(tag, status + command + " completed");
        return CONTINUE_PROCESSING;
    }

    private boolean expungeMessages(String tag, ImapFolder i4folder, String sequenceSet)
            throws ServiceException, IOException, ImapParseException {
        Set<ImapMessage> i4set;
        synchronized (i4folder.getMailbox()) {
            i4set = sequenceSet == null ? null : i4folder.getSubsequence(tag, sequenceSet, true);
        }
        List<Integer> ids = new ArrayList<Integer>(SUGGESTED_DELETE_BATCH_SIZE);

        boolean changed = false;
        long checkpoint = System.currentTimeMillis();
        for (int i = 1, max = i4folder.getSize(); i <= max; i++) {
            ImapMessage i4msg = i4folder.getBySequence(i);
            if (i4msg != null && !i4msg.isExpunged() && (i4msg.flags & Flag.BITMASK_DELETED) > 0) {
                if (i4set == null || i4set.contains(i4msg)) {
                    ids.add(i4msg.msgId);
                    changed = true;
                }
            }

            if (ids.size() >= (i == max ? 1 : SUGGESTED_DELETE_BATCH_SIZE)) {
                try {
                    ZimbraLog.imap.debug("  ** deleting: %s", ids);
                    mSelectedFolder.getMailbox().delete(getContext(), ArrayUtil.toIntArray(ids), MailItem.TYPE_UNKNOWN, null);
                } catch (MailServiceException.NoSuchItemException e) {
                    // FIXME: strongly suspect this is dead code (see Mailbox.delete() implementation)
                    // something went wrong, so delete *this* batch one at a time
                    for (int id : ids) {
                        try {
                            ZimbraLog.imap.debug("  ** fallback deleting: %d", id);
                            i4folder.getMailbox().delete(getContext(), new int[] {id}, MailItem.TYPE_UNKNOWN, null);
                        } catch (MailServiceException.NoSuchItemException nsie) {
                            i4msg = i4folder.getById(id);
                            if (i4msg != null)
                                i4msg.setExpunged(true);
                        }
                    }
                }
                ids.clear();

                // send a gratuitous untagged response to keep pissy clients from closing the socket from inactivity
                long now = System.currentTimeMillis();
                if (now - checkpoint > MAXIMUM_IDLE_PROCESSING_MILLIS) {
                    sendIdleUntagged();
                    checkpoint = now;
                }
            }
        }
        if (changed) {
            mSelectedFolder.getMailbox().resetRecentMessageCount(getContext());
        }
        return changed;
    }

    private static final int RETURN_MIN   = 0x01;
    private static final int RETURN_MAX   = 0x02;
    private static final int RETURN_ALL   = 0x04;
    private static final int RETURN_COUNT = 0x08;
    private static final int RETURN_SAVE  = 0x10;

    private static final int LARGEST_FOLDER_BATCH = 600;
    public static final byte[] ITEM_TYPES = ArrayUtil.toByteArray(ImapMessage.SUPPORTED_TYPES);

    boolean doSEARCH(String tag, ImapSearch i4search, boolean byUID, Integer options)
            throws IOException, ImapException {
        return search(tag, "SEARCH", i4search, byUID, options, null);
    }

    boolean doSORT(String tag, ImapSearch i4search, boolean byUID, Integer options, List<SortBy> order)
            throws IOException, ImapException {
        return search(tag, "SORT", i4search, byUID, options, order);
    }

    boolean search(String tag, String command, ImapSearch i4search, boolean byUID, Integer options, List<SortBy> order)
            throws IOException, ImapException {
        if (!checkState(tag, State.SELECTED)) {
            return CONTINUE_PROCESSING;
        }
        ImapFolder i4folder = getSelectedFolder();

        boolean requiresMODSEQ = i4search.requiresMODSEQ();
        if (requiresMODSEQ) {
            activateExtension(ImapExtension.CONDSTORE);
        }
        // RFC 4551 3.1.2: "A server that returned NOMODSEQ response code for a mailbox,
        //                  which subsequently receives one of the following commands
        //                  while the mailbox is selected:
        //                     -  a FETCH or SEARCH command that includes the MODSEQ
        //                         message data item
        //                  MUST reject any such command with the tagged BAD response."
        if (requiresMODSEQ && !sessionActivated(ImapExtension.CONDSTORE)) {
            throw new ImapParseException(tag, "NOMODSEQ", "cannot SEARCH MODSEQ in this mailbox", true);
        }
        // only supporting one level of sorting sort at this point
        SortBy sort = SortBy.NONE;
        if (order != null && !order.isEmpty()) {
            for (SortBy level : order) {
                if ((sort = level) != SortBy.NONE) {
                    break;
                }
            }
        }

        boolean saveResults = (options != null && (options & RETURN_SAVE) != 0);
        boolean unsorted = sort == SortBy.NONE;
        Collection<ImapMessage> hits;
        int modseq = 0;

        try {
            Mailbox mbox = i4folder.getMailbox();
            if (unsorted && i4search.canBeRunLocally()) {
                synchronized (mbox) {
                    hits = i4search.evaluate(i4folder);
                    hits.remove(null);
                }
            } else {
                ZimbraQueryResults zqr = runSearch(i4search, i4folder, sort,
                        requiresMODSEQ ? Mailbox.SearchResultMode.MODSEQ : Mailbox.SearchResultMode.IDS);
                hits = unsorted ? new ImapMessageSet() : new ArrayList<ImapMessage>();
                try {
                    for (ZimbraHit hit = zqr.getNext(); hit != null; hit = zqr.getNext()) {
                        ImapMessage i4msg = i4folder.getById(hit.getItemId());
                        if (i4msg == null || i4msg.isExpunged()) {
                            continue;
                        }
                        hits.add(i4msg);
                        if (requiresMODSEQ) {
                            modseq = Math.max(modseq,
                                    Math.max(hit.getModifiedSequence(), i4msg.getFlagModseq(i4folder.getTagset())));
                        }
                    }
                } finally {
                    zqr.doneWithSearchResults();
                }
            }
        } catch (ServiceException e) {
            // RFC 5182 2: "A SEARCH command with the SAVE result option that caused the server
            //              to return the NO tagged response sets the value of the search result
            //              variable to the empty sequence."
            if (saveResults) {
                i4folder.saveSearchResults(new ImapMessageSet());
            }
            ZimbraLog.imap.warn(command + " failed", e);
            sendNO(tag, command + " failed");
            return CONTINUE_PROCESSING;
        }

        int size = hits.size();
        ImapMessage first = null, last = null;
        if (size != 0 && options != null && (options & (RETURN_MIN | RETURN_MAX)) != 0) {
            if (unsorted) {
                first = ((ImapMessageSet) hits).first();  last = ((ImapMessageSet) hits).last();
            } else {
                first = ((List<ImapMessage>) hits).get(0);  last = ((List<ImapMessage>) hits).get(size - 1);
            }
        }

        StringBuilder result = null;
        if (options == null) {
            result = new StringBuilder(command);
            for (ImapMessage i4msg : hits) {
                result.append(' ').append(getMessageId(i4msg, byUID));
            }
        } else if (options != RETURN_SAVE) {
            result = new StringBuilder("E" + command + " (TAG \"").append(tag).append("\")");
            if (byUID) {
                result.append(" UID");
            }
            if (first != null && (options & RETURN_MIN) != 0) {
                result.append(" MIN ").append(getMessageId(first, byUID));
            }
            if (last != null && (options & RETURN_MAX) != 0) {
                result.append(" MAX ").append(getMessageId(last, byUID));
            }
            if ((options & RETURN_COUNT) != 0) {
                result.append(" COUNT ").append(size);
            }
            if (size != 0 && (options & RETURN_ALL) != 0) {
                result.append(" ALL ").append(ImapFolder.encodeSubsequence(hits, byUID));
            }
        }

        if (modseq > 0 && result != null) {
            result.append(" (MODSEQ ").append(modseq).append(')');
        }
        if (saveResults) {
            if (size == 0 || options == RETURN_SAVE || (options & (RETURN_COUNT | RETURN_ALL)) != 0) {
                i4folder.saveSearchResults(unsorted ? (ImapMessageSet) hits : new ImapMessageSet(hits));
            } else {
                ImapMessageSet saved = new ImapMessageSet();
                if (first != null && (options & RETURN_MIN) != 0) {
                    saved.add(first);
                }
                if (last != null && (options & RETURN_MAX) != 0) {
                    saved.add(last);
                }
                i4folder.saveSearchResults(saved);
            }
        }

        if (result != null) {
            sendUntagged(result.toString());
        }
        sendNotifications(byUID, false);
        sendOK(tag, (byUID ? "UID " : "") + command + " completed");
        return CONTINUE_PROCESSING;
    }

    private static int getMessageId(ImapMessage i4msg, boolean byUID) {
        return byUID ? i4msg.imapUid : i4msg.sequence;
    }

    private ZimbraQueryResults runSearch(ImapSearch i4search, ImapFolder i4folder, SortBy sort, Mailbox.SearchResultMode resultMode)
    throws ImapParseException, ServiceException {
        Mailbox mbox = i4folder.getMailbox();
        if (mbox == null)
            throw ServiceException.FAILURE("unexpected session close during search", null);

        Account acct = mCredentials == null ? null : mCredentials.getAccount();
        TimeZone tz = acct == null ? null : WellKnownTimeZones.getTimeZoneById(acct.getAttr(Provisioning.A_zimbraPrefTimeZoneId));

        String search;
        synchronized (mbox) {
            search = i4search.toZimbraSearch(i4folder);
            if (!i4folder.isVirtual())
                search = "in:" + i4folder.getQuotedPath() + ' ' + search;
            else if (i4folder.getSize() <= LARGEST_FOLDER_BATCH)
                search = ImapSearch.sequenceAsSearchTerm(i4folder, i4folder.getAllMessages(), false) + ' ' + search;
            else
                search = '(' + i4folder.getQuery() + ") " + search;
            ZimbraLog.imap.info("[ search is: " + search + " ]");
        }

        SearchParams params = new SearchParams();
        params.setIncludeTagDeleted(true);
        params.setQueryStr(search);
        params.setTypes(i4folder.getTypeConstraint());
        params.setSortBy(sort);
        params.setChunkSize(2000);
        params.setPrefetch(false);
        params.setMode(resultMode);
        params.setTimeZone(tz);

        try {
            return mbox.search(SoapProtocol.Soap12, getContext(), params);
        } catch (IOException ioe) {
            throw ServiceException.FAILURE("error during proxied query: " + search, ioe);
        }
    }

    boolean doTHREAD(String tag, ImapSearch i4search, boolean byUID) throws IOException, ImapException {
        if (!checkState(tag, State.SELECTED)) {
            return CONTINUE_PROCESSING;
        }
        ImapFolder i4folder = getSelectedFolder();

        boolean requiresMODSEQ = i4search.requiresMODSEQ();
        if (requiresMODSEQ) {
            activateExtension(ImapExtension.CONDSTORE);
        }
        // RFC 4551 3.1.2: "A server that returned NOMODSEQ response code for a mailbox,
        //                  which subsequently receives one of the following commands
        //                  while the mailbox is selected:
        //                     -  a FETCH or SEARCH command that includes the MODSEQ
        //                         message data item
        //                  MUST reject any such command with the tagged BAD response."
        if (requiresMODSEQ && !sessionActivated(ImapExtension.CONDSTORE)) {
            throw new ImapParseException(tag, "NOMODSEQ", "cannot THREAD MODSEQ in this mailbox", true);
        }
        LinkedHashMap<Integer, List<ImapMessage>> threads = new LinkedHashMap<Integer, List<ImapMessage>>();
        try {
            // RFC 5256 3: "The searched messages are sorted by base subject and then
            //              by the sent date.  The messages are then split into separate
            //              threads, with each thread containing messages with the same
            //              base subject text.  Finally, the threads are sorted by the
            //              sent date of the first message in the thread."
            ZimbraQueryResults zqr = runSearch(i4search, i4folder, SortBy.DATE_ASCENDING, Mailbox.SearchResultMode.PARENT);
            try {
                for (ZimbraHit hit = zqr.getNext(); hit != null; hit = zqr.getNext()) {
                    ImapMessage i4msg = i4folder.getById(hit.getItemId());
                    if (i4msg == null || i4msg.isExpunged()) {
                        continue;
                    }
                    int parentId = hit.getParentId();
                    if (parentId <= 0) {
                        threads.put(-i4msg.msgId, Arrays.asList(i4msg));
                        continue;
                    }

                    List<ImapMessage> contents = threads.get(parentId);
                    if (contents == null) {
                        (contents = new LinkedList<ImapMessage>()).add(i4msg);
                        threads.put(parentId, contents);
                    } else {
                        contents.add(i4msg);
                    }
                }
            } finally {
                zqr.doneWithSearchResults();
            }
        } catch (ServiceException e) {
            ZimbraLog.imap.warn("THREAD failed", e);
            sendNO(tag, "THREAD failed");
            return CONTINUE_PROCESSING;
        }

        StringBuilder result = new StringBuilder("THREAD");
        if (!threads.isEmpty()) {
            result.append(' ');
            for (List<ImapMessage> thread : threads.values()) {
                // ORDEREDSUBJECT: "(A)" for singletons, "(A B)" for pairs, "(A (B)(C)(D)(E))" for larger threads
                Iterator<ImapMessage> it = thread.iterator();
                result.append('(').append(getMessageId(it.next(), byUID));
                if (it.hasNext()) {
                    result.append(' ');
                    if (thread.size() == 2) {
                        result.append(getMessageId(it.next(), byUID));
                    } else {
                        while (it.hasNext()) {
                            result.append('(').append(getMessageId(it.next(), byUID)).append(')');
                        }
                    }
                }
                result.append(')');
            }
        }

        sendUntagged(result.toString());
        sendNotifications(false, false);
        sendOK(tag, (byUID ? "UID " : "") + "THREAD completed");
        return CONTINUE_PROCESSING;
    }

    static final int FETCH_BODY          = 0x0001;
    static final int FETCH_BODYSTRUCTURE = 0x0002;
    static final int FETCH_ENVELOPE      = 0x0004;
    static final int FETCH_FLAGS         = 0x0008;
    static final int FETCH_INTERNALDATE  = 0x0010;
    static final int FETCH_RFC822_SIZE   = 0x0020;
    static final int FETCH_BINARY_SIZE   = 0x0040;
    static final int FETCH_UID           = 0x0080;
    static final int FETCH_MODSEQ        = 0x0100;
    static final int FETCH_VANISHED      = 0x0200;
    static final int FETCH_MARK_READ     = 0x1000;

    private static final int FETCH_FROM_CACHE = FETCH_FLAGS | FETCH_UID;
    private static final int FETCH_FROM_MIME  = FETCH_BODY | FETCH_BODYSTRUCTURE | FETCH_ENVELOPE;

    static final int FETCH_FAST = FETCH_FLAGS | FETCH_INTERNALDATE | FETCH_RFC822_SIZE;
    static final int FETCH_ALL  = FETCH_FAST  | FETCH_ENVELOPE;
    static final int FETCH_FULL = FETCH_ALL   | FETCH_BODY;

    boolean doFETCH(String tag, String sequenceSet, int attributes, List<ImapPartSpecifier> parts, boolean byUID,
            int changedSince) throws IOException, ImapException {
        return fetch(tag, sequenceSet, attributes, parts, byUID, changedSince, true);
    }

    boolean fetch(String tag, String sequenceSet, int attributes, List<ImapPartSpecifier> parts, boolean byUID,
            int changedSince, boolean standalone) throws IOException, ImapException {
        if (!checkState(tag, State.SELECTED)) {
            return CONTINUE_PROCESSING;
        }
        ImapFolder i4folder = getSelectedFolder();

        // 6.4.8: "However, server implementations MUST implicitly include the UID message
        //         data item as part of any FETCH response caused by a UID command, regardless
        //         of whether a UID was specified as a message data item to the FETCH."
        if (byUID) {
            attributes |= FETCH_UID;
        }
        String command = (byUID ? "UID FETCH" : "FETCH");
        boolean markRead = i4folder.isWritable() && (attributes & FETCH_MARK_READ) != 0;

        // RFC 5162 3.2: "The VANISHED UID FETCH modifier MUST only be specified together with
        //                the CHANGEDSINCE UID FETCH modifier."
        if ((attributes & FETCH_VANISHED) != 0 && (!byUID || changedSince < 0)) {
            throw new ImapParseException(tag, "cannot specify VANISHED without CHANGEDSINCE");
        }
        if (changedSince >= 0) {
            attributes |= FETCH_MODSEQ;
        }
        if ((attributes & FETCH_MODSEQ) != 0) {
            activateExtension(ImapExtension.CONDSTORE);
        }
        boolean modseqEnabled = sessionActivated(ImapExtension.CONDSTORE);
        // RFC 4551 3.1.2: "A server that returned NOMODSEQ response code for a mailbox,
        //                  which subsequently receives one of the following commands
        //                  while the mailbox is selected:
        //                     -  a FETCH command with the CHANGEDSINCE modifier,
        //                     -  a FETCH or SEARCH command that includes the MODSEQ
        //                         message data item
        //                  MUST reject any such command with the tagged BAD response."
        if (!modseqEnabled && (attributes & FETCH_MODSEQ) != 0) {
            throw new ImapParseException(tag, "NOMODSEQ", "cannot FETCH MODSEQ in this mailbox", true);
        }
        List<ImapPartSpecifier> fullMessage = new ArrayList<ImapPartSpecifier>();
        if (parts != null && !parts.isEmpty()) {
            for (Iterator<ImapPartSpecifier> it = parts.iterator(); it.hasNext(); ) {
                ImapPartSpecifier pspec = it.next();
                if (pspec.isEntireMessage()) {
                    it.remove();  fullMessage.add(pspec);
                }
            }
        }

        ImapMessageSet i4set;
        Mailbox mbox = i4folder.getMailbox();
        synchronized (mbox) {
            i4set = i4folder.getSubsequence(tag, sequenceSet, byUID, false, true);
            i4set.remove(null);
        }

        // if VANISHED was requested, we need to return the set of UIDs that *don't* exist in the folder
        if (byUID && (attributes & FETCH_VANISHED) != 0) {
            int highwater = Integer.MAX_VALUE;
            try {
                highwater = i4folder.getCurrentMODSEQ();
            } catch (ServiceException e) { }
            if (highwater > changedSince) {
                String vanished = i4folder.invertSubsequence(sequenceSet, true, i4set);
                if (!vanished.isEmpty()) {
                    sendUntagged("VANISHED (EARLIER) " + vanished);
                }
            }
        }

        // if we're using sequence numbers and the requested set isn't an empty "$" SEARCHRES set,
        //   make sure it's not just a set of nothing but expunged messages
        if (!byUID && !i4set.isEmpty()) {
            boolean nonePresent = true;
            for (ImapMessage i4msg : i4set) {
                if (!i4msg.isExpunged()) {
                    nonePresent = false;  break;
                }
            }
            if (nonePresent) {
                // RFC 2180 4.1.3: "If all of the messages in the subsequent FETCH command have been
                //                  expunged, the server SHOULD return only a tagged NO."
                if (standalone) {
                    sendNO(tag, "all of the requested messages have been expunged");
                }
                return CONTINUE_PROCESSING;
            }
        }

        // if a CHANGEDSINCE sequence number was specified, narrow the message set before iterating over the messages
        if (changedSince >= 0) {
            try {
                // get a list of all the messages modified since the checkpoint
                Set<Integer> folderId = new HashSet<Integer>(Arrays.asList(i4folder.getId()));
                ImapMessageSet modified = new ImapMessageSet();
                for (int id : mbox.getModifiedItems(getContext(), changedSince, MailItem.TYPE_UNKNOWN, folderId).getFirst()) {
                    ImapMessage i4msg = i4folder.getById(id);
                    if (i4msg != null) {
                        modified.add(i4msg);
                    }
                }
                // add any messages with tags whose names have been changed since the checkpoint
                ImapFlagCache i4cache = i4folder.getTagset();
                if (i4cache.getMaximumModseq() > changedSince) {
                    for (ImapMessage i4msg : i4set) {
                        if (i4msg.getFlagModseq(i4cache) > changedSince) {
                            modified.add(i4msg);
                        }
                    }
                }
                // and intersect those "modified" messages with the set of requested messages
                i4set.retainAll(modified);
            } catch (ServiceException e) {
                if (standalone) {
                    ZimbraLog.imap.warn(command + " failed", e);
                    sendNO(tag, command + " failed");
                    return canContinue(e);
                }
            }
        }

        synchronized (mbox) {
            if (i4folder.areTagsDirty()) {
                sendUntagged("FLAGS (" + StringUtil.join(" ", i4folder.getFlagList(false)) + ')');
                i4folder.cleanTags();
            }
        }
        if ((attributes & FETCH_FROM_MIME) == 0 && parts != null && parts.size() == 1) {
            if (parts.get(0).isIgnoredExchangeHeader()) {
                ZimbraLog.imap.warn("possible misconfigured client; requested ignored header in part %s",parts.get(0));
                parts = null;
            }
        }
        for (ImapMessage i4msg : i4set) {
            OutputStream os = mOutputStream;
            ByteArrayOutputStream baosDebug = ZimbraLog.imap.isDebugEnabled() ? new ByteArrayOutputStream() : null;
            PrintStream result = new PrintStream(new ByteUtil.TeeOutputStream(os, baosDebug), false, "utf-8");
            try {
                result.print("* " + i4msg.sequence + " FETCH (");

                if (i4msg.isExpunged()) {
                    fetchStub(i4msg, i4folder, attributes, parts, fullMessage, result);
                    continue;
                }

                
                
                boolean markMessage = markRead && (i4msg.flags & Flag.BITMASK_UNREAD) != 0;
<<<<<<< HEAD
                if (!fullMessage.isEmpty() || (parts != null && !parts.isEmpty()) || (attributes & ~FETCH_FROM_CACHE) != 0) {
                    synchronized (mbox) {
                        writeMessage(fullMessage, parts, attributes, i4msg, i4folder, mbox, result, os, markMessage, modseqEnabled);
                    }
                } else {
                    writeMessage(fullMessage, parts, attributes, i4msg, i4folder, mbox, result, os, markMessage, modseqEnabled);
                }                    
=======
                boolean empty = true;
                MailItem item = null;
                MimeMessage mm;
                if (!fullMessage.isEmpty() || (parts != null && !parts.isEmpty()) || (attributes & ~FETCH_FROM_CACHE) != 0) {
                    try {
                        item = mbox.getItemById(getContext(), i4msg.msgId, i4msg.getType());
                    } catch (NoSuchItemException nsie) {
                        // just in case we're out of sync, force this message back into sync
                        i4folder.markMessageExpunged(i4msg);
                        fetchStub(i4msg, i4folder, attributes, parts, fullMessage, result);
                        continue;
                    }
                }

                if ((attributes & FETCH_UID) != 0) {
                    result.print((empty ? "" : " ") + "UID " + i4msg.imapUid);
                    empty = false;
                }
                if ((attributes & FETCH_INTERNALDATE) != 0) {
                    result.print((empty ? "" : " ") + "INTERNALDATE \"" +
                            DateUtil.toImapDateTime(new Date(item.getDate())) + '"');
                    empty = false;
                }
                if ((attributes & FETCH_RFC822_SIZE) != 0) {
                    result.print((empty ? "" : " ") + "RFC822.SIZE " + i4msg.getSize(item));
                    empty = false;
                }
                if ((attributes & FETCH_BINARY_SIZE) != 0) {
                    result.print((empty ? "" : " ") + "BINARY.SIZE[] " + i4msg.getSize(item));
                    empty = false;
                }

                if (!fullMessage.isEmpty()) {
                    for (ImapPartSpecifier pspec : fullMessage) {
                        result.print(empty ? "" : " ");
                        pspec.write(result, output, item);
                        empty = false;
                    }
                }

                if ((parts != null && !parts.isEmpty()) || (attributes & FETCH_FROM_MIME) != 0) {
                    mm = ImapMessage.getMimeMessage(item);
                    if ((attributes & FETCH_BODY) != 0) {
                        result.print(empty ? "" : " ");
                        result.print("BODY ");
                        ImapMessage.serializeStructure(result, mm, false);
                        empty = false;
                    }
                    if ((attributes & FETCH_BODYSTRUCTURE) != 0) {
                        result.print(empty ? "" : " ");
                        result.print("BODYSTRUCTURE ");
                        ImapMessage.serializeStructure(result, mm, true);
                        empty = false;
                    }
                    if ((attributes & FETCH_ENVELOPE) != 0) {
                        result.print(empty ? "" : " ");
                        result.print("ENVELOPE ");
                        ImapMessage.serializeEnvelope(result, mm);
                        empty = false;
                    }
                    if (parts != null) {
                        for (ImapPartSpecifier pspec : parts) {
                            result.print(empty ? "" : " ");
                            pspec.write(result, output, mm);
                            empty = false;
                        }
                    }
                }

                // 6.4.5: "The \Seen flag is implicitly set; if this causes the flags to
                //         change, they SHOULD be included as part of the FETCH responses."
                // FIXME: optimize by doing a single mark-read op on multiple messages
                if (markMessage) {
                    mbox.alterTag(getContext(), i4msg.msgId, i4msg.getType(), Flag.FlagInfo.UNREAD, false, null);
                }
                ImapFolder.DirtyMessage unsolicited = i4folder.undirtyMessage(i4msg);
                if ((attributes & FETCH_FLAGS) != 0 || unsolicited != null) {
                    result.print(empty ? "" : " ");
                    result.print(i4msg.getFlags(i4folder));
                    empty = false;
                }

                // RFC 4551 3.2: "Once the client specified the MODSEQ message data item in a
                //                FETCH request, the server MUST include the MODSEQ fetch response
                //                data items in all subsequent unsolicited FETCH responses."
                if ((attributes & FETCH_MODSEQ) != 0 || (modseqEnabled && unsolicited != null)) {
                    int modseq = unsolicited == null ? i4msg.getModseq(item) : unsolicited.modseq;
                    result.print((empty ? "" : " ") + "MODSEQ (" + modseq + ')');  empty = false;
                }
>>>>>>> 2afd8a67
            } catch (ImapPartSpecifier.BinaryDecodingException e) {
                // don't write this response line if we're returning NO
                os = baosDebug = null;
                throw new ImapParseException(tag, "UNKNOWN-CTE", command + "failed: unknown content-type-encoding", false);
            } catch (ServiceException e) {
                Throwable cause = e.getCause();
                if (cause instanceof IOException) {
                    fetchException(cause);
                } else {
                    ZimbraLog.imap.warn("ignoring error during " + command + ": ", e);
                    continue;
                }
            } catch (MessagingException e) {
                ZimbraLog.imap.warn("ignoring error during " + command + ": ", e);
                continue;
<<<<<<< HEAD
            } finally {
                if (os != null) {
=======
            } catch (IOException ioe) {
                fetchException(ioe);
            }
            finally {
                if (result != null) {
>>>>>>> 2afd8a67
                    result.write(')');
                    os.write(LINE_SEPARATOR_BYTES, 0, LINE_SEPARATOR_BYTES.length);
                    os.flush();
                }
                if (baosDebug != null) {
                    ZimbraLog.imap.debug("  S: %s", baosDebug);
                }
            }
        }

        if (standalone) {
            sendNotifications(byUID, false);
            sendOK(tag, command + " completed");
        }
        return CONTINUE_PROCESSING;
    }
    
    private void writeMessage(List<ImapPartSpecifier> fullMessage, List<ImapPartSpecifier> parts,  int attributes,
            ImapMessage i4msg, ImapFolder i4folder, Mailbox mbox, PrintStream result, OutputStream os, boolean markMessage,
            boolean modseqEnabled) throws IOException, BinaryDecodingException, ServiceException, MessagingException {
        boolean empty = true;
        MailItem item = null;
        MimeMessage mm;
        if (!fullMessage.isEmpty() || (parts != null && !parts.isEmpty()) || (attributes & ~FETCH_FROM_CACHE) != 0) {
            try {
                item = mbox.getItemById(getContext(), i4msg.msgId, i4msg.getType());
            } catch (NoSuchItemException nsie) {
                // just in case we're out of sync, force this message back into sync
                i4folder.markMessageExpunged(i4msg);
                fetchStub(i4msg, i4folder, attributes, parts, fullMessage, result);
                return;
            }
        }

        if ((attributes & FETCH_UID) != 0) {
            result.print((empty ? "" : " ") + "UID " + i4msg.imapUid);  empty = false;
        }
        if ((attributes & FETCH_INTERNALDATE) != 0) {
            result.print((empty ? "" : " ") + "INTERNALDATE \"" + DateUtil.toImapDateTime(new Date(item.getDate())) + '"');  empty = false;
        }
        if ((attributes & FETCH_RFC822_SIZE) != 0) {
            result.print((empty ? "" : " ") + "RFC822.SIZE " + i4msg.getSize(item));  empty = false;
        }
        if ((attributes & FETCH_BINARY_SIZE) != 0) {
            result.print((empty ? "" : " ") + "BINARY.SIZE[] " + i4msg.getSize(item));  empty = false;
        }

        if (!fullMessage.isEmpty()) {
            for (ImapPartSpecifier pspec : fullMessage) {
                result.print(empty ? "" : " ");
                pspec.write(result, os, item);
                empty = false;
            }
        }

        if ((parts != null && !parts.isEmpty()) || (attributes & FETCH_FROM_MIME) != 0) {
            mm = ImapMessage.getMimeMessage(item);
            if ((attributes & FETCH_BODY) != 0) {
                result.print(empty ? "" : " ");
                result.print("BODY ");
                ImapMessage.serializeStructure(result, mm, false);
                empty = false;
            }
            if ((attributes & FETCH_BODYSTRUCTURE) != 0) {
                result.print(empty ? "" : " ");
                result.print("BODYSTRUCTURE ");
                ImapMessage.serializeStructure(result, mm, true);
                empty = false;
            }
            if ((attributes & FETCH_ENVELOPE) != 0) {
                result.print(empty ? "" : " ");
                result.print("ENVELOPE ");
                ImapMessage.serializeEnvelope(result, mm);
                empty = false;
            }
            if (parts != null) {
                for (ImapPartSpecifier pspec : parts) {
                    result.print(empty ? "" : " ");
                    pspec.write(result, os, mm);
                    empty = false;
                }
            }
        }
        
        // 6.4.5: "The \Seen flag is implicitly set; if this causes the flags to
        //         change, they SHOULD be included as part of the FETCH responses."
        // FIXME: optimize by doing a single mark-read op on multiple messages
        if (markMessage) {
            mbox.alterTag(getContext(), i4msg.msgId, i4msg.getType(), Flag.ID_FLAG_UNREAD, false, null);
        }
        ImapFolder.DirtyMessage unsolicited = i4folder.undirtyMessage(i4msg);
        if ((attributes & FETCH_FLAGS) != 0 || unsolicited != null) {
            result.print(empty ? "" : " ");
            result.print(i4msg.getFlags(i4folder));
            empty = false;
        }

<<<<<<< HEAD
        // RFC 4551 3.2: "Once the client specified the MODSEQ message data item in a
        //                FETCH request, the server MUST include the MODSEQ fetch response
        //                data items in all subsequent unsolicited FETCH responses."
        if ((attributes & FETCH_MODSEQ) != 0 || (modseqEnabled && unsolicited != null)) {
            int modseq = unsolicited == null ? i4msg.getModseq(item, i4folder.getTagset()) : unsolicited.modseq;
            result.print((empty ? "" : " ") + "MODSEQ (" + modseq + ')');  empty = false;
        }
    }
    
=======
    private void fetchException(Throwable cause) throws ImapIOException {
        if (ZimbraLog.imap.isDebugEnabled()) {
            ZimbraLog.imap.debug("IOException fetching IMAP message, closing connection",cause);
        } else {
            ZimbraLog.imap.warn("IOException fetching IMAP message, closing connection");
        }
        throw new ImapIOException("IOException during message fetch", cause);
    }

>>>>>>> 2afd8a67
    private void fetchStub(ImapMessage i4msg, ImapFolder i4folder, int attributes, List<ImapPartSpecifier> parts, List<ImapPartSpecifier> fullMessage, PrintStream result)
    throws ServiceException {
        // RFC 2180 4.1.3: "The server MAY allow the EXPUNGE of a multi-accessed mailbox, and
        //                  on subsequent FETCH commands return the usual FETCH responses for
        //                  non-expunged messages, "NIL FETCH Responses" for expunged messages,
        //                  and a tagged OK response."

        boolean empty = true;

        if ((attributes & FETCH_UID) != 0) {
            result.print((empty ? "" : " ") + "UID " + i4msg.imapUid);  empty = false;
        }
        if ((attributes & FETCH_INTERNALDATE) != 0) {
            result.print((empty ? "" : " ") + "INTERNALDATE \"01-Jan-1970 00:00:00 +0000\"");  empty = false;
        }
        if ((attributes & FETCH_RFC822_SIZE) != 0) {
            result.print((empty ? "" : " ") + "RFC822.SIZE 0");  empty = false;
        }
        if ((attributes & FETCH_BINARY_SIZE) != 0) {
            result.print((empty ? "" : " ") + "BINARY.SIZE[] 0");  empty = false;
        }

        if (!fullMessage.isEmpty()) {
            for (ImapPartSpecifier pspec : fullMessage) {
                result.print((empty ? "" : " ") + pspec + " \"\"");  empty = false;
            }
        }
        if ((attributes & FETCH_BODY) != 0) {
            result.print((empty ? "" : " ") + "BODY (\"TEXT\" \"PLAIN\" NIL NIL NIL \"7BIT\" 0 0)");  empty = false;
        }
        if ((attributes & FETCH_BODYSTRUCTURE) != 0) {
            result.print((empty ? "" : " ") + "BODYSTRUCTURE (\"TEXT\" \"PLAIN\" NIL NIL NIL \"7BIT\" 0 0)");  empty = false;
        }
        if ((attributes & FETCH_ENVELOPE) != 0) {
            result.print((empty ? "" : " ") + "ENVELOPE (NIL NIL NIL NIL NIL NIL NIL NIL NIL NIL)");  empty = false;
        }
        if (parts != null) {
            for (ImapPartSpecifier pspec : parts) {
                // pretending that all messages have 1 text part means we should return NIL for other FETCHes
                String pnum = pspec.getSectionPart();
                String value = (pnum.equals("") || pnum.equals("1")) ? (pspec.getCommand().equals("BINARY.SIZE") ? "0" : "\"\"") : "NIL";
                result.print((empty ? "" : " ") + pspec + ' ' + value);  empty = false;
            }
        }

        if ((attributes & FETCH_FLAGS) != 0) {
            result.print((empty ? "" : " ") + "FLAGS ()");  empty = false;
        }
        if ((attributes & FETCH_MODSEQ) != 0) {
            result.print((empty ? "" : " ") + "MODSEQ (" + i4folder.getCurrentMODSEQ() + ')');  empty = false;
        }

        // don't send back notifications on deleted messages, especially ones that contradict what we just told 'em
        i4folder.undirtyMessage(i4msg);
    }

    private enum StoreAction { REPLACE, ADD, REMOVE }

    private final int SUGGESTED_BATCH_SIZE = 100;

    boolean doSTORE(String tag, String sequenceSet, List<String> flagNames, StoreAction operation, boolean silent,
            int modseq, boolean byUID) throws IOException, ImapException {
        if (!checkState(tag, State.SELECTED)) {
            return CONTINUE_PROCESSING;
        }

        ImapFolder i4folder = getSelectedFolder();
        if (!i4folder.isWritable()) {
            sendNO(tag, "mailbox selected READ-ONLY");
            return CONTINUE_PROCESSING;
        }

        if (modseq >= 0) {
            activateExtension(ImapExtension.CONDSTORE);
        }
        boolean modseqEnabled = sessionActivated(ImapExtension.CONDSTORE);
        // RFC 4551 3.1.2: "A server that returned NOMODSEQ response code for a mailbox,
        //                  which subsequently receives one of the following commands
        //                  while the mailbox is selected:
        //                     -  a STORE command with the UNCHANGEDSINCE modifier
        //                  MUST reject any such command with the tagged BAD response."
        if (!modseqEnabled && modseq >= 0) {
            throw new ImapParseException(tag, "NOMODSEQ", "cannot STORE UNCHANGEDSINCE in this mailbox", true);
        }
        ImapMessageSet modifyConflicts = modseqEnabled ? new ImapMessageSet() : null;

        String command = (byUID ? "UID STORE" : "STORE");
        List<Tag> newTags = (operation != StoreAction.REMOVE ? new ArrayList<Tag>() : null);
        Mailbox mbox = mSelectedFolder.getMailbox();

        Set<ImapMessage> i4set;
        synchronized (mbox) {
            i4set = i4folder.getSubsequence(tag, sequenceSet, byUID);
        }
        boolean allPresent = byUID || !i4set.contains(null);
        i4set.remove(null);

        try {
            // get set of relevant tags
            Set<ImapFlag> i4flags = new HashSet<ImapFlag>(flagNames.size());
            synchronized (mbox) {
                for (String name : flagNames) {
                    ImapFlag i4flag = i4folder.getFlagByName(name);
                    if ((i4flag == null || !i4flag.mListed) && operation != StoreAction.REMOVE) {
                        i4flag = i4folder.getTagset().createTag(mbox, getContext(), name, newTags);
                    }
                    if (i4flag != null) {
                        i4flags.add(i4flag);
                    }
                }

                if (i4folder.areTagsDirty()) {
                    sendUntagged("FLAGS (" + StringUtil.join(" ", i4folder.getFlagList(false)) + ')');
                    i4folder.cleanTags();
                }
            }

            if (operation != StoreAction.REMOVE) {
                for (ImapFlag i4flag : i4flags) {
                    if (i4flag.mId == Flag.ID_FLAG_DELETED) {
                        if (!i4folder.getPath().isWritable(ACL.RIGHT_DELETE)) {
                            throw ServiceException.PERM_DENIED("you do not have permission to set the \\Deleted flag");
                        }
                    } else if (i4flag.mPermanent) {
                        if (!i4folder.getPath().isWritable(ACL.RIGHT_WRITE)) {
                            throw ServiceException.PERM_DENIED("you do not have permission to set the " + i4flag.mName + " flag");
                        }
                    }
                }
            }

            // if we're doing a STORE FLAGS (i.e. replace), precompute the new set of flags for all the affected messages
            long tags = 0;
            int flags = Flag.BITMASK_UNREAD;
            short sflags = 0;
            if (operation == StoreAction.REPLACE) {
                for (ImapFlag i4flag : i4flags) {
                    if (Tag.validateId(i4flag.mId)) {
                        tags = (i4flag.mPositive ? tags | i4flag.mBitmask : tags & ~i4flag.mBitmask);
                    } else if (!i4flag.mPermanent) {
                        sflags = (byte) (i4flag.mPositive ? sflags | i4flag.mBitmask : sflags & ~i4flag.mBitmask);
                    } else {
                        flags = (int) (i4flag.mPositive ? flags | i4flag.mBitmask : flags & ~i4flag.mBitmask);
                    }
                }
            }

            long checkpoint = System.currentTimeMillis();

            int i = 0;
            List<ImapMessage> i4list = new ArrayList<ImapMessage>(SUGGESTED_BATCH_SIZE);
            List<Integer> idlist = new ArrayList<Integer>(SUGGESTED_BATCH_SIZE);
            for (ImapMessage msg : i4set) {
                // we're sending 'em off in batches of 100
                i4list.add(msg);  idlist.add(msg.msgId);
                if (++i % SUGGESTED_BATCH_SIZE != 0 && i != i4set.size()) {
                    continue;
                }
                synchronized (mbox) {
                    if (modseq >= 0) {
                        MailItem[] items = mbox.getItemById(getContext(), idlist, MailItem.TYPE_UNKNOWN);
                        for (int idx = items.length - 1; idx >= 0; idx--) {
                            ImapMessage i4msg = i4list.get(idx);
                            if (i4msg.getModseq(items[idx], i4folder.getTagset()) > modseq) {
                                modifyConflicts.add(i4msg);
                                i4list.remove(idx);  idlist.remove(idx);
                                allPresent = false;
                            }
                        }
                    }

                    try {
                        // if it was a STORE [+-]?FLAGS.SILENT, temporarily disable notifications
                        if (silent && !modseqEnabled) {
                            i4folder.disableNotifications();
                        }
                        if (operation == StoreAction.REPLACE) {
                            // replace real tags and flags on all messages
                            mbox.setTags(getContext(), ArrayUtil.toIntArray(idlist), MailItem.TYPE_UNKNOWN, flags, tags, null);
                            // replace session tags on all messages
                            for (ImapMessage i4msg : i4list) {
                                i4msg.setSessionFlags(sflags, i4folder);
                            }
                        } else {
                            for (ImapFlag i4flag : i4flags) {
                                boolean add = operation == StoreAction.ADD ^ !i4flag.mPositive;
                                if (i4flag.mPermanent) {
                                    // real tag; do a batch update to the DB
                                    mbox.alterTag(getContext(), ArrayUtil.toIntArray(idlist), MailItem.TYPE_UNKNOWN, i4flag.mId, add, null);
                                } else {
                                    // session tag; update one-by-one in memory only
                                    for (ImapMessage i4msg : i4list) {
                                        i4msg.setSessionFlags((short) (add ? i4msg.sflags | i4flag.mBitmask : i4msg.sflags & ~i4flag.mBitmask), i4folder);
                                    }
                                }
                            }
                        }
                    } finally {
                        // if it was a STORE [+-]?FLAGS.SILENT, reenable notifications
                        i4folder.enableNotifications();
                    }
                }

                if (!silent || modseqEnabled) {
                    for (ImapMessage i4msg : i4list) {
                        ImapFolder.DirtyMessage dirty = i4folder.undirtyMessage(i4msg);
                        if (silent && (dirty == null || dirty.modseq <= 0)) {
                            continue;
                        }
                        StringBuilder ntfn = new StringBuilder();
                        boolean empty = true;
                        ntfn.append(i4msg.sequence).append(" FETCH (");
                        if (!silent) {
                            ntfn.append(i4msg.getFlags(i4folder));  empty = false;
                        }
                        // 6.4.8: "However, server implementations MUST implicitly include
                        //         the UID message data item as part of any FETCH response
                        //         caused by a UID command..."
                        if (byUID) {
                            ntfn.append(empty ? "": " ").append("UID ").append(i4msg.imapUid);  empty = false;
                        }
                        if (dirty != null && dirty.modseq > 0 && modseqEnabled) {
                            ntfn.append(empty ? "": " ").append("MODSEQ (").append(dirty.modseq).append(')');  empty = false;
                        }
                        sendUntagged(ntfn.append(')').toString());
                    }
                } else {
                    // send a gratuitous untagged response to keep pissy clients from closing the socket from inactivity
                    long now = System.currentTimeMillis();
                    if (now - checkpoint > MAXIMUM_IDLE_PROCESSING_MILLIS) {
                        sendIdleUntagged();  checkpoint = now;
                    }
                }

                i4list.clear();  idlist.clear();
            }
        } catch (ServiceException e) {
            deleteTags(newTags);
            if (e.getCode().equals(MailServiceException.INVALID_NAME)) {
                ZimbraLog.imap.info("%s failed: %s", command, e.getMessage());
            } else {
                ZimbraLog.imap.warn("%s failed", command, e);
            }
            sendNO(tag, command + " failed");
            return canContinue(e);
        }

        boolean hadConflicts = modifyConflicts != null && !modifyConflicts.isEmpty();
        String conflicts = hadConflicts ? " [MODIFIED " + ImapFolder.encodeSubsequence(modifyConflicts, byUID) + ']' : "";

        sendNotifications(byUID, false);
        // RFC 2180 4.2.1: "If the ".SILENT" suffix is used, and the STORE completed successfully for
        //                  all the non-expunged messages, the server SHOULD return a tagged OK."
        // RFC 2180 4.2.3: "If the ".SILENT" suffix is not used, and a mixture of expunged and non-
        //                  expunged messages are referenced, the server MAY set the flags and return
        //                  a FETCH response for the non-expunged messages along with a tagged NO."
        if (silent || allPresent) {
            sendOK(tag, command + conflicts + " completed");
        } else {
            sendNO(tag, command + conflicts + " completed");
        }
        return CONTINUE_PROCESSING;
    }

    private final int SUGGESTED_COPY_BATCH_SIZE = 50;

    boolean doCOPY(String tag, String sequenceSet, ImapPath path, boolean byUID) throws IOException, ImapException {
        if (!checkState(tag, State.SELECTED)) {
            return CONTINUE_PROCESSING;
        }
        String command = (byUID ? "UID COPY" : "COPY");
        String copyuid = "";
        List<MailItem> copies = new ArrayList<MailItem>();

        ImapFolder i4folder = getSelectedFolder();
        Mailbox mbox = i4folder.getMailbox();

        Set<ImapMessage> i4set;
        synchronized (mbox) {
            i4set = i4folder.getSubsequence(tag, sequenceSet, byUID);
        }
        // RFC 2180 4.4.1: "The server MAY disallow the COPY of messages in a multi-
        //                  accessed mailbox that contains expunged messages."
        if (!byUID && i4set.contains(null)) {
            sendNO(tag, "COPY rejected because some of the requested messages were expunged");
            return CONTINUE_PROCESSING;
        }
        i4set.remove(null);

        try {
            if (!path.isVisible()) {
                throw ImapServiceException.FOLDER_NOT_VISIBLE(path.asImapPath());
            } else if (!path.isWritable(ACL.RIGHT_INSERT)) {
                throw ImapServiceException.FOLDER_NOT_WRITABLE(path.asImapPath());
            }
            Object mboxobj = path.getOwnerMailbox();
            ItemId iidTarget;
            boolean sameMailbox = false;
            int uvv;

            // check target folder permissions before attempting the copy
            if (mboxobj instanceof Mailbox) {
                sameMailbox = mbox.getAccountId().equalsIgnoreCase(((Mailbox) mboxobj).getAccountId());
                Folder folder = (Folder) path.getFolder();
                iidTarget = new ItemId(folder);
                uvv = ImapFolder.getUIDValidity(folder);
            } else if (mboxobj instanceof ZMailbox) {
                ZFolder zfolder = (ZFolder) path.getFolder();
                iidTarget = new ItemId(zfolder.getId(), path.getOwnerAccount().getId());
                uvv = ImapFolder.getUIDValidity(zfolder);
            } else {
                throw AccountServiceException.NO_SUCH_ACCOUNT(path.getOwner());
            }

            long checkpoint = System.currentTimeMillis();
            List<Integer> srcUIDs = extensionEnabled("UIDPLUS") ? new ArrayList<Integer>() : null;
            List<Integer> copyUIDs = extensionEnabled("UIDPLUS") ? new ArrayList<Integer>() : null;

            int i = 0;
            List<ImapMessage> i4list = new ArrayList<ImapMessage>(SUGGESTED_COPY_BATCH_SIZE);
            List<Integer> idlist = new ArrayList<Integer>(SUGGESTED_COPY_BATCH_SIZE);
            List<Integer> createdList = new ArrayList<Integer>(SUGGESTED_COPY_BATCH_SIZE);
            for (ImapMessage i4msg : i4set) {
                // we're sending 'em off in batches of 50
                i4list.add(i4msg);  idlist.add(i4msg.msgId);
                if (++i % SUGGESTED_COPY_BATCH_SIZE != 0 && i != i4set.size()) {
                    continue;
                }
                if (sameMailbox) {
                    List<MailItem> copyMsgs;
                    try {
                        byte type = MailItem.TYPE_UNKNOWN;
                        int[] mItemIds = new int[i4list.size()];
                        int counter  = 0;
                        for (ImapMessage curMsg : i4list) {
                            mItemIds[counter++] = curMsg.msgId;
                            if (counter == 1) {
                                type = curMsg.getType();
                            } else if (curMsg.getType() != type) {
                                type = MailItem.TYPE_UNKNOWN;
                            }
                        }
                        copyMsgs = mbox.imapCopy(getContext(), mItemIds, type, iidTarget.getId());
                    } catch (IOException e) {
                        throw ServiceException.FAILURE("Caught IOException executing " + this, e);
                    }

                    copies.addAll(copyMsgs);
                    for (MailItem target : copyMsgs) {
                        createdList.add(target.getImapUid());
                    }
                } else {
                    ItemActionHelper op = ItemActionHelper.COPY(getContext(), mbox, null, idlist, MailItem.TYPE_UNKNOWN, null, iidTarget);
                    for (String target : op.getCreatedIds()) {
                        createdList.add(new ItemId(target, mSelectedFolder.getAuthenticatedAccountId()).getId());
                    }
                }

                if (createdList.size() != i4list.size()) {
                    throw ServiceException.FAILURE("mismatch between original and target count during IMAP COPY", null);
                }
                if (srcUIDs != null) {
                    for (ImapMessage source : i4list) {
                        srcUIDs.add(source.imapUid);
                    }
                    for (Integer target : createdList) {
                        copyUIDs.add(target);
                    }
                }

                i4list.clear();  idlist.clear();  createdList.clear();

                // send a gratuitous untagged response to keep pissy clients from closing the socket from inactivity
                long now = System.currentTimeMillis();
                if (now - checkpoint > MAXIMUM_IDLE_PROCESSING_MILLIS) {
                    sendIdleUntagged();  checkpoint = now;
                }
            }

            if (uvv > 0 && srcUIDs != null && srcUIDs.size() > 0) {
                copyuid = "[COPYUID " + uvv + ' ' + ImapFolder.encodeSubsequence(srcUIDs) + ' ' +
                    ImapFolder.encodeSubsequence(copyUIDs) + "] ";
            }
        } catch (IOException e) {
            // 6.4.7: "If the COPY command is unsuccessful for any reason, server implementations
            //         MUST restore the destination mailbox to its state before the COPY attempt."
            ZimbraLog.imap.warn("%s failed", command, e);
            sendNO(tag, command + " failed");
            return CONTINUE_PROCESSING;
        } catch (ServiceException e) {
            // 6.4.7: "If the COPY command is unsuccessful for any reason, server implementations
            //         MUST restore the destination mailbox to its state before the COPY attempt."
            String rcode = "";
            if (e.getCode().equals(MailServiceException.NO_SUCH_FOLDER)) {
                ZimbraLog.imap.info("%s failed: no such folder: %s", command, path);
                if (path.isCreatable()) {
                    rcode = "[TRYCREATE] ";
                }
            } else if (e.getCode().equals(ImapServiceException.FOLDER_NOT_VISIBLE)) {
                ZimbraLog.imap.info("%s failed: folder not visible: %s", command, path);
            } else if (e.getCode().equals(ImapServiceException.FOLDER_NOT_WRITABLE)) {
                ZimbraLog.imap.info("%s failed: folder not writable: %s", command, path);
            } else {
                ZimbraLog.imap.warn("%s failed", command, e);
            }
            sendNO(tag, rcode + command + " failed");
            return canContinue(e);
        }

        // RFC 2180 4.4: "COPY is the only IMAP4 sequence number command that is safe to allow
        //                an EXPUNGE response on.  This is because a client is not permitted
        //                to cascade several COPY commands together."
        sendNotifications(true, false);
        sendOK(tag, copyuid + command + " completed");
        return CONTINUE_PROCESSING;
    }

    public void sendNotifications(boolean notifyExpunges, boolean flush) throws IOException {
        ImapProxy proxy = mProxy;
        if (proxy != null) {
            proxy.fetchNotifications();
            return;
        }

        ImapSession i4selected = getCurrentSession();
        if (i4selected == null || !i4selected.hasNotifications()) {
            return;
        }
        Mailbox mbox = i4selected.getMailbox();
        if (mbox == null) {
            return;
        }
        ImapFolder i4folder;
        try {
            i4folder = i4selected.getImapFolder();
        } catch (ImapSessionClosedException e) {
            return;
        }

        List<String> notifications = new ArrayList<String>();
        // XXX: is this the right thing to synchronize on?
        synchronized (mbox) {
            // FIXME: notify untagged NO if close to quota limit

            if (i4folder.areTagsDirty()) {
                notifications.add("FLAGS (" + StringUtil.join(" ", i4folder.getFlagList(false)) + ')');
                i4folder.cleanTags();
            }

            int oldRecent = i4folder.getRecentCount();
            boolean removed = false;
            boolean received = i4folder.checkpointSize();
            if (notifyExpunges) {
                List<Integer> expunged = i4folder.collapseExpunged(sessionActivated(ImapExtension.QRESYNC));
                removed = !expunged.isEmpty();
                if (removed) {
                    if (sessionActivated(ImapExtension.QRESYNC)) {
                        notifications.add("VANISHED " + ImapFolder.encodeSubsequence(expunged));
                    } else {
                        for (Integer index : expunged) {
                            notifications.add(index + " EXPUNGE");
                        }
                    }
                }
            }
            i4folder.checkpointSize();

            // notify of any message flag changes
            boolean sendModseq = sessionActivated(ImapExtension.CONDSTORE);
            for (Iterator<ImapFolder.DirtyMessage> it = i4folder.dirtyIterator(); it.hasNext(); ) {
                ImapFolder.DirtyMessage dirty = it.next();
                if (dirty.i4msg.isAdded()) {
                    dirty.i4msg.setAdded(false);
                } else {
                    notifications.add(dirty.i4msg.sequence + " FETCH (" + dirty.i4msg.getFlags(i4folder) +
                            (sendModseq && dirty.modseq > 0 ? " MODSEQ (" + dirty.modseq + ')' : "") + ')');
                }
            }
            i4folder.clearDirty();

            if (received || removed) {
                notifications.add(i4folder.getSize() + " EXISTS");
            }
            if (received || oldRecent != i4folder.getRecentCount()) {
                notifications.add(i4folder.getRecentCount() + " RECENT");
            }
        }

        // no I/O while the Mailbox is locked...
        for (String ntfn : notifications) {
            sendUntagged(ntfn);
        }
        if (flush) {
            flushOutput();
        }
    }

    @Override
    public void dropConnection() {
        dropConnection(true);
    }

    /**
     * Close the connection.
     *
     * If closing from outside of this IMAP handler, you must use {@link #close()} instead, otherwise concurrency issues
     * arise.
     */
    abstract protected void dropConnection(boolean sendBanner);

    /**
     * Close the connection. It's safe to call from outside of this IMAP handler.
     */
    abstract void close();

    abstract protected void flushOutput() throws IOException;

    abstract protected void enableInactivityTimer() throws IOException;

    abstract protected void completeAuthentication() throws IOException;

    void sendIdleUntagged() throws IOException                   { sendUntagged("NOOP", true); }

    void sendOK(String tag, String response) throws IOException  { sendResponse(tag, "OK " + (response.equals("") ? " " : response), true); }
    void sendNO(String tag, String response) throws IOException  { sendResponse(tag, "NO " + (response.equals("") ? " " : response), true); }
    void sendBAD(String tag, String response) throws IOException { sendResponse(tag, "BAD " + (response.equals("") ? " " : response), true); }
    void sendUntagged(String response) throws IOException        { sendResponse("*", response, false); }
    void sendUntagged(String response, boolean flush) throws IOException { sendResponse("*", response, flush); }
    void sendContinuation(String response) throws IOException    { sendResponse("+", response, true); }

    void sendGreeting() throws IOException {
        sendUntagged("OK " + mConfig.getGreeting(), true);
    }

    void sendBYE() {
        sendBYE(mConfig.getGoodbye());
    }

    void sendBYE(String msg) {
        try {
            sendUntagged("BYE " + msg, true);
        } catch (IOException e) {
        }
        mGoodbyeSent = true;
    }

    void sendResponse(String tag, String msg, boolean flush) throws IOException {
        String response = (tag == null ? "" : tag + ' ') + (msg == null ? "" : msg);
        if (ZimbraLog.imap.isTraceEnabled()) {
            ZimbraLog.imap.trace("S: %s", response);
        } else if (msg != null && msg.startsWith("BAD")) {
            ZimbraLog.imap.info("S: %s", response);
        }
        sendLine(response, flush);
    }

    abstract void sendLine(String line, boolean flush) throws IOException;
}<|MERGE_RESOLUTION|>--- conflicted
+++ resolved
@@ -1865,13 +1865,8 @@
                     continue;
                 ImapPath path = relativeTo == null ? new ImapPath(owner, folder, mCredentials) : new ImapPath(owner, folder, relativeTo);
                 if (path.isVisible()) {
-<<<<<<< HEAD
-                    if (userAgent != null && userAgent.startsWith(IDInfo.DATASOURCE_IMAP_CLIENT_NAME) 
+                    if (userAgent != null && userAgent.startsWith(IDInfo.DATASOURCE_IMAP_CLIENT_NAME)
                         && folder.isTagged(Flag.ID_FLAG_SYNCFOLDER)) {
-=======
-                    if (userAgent != null && userAgent.startsWith(IDInfo.DATASOURCE_IMAP_CLIENT_NAME)
-                        && folder.isTagged(Flag.FlagInfo.SYNCFOLDER)) {
->>>>>>> 2afd8a67
                         //bug 72577 - do not display folders synced with IMAP datasource to downstream IMAP datasource connections
                         continue;
                     }
@@ -3351,105 +3346,7 @@
                 
                 
                 boolean markMessage = markRead && (i4msg.flags & Flag.BITMASK_UNREAD) != 0;
-<<<<<<< HEAD
-                if (!fullMessage.isEmpty() || (parts != null && !parts.isEmpty()) || (attributes & ~FETCH_FROM_CACHE) != 0) {
-                    synchronized (mbox) {
-                        writeMessage(fullMessage, parts, attributes, i4msg, i4folder, mbox, result, os, markMessage, modseqEnabled);
-                    }
-                } else {
-                    writeMessage(fullMessage, parts, attributes, i4msg, i4folder, mbox, result, os, markMessage, modseqEnabled);
-                }                    
-=======
-                boolean empty = true;
-                MailItem item = null;
-                MimeMessage mm;
-                if (!fullMessage.isEmpty() || (parts != null && !parts.isEmpty()) || (attributes & ~FETCH_FROM_CACHE) != 0) {
-                    try {
-                        item = mbox.getItemById(getContext(), i4msg.msgId, i4msg.getType());
-                    } catch (NoSuchItemException nsie) {
-                        // just in case we're out of sync, force this message back into sync
-                        i4folder.markMessageExpunged(i4msg);
-                        fetchStub(i4msg, i4folder, attributes, parts, fullMessage, result);
-                        continue;
-                    }
-                }
-
-                if ((attributes & FETCH_UID) != 0) {
-                    result.print((empty ? "" : " ") + "UID " + i4msg.imapUid);
-                    empty = false;
-                }
-                if ((attributes & FETCH_INTERNALDATE) != 0) {
-                    result.print((empty ? "" : " ") + "INTERNALDATE \"" +
-                            DateUtil.toImapDateTime(new Date(item.getDate())) + '"');
-                    empty = false;
-                }
-                if ((attributes & FETCH_RFC822_SIZE) != 0) {
-                    result.print((empty ? "" : " ") + "RFC822.SIZE " + i4msg.getSize(item));
-                    empty = false;
-                }
-                if ((attributes & FETCH_BINARY_SIZE) != 0) {
-                    result.print((empty ? "" : " ") + "BINARY.SIZE[] " + i4msg.getSize(item));
-                    empty = false;
-                }
-
-                if (!fullMessage.isEmpty()) {
-                    for (ImapPartSpecifier pspec : fullMessage) {
-                        result.print(empty ? "" : " ");
-                        pspec.write(result, output, item);
-                        empty = false;
-                    }
-                }
-
-                if ((parts != null && !parts.isEmpty()) || (attributes & FETCH_FROM_MIME) != 0) {
-                    mm = ImapMessage.getMimeMessage(item);
-                    if ((attributes & FETCH_BODY) != 0) {
-                        result.print(empty ? "" : " ");
-                        result.print("BODY ");
-                        ImapMessage.serializeStructure(result, mm, false);
-                        empty = false;
-                    }
-                    if ((attributes & FETCH_BODYSTRUCTURE) != 0) {
-                        result.print(empty ? "" : " ");
-                        result.print("BODYSTRUCTURE ");
-                        ImapMessage.serializeStructure(result, mm, true);
-                        empty = false;
-                    }
-                    if ((attributes & FETCH_ENVELOPE) != 0) {
-                        result.print(empty ? "" : " ");
-                        result.print("ENVELOPE ");
-                        ImapMessage.serializeEnvelope(result, mm);
-                        empty = false;
-                    }
-                    if (parts != null) {
-                        for (ImapPartSpecifier pspec : parts) {
-                            result.print(empty ? "" : " ");
-                            pspec.write(result, output, mm);
-                            empty = false;
-                        }
-                    }
-                }
-
-                // 6.4.5: "The \Seen flag is implicitly set; if this causes the flags to
-                //         change, they SHOULD be included as part of the FETCH responses."
-                // FIXME: optimize by doing a single mark-read op on multiple messages
-                if (markMessage) {
-                    mbox.alterTag(getContext(), i4msg.msgId, i4msg.getType(), Flag.FlagInfo.UNREAD, false, null);
-                }
-                ImapFolder.DirtyMessage unsolicited = i4folder.undirtyMessage(i4msg);
-                if ((attributes & FETCH_FLAGS) != 0 || unsolicited != null) {
-                    result.print(empty ? "" : " ");
-                    result.print(i4msg.getFlags(i4folder));
-                    empty = false;
-                }
-
-                // RFC 4551 3.2: "Once the client specified the MODSEQ message data item in a
-                //                FETCH request, the server MUST include the MODSEQ fetch response
-                //                data items in all subsequent unsolicited FETCH responses."
-                if ((attributes & FETCH_MODSEQ) != 0 || (modseqEnabled && unsolicited != null)) {
-                    int modseq = unsolicited == null ? i4msg.getModseq(item) : unsolicited.modseq;
-                    result.print((empty ? "" : " ") + "MODSEQ (" + modseq + ')');  empty = false;
-                }
->>>>>>> 2afd8a67
+                writeMessage(fullMessage, parts, attributes, i4msg, i4folder, mbox, result, os, markMessage, modseqEnabled);
             } catch (ImapPartSpecifier.BinaryDecodingException e) {
                 // don't write this response line if we're returning NO
                 os = baosDebug = null;
@@ -3465,16 +3362,10 @@
             } catch (MessagingException e) {
                 ZimbraLog.imap.warn("ignoring error during " + command + ": ", e);
                 continue;
-<<<<<<< HEAD
+            } catch (IOException ioe) {
+                fetchException(ioe);
             } finally {
                 if (os != null) {
-=======
-            } catch (IOException ioe) {
-                fetchException(ioe);
-            }
-            finally {
-                if (result != null) {
->>>>>>> 2afd8a67
                     result.write(')');
                     os.write(LINE_SEPARATOR_BYTES, 0, LINE_SEPARATOR_BYTES.length);
                     os.flush();
@@ -3492,6 +3383,15 @@
         return CONTINUE_PROCESSING;
     }
     
+    private void fetchException(Throwable cause) throws ImapIOException {
+        if (ZimbraLog.imap.isDebugEnabled()) {
+            ZimbraLog.imap.debug("IOException fetching IMAP message, closing connection",cause);
+        } else {
+            ZimbraLog.imap.warn("IOException fetching IMAP message, closing connection");
+        }
+        throw new ImapIOException("IOException during message fetch", cause);
+    }
+
     private void writeMessage(List<ImapPartSpecifier> fullMessage, List<ImapPartSpecifier> parts,  int attributes,
             ImapMessage i4msg, ImapFolder i4folder, Mailbox mbox, PrintStream result, OutputStream os, boolean markMessage,
             boolean modseqEnabled) throws IOException, BinaryDecodingException, ServiceException, MessagingException {
@@ -3572,7 +3472,6 @@
             empty = false;
         }
 
-<<<<<<< HEAD
         // RFC 4551 3.2: "Once the client specified the MODSEQ message data item in a
         //                FETCH request, the server MUST include the MODSEQ fetch response
         //                data items in all subsequent unsolicited FETCH responses."
@@ -3582,17 +3481,6 @@
         }
     }
     
-=======
-    private void fetchException(Throwable cause) throws ImapIOException {
-        if (ZimbraLog.imap.isDebugEnabled()) {
-            ZimbraLog.imap.debug("IOException fetching IMAP message, closing connection",cause);
-        } else {
-            ZimbraLog.imap.warn("IOException fetching IMAP message, closing connection");
-        }
-        throw new ImapIOException("IOException during message fetch", cause);
-    }
-
->>>>>>> 2afd8a67
     private void fetchStub(ImapMessage i4msg, ImapFolder i4folder, int attributes, List<ImapPartSpecifier> parts, List<ImapPartSpecifier> fullMessage, PrintStream result)
     throws ServiceException {
         // RFC 2180 4.1.3: "The server MAY allow the EXPUNGE of a multi-accessed mailbox, and
