--- conflicted
+++ resolved
@@ -131,25 +131,8 @@
         mStartedTLS = mConfig.isSslEnabled();
     }
 
-<<<<<<< HEAD
     ImapCredentials getCredentials()                   { return mCredentials; }
     ImapHandler setCredentials(ImapCredentials creds)  { mCredentials = creds;  return this; }
-=======
-    abstract void sendLine(String line, boolean flush) throws IOException;
-
-    /**
-     * Close the connection.
-     *
-     * If closing from outside of this IMAP handler, you must use {@link #close()} instead, otherwise concurrency issues
-     * arise.
-     */
-    abstract void dropConnection(boolean sendBanner);
-
-    /**
-     * Close the connection. It's safe to call from outside of this IMAP handler.
-     */
-    abstract void close();
->>>>>>> f185a392
 
     public boolean isSSLEnabled()  { return mStartedTLS; }
 
@@ -3859,15 +3842,15 @@
     /**
      * Close the connection.
      *
-     * If closing from outside of this IMAP handler, you must use {@link #dropConnectionAsynchronously()} instead,
-     * otherwise concurrency issues arise.
+     * If closing from outside of this IMAP handler, you must use {@link #close()} instead, otherwise concurrency issues
+     * arise.
      */
     abstract protected void dropConnection(boolean sendBanner);
 
     /**
-     * Request to close the connection.
+     * Close the connection. It's safe to call from outside of this IMAP handler.
      */
-    abstract void dropConnectionAsynchronously();
+    abstract void close();
 
     abstract protected void flushOutput() throws IOException;
 
