/*
 * ***** BEGIN LICENSE BLOCK *****
 * Zimbra Collaboration Suite Server
 * Copyright (C) 2005, 2006, 2007, 2010, 2011 VMware, Inc.
 * 
 * The contents of this file are subject to the Zimbra Public License
 * Version 1.3 ("License"); you may not use this file except in
 * compliance with the License.  You may obtain a copy of the License at
 * http://www.zimbra.com/license.
 * 
 * Software distributed under the License is distributed on an "AS IS"
 * basis, WITHOUT WARRANTY OF ANY KIND, either express or implied.
 * ***** END LICENSE BLOCK *****
 */
package com.zimbra.cs.imap;

import java.io.IOException;
import java.util.ArrayList;
import java.util.Collections;
import java.util.Iterator;
import java.util.List;
import java.util.Map;
import java.util.TreeMap;
import java.util.concurrent.ConcurrentHashMap;

import com.google.common.base.Function;
import com.zimbra.common.service.ServiceException;
import com.zimbra.common.soap.Element;
import com.zimbra.common.util.ArrayUtil;
import com.zimbra.common.util.ZimbraLog;
import com.zimbra.cs.imap.ImapFolder.DirtyMessage;
import com.zimbra.cs.imap.ImapHandler.ImapExtension;
import com.zimbra.cs.imap.ImapMessage.ImapMessageSet;
import com.zimbra.cs.localconfig.DebugConfig;
import com.zimbra.cs.mailbox.Contact;
import com.zimbra.cs.mailbox.Flag;
import com.zimbra.cs.mailbox.Folder;
import com.zimbra.cs.mailbox.MailItem;
import com.zimbra.cs.mailbox.MailServiceException;
import com.zimbra.cs.mailbox.Mailbox;
import com.zimbra.cs.mailbox.Message;
import com.zimbra.cs.mailbox.Tag;
import com.zimbra.cs.session.PendingModifications;
import com.zimbra.cs.session.PendingModifications.Change;
import com.zimbra.cs.session.Session;

public class ImapSession extends Session {
    private static final ImapSessionManager MANAGER = ImapSessionManager.getInstance();
    
    interface ImapFolderData {
        int getId();
        int getSize();
        boolean isWritable();
        boolean hasExpunges();
        boolean hasNotifications();
        void doEncodeState(Element imap);
        void endSelect();

        void handleTagDelete(int changeId, int tagId);
        void handleTagCreate(int changeId, Tag tag);
        void handleTagRename(int changeId, Tag tag, Change chg);
        void handleItemDelete(int changeId, int itemId);
        void handleItemCreate(int changeId, MailItem item, AddedItems added);
        void handleFolderRename(int changeId, Folder folder, Change chg);
        void handleItemUpdate(int changeId, Change chg, AddedItems added);
        void handleAddedMessages(int changeId, AddedItems added);
        void finishNotification(int changeId) throws IOException;
    }

    private final ImapPath mPath;
    private final int      mFolderId;
    private final boolean  mIsVirtual;
    private ImapFolderData mFolder;
<<<<<<< HEAD
    private ImapHandler    mHandler;
=======
    private ImapHandler handler;
    private Map<Integer, Integer> renumberCount = new ConcurrentHashMap<Integer, Integer>();
>>>>>>> aa8fdde5

    ImapSession(ImapFolder i4folder, ImapHandler handler) throws ServiceException {
        super(i4folder.getCredentials().getAccountId(), i4folder.getPath().getOwnerAccountId(), Session.Type.IMAP);
        mPath      = i4folder.getPath();
        mFolderId  = i4folder.getId();
        mIsVirtual = i4folder.isVirtual();
        mFolder    = i4folder;
        mHandler   = handler;

        i4folder.setSession(this);
    }

    ImapHandler getHandler() {
        return mHandler;
    }

    ImapFolder getImapFolder() throws ImapSessionClosedException, IOException {
        ImapSessionManager.getInstance().recordAccess(this);
        return reload();
    }

    ImapPath getPath() {
        return mPath;
    }

    boolean isInteractive() {
        return mHandler != null;
    }

    public boolean isWritable() {
        return isInteractive() && mFolder.isWritable();
    }

    boolean isVirtual() {
        return mIsVirtual;
    }

    public int getFolderId() {
        return mFolderId;
    }

    boolean hasNotifications() {
        return mFolder.hasNotifications();
    }

    boolean hasExpunges() {
        return mFolder.hasExpunges();
    }

    /** Returns whether a given SELECT option is active for this folder. */
    boolean isExtensionActivated(ImapExtension ext) {
        switch (ext) {
            case CONDSTORE:
                return !mIsVirtual && mHandler.sessionActivated(ext);
            default:
                return false;
        }
    }

    boolean isSerialized() {
        return mFolder instanceof PagedFolderData;
    }

    synchronized int getFootprint() {
        // FIXME: consider saved search results, in-memory data for paged sessions
        return mFolder instanceof ImapFolder ? ((ImapFolder) mFolder).getSize() : 0;
    }

    int getEstimatedSize() {
        return mFolder.getSize();
    }

    boolean requiresReload() {
        ImapFolderData fdata = mFolder;
        return fdata instanceof ImapFolder ? false : ((PagedFolderData) fdata).notificationsFull();
    }

    int getRenumberCount(ImapMessage msg) {
        Integer count = renumberCount.get(msg.msgId);
        return (count == null ? 0 : count);
    }

    void incrementRenumber(ImapMessage msg) {
        Integer count = renumberCount.get(msg.msgId);
        count = (count != null ? count + 1 : 1);
        renumberCount.put(msg.msgId, count);
    }

    void resetRenumber() {
        renumberCount.clear();
    }

    boolean hasFailedRenumber() {
        //check if any id has been repeatedly renumbered
        for (Integer count : renumberCount.values()) {
            if (count > 5) {
                return true;
            }
        }
        return false;
    }

    boolean isFailedRenumber(ImapMessage msg) {
        Integer count = renumberCount.get(msg.msgId);
        return (count == null ? false : isFailed(count));
    }

    private boolean isFailed(Integer count) {
        return count > 5;
    }

    void inactivate() {
        if (!isInteractive()) {
            return;
        }

        if (isWritable()) {
            snapshotRECENT();
        }

        mFolder.endSelect();
        // removes this session from the global SessionCache, *not* from ImapSessionManager
        removeFromSessionCache();
        mHandler = null;
    }

    /** If the folder is selected READ-WRITE, updates its high-water RECENT
     *  change ID so that subsequent IMAP sessions do not see the loaded
     *  messages as \Recent. */
    private void snapshotRECENT() {
        try {
            Mailbox mbox = mMailbox;
            if (mbox != null && isWritable()) {
                mbox.recordImapSession(mFolderId);
            }
        } catch (MailServiceException.NoSuchItemException nsie) {
            // don't log if the session expires because the folder was deleted out from under it
        } catch (Exception e) {
            ZimbraLog.session.warn("exception recording unloaded session's RECENT limit", e);
        }
    }

    @Override
    protected boolean isMailboxListener() {
        return true;
    }

    @Override
    protected boolean isRegisteredInCache() {
        return true;
    }

    @Override
    public void doEncodeState(Element parent) {
        mFolder.doEncodeState(parent.addElement("imap"));
    }

    @Override
    protected long getSessionIdleLifetime() {
        return mHandler.getConfig().getAuthenticatedMaxIdleSeconds() * 1000L;
    }

    // XXX: need to handle the abrupt disconnect case, the LOGOUT case, the timeout case, and the too-many-sessions disconnect case
    @Override
    public Session unregister() {
        ImapSessionManager.getInstance().closeFolder(this, true);
        return detach();
    }

    Session detach() {
        Mailbox mbox = mMailbox;
        synchronized (mbox != null ? mbox : this) { // locking order is always Mailbox then Session
            synchronized (this) {
                ImapSessionManager.getInstance().uncacheSession(this);
                return isRegistered() ? super.unregister() : this;
            }
        }
    }

    @Override
    protected void cleanup() {
        ImapHandler handler = mHandler;
        if (handler != null) {
            ZimbraLog.imap.debug("dropping connection because Session is closing");
            handler.close();
        }
    }

    /**
     * Serializes this {@link ImapSession} to the session manager's current {@link ImapSessionManager.FolderSerializer}
     * if it's not already serialized there.
     *
     * @param mem true to use memcached if available, otherwise false
     * @return the cachekey under which we serialized the folder, or {@code null} if the folder was already serialized
     */
    private String serialize(boolean active) throws ServiceException {
        // if the data's already paged out, we can short-circuit
        ImapFolder i4folder = mFolder instanceof ImapFolder ? (ImapFolder) mFolder : null;
        if (i4folder == null) {
            return null;
        }

        if (!isRegistered()) {
            throw ServiceException.FAILURE("cannot serialized unregistered session", null);
        }

        // if it's a disconnected session, no need to track expunges
        if (!isInteractive()) {
            i4folder.collapseExpunged(false);
        }

        String cachekey = MANAGER.cacheKey(this, active);
        MANAGER.serialize(cachekey, i4folder);
        return cachekey;
    }

    /**
     * Unload this session data into cache.
     *
     * @param active true to use active session cache, otherwise use inactive session cache
     */
    void unload(boolean active) throws ServiceException {
        Mailbox mbox = mMailbox;
        if (mbox == null) {
            return;
        }
        synchronized (mbox) {
            synchronized (this) {
                if (mFolder instanceof ImapFolder) { // if the data's already paged out, we can short-circuit
                    mFolder = new PagedFolderData(serialize(active), (ImapFolder) mFolder);
                } else if (mFolder instanceof PagedFolderData) {
                    PagedFolderData paged = (PagedFolderData) mFolder;
                    if (paged.getCacheKey() == null || !paged.getCacheKey().equals(MANAGER.cacheKey(this, active))) {
                        //currently cached to wrong cache need to move it so it doesn't get expired or LRU'd
                        ZimbraLog.imap.trace("relocating cached item to %s already unloaded but cache key mismatched", (active ? "active" : "inactive"));
                        ImapFolder folder = null;
                        try {
                            folder = reload();
                            mFolder = new PagedFolderData(serialize(active), folder);
                        } catch (ImapSessionClosedException e) {
                            throw ServiceException.FAILURE("Session closed while relocating paged item", e);
                        } catch (IOException e) {
                            throw ServiceException.FAILURE("IOException while relocating paged item", e);
                        }
                    }
                }
            }
        }
    }

    public static final String CACHE_MISS = "cache miss deserializing folder state";

    ImapFolder reload() throws IOException, ImapSessionClosedException {
        Mailbox mbox = mMailbox;
        if (mbox == null) {
            throw new ImapSessionClosedException();
        }
        // Mailbox.endTransaction() -> ImapSession.notifyPendingChanges() locks in the order of Mailbox -> ImapSession.
        // Need to lock in the same order here, otherwise can result in deadlock.
        synchronized (mbox) { // PagedFolderData.replay() locks Mailbox deep inside of it.
            synchronized (this) {
                PagedFolderData paged = mFolder instanceof PagedFolderData ? (PagedFolderData) mFolder : null;
                if (paged != null) { // if the data's already paged in, we can short-circuit
                    ImapFolder i4folder = MANAGER.deserialize(paged.getCacheKey());
                    if (i4folder == null) {
                        //IOException expected up the stack when cache miss occurs
                        //for now, keep it that way. 
                        //TODO: refactor later (in 8.0) once we've shaken out any other bugs w/ new cache impl.
                        if (ImapSessionManager.isActiveKey(paged.getCacheKey())) {
                            ZimbraLog.imap.debug("cache miss in active cache with key %s",paged.getCacheKey());
                        }
                        throw new IOException(CACHE_MISS + " from "+(ImapSessionManager.isActiveKey(paged.getCacheKey()) ? "active" : "inactive")+ " cache");
                    }

                    try {
                        paged.restore(i4folder);
                    } catch (ServiceException e) {
                        throw new IOException("unable to deserialize folder state", e);
                    }
                    // need to switch target before replay (yes, this is inelegant)
                    mFolder = i4folder;
                    // replay all queued events into the restored folder
                    try {
                        paged.replay(); //catch some error and return null so we drop cache and reload from db
                        if (hasFailedRenumber()) {
                            return handleRenumberError(paged.getCacheKey());
                        }
                    } catch (ImapRenumberException e) {
                        return handleRenumberError(paged.getCacheKey());
                    }
                    // if it's a disconnected session, no need to track expunges
                    if (!isInteractive()) {
                        i4folder.collapseExpunged(false);
                    }
                }
                return (ImapFolder) mFolder;
            }
        }
    }

    ImapFolder handleRenumberError(String key) {
        resetRenumber();
        ZimbraLog.imap.warn("could not replay due to too many renumbers");
        MANAGER.safeRemoveCache(key);
        return null;
    }

    static class AddedItems {
        List<ImapMessage> numbered, unnumbered;

        boolean isEmpty() {
            return numbered == null && unnumbered == null;
        }

        void add(MailItem item) {
            if (item.getImapUid() > 0) {
                (numbered == null ? numbered = new ArrayList<ImapMessage>() : numbered).add(new ImapMessage(item));
            } else {
                (unnumbered == null ? unnumbered = new ArrayList<ImapMessage>() : unnumbered).add(new ImapMessage(item));
            }
        }

        void sort() {
            if (numbered != null) {
                Collections.sort(numbered);
            }
            if (unnumbered != null) {
                Collections.sort(unnumbered);
            }
        }
    }

    @Override
    public void notifyPendingChanges(PendingModifications pns, int changeId, Session source) {
        if (!pns.hasNotifications()) {
            return;
        }

        ImapHandler handler = mHandler;
        try {
            synchronized (this) {
                AddedItems added = new AddedItems();
                if (pns.deleted != null) {
                    for (Object obj : pns.deleted.values()) {
                        handleDelete(changeId, obj instanceof MailItem ? ((MailItem) obj).getId() : ((Integer) obj).intValue());
                    }
                }
                if (pns.created != null) {
                    for (MailItem item : pns.created.values()) {
                        handleCreate(changeId, item, added);
                    }
                }
                if (pns.modified != null) {
                    for (Change chg : pns.modified.values()) {
                        handleModify(changeId, chg, added);
                    }
                }

                // add new messages to the currently selected mailbox
                if (!added.isEmpty()) {
                    mFolder.handleAddedMessages(changeId, added);
                }

                mFolder.finishNotification(changeId);
            }

            if (handler != null && handler.isIdle()) {
                handler.sendNotifications(true, true);
            }
        } catch (IOException e) {
            // ImapHandler.dropConnection clears our mHandler and calls SessionCache.clearSession,
            //   which calls Session.doCleanup, which calls Mailbox.removeListener
            if (ZimbraLog.imap.isDebugEnabled()) { // with stack trace
                ZimbraLog.imap.debug("Failed to notify, closing %s", this, e);
            } else { // without stack trace
                ZimbraLog.imap.info("Failed to notify (%s), closing %s", e.toString(), this);
            }
            if (handler != null) {
                handler.close();
            }
        }
    }

    void handleDelete(int changeId, int id) {
        if (id <= 0) {
            return;
        } else if (Tag.validateId(id)) {
            mFolder.handleTagDelete(changeId, id);
        } else if (id == mFolderId) {
            // notify client that mailbox is deselected due to delete?
            // RFC 2180 3.3: "The server MAY allow the DELETE/RENAME of a multi-accessed
            //                mailbox, but disconnect all other clients who have the
            //                mailbox accessed by sending a untagged BYE response."
            if (mHandler != null) {
                mHandler.close();
            }
        } else {
            // XXX: would be helpful to have the item type here
            mFolder.handleItemDelete(changeId, id);
        }
    }

    private void handleCreate(int changeId, MailItem item, AddedItems added) {
        if (item instanceof Tag) {
            mFolder.handleTagCreate(changeId, (Tag) item);
        } else if (item == null || item.getId() <= 0) {
            return;
        } else if (item.getFolderId() == mFolderId && (item instanceof Message || item instanceof Contact)) {
            mFolder.handleItemCreate(changeId, item, added);
        }
    }

    private void handleModify(int changeId, Change chg, AddedItems added) {
        if (chg.what instanceof Tag && (chg.why & Change.MODIFIED_NAME) != 0) {
            mFolder.handleTagRename(changeId, (Tag) chg.what, chg);
        } else if (chg.what instanceof Folder && ((Folder) chg.what).getId() == mFolderId) {
            Folder folder = (Folder) chg.what;
            if ((chg.why & Change.MODIFIED_FLAGS) != 0 && (folder.getFlagBitmask() & Flag.BITMASK_DELETED) != 0) {
                // notify client that mailbox is deselected due to \Noselect?
                // RFC 2180 3.3: "The server MAY allow the DELETE/RENAME of a multi-accessed
                //                mailbox, but disconnect all other clients who have the
                //                mailbox accessed by sending a untagged BYE response."
                if (mHandler != null) {
                    mHandler.close();
                }
            } else if ((chg.why & (Change.MODIFIED_FOLDER | Change.MODIFIED_NAME)) != 0) {
                mFolder.handleFolderRename(changeId, folder, chg);
            }
        } else if (chg.what instanceof Message || chg.what instanceof Contact) {
            MailItem item = (MailItem) chg.what;
            boolean inFolder = mIsVirtual || item.getFolderId() == mFolderId;
            if (!inFolder && (chg.why & Change.MODIFIED_FOLDER) == 0) {
                return;
            }
            mFolder.handleItemUpdate(changeId, chg, added);
        }
    }

    @Override
    public void updateAccessTime() {
        super.updateAccessTime();
        Mailbox mbox = mMailbox;
        if (mbox == null) {
            return;
        }
        synchronized (mbox) { 
            synchronized (this) {
                PagedFolderData paged = mFolder instanceof PagedFolderData ? (PagedFolderData) mFolder : null;
                if (paged != null) { // if the data's already paged in, we can short-circuit
                    MANAGER.updateAccessTime(paged.getCacheKey());
                }
            }
        }
    }

    /** Number of queued notifications beyond which we deserialize the session,
     *  apply the changes, and reserialize the session.  This both constrains
     *  the memory footprint of the paged data and helps keep the persisted
     *  cache up to date in case of restart. */
    static final int RESERIALIZATION_THRESHOLD = DebugConfig.imapSerializedSessionNotificationOverloadThreshold;

    private final class PagedFolderData implements ImapFolderData {
        private String mCacheKey;
        private int mOriginalSize;
        private PagedSessionData pagedSessionData; // guarded by PagedFolderData.this
        private Map<Integer, PendingModifications> mQueuedChanges;

        PagedFolderData(String cachekey, ImapFolder i4folder) {
            mCacheKey = cachekey;
            mOriginalSize = i4folder.getSize();
            pagedSessionData = i4folder.getSessionData() == null ? null : new PagedSessionData(i4folder);
        }

        @Override
        public int getId() {
            return ImapSession.this.getFolderId();
        }

        @Override
        public int getSize() {
            return mOriginalSize;
        }

        @Override
        public synchronized boolean isWritable() {
            return pagedSessionData == null ? false : pagedSessionData.mOriginalSessionData.mWritable;
        }

        @Override
        public synchronized boolean hasExpunges() {
            // hugely overbroad, but this should never be called in the first place...
            if (pagedSessionData != null && pagedSessionData.mOriginalSessionData.mExpungedCount > 0) {
                return true;
            }
            if (mQueuedChanges == null || mQueuedChanges.isEmpty()) {
                return false;
            }
            for (PendingModifications pms : mQueuedChanges.values()) {
                if (pms.deleted != null && !pms.deleted.isEmpty()) {
                    return true;
                }
                if (pms.modified != null && !pms.modified.isEmpty()) {
                    return true;
                }
            }
            return false;
        }

        @Override
        public synchronized boolean hasNotifications() {
            if (pagedSessionData != null && pagedSessionData.hasNotifications()) {
                return true;
            }
            return mQueuedChanges != null && !mQueuedChanges.isEmpty();
        }

        synchronized boolean notificationsFull() {
            if (mQueuedChanges == null || mQueuedChanges.isEmpty()) {
                return false;
            }

            int count = 0;
            for (PendingModifications pms : mQueuedChanges.values()) {
                count += pms.getScaledNotificationCount();
            }
            return count > RESERIALIZATION_THRESHOLD;
        }

        String getCacheKey() {
            return mCacheKey;
        }

        @Override public void doEncodeState(Element imap) {
            imap.addAttribute("paged", true);
        }

        @Override
        public synchronized void endSelect() {
            pagedSessionData = null;
        }

        synchronized void restore(ImapFolder i4folder) throws ImapSessionClosedException, ServiceException {
            ImapFolder.SessionData sdata = pagedSessionData == null ? null : pagedSessionData.asFolderData(i4folder);
            i4folder.restore(ImapSession.this, sdata);
            if (pagedSessionData != null && pagedSessionData.mSessionFlags != null) {
                int[] sflags = pagedSessionData.mSessionFlags;
                for (int i = 0; i < sflags.length; i += 2) {
                    ImapMessage i4msg = i4folder.getByImapId(sflags[i]);
                    if (i4msg != null) {
                        i4msg.sflags = (short) sflags[i + 1];
                    }
                }
            }
        }

        private PendingModifications getQueuedNotifications(int changeId) {
            if (mQueuedChanges == null) {
                mQueuedChanges = new TreeMap<Integer, PendingModifications>();
            }
            PendingModifications pns = mQueuedChanges.get(changeId);
            if (pns == null) {
                mQueuedChanges.put(changeId, pns = new PendingModifications());
            }
            return pns;
        }

        private synchronized void queueDelete(int changeId, int itemId) {
            getQueuedNotifications(changeId).recordDeleted(getTargetAccountId(), itemId, MailItem.TYPE_UNKNOWN);
        }

        private synchronized void queueCreate(int changeId, MailItem item) {
            getQueuedNotifications(changeId).recordCreated(item);
        }

        private synchronized void queueModify(int changeId, Change chg) {
            getQueuedNotifications(changeId).recordModified((MailItem) chg.what, chg.why);
        }

        synchronized void replay() {
            // it's an error if we're replaying changes back into this same queuer...
            assert mFolder != this;

            if (mQueuedChanges == null) {
                return;
            }

<<<<<<< HEAD
            for (Iterator<Map.Entry<Integer, PendingModifications>> it = mQueuedChanges.entrySet().iterator(); it.hasNext();) {
=======
            resetRenumber();

            for (Iterator<Map.Entry<Integer, PendingModifications>> it = queuedChanges.entrySet().iterator(); it.hasNext();) {
>>>>>>> aa8fdde5
                Map.Entry<Integer, PendingModifications> entry = it.next();
                notifyPendingChanges(entry.getValue(), entry.getKey(), null);
                it.remove();
            }
        }

        @Override
        public void handleTagDelete(int changeId, int tagId) {
            queueDelete(changeId, tagId);
        }

        @Override
        public void handleTagCreate(int changeId, Tag tag) {
            queueCreate(changeId, tag);
        }

        @Override
        public void handleTagRename(int changeId, Tag tag, Change chg) {
            queueModify(changeId, chg);
        }

        @Override
        public void handleItemDelete(int changeId, int itemId) {
            queueDelete(changeId, itemId);
        }

        @Override
        public void handleItemCreate(int changeId, MailItem item, AddedItems added) {
            queueCreate(changeId, item);
        }

        @Override
        public void handleFolderRename(int changeId, Folder folder, Change chg) {
            queueModify(changeId, chg);
        }

        @Override
        public void handleItemUpdate(int changeId, Change chg, AddedItems added) {
            queueModify(changeId, chg);
        }

        @Override
        public void handleAddedMessages(int changeId, AddedItems added) {}

        @Override
        public void finishNotification(int changeId) throws IOException {
            // idle sessions need to be notified immediately
            ImapHandler handler = getHandler();
            if (handler != null && handler.isIdle()) {
                try {
                    reload();
                } catch (ImapSessionClosedException ignore) {
                }
            }
        }

        class PagedSessionData {
            ImapFolder.SessionData mOriginalSessionData;
            int[] mSavedSearchIds;
            int[] mDirtyChanges;
            int[] mSessionFlags;

            PagedSessionData(ImapFolder i4folder) {
                mOriginalSessionData = i4folder.getSessionData();
                if (mOriginalSessionData == null) {
                    return;
                }

                // save the session data in a simple form
                if (mOriginalSessionData.mSavedSearchResults != null) {
                    mSavedSearchIds = new int[mOriginalSessionData.mSavedSearchResults.size()];
                    int pos = 0;
                    for (ImapMessage i4msg : mOriginalSessionData.mSavedSearchResults) {
                        mSavedSearchIds[pos++] = i4msg.imapUid;
                    }
                }

                if (!mOriginalSessionData.dirtyMessages.isEmpty()) {
                    mDirtyChanges = new int[mOriginalSessionData.dirtyMessages.size() * 2];
                    int pos = 0;
                    for (Map.Entry<Integer, DirtyMessage> dentry : mOriginalSessionData.dirtyMessages.entrySet()) {
                        mDirtyChanges[pos++] = dentry.getKey();
                        mDirtyChanges[pos++] = dentry.getValue().modseq;
                    }
                }

                final short defaultFlags = (short) (getFolderId() != Mailbox.ID_FOLDER_SPAM ? 0 :
                    ImapMessage.FLAG_SPAM | ImapMessage.FLAG_JUNKRECORDED);
                final List<Integer> sflags = new ArrayList<Integer>();
                i4folder.traverse(new Function<ImapMessage, Void>() {
                    @Override
                    public Void apply(ImapMessage i4msg) {
                        if ((i4msg.sflags & ~ImapMessage.FLAG_IS_CONTACT) != defaultFlags) {
                            sflags.add(i4msg.imapUid);
                            sflags.add((int) i4msg.sflags);
                        }
                        return null;
                    }
                });

                if (!sflags.isEmpty()) {
                    mSessionFlags = ArrayUtil.toIntArray(sflags);
                }

                // kill references to ImapMessage objects, since they'll change after the restore
                mOriginalSessionData.mSavedSearchResults = null;
                mOriginalSessionData.dirtyMessages.clear();
            }

            ImapFolder.SessionData asFolderData(ImapFolder i4folder) {
                if (mOriginalSessionData != null) {
                    if (mSavedSearchIds != null) {
                        mOriginalSessionData.mSavedSearchResults = new ImapMessageSet();
                        for (int uid : mSavedSearchIds) {
                            mOriginalSessionData.mSavedSearchResults.add(i4folder.getByImapId(uid));
                        }
                        mOriginalSessionData.mSavedSearchResults.remove(null);
                    }

                    mOriginalSessionData.dirtyMessages.clear();
                    if (mDirtyChanges != null) {
                        for (int i = 0; i < mDirtyChanges.length; i += 2) {
                            ImapMessage i4msg = i4folder.getByImapId(mDirtyChanges[i]);
                            if (i4msg != null) {
                                mOriginalSessionData.dirtyMessages.put(mDirtyChanges[i],
                                        new DirtyMessage(i4msg, mDirtyChanges[i + 1]));
                            }
                        }
                    }
                }

                return mOriginalSessionData;
            }

            boolean hasNotifications() {
                if (mOriginalSessionData == null) {
                    return false;
                }
                return mOriginalSessionData.mTagsAreDirty || mDirtyChanges != null || mOriginalSessionData.mExpungedCount > 0;
            }
        }
    }

}<|MERGE_RESOLUTION|>--- conflicted
+++ resolved
@@ -71,12 +71,8 @@
     private final int      mFolderId;
     private final boolean  mIsVirtual;
     private ImapFolderData mFolder;
-<<<<<<< HEAD
+    private Map<Integer, Integer> renumberCount = new ConcurrentHashMap<Integer, Integer>();
     private ImapHandler    mHandler;
-=======
-    private ImapHandler handler;
-    private Map<Integer, Integer> renumberCount = new ConcurrentHashMap<Integer, Integer>();
->>>>>>> aa8fdde5
 
     ImapSession(ImapFolder i4folder, ImapHandler handler) throws ServiceException {
         super(i4folder.getCredentials().getAccountId(), i4folder.getPath().getOwnerAccountId(), Session.Type.IMAP);
@@ -663,13 +659,9 @@
                 return;
             }
 
-<<<<<<< HEAD
+            resetRenumber();
+
             for (Iterator<Map.Entry<Integer, PendingModifications>> it = mQueuedChanges.entrySet().iterator(); it.hasNext();) {
-=======
-            resetRenumber();
-
-            for (Iterator<Map.Entry<Integer, PendingModifications>> it = queuedChanges.entrySet().iterator(); it.hasNext();) {
->>>>>>> aa8fdde5
                 Map.Entry<Integer, PendingModifications> entry = it.next();
                 notifyPendingChanges(entry.getValue(), entry.getKey(), null);
                 it.remove();
