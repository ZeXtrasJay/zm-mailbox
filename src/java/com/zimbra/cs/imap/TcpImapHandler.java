/*
 * ***** BEGIN LICENSE BLOCK *****
 * Zimbra Collaboration Suite Server
 * Copyright (C) 2007, 2008, 2009, 2010, 2011 Zimbra, Inc.
 *
 * The contents of this file are subject to the Zimbra Public License
 * Version 1.3 ("License"); you may not use this file except in
 * compliance with the License.  You may obtain a copy of the License at
 * http://www.zimbra.com/license.
 *
 * Software distributed under the License is distributed on an "AS IS"
 * basis, WITHOUT WARRANTY OF ANY KIND, either express or implied.
 * ***** END LICENSE BLOCK *****
 */
package com.zimbra.cs.imap;

import com.zimbra.common.io.TcpServerInputStream;
import com.zimbra.common.util.Constants;
import com.zimbra.common.util.NetUtil;
import com.zimbra.common.util.ZimbraLog;
import com.zimbra.cs.stats.ZimbraPerf;
import com.zimbra.cs.server.ProtocolHandler;
import com.zimbra.cs.util.Config;

import javax.net.ssl.SSLSocket;
import javax.net.ssl.SSLSocketFactory;
import java.io.BufferedOutputStream;
import java.io.IOException;
import java.io.OutputStream;
import java.net.InetSocketAddress;
import java.net.Socket;
import java.net.SocketException;

<<<<<<< HEAD
class TcpImapHandler extends ProtocolHandler {
    private TcpServerInputStream input;
    private String remoteAddress;
    private TcpImapRequest request;
    private final ImapConfig config;
    private Socket socket;
    private final HandlerDelegate delegate;
=======
class TcpImapHandler extends ImapHandler {
    private TcpServerInputStream mInputStream;
    private String mRemoteAddress;
    private TcpImapRequest request;
>>>>>>> 8188c992

    TcpImapHandler(TcpImapServer server) {
        super(server);
        config = server.getConfig();
        delegate = new HandlerDelegate(config);
    }

    @Override
    protected boolean setupConnection(Socket connection) throws IOException {
        socket = connection;
        remoteAddress = socket.getInetAddress().getHostAddress();
        INFO("connected");

        input = new TcpServerInputStream(connection.getInputStream());
        delegate.output = new BufferedOutputStream(connection.getOutputStream());

        if (!Config.userServicesEnabled()) {
            ZimbraLog.imap.debug("dropping connection because user services are disabled");
            dropConnection();
            return false;
        }

        delegate.sendGreeting();

        return true;
    }

    @Override
    protected boolean authenticate() {
        // we auth with the LOGIN command (and more to come)
        return true;
    }

    @Override
    protected void setIdle(boolean idle) {
        super.setIdle(idle);
        ImapSession i4selected = delegate.selectedFolder;
        if (i4selected != null) {
            i4selected.updateAccessTime();
        }
    }

    @Override
    protected boolean processCommand() throws IOException {
        // FIXME: throw an exception instead?
<<<<<<< HEAD
        if (input == null) {
            return false;
        }
        if (request == null) {
            request = new TcpImapRequest(input, delegate);
=======
        if (mInputStream == null) {
            clearRequest();
            return STOP_PROCESSING;
>>>>>>> 8188c992
        }

<<<<<<< HEAD
=======
        if (request == null) {
            request = new TcpImapRequest(mInputStream, this);
        }
        boolean complete = true;
>>>>>>> 8188c992
        try {
            request.continuation();
            if (request.isMaxRequestSizeExceeded()) {
                setIdle(false);  // FIXME Why for only this error?
                throw new ImapParseException(request.getTag(), "maximum request size exceeded");
            }

            long start = ZimbraPerf.STOPWATCH_IMAP.start();
            // check account status before executing command
            if (!delegate.checkAccountStatus()) {
                return false;
            }
            boolean keepGoing;
            if (delegate.authenticator != null && !delegate.authenticator.isComplete()) {
                keepGoing = delegate.continueAuthentication(request);
            } else {
                keepGoing = delegate.executeRequest(request);
            }
            // FIXME Shouldn't we do these before executing the request??
            setIdle(false);
            ZimbraPerf.STOPWATCH_IMAP.stop(start);
            if (delegate.lastCommand != null) {
                ZimbraPerf.IMAP_TRACKER.addStat(delegate.lastCommand.toUpperCase(), start);
            }
            clearRequest();
            delegate.consecutiveBAD = 0;
            return keepGoing;
        } catch (TcpImapRequest.ImapContinuationException ice) {
            request.rewind();
            complete = false; // skip clearRequest()
            if (ice.sendContinuation) {
                delegate.sendContinuation("send literal data");
            }
            return true;
        } catch (TcpImapRequest.ImapTerminatedException ite) {
<<<<<<< HEAD
            return false;
        } catch (ImapParseException ipe) {
            clearRequest();
            delegate.handleParseException(ipe);
            return delegate.consecutiveBAD < ImapHandler.MAXIMUM_CONSECUTIVE_BAD;
        }
    }

=======
            return STOP_PROCESSING;
        } catch (ImapParseException e) {
            handleParseException(e);
            return mConsecutiveBAD >= MAXIMUM_CONSECUTIVE_BAD ? STOP_PROCESSING : CONTINUE_PROCESSING;
        } finally {
            if (complete) {
                clearRequest();
            }
            ZimbraLog.clearContext();
        }
    }

    /**
     * Only an IMAP handler thread may call. Don't call by other threads including IMAP session sweeper thread,
     * otherwise concurrency issues will arise.
     */
>>>>>>> 8188c992
    private void clearRequest() {
        if (request != null) {
            request.cleanup();
            request = null;
<<<<<<< HEAD
=======
        }
    }

    @Override boolean doSTARTTLS(String tag) throws IOException {
        if (!checkState(tag, State.NOT_AUTHENTICATED)) {
            return CONTINUE_PROCESSING;
        } else if (mStartedTLS) {
            sendNO(tag, "TLS already started");
            return CONTINUE_PROCESSING;
>>>>>>> 8188c992
        }
    }

    @Override
    protected void notifyIdleConnection() {
        // we can, and do, drop idle connections after the timeout

        // TODO in the TcpServer case, is this duplicated effort with
        // session timeout code that also drops connections?
        ZimbraLog.imap.debug("dropping connection for inactivity");
        dropConnection();
    }

    void INFO(String message, Throwable e) {
        if (ZimbraLog.imap.isInfoEnabled())
            ZimbraLog.imap.info(withClientInfo(message), e);
    }

    void INFO(String message) {
        if (ZimbraLog.imap.isInfoEnabled())
            ZimbraLog.imap.info(withClientInfo(message));
    }

    private StringBuilder withClientInfo(String message) {
        int length = 64;
        if (message != null)
            length += message.length();
        return new StringBuilder(length).append("[").append(remoteAddress).append("] ").append(message);
    }

    @Override
    protected void dropConnection() {
        delegate.dropConnection(true);
    }

    ImapHandler setCredentials(ImapCredentials creds) {
        delegate.setCredentials(creds);
        return delegate;
    }

    private final class HandlerDelegate extends ImapHandler {

        HandlerDelegate(ImapConfig config) {
            super(config);
        }

        @Override
        void sendLine(String line, boolean flush) throws IOException {
            ZimbraLog.imap.trace("S: %s", line);
            OutputStream os = output;
            if (os == null) {
                return;
            }
            os.write(line.getBytes());
            os.write(LINE_SEPARATOR_BYTES);
            if (flush) {
                os.flush();
            }
        }

        @Override
        protected void dropConnection(boolean sendBanner) {
            clearRequest();
            try {
                unsetSelectedFolder(false);
            } catch (Exception e) { }

            // wait at most 10 seconds for the untagged BYE to be sent, then force the stream closed
            new Thread() {
                @Override
                public void run() {
                    if (output == null) {
                        return;
                    }
                    try {
                        sleep(10 * Constants.MILLIS_PER_SECOND);
                    } catch (InterruptedException ie) { }

                    OutputStream os = output;
                    if (os != null) {
                        try {
                            os.close();
                        } catch (IOException ioe) { }
                    }
                }
            }.start();

            if (credentials != null && !goodbyeSent) {
                ZimbraLog.imap.info("dropping connection for user %s (server-initiated)", credentials.getUsername());
            }

            ZimbraLog.addIpToContext(remoteAddress);
            try {
                OutputStream os = output;
                if (os != null) {
                    if (sendBanner && !goodbyeSent) {
                        sendBYE();
                    }
                    os.close();
                    output = null;
                }
                if (input != null) {
                    input.close();
                    input = null;
                }
                if (authenticator != null) {
                    authenticator.dispose();
                    authenticator = null;
                }
            } catch (IOException e) {
                if (ZimbraLog.imap.isDebugEnabled()) {
                    ZimbraLog.imap.debug("I/O error while closing connection", e);
                } else {
                    ZimbraLog.imap.debug("I/O error while closing connection: " + e);
                }
            } finally {
                ZimbraLog.clearContext();
            }
        }

        @Override
        void enableInactivityTimer() throws SocketException {
            mConnection.setSoTimeout(config.getAuthenticatedMaxIdleTime() * 1000);
        }

        @Override
        void completeAuthentication() throws IOException {
            delegate.setLoggingContext(remoteAddress);
            authenticator.sendSuccess();
            if (authenticator.isEncryptionEnabled()) {
                // switch to encrypted streams
                input = new TcpServerInputStream(authenticator.unwrap(mConnection.getInputStream()));
                output = authenticator.wrap(mConnection.getOutputStream());
            }
        }

        @Override
        boolean doSTARTTLS(String tag) throws IOException {
            if (!checkState(tag, State.NOT_AUTHENTICATED)) {
                return true;
            } else if (startedTLS) {
                sendNO(tag, "TLS already started");
                return true;
            }
            sendOK(tag, "Begin TLS negotiation now");

            SSLSocketFactory fac = (SSLSocketFactory) SSLSocketFactory.getDefault();
            SSLSocket tlsconn = (SSLSocket) fac.createSocket(mConnection, mConnection.getInetAddress().getHostName(), mConnection.getPort(), true);
            NetUtil.setSSLEnabledCipherSuites(tlsconn, config.getSslExcludedCiphers());
            tlsconn.setUseClientMode(false);
            startHandshake(tlsconn);
            ZimbraLog.imap.debug("suite: " + tlsconn.getSession().getCipherSuite());
            input = new TcpServerInputStream(tlsconn.getInputStream());
            output = new BufferedOutputStream(tlsconn.getOutputStream());
            startedTLS = true;
            return true;
        }

        @Override
        InetSocketAddress getLocalAddress() {
            return (InetSocketAddress) socket.getLocalSocketAddress();
        }
    }
}<|MERGE_RESOLUTION|>--- conflicted
+++ resolved
@@ -14,6 +14,7 @@
  */
 package com.zimbra.cs.imap;
 
+import com.google.common.io.Closeables;
 import com.zimbra.common.io.TcpServerInputStream;
 import com.zimbra.common.util.Constants;
 import com.zimbra.common.util.NetUtil;
@@ -31,7 +32,6 @@
 import java.net.Socket;
 import java.net.SocketException;
 
-<<<<<<< HEAD
 class TcpImapHandler extends ProtocolHandler {
     private TcpServerInputStream input;
     private String remoteAddress;
@@ -39,12 +39,6 @@
     private final ImapConfig config;
     private Socket socket;
     private final HandlerDelegate delegate;
-=======
-class TcpImapHandler extends ImapHandler {
-    private TcpServerInputStream mInputStream;
-    private String mRemoteAddress;
-    private TcpImapRequest request;
->>>>>>> 8188c992
 
     TcpImapHandler(TcpImapServer server) {
         super(server);
@@ -90,26 +84,14 @@
     @Override
     protected boolean processCommand() throws IOException {
         // FIXME: throw an exception instead?
-<<<<<<< HEAD
         if (input == null) {
+            clearRequest();
             return false;
         }
         if (request == null) {
             request = new TcpImapRequest(input, delegate);
-=======
-        if (mInputStream == null) {
-            clearRequest();
-            return STOP_PROCESSING;
->>>>>>> 8188c992
-        }
-
-<<<<<<< HEAD
-=======
-        if (request == null) {
-            request = new TcpImapRequest(mInputStream, this);
         }
         boolean complete = true;
->>>>>>> 8188c992
         try {
             request.continuation();
             if (request.isMaxRequestSizeExceeded()) {
@@ -134,36 +116,24 @@
             if (delegate.lastCommand != null) {
                 ZimbraPerf.IMAP_TRACKER.addStat(delegate.lastCommand.toUpperCase(), start);
             }
-            clearRequest();
             delegate.consecutiveBAD = 0;
             return keepGoing;
-        } catch (TcpImapRequest.ImapContinuationException ice) {
+        } catch (TcpImapRequest.ImapContinuationException e) {
             request.rewind();
             complete = false; // skip clearRequest()
-            if (ice.sendContinuation) {
+            if (e.sendContinuation) {
                 delegate.sendContinuation("send literal data");
             }
             return true;
-        } catch (TcpImapRequest.ImapTerminatedException ite) {
-<<<<<<< HEAD
+        } catch (TcpImapRequest.ImapTerminatedException e) {
             return false;
-        } catch (ImapParseException ipe) {
-            clearRequest();
-            delegate.handleParseException(ipe);
+        } catch (ImapParseException e) {
+            delegate.handleParseException(e);
             return delegate.consecutiveBAD < ImapHandler.MAXIMUM_CONSECUTIVE_BAD;
-        }
-    }
-
-=======
-            return STOP_PROCESSING;
-        } catch (ImapParseException e) {
-            handleParseException(e);
-            return mConsecutiveBAD >= MAXIMUM_CONSECUTIVE_BAD ? STOP_PROCESSING : CONTINUE_PROCESSING;
         } finally {
             if (complete) {
                 clearRequest();
             }
-            ZimbraLog.clearContext();
         }
     }
 
@@ -171,23 +141,10 @@
      * Only an IMAP handler thread may call. Don't call by other threads including IMAP session sweeper thread,
      * otherwise concurrency issues will arise.
      */
->>>>>>> 8188c992
     private void clearRequest() {
         if (request != null) {
             request.cleanup();
             request = null;
-<<<<<<< HEAD
-=======
-        }
-    }
-
-    @Override boolean doSTARTTLS(String tag) throws IOException {
-        if (!checkState(tag, State.NOT_AUTHENTICATED)) {
-            return CONTINUE_PROCESSING;
-        } else if (mStartedTLS) {
-            sendNO(tag, "TLS already started");
-            return CONTINUE_PROCESSING;
->>>>>>> 8188c992
         }
     }
 
@@ -250,11 +207,12 @@
 
         @Override
         protected void dropConnection(boolean sendBanner) {
-            clearRequest();
             try {
                 unsetSelectedFolder(false);
-            } catch (Exception e) { }
-
+            } catch (Exception e) {
+            }
+
+            //TODO use thread pool
             // wait at most 10 seconds for the untagged BYE to be sent, then force the stream closed
             new Thread() {
                 @Override
@@ -264,14 +222,9 @@
                     }
                     try {
                         sleep(10 * Constants.MILLIS_PER_SECOND);
-                    } catch (InterruptedException ie) { }
-
-                    OutputStream os = output;
-                    if (os != null) {
-                        try {
-                            os.close();
-                        } catch (IOException ioe) { }
+                    } catch (InterruptedException e) {
                     }
+                    Closeables.closeQuietly(output);
                 }
             }.start();
 
