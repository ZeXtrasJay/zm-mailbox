/*
 * ***** BEGIN LICENSE BLOCK *****
 * 
 * Zimbra Collaboration Suite Server
 * Copyright (C) 2008 Zimbra, Inc.
 * 
 * The contents of this file are subject to the Yahoo! Public License
 * Version 1.0 ("License"); you may not use this file except in
 * compliance with the License.  You may obtain a copy of the License at
 * http://www.zimbra.com/license.
 * 
 * Software distributed under the License is distributed on an "AS IS"
 * basis, WITHOUT WARRANTY OF ANY KIND, either express or implied.
 * 
 * ***** END LICENSE BLOCK *****
 */
package com.zimbra.cs.store.consistency;

import java.io.File;
import java.io.FileInputStream;
import java.io.IOException;
import javax.xml.xpath.XPathFactory;
import javax.xml.xpath.XPath;
import javax.xml.xpath.XPathExpressionException;

import org.apache.commons.cli.Options;
import org.apache.commons.cli.Option;
import org.apache.commons.cli.HelpFormatter;
import org.apache.commons.cli.PosixParser;
import org.apache.commons.cli.CommandLine;

import org.xml.sax.InputSource;

public class BlobConsistencyCheck {
    private final static String REPAIR_WARNING =
            "You have requested to repair the inconsistent BLOBs in your\n" +
            "zimbra installation.  This repair process will delete the\n" +
            "associated metadata for missing BLOBs, and update the volume\n" +
            "ID for incorrectly referenced BLOBs.  Zimbra mailboxd must\n" +
            "be shutdown.  If you are certain you wish to do this, and\n" +
            "have shutdown mailboxd then re-run this command with the -c\n" +
            "option.";
    final static String LOCAL_CONFIG = "/opt/zimbra/conf/localconfig.xml";
    final static String ZIMBRA_USER  = "zimbra";
    final static String JDBC_DRIVER  = "com.mysql.jdbc.Driver";

    final static String XPATH_EXPR =
            "/localconfig/key[@name = 'zimbra_mysql_password']/value";

    /**
     * "short option", "long option", "description", "has-arg", "required".
     */
    final static Object[][] OPTION_LIST = {
        { "p", "password", "zimbra user mysql password",    true,  false },
        { "h", "help",     "this help message",             false, false },
        { "f", "file",     "save/load report to/from file", true,  false },
        { "k", "skip-fs",  "skip blob store reverse check", false, false },
        { "l", "load",     "display report from file",      true,  false },
        //{ "r", "repair",   "repair/delete missing blobs",   false, false },
        //{ "c", "force",    "required when repairing",       false, false },
    };

    public static void main(String[] args) throws Exception {
        Class.forName(JDBC_DRIVER);
        File reportFile = null;
        String mysqlPasswd = null;

        Options options = new Options();
        loadOptions(options);
        PosixParser parser = new PosixParser();
        CommandLine cmdLine = parser.parse(options, args);

        if (cmdLine.hasOption("h")) {
            HelpFormatter fmt = new HelpFormatter();
            fmt.printHelp("zmblobchk", options);
            return;
        }

        if (cmdLine.hasOption("p"))
            mysqlPasswd = cmdLine.getOptionValue("p");
        else
            mysqlPasswd = loadMysqlPassword();

        if (!cmdLine.hasOption("l") &&
                (mysqlPasswd == null || "".equals(mysqlPasswd.trim()))) {
            System.err.println(LOCAL_CONFIG +
                    ": no mysql password found, rerun with -p");
            return;
        }

        if (cmdLine.hasOption("r") && !cmdLine.hasOption("f")) {
            System.err.println("--repair requires --file to be specified");
            return;
        }
        if (!cmdLine.hasOption("f") && !cmdLine.hasOption("l")) {
            File tmpDir = new File(System.getProperty("java.io.tmpdir"));
            reportFile = File.createTempFile("zmblobc", ".rpt", tmpDir);
        } else if (cmdLine.hasOption("f")) {
            reportFile = new File(cmdLine.getOptionValue("f"));
        }

        if (cmdLine.hasOption("r") && !cmdLine.hasOption("c")) {
            // repair
            System.out.println(REPAIR_WARNING);
        } else if (cmdLine.hasOption("r") && cmdLine.hasOption("c")) {
            new BlobRepair(mysqlPasswd, reportFile).run();
        } else if (cmdLine.hasOption("l")) {
            // display report
            reportFile = new File(cmdLine.getOptionValue("l"));
            new ReportDisplay(reportFile).run();
        } else {
            // generate report
<<<<<<< HEAD
            new ReportGenerator(mysqlPasswd, reportFile).run();
=======
            new ReportGenerator(mysqlPasswd, reportFile, cmdLine.hasOption("z"), cmdLine.hasOption("k")).run();
>>>>>>> 1d0bb5be
        }
    }

    private static void loadOptions(Options options) {
        for (Object[] o : OPTION_LIST) {
            Option opt = new Option((String) o[0], (String) o[1],
                                    (Boolean) o[3], (String) o[2]);
            opt.setRequired((Boolean) o[4]);
            options.addOption(opt);
        }
    }

    private static String loadMysqlPassword() throws IOException {
        File config = new File(LOCAL_CONFIG);
        String passwd = null;
        if (config.exists() && config.isFile()) {
            FileInputStream in = null;
            try {
                in = new FileInputStream(config);
                InputSource src = new InputSource(in);
                XPathFactory xpf = XPathFactory.newInstance();
                XPath xp = xpf.newXPath();
                try {
                    passwd = xp.evaluate(XPATH_EXPR, src);
                }
                catch (XPathExpressionException e) {
                    e.printStackTrace();
                }
            } finally {
                if (in != null) in.close();
            }
        }
        return passwd;
    }
}<|MERGE_RESOLUTION|>--- conflicted
+++ resolved
@@ -51,6 +51,7 @@
      * "short option", "long option", "description", "has-arg", "required".
      */
     final static Object[][] OPTION_LIST = {
+        { "z", "gzip",     "test compressed blobs",         false, false },
         { "p", "password", "zimbra user mysql password",    true,  false },
         { "h", "help",     "this help message",             false, false },
         { "f", "file",     "save/load report to/from file", true,  false },
@@ -110,11 +111,7 @@
             new ReportDisplay(reportFile).run();
         } else {
             // generate report
-<<<<<<< HEAD
-            new ReportGenerator(mysqlPasswd, reportFile).run();
-=======
             new ReportGenerator(mysqlPasswd, reportFile, cmdLine.hasOption("z"), cmdLine.hasOption("k")).run();
->>>>>>> 1d0bb5be
         }
     }
 
