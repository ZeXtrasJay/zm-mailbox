--- conflicted
+++ resolved
@@ -69,17 +69,7 @@
 
     @Override
     protected void continueDATA() throws IOException {
-<<<<<<< HEAD
         LmtpMessageInputStream min = new LmtpMessageInputStream(mInputStream, getAdditionalHeaders());
-        try {
-            processMessageData(min);
-        } catch (UnrecoverableLmtpException e) {
-            ZimbraLog.lmtp.error("Unrecoverable error while handling DATA command.  Dropping connection.", e);
-            dropConnection();
-        }
-=======
-        LmtpMessageInputStream min = new LmtpMessageInputStream(inputStream, getAdditionalHeaders());
         processMessageData(min);
->>>>>>> b4dc9462
     }
 }