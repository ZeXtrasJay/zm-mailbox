--- conflicted
+++ resolved
@@ -2,12 +2,12 @@
  * ***** BEGIN LICENSE BLOCK *****
  * Zimbra Collaboration Suite Server
  * Copyright (C) 2004, 2005, 2006, 2007, 2008, 2009, 2010, 2011 VMware, Inc.
- * 
+ *
  * The contents of this file are subject to the Zimbra Public License
  * Version 1.3 ("License"); you may not use this file except in
  * compliance with the License.  You may obtain a copy of the License at
  * http://www.zimbra.com/license.
- * 
+ *
  * Software distributed under the License is distributed on an "AS IS"
  * basis, WITHOUT WARRANTY OF ANY KIND, either express or implied.
  * ***** END LICENSE BLOCK *****
@@ -540,29 +540,16 @@
     @Override
     QueryOperation optimize(Mailbox mbox) throws ServiceException {
         // Step 1: optimize each individual sub-operation we have
-<<<<<<< HEAD
-        restartSubOpt: do {
-            for (Iterator<QueryOperation> iter = mQueryOperations.iterator(); iter.hasNext();) {
-                QueryOperation q = iter.next();
-                QueryOperation newQ = q.optimize(mbox);
-                if (newQ != q) {
-                    iter.remove();
-                    if (newQ != null) {
-                        addQueryOp(newQ);
-                    }
-                    continue restartSubOpt;
-=======
         OPTIMIZE_LOOP: while (true) {
-            for (int i = 0; i < operations.size(); i++) {
-                QueryOperation op = operations.get(i);
+            for (int i = 0; i < mQueryOperations.size(); i++) {
+                QueryOperation op = mQueryOperations.get(i);
                 QueryOperation optimized = op.optimize(mbox);
                 if (optimized == null) {
-                    operations.remove(i);
+                    mQueryOperations.remove(i);
                 } else if (op != optimized) {
-                    operations.remove(i);
-                    operations.add(optimized);
+                    mQueryOperations.remove(i);
+                    mQueryOperations.add(optimized);
                     continue OPTIMIZE_LOOP;
->>>>>>> 7748264f
                 }
             }
             break;
@@ -574,53 +561,34 @@
         }
 
         // Step 2: do an N^2 combine() of all of our subops
-<<<<<<< HEAD
-        //
-        outer: do {
+        JOIN_LOOP: while (true) {
             for (int i = 0; i < mQueryOperations.size(); i++) {
                 QueryOperation lhs = mQueryOperations.get(i);
-=======
-        JOIN_LOOP: while (true) {
-            for (int i = 0; i < operations.size(); i++) {
-                QueryOperation lhs = operations.get(i);
->>>>>>> 7748264f
 
                 // if one of our direct children is an AND, then promote all of its children to our level -- this can
                 // happen if a sub-query has ANDed terms at the top level
                 if (lhs instanceof IntersectionQueryOperation) {
                     combineOps(lhs, false);
-<<<<<<< HEAD
                     mQueryOperations.remove(i);
-                    continue outer;
-=======
-                    operations.remove(i);
                     continue JOIN_LOOP;
                 } else if (lhs instanceof NoTermQueryOperation) {
-                    for (QueryOperation op : operations) { // other Lucene operation absorbs it
+                    for (QueryOperation op : mQueryOperations) { // other Lucene operation absorbs it
                         if (op instanceof LuceneQueryOperation) {
-                            operations.remove(i);
+                            mQueryOperations.remove(i);
                             continue JOIN_LOOP;
                         }
                     }
                     return new NoResultsQueryOperation(); // no other Lucene operations results in no results
->>>>>>> 7748264f
                 }
 
                 for (int j = i + 1; j < mQueryOperations.size(); j++) {
                     QueryOperation rhs = mQueryOperations.get(j);
                     QueryOperation joined = lhs.combineOps(rhs, false);
                     if (joined != null) {
-<<<<<<< HEAD
                         mQueryOperations.remove(j);
                         mQueryOperations.remove(i);
-                        addQueryOp(joined);
-                        continue outer;
-=======
-                        operations.remove(j);
-                        operations.remove(i);
-                        operations.add(joined);
+                        mQueryOperations.add(joined);
                         continue JOIN_LOOP;
->>>>>>> 7748264f
                     }
                 }
             }
@@ -630,13 +598,8 @@
         // Step 2.5: now we want to eliminate any subtrees that have query targets which aren't compatible,
         // i.e. (A or B or C) and (B or C) means we eliminate A
         QueryTargetSet targets = getQueryTargets();
-<<<<<<< HEAD
-        if (targets.size() == 0) {
+        if (targets.isEmpty()) {
             mLog.debug("ELIMINATING "+toString()+" b/c of incompatible QueryTargets");
-=======
-        if (targets.isEmpty()) {
-            ZimbraLog.search.debug("ELIMINATING %s b/c of incompatible QueryTargets", this);
->>>>>>> 7748264f
             return new NoResultsQueryOperation();
         }
 
