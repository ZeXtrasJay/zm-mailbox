/*
 * ***** BEGIN LICENSE BLOCK *****
 * Zimbra Collaboration Suite Server
<<<<<<< HEAD
 * Copyright (C) 2006, 2007, 2008, 2010 Zimbra, Inc.
=======
 * Copyright (C) 2006, 2007, 2008, 2009, 2010 Zimbra, Inc.
>>>>>>> c10b3def
 * 
 * The contents of this file are subject to the Zimbra Public License
 * Version 1.3 ("License"); you may not use this file except in
 * compliance with the License.  You may obtain a copy of the License at
 * http://www.zimbra.com/license.
 * 
 * Software distributed under the License is distributed on an "AS IS"
 * basis, WITHOUT WARRANTY OF ANY KIND, either express or implied.
 * ***** END LICENSE BLOCK *****
 */
package com.zimbra.cs.index;

import java.util.ArrayList;
import java.util.List;

import com.zimbra.cs.account.Account;
import com.zimbra.cs.account.AccountServiceException;
import com.zimbra.cs.account.AuthToken;
import com.zimbra.cs.account.Provisioning;
import com.zimbra.cs.account.Server;
import com.zimbra.cs.account.Provisioning.AccountBy;
import com.zimbra.common.service.ServiceException;
import com.zimbra.common.util.ZimbraLog;
import com.zimbra.common.soap.SoapProtocol;

/**
 * A wrapper around a remote search (a search on data in another account)
 */
class RemoteQueryOperation extends FilterQueryOperation {
    RemoteQueryOperation() {}

    private ProxiedQueryResults mResults = null;
    private QueryTarget mTarget = null;

    /**
     * Try to OR an operation into this one.  Return FALSE if that isn't
     * possible (incompatible query targets)
     *  
     * @return FALSE 
     */
    boolean tryAddOredOperation(QueryOperation op) {
        QueryTargetSet targets = op.getQueryTargets();
        assert(targets.countExplicitTargets() == 1);
        assert(targets.hasExternalTargets());

        for (QueryTarget t : targets) {
            assert(t != QueryTarget.LOCAL);
            if (t != QueryTarget.UNSPECIFIED) {
                if (mTarget == null) 
                    mTarget = t; 
                else 
                    if (!mTarget.equals(t))
                        return false;
            }
        }

        assert(mTarget != null);

        if (mOp == null)
            mOp = new UnionQueryOperation();

        ((UnionQueryOperation)mOp).add(op);
        return true;
    }

    public String toString() {
        return "REMOTE["+mTarget.toString()+"]:"+mOp.toString();
    }

    protected void setup(SoapProtocol proto, AuthToken authToken, SearchParams params) 
    throws ServiceException {
        Provisioning prov  = Provisioning.getInstance();
        Account acct = prov.get(AccountBy.id, mTarget.toString(), authToken);
        if (acct == null)
            throw AccountServiceException.NO_SUCH_ACCOUNT(mTarget.toString());

        Server remoteServer = prov.getServer(acct);

        if (ZimbraLog.index.isDebugEnabled()) 
            ZimbraLog.index.debug("RemoteQuery of \""+mOp.toQueryString()+"\" sent to "+mTarget.toString()+" on server "+remoteServer.getName());

        params.setQueryStr(mOp.toQueryString());
        mResults = new ProxiedQueryResults(proto, authToken, mTarget.toString(), remoteServer.getName(), params, params.getMode());
    }
    
    public void resetIterator() throws ServiceException {
        if (mResults != null)
            mResults.resetIterator();
    }

    public ZimbraHit getNext() throws ServiceException {
        if (mResults != null)
            return mResults.getNext();
        else
            return null;
    }

    public ZimbraHit peekNext() throws ServiceException {
        if (mResults != null)
            return mResults.peekNext();
        else
            return null;
    }

    public void doneWithSearchResults() throws ServiceException {
        if (mResults != null)
            mResults.doneWithSearchResults();
        
        super.doneWithSearchResults();
    }
    
    public List<QueryInfo> getResultInfo() {
        if (mResults != null)
            return mResults.getResultInfo();
        else
            return new ArrayList<QueryInfo>();
    }
}<|MERGE_RESOLUTION|>--- conflicted
+++ resolved
@@ -1,11 +1,7 @@
 /*
  * ***** BEGIN LICENSE BLOCK *****
  * Zimbra Collaboration Suite Server
-<<<<<<< HEAD
  * Copyright (C) 2006, 2007, 2008, 2010 Zimbra, Inc.
-=======
- * Copyright (C) 2006, 2007, 2008, 2009, 2010 Zimbra, Inc.
->>>>>>> c10b3def
  * 
  * The contents of this file are subject to the Zimbra Public License
  * Version 1.3 ("License"); you may not use this file except in
@@ -31,10 +27,8 @@
 import com.zimbra.common.util.ZimbraLog;
 import com.zimbra.common.soap.SoapProtocol;
 
-/**
- * A wrapper around a remote search (a search on data in another account)
- */
 class RemoteQueryOperation extends FilterQueryOperation {
+    
     RemoteQueryOperation() {}
 
     private ProxiedQueryResults mResults = null;
@@ -123,4 +117,8 @@
         else
             return new ArrayList<QueryInfo>();
     }
+    
+    public int estimateResultSize() throws ServiceException {
+        return mOp.estimateResultSize();
+    }
 }