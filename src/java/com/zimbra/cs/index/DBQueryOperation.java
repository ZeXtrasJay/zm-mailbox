/*
 * ***** BEGIN LICENSE BLOCK *****
 * 
 * Zimbra Collaboration Suite Server
 * Copyright (C) 2004, 2005, 2006, 2007 Zimbra, Inc.
 * 
 * The contents of this file are subject to the Yahoo! Public License
 * Version 1.0 ("License"); you may not use this file except in
 * compliance with the License.  You may obtain a copy of the License at
 * http://www.zimbra.com/license.
 * 
 * Software distributed under the License is distributed on an "AS IS"
 * basis, WITHOUT WARRANTY OF ANY KIND, either express or implied.
 * 
 * ***** END LICENSE BLOCK *****
 */

/*
 * Created on Oct 29, 2004
 */
package com.zimbra.cs.index;

import java.io.IOException;
import java.util.ArrayList;
import java.util.Arrays;
import java.util.Collection;
import java.util.HashMap;
import java.util.HashSet;
import java.util.Iterator;
import java.util.LinkedHashMap;
import java.util.LinkedList;
import java.util.List;
import java.util.Map;
import java.util.Set;

import com.zimbra.common.util.Log;
import com.zimbra.common.util.LogFactory;
import com.zimbra.common.util.ZimbraLog;

import org.apache.lucene.document.Document;
import org.apache.lucene.index.Term;
import org.apache.lucene.search.BooleanQuery;
import org.apache.lucene.search.TermQuery;
import org.apache.lucene.search.BooleanClause.Occur;

import com.zimbra.common.service.ServiceException;
import com.zimbra.cs.db.Db;
import com.zimbra.cs.db.DbPool;
import com.zimbra.cs.db.DbSearch;
import com.zimbra.cs.db.DbPool.Connection;
import com.zimbra.cs.db.DbSearch.SearchResult;
import com.zimbra.cs.index.TextQueryOperation.TextResultsChunk;
import com.zimbra.cs.index.TextQueryOperation.TextResultsChunk.ScoredLuceneHit;
import com.zimbra.cs.index.MailboxIndex.SortBy;
import com.zimbra.cs.mailbox.Folder;
import com.zimbra.cs.mailbox.MailItem;
import com.zimbra.cs.mailbox.Mailbox;
import com.zimbra.cs.mailbox.Mountpoint;
import com.zimbra.cs.mailbox.SearchFolder;
import com.zimbra.cs.mailbox.Tag;
import com.zimbra.cs.service.util.ItemId;

/**
 * Query Operation which goes to the SQL DB.  It might have a "child" Lucene operation
 * attached to it. 
 */
class DBQueryOperation extends QueryOperation
{
    protected static Log mLog = LogFactory.getLog(DBQueryOperation.class);
    
    protected int mSizeEstimate = -1; // will only be set if the search parameters call for it
    
    protected int mCountDbResults = -1; // count of DB hits

    protected IConstraints mConstraints = new DbLeafNode();
    protected int mCurHitsOffset = 0; // this is the logical offset of the end of the mDBHits buffer 
    protected int mOffset = 0; // this is the offset IN THE DATABASE when we're doing a DB-FIRST iteration 

    /**
     * this gets set to FALSE if we have any real work to do this lets 
     * us optimize away queries that might match "everything"
     */
    protected boolean mAllResultsQuery = true;
    
    protected boolean mIncludeIsLocalFolders = false;
    protected boolean mIncludeIsRemoteFolders = false;
    
    

    protected List<SearchResult> mDBHits;
    protected List<ZimbraHit>mNextHits = new ArrayList<ZimbraHit>();
    protected Iterator<SearchResult> mDBHitsIter;
    protected boolean atStart = true; // don't re-fill buffer twice if they call hasNext() then reset() w/o actually getting next
    protected int mHitsPerChunk = 100;
    protected static final int MAX_HITS_PER_CHUNK = 2000;

    /**
     * TRUE if we know there are no more hits to get for mDBHitsIter 
     *   -- ie there is no need to call getChunk() anymore
     */
    protected boolean mEndOfHits = false;

    protected HashSet<Byte>mTypes = new HashSet<Byte>();
    protected HashSet<Byte>mExcludeTypes = new HashSet<Byte>();

    /**
     * An attached Lucene constraint
     */
    protected TextQueryOperation mLuceneOp = null;

    /**
     * The current "chunk" of lucene results we are working through -- we need to keep it around
     * so that we can look up the scores of hits that match the DB
     */
    protected TextResultsChunk mLuceneChunk = null;

    /**
     * If set, then this is the AccountId of the owner of a folder
     * we are searching.  We track it at the toplevel here b/c we need
     * to make sure that we handle unions (don't combine) and intersections
     * (always empty set) correctly
     */
    protected QueryTarget mQueryTarget = QueryTarget.UNSPECIFIED;

    private SearchResult.ExtraData mExtra = null;
    private QueryExecuteMode mExecuteMode = null; 

    private static enum QueryExecuteMode {
        NO_RESULTS,
        NO_LUCENE,
        DB_FIRST,
        LUCENE_FIRST;
    }

    protected DBQueryOperation() { }

    static DBQueryOperation Create() { return new DBQueryOperation(); }


    /**
     * Since Trash can be an entire folder hierarchy, when we want to exclude trash from a query,
     * we actually have to walk that hierarchy and figure out all the folders within it.
     * 
     * @param mbox
     * @return List of Folders which are in Trash, including Trash itself
     * @throws ServiceException
     */
    static List<Folder> getTrashFolders(Mailbox mbox) throws ServiceException {
        return mbox.getFolderById(null, Mailbox.ID_FOLDER_TRASH).getSubfolderHierarchy(); 
    }
    
    QueryOperation expandLocalRemotePart(Mailbox mbox) throws ServiceException {
        if (mConstraints instanceof DbLeafNode) {
            boolean added = false;
            
            if (mIncludeIsLocalFolders) {
                mIncludeIsLocalFolders = false; // expanded!
                
                DbLeafNode leaf = (DbLeafNode)mConstraints;

                for (Folder f : mbox.getFolderById(null, Mailbox.ID_FOLDER_ROOT).getSubfolderHierarchy()) {
                    if (!(f instanceof Mountpoint) && !(f instanceof SearchFolder)) {
                        // add local folder ref
                        leaf.folders.add(f);
                        added = true;
                    }
                }
                if (!added) {
                    return new NullQueryOperation();
                } else {
                    return this;
                }
            } else if (mIncludeIsRemoteFolders) {
                UnionQueryOperation toRet = new UnionQueryOperation();
                mIncludeIsRemoteFolders = false; // expanded
                
                for (Folder f : mbox.getFolderById(null, Mailbox.ID_FOLDER_ROOT).getSubfolderHierarchy()) {
                    if (f instanceof Mountpoint) {
                        Mountpoint mpt = (Mountpoint)f;
                        if (!mpt.isLocal()) {
                            // add remote folder ref
                            DBQueryOperation db = new DBQueryOperation();
                            db.addInRemoteFolderClause(new ItemId(mpt.getOwnerId(), mpt.getRemoteId()), "", true, true);
                            toRet.add(db);
                            added = true;
                        }
                    }
                }
                if (!added) {
                    return new NullQueryOperation();
                } else {
                    return toRet;
                }                    
            } else {
                return this;
            }
        } else {
            throw new IllegalStateException("expandLocalRemotePart must be called before optimize() is called");
        }
    }
    

    /* (non-Javadoc)
     * @see com.zimbra.cs.index.QueryOperation#ensureSpamTrashSetting(com.zimbra.cs.mailbox.Mailbox)
     */
    QueryOperation ensureSpamTrashSetting(Mailbox mbox, boolean includeTrash, boolean includeSpam) throws ServiceException
    {
        if (!hasSpamTrashSetting()) {
            ArrayList<Folder> exclude = new ArrayList<Folder>();
            if (!includeSpam) {
                Folder spam = mbox.getFolderById(null, Mailbox.ID_FOLDER_SPAM);            
                exclude.add(spam);
            }
            
            if (!includeTrash) {
                List<Folder> trashFolders = getTrashFolders(mbox);
                for (Iterator<Folder> iter  = trashFolders.iterator(); iter.hasNext();) {
                    Folder cur = iter.next();
                    exclude.add(cur);
                }
            }
            
            mConstraints.ensureSpamTrashSetting(mbox, exclude);
        }
        return this;
    }
    
    
    /* (non-Javadoc)
     * @see com.zimbra.cs.index.QueryOperation#hasSpamTrashSetting()
     */
    boolean hasSpamTrashSetting() {
        if (mLuceneOp != null && mLuceneOp.hasSpamTrashSetting())
            return true;
        else {
            if (mIncludeIsRemoteFolders)
                return true;
            else
                return mConstraints.hasSpamTrashSetting();
        }
    }
    /* (non-Javadoc)
     * @see com.zimbra.cs.index.QueryOperation#forceHasSpamTrashSetting()
     */
    void forceHasSpamTrashSetting() {
        mConstraints.forceHasSpamTrashSetting();
    }
    /* (non-Javadoc)
     * @see com.zimbra.cs.index.QueryOperation#hasNoResults()
     */
    boolean hasNoResults() {
        return mConstraints.hasNoResults();
    }

    /* (non-Javadoc)
     * @see com.zimbra.cs.index.QueryOperation#hasAllResults()
     */
    boolean hasAllResults() {
        return mAllResultsQuery;
    }

    /* (non-Javadoc)
     * @see com.zimbra.cs.index.QueryOperation#getQueryTargets()
     */
    QueryTargetSet getQueryTargets() {
        QueryTargetSet toRet = new QueryTargetSet(1);
        toRet.add(mQueryTarget);
        return toRet;
    }

    /**
     * A bit weird -- basically we want to AND a new constraint: but since
     * the mConstraints object could potentially be a tree, we need a function
     * to find the right place in the tree to add the new constraint
     * 
     * @return
     */
    DbLeafNode topLevelAndedConstraint() {
        switch (mConstraints.getNodeType()) {
            case LEAF:
                return (DbLeafNode)mConstraints;
            case AND:
                DbAndNode and = (DbAndNode)mConstraints;
                return and.getLeafChild();
            case OR:
                IConstraints top = new DbAndNode();
                mConstraints = top.andIConstraints(mConstraints);
                return ((DbAndNode)mConstraints).getLeafChild();
        }
        assert(false);
        return  null;
    }

    /**
     * In an INTERSECTION, we can gain some efficiencies by using the output of the Lucene op
     * as parameters to our SearchConstraints....we do that by taking over the lucene op
     *(it is removed from the enclosing Intersection) and handling it internally.
     *
     * @param op
     */
    void addTextOp(TextQueryOperation op) {
        assert(mLuceneOp == null);
        mAllResultsQuery = false;
        mLuceneOp = op;
    }

    void addItemIdClause(Mailbox mbox, ItemId itemId, boolean truth) {
        mAllResultsQuery = false;
        if (itemId.belongsTo(mbox)) {
            // LOCAL
            topLevelAndedConstraint().addItemIdClause(itemId.getId(), truth);
        } else {
            // REMOTE
            topLevelAndedConstraint().addRemoteItemIdClause(itemId, truth);
            
        }
        
    }

    /**
     * @param lowest
     * @param highest
     * @param truth
     * @throws ServiceException
     */
    void addDateClause(long lowestDate, boolean lowestEq, long highestDate, boolean highestEq, boolean truth)  {
        mAllResultsQuery = false;
        topLevelAndedConstraint().addDateClause(lowestDate, lowestEq, highestDate, highestEq, truth);
    }
    
    /**
     * @param lowest
     * @param highest
     * @param truth
     * @throws ServiceException
     */
    void addCalStartDateClause(long lowestDate, boolean lowestEq, long highestDate, boolean highestEq, boolean truth)  {
        mAllResultsQuery = false;
        topLevelAndedConstraint().addCalStartDateClause(lowestDate, lowestEq, highestDate, highestEq, truth);
    }

    /**
     * @param lowest
     * @param highest
     * @param truth
     * @throws ServiceException
     */
    void addCalEndDateClause(long lowestDate, boolean lowestEq, long highestDate, boolean highestEq, boolean truth)  {
        mAllResultsQuery = false;
        topLevelAndedConstraint().addCalEndDateClause(lowestDate, lowestEq, highestDate, highestEq, truth);
    }
    
    /**
     * @param lowest
     * @param lowestEq
     * @param highest
     * @param highestEq
     * @param truth
     */
    void addConvCountClause(long lowest, boolean lowestEq, long highest, boolean highestEq, boolean truth)  {
        mAllResultsQuery = false;
        topLevelAndedConstraint().addConvCountClause(lowest, lowestEq, highest, highestEq, truth);
    }
    
    void addModSeqClause(long lowest, boolean lowestEq, long highest, boolean highestEq, boolean truth)  {
        mAllResultsQuery = false;
        topLevelAndedConstraint().addModSeqClause(lowest, lowestEq, highest, highestEq, truth);
    }

    /**
     * @param lowest
     * @param highest
     * @param truth
     * @throws ServiceException
     */
    void addSizeClause(long lowestSize, long highestSize, boolean truth)  {
        mAllResultsQuery = false;
        topLevelAndedConstraint().addSizeClause(lowestSize, highestSize, truth);
    }
    
    /**
     * @param lowest
     * @param highest
     * @param truth
     * @throws ServiceException
     */
    void addRelativeSubject(String lowestSubj, boolean lowerEqual, String highestSubj, boolean higherEqual, boolean truth)  {
        mAllResultsQuery = false;
        topLevelAndedConstraint().addSubjectRelClause(lowestSubj, lowerEqual, highestSubj, higherEqual, truth);
    }
    
    /**
     * @param lowest
     * @param highest
     * @param truth
     * @throws ServiceException
     */
    void addRelativeSender(String lowestSubj, boolean lowerEqual, String highestSubj, boolean higherEqual, boolean truth)  {
        mAllResultsQuery = false;
        topLevelAndedConstraint().addSenderRelClause(lowestSubj, lowerEqual, highestSubj, higherEqual, truth);
    }
    
    /**
     * @param convId
     * @param prohibited
     */
    void addConvId(Mailbox mbox, ItemId convId, boolean truth) {
        mAllResultsQuery = false;
        if (convId.belongsTo(mbox)) {
            // LOCAL!
            if (!mQueryTarget.isCompatibleLocal()) 
                throw new IllegalArgumentException("Cannot addConvId w/ local target b/c DBQueryOperation already has a remote target");
            mQueryTarget = QueryTarget.LOCAL;
            topLevelAndedConstraint().addConvId(convId.getId(), truth);
        } else {
            // REMOTE!
            if (mQueryTarget != QueryTarget.UNSPECIFIED && !mQueryTarget.toString().equals(convId.getAccountId()))
                throw new IllegalArgumentException("Cannot addConvId w/ remote target b/c DBQueryOperation already has an incompatible remote target");

            mQueryTarget = new QueryTarget(convId.getAccountId());
            topLevelAndedConstraint().addRemoteConvId(convId, truth);
        }
    }
    
    /**
     * Handles 'is:local' clause meaning all local folders
     */
    void addIsLocalClause() {
        if (!mQueryTarget.isCompatibleLocal()) {
            throw new IllegalArgumentException("Cannot addIsLocalFolderClause b/c DBQueryOperation already has a remote target");
        } 
        mQueryTarget = QueryTarget.LOCAL;
        mAllResultsQuery = false;
        
        mIncludeIsLocalFolders = true;
    }
    
    /**
     * Handles 'is:local' clause meaning all local folders
     */
    void addIsRemoteClause() {
        if (mQueryTarget == QueryTarget.LOCAL) {
            throw new IllegalArgumentException("Cannot addIsRemoteFolderClause b/c DBQueryOperation already has a local target");
        }
        if (!(mQueryTarget == QueryTarget.IS_REMOTE || mQueryTarget == QueryTarget.UNSPECIFIED)) {
            throw new IllegalArgumentException("Cannot addIsRemoteFolderClause b/c DBQueryOperation already has a remote target: "+mQueryTarget);
        }
        mQueryTarget = QueryTarget.IS_REMOTE;
        mAllResultsQuery = false;
        
        mIncludeIsRemoteFolders = true;
    }
    
    
    /**
     * Handles query clause that resolves to a remote folder.
     */
    void addInRemoteFolderClause(ItemId remoteFolderId, String subfolderPath, boolean includeSubfolders, boolean truth)
    {
        mAllResultsQuery = false;

        if (mQueryTarget != QueryTarget.UNSPECIFIED && !mQueryTarget.toString().equals(remoteFolderId.getAccountId()))
            throw new IllegalArgumentException("Cannot addInClause b/c DBQueryOperation already has an incompatible remote target");

        mQueryTarget = new QueryTarget(remoteFolderId.getAccountId());
        topLevelAndedConstraint().addInRemoteFolderClause(remoteFolderId, subfolderPath, includeSubfolders, truth);
    }

    /**
     * @param folder
     * @param truth
     */
    void addInClause(Folder folder, boolean truth)
    {
        mAllResultsQuery = false;

        assert(!(folder instanceof Mountpoint) || ((Mountpoint)folder).isLocal()); 
//        ((Mountpoint)folder).getOwnerId().equals(folder.getMailbox().getAccountId()));
        
        if (!mQueryTarget.isCompatibleLocal()) 
            throw new IllegalArgumentException("Cannot addInClause w/ local target b/c DBQueryOperation already has a remote target");
        mQueryTarget = QueryTarget.LOCAL;
        
        topLevelAndedConstraint().addInClause(folder, truth);
    }

    void addAnyFolderClause(boolean truth) {
        topLevelAndedConstraint().addAnyFolderClause(truth);

        if (!truth) {
            // if they are weird enough to say "NOT is:anywhere" then we
            // just make it a no-results-query.
            mAllResultsQuery = false;
        }
    }

    /**
     * @param tag
     * @param truth
     */
    void addTagClause(Tag tag, boolean truth) {
        mAllResultsQuery = false;
        topLevelAndedConstraint().addTagClause(tag, truth);
    }

    /**
     * @param type
     * @param truth
     */
    void addTypeClause(byte type, boolean truth) {
        mAllResultsQuery = false;
        if (truth) {
            if (!mTypes.contains(type))
                mTypes.add(type);
        } else {
            if (!mExcludeTypes.contains(type))
                mExcludeTypes.add(type);
        }
    }

    private static class ScoredDBHit implements Comparable {
        public SearchResult mSr;
        public float mScore;

        ScoredDBHit(SearchResult sr, float score) {
            mSr = sr;
            mScore = score;
        }

        long scoreAsLong() { 
            return (long)(mScore * 10000);
        }

        public int compareTo(Object o) {
            ScoredDBHit other = (ScoredDBHit)o;

            long mys = scoreAsLong();
            long os = other.scoreAsLong();

            if (mys == os) 
                return mSr.id - other.mSr.id;
            else {
                long l = os - mys;
                if (l > 0) 
                    return 1;
                else if (l < 0)
                    return -1;
                else return 0;
            }
        }

        public boolean equals(Object o) {
            return (o==this) || (compareTo(o) == 0);
        }
    }

    /* (non-Javadoc)
     * @see com.zimbra.cs.index.QueryOperation#doneWithSearchResults()
     */
    public void doneWithSearchResults() throws ServiceException {
        if (mLuceneOp != null) {
            mLuceneOp.doneWithSearchResults();
        }
    }

    /* (non-Javadoc)
     * @see com.zimbra.cs.index.ZimbraQueryResults#resetIterator()
     */
    public void resetIterator() {
        if (mLuceneOp != null) {
            mLuceneOp.resetDocNum();
        }
        mNextHits.clear();
        mSeenHits.clear();
        if (!atStart) {
            mOffset = 0;
            mDBHitsIter = null;
            mCurHitsOffset = 0;
            mEndOfHits = false;
            atStart = true;
        } else {
            if (mDBHits != null) {
                mDBHitsIter = mDBHits.iterator();
            }
        }
    }

    /*
     * Return the next hit in our search.  If there are no hits buffered
     * then calculate the next hit and put it into the mNextHits list.
     * 
     *   Step 1: Get the list of DbSearch.searchResults chunk-by-chunk 
     *           (50 or 100 or whatever at a time)
     *            
     *   Step 2: As we need them, grab the next SearchResult and build a
     *           real ZimbraHit out of them
     */
    public ZimbraHit peekNext() throws ServiceException
    {
        ZimbraHit toRet = null;
        if (mNextHits.size() > 0) {
            // already have some hits, so our job is easy!
            toRet = mNextHits.get(0);
        } else {
            // we don't have any buffered SearchResults, try to get more
            while (toRet == null) {

                //
                // Check to see if we need to refil mDBHits
                //
                if ((mDBHitsIter == null || !mDBHitsIter.hasNext()) && !mEndOfHits) {
                    if (mExtra == null) {
                        mExtra = SearchResult.ExtraData.NONE;
                        switch (getResultsSet().getSearchMode()) {
                            case NORMAL:
                                if (isTopLevelQueryOp()) {
                                    mExtra = SearchResult.ExtraData.MAIL_ITEM;
                                } else {
                                    mExtra = SearchResult.ExtraData.NONE;
                                }
                                break;
                            case IMAP:
                                mExtra = SearchResult.ExtraData.IMAP_MSG;
                                break;
                            case IDS:
                                mExtra = SearchResult.ExtraData.NONE;
<<<<<<< HEAD
                            }
                            break;
                        case IMAP:
                            mExtra = SearchResult.ExtraData.IMAP_MSG;
                            break;
                        case IDS:
                            mExtra = SearchResult.ExtraData.NONE;
                            break;
                        case MODSEQ:
                            mExtra = SearchResult.ExtraData.MODSEQ;
                            break;
=======
                                break;
                            case MODSEQ:
                                mExtra = SearchResult.ExtraData.MODSEQ;
                                break;
                            case PARENT:
                                mExtra = SearchResult.ExtraData.PARENT;
                        }
>>>>>>> 0f09eeac
                    }

                    if (mExecuteMode == null) {
                        BooleanQuery origQuery = null;
                        if (mLuceneOp != null)
                            origQuery = mLuceneOp.getCurrentQuery();

                        if (hasNoResults() || !prepareSearchConstraints()) {
                            mExecuteMode = QueryExecuteMode.NO_RESULTS;
                        } else if (mLuceneOp == null) {
                            mExecuteMode = QueryExecuteMode.NO_LUCENE;
                        } else if (shouldExecuteDbFirst()) {
                            // make sure the Lucene search is reset -- we might have executed it partially
                            // in order to determine DB-First 
                            mLuceneOp.resetQuery(origQuery);
                            mExecuteMode = QueryExecuteMode.DB_FIRST;
                        } else {
                            mExecuteMode = QueryExecuteMode.LUCENE_FIRST;
                        }
                    }

                    getNextChunk();
                }

<<<<<<< HEAD
            //
            // at this point, we've filled mDBHits if possible (and initialized its iterator)
            //
            if (mDBHitsIter != null && mDBHitsIter.hasNext()) {
                SearchResult sr = (SearchResult) mDBHitsIter.next();

                // Sometimes, a single search result might yield more than one Lucene
                // document -- e.g. an RFC822 message with separately-indexed mimeparts.
                // Each of these parts will turn into a separate ZimbraHit at this point,
                // although they might be combined together at a higher level (via a HitGrouper)
                List <Document> docs = null;
                float score = 1.0f;
                if (mLuceneChunk != null) {
                    TextResultsChunk.ScoredLuceneHit sh = mLuceneChunk.getScoredHit(sr.indexId);
                    if (sh != null) { 
                        docs = sh.mDocs;
                        score = sh.mScore;
=======
                //
                // at this point, we've filled mDBHits if possible (and initialized its iterator)
                //
                if (mDBHitsIter != null && mDBHitsIter.hasNext()) {
                    SearchResult sr = mDBHitsIter.next();

                    // Sometimes, a single search result might yield more than one Lucene
                    // document -- e.g. an RFC822 message with separately-indexed mimeparts.
                    // Each of these parts will turn into a separate ZimbraHit at this point,
                    // although they might be combined together at a higher level (via a HitGrouper)
                    List <Document> docs = null;
                    float score = 1.0f;
                    if (mLuceneChunk != null) {
                        TextResultsChunk.ScoredLuceneHit sh = mLuceneChunk.getScoredHit(sr.indexId);
                        if (sh != null) { 
                            docs = sh.mDocs;
                            score = sh.mScore;
                        } else {
                            // This could conceivably happen if we're doing a db-first query and we got multiple LuceneChunks
                            // from a single MAX_DBFIRST_RESULTS set of db-IDs....In practice, this should never happen
                            // since we only pull IDs out of the DB 200 at a time, and the max hits per LuceneChunk is 2000....
                            // ...but I am leaving this log message here temporarily so that I can know if this edge cases
                            // is really happening.  If it *does* somehow happen it isn't the end of the world: we don't lose hits,
                            // we only lose separate part hits -- the net result would be that a document which had a match in multiple
                            // parts would only be returned as a single hit for the document.
                            mLog.info("Missing ScoredLuceneHit for sr.indexId="+sr.indexId+" sr.id="+sr.id+" type="+sr.type+" part hits may be list");
                            docs = null;
                            score = 1.0f;
                        }
                    }
                    
                    if (docs == null || !ZimbraQueryResultsImpl.shouldAddDuplicateHits(sr.type)) {
                        ZimbraHit toAdd = getResultsSet().getZimbraHit(getMailbox(), score, sr, null, mExtra);
                        if (toAdd != null) {
                            // make sure we only return each hit once
                            if (!mSeenHits.containsKey(toAdd)) {
                                mSeenHits.put(toAdd, toAdd);
                                mNextHits.add(toAdd); 
                            }
                        }
>>>>>>> 0f09eeac
                    } else {
                        for (Document doc : docs) {
                            ZimbraHit toAdd = getResultsSet().getZimbraHit(getMailbox(), score, sr, doc, mExtra);
                            if (toAdd != null) {
                                // make sure we only return each hit once
                                if (!mSeenHits.containsKey(toAdd)) {
                                    mSeenHits.put(toAdd, toAdd);
                                    mNextHits.add(toAdd); 
                                }
                            }
                        }
                    }
                    
                    if (mNextHits.size() > 0)
                        toRet = mNextHits.get(0);
                } else {
                    return null;
                }
            }
        }

        return toRet;
    }
    
    /**
     * There are some situations where the lower-level code might return a given hit multiple times
     * for example an Appointment might have hits from multiple Exceptions (each of which has
     * its own Lucene document) and they will return the same AppointmentHit to us.  This is 
     * the place where we collapse those hits down to single hits.
     * 
     * Note that in the case of matching multiple MessageParts, the ZimbraHit that is returned is
     * different (since MP is an actual ZimbraHit subclass)....therefore MessageParts are NOT
     * coalesced at this level.  That is done at the top level grouper.
     */
    private LRUHashMap<ZimbraHit> mSeenHits = new LRUHashMap<ZimbraHit>(2048, 100);
    
    static final class LRUHashMap<T> extends LinkedHashMap<T, T> {
        private final int mMaxSize;
        LRUHashMap(int maxSize) {
            super(maxSize, 0.75f, true);
            mMaxSize = maxSize;
        }
        LRUHashMap(int maxSize, int tableSize) {
            super(tableSize, 0.75f, true);
            mMaxSize = maxSize;
        }
        
        protected boolean removeEldestEntry(Map.Entry eldest) {  
            return size() > mMaxSize;
          }          
    }
    

    /* (non-Javadoc)
     * @see com.zimbra.cs.index.ZimbraQueryResults#getNext()
     */
    public ZimbraHit getNext() throws ServiceException {
        atStart = false;
        if (mNextHits.size() == 0) {
            peekNext();
        }
        if (mNextHits.size() == 0) {
            return null;
        }
        ZimbraHit toRet = mNextHits.remove(0);
        return toRet;
    }

    private byte[] convertTypesToDbQueryTypes(byte[] types) 
    {
        // hackery
        int numUsed = 0;
        byte[] tmp = new byte[2*types.length]; // boy I love java - no resizable array holds native types

        for (int i = 0; i < types.length; i++) {
            if (types[i] == 0) {
                types = null;
                break;
            }
            switch(types[i]) {
                case 0:
                    return null;
                case MailItem.TYPE_FOLDER:
                case MailItem.TYPE_SEARCHFOLDER:
                case MailItem.TYPE_TAG:
                    tmp[numUsed++] = MailItem.TYPE_UNKNOWN;
                    break;
                case MailItem.TYPE_CONVERSATION:
                    tmp[numUsed++] = MailItem.TYPE_MESSAGE;
                    tmp[numUsed++] = MailItem.TYPE_CHAT;
                    break;
                case MailItem.TYPE_MESSAGE:
                    tmp[numUsed++] = MailItem.TYPE_MESSAGE;
                    tmp[numUsed++] = MailItem.TYPE_CHAT;
                    break;
                case MailItem.TYPE_CONTACT:
                    tmp[numUsed++] = MailItem.TYPE_CONTACT;
                    break;
                case MailItem.TYPE_APPOINTMENT:
                    tmp[numUsed++] = MailItem.TYPE_APPOINTMENT;
                    break;
                case MailItem.TYPE_TASK:
                    tmp[numUsed++] = MailItem.TYPE_TASK;
                    break;
                case MailItem.TYPE_DOCUMENT:
                    tmp[numUsed++] = MailItem.TYPE_DOCUMENT;
                    break;
                case MailItem.TYPE_NOTE:
                    tmp[numUsed++] = MailItem.TYPE_NOTE;
                    break;
                case MailItem.TYPE_FLAG:
                    tmp[numUsed++] = MailItem.TYPE_FLAG;
                    break;
                case MailItem.TYPE_WIKI:
                    tmp[numUsed++] = MailItem.TYPE_WIKI;
                    break;
            }
        }

        byte[] toRet = new byte[numUsed];
        System.arraycopy(tmp,0,toRet,0,numUsed);

        return toRet;
    }

    private Set<Byte> getDbQueryTypes() 
    {
        byte[] defTypes = convertTypesToDbQueryTypes(this.getResultsSet().getTypes());
        HashSet<Byte> toRet = new HashSet<Byte>();
        for (Byte b : defTypes)
            toRet.add(b);

        if (mTypes.size() > 0) {
            for (Byte b : mTypes)
                if (!toRet.contains(b))
                    toRet.add(b);
        }
        return toRet;
    }

    /**
     * Build a DbMailIte.SearchConstraints given all of the constraint parameters we have.
     *
     * @return FALSE if the search cannot be run (no results)
     */
    private boolean prepareSearchConstraints() {

        Set<Byte> types = getDbQueryTypes();
        if (types.size() == 0)  {
            mLog.debug("NO RESULTS -- no known types requested");
            return false;
        } else {
            mConstraints.setTypes(types);
            return true;
        }
    }

    private byte getSortOrderForDb() {
        SortBy searchOrder = this.getResultsSet().getSortBy();
        return searchOrder.getDbMailItemSortByte();    	
    }

    private boolean shouldExecuteDbFirst() {
        if (getResultsSet().getSortBy() == SortBy.SCORE_DESCENDING) {
            // we can't sort DB-results by score-order, so we must execute SCORE queries
            // in LUCENE-FIRST order
            return false;
        }
        
        // look for item-id or conv-id query parts, if those are set, then we'll execute DB-FIRST
        DbLeafNode toplevel = topLevelAndedConstraint();
        if (toplevel.convId > 0 || toplevel.itemIds.size() > 0) {
            return true;
        }
        
        if (mLuceneOp != null && mLuceneOp.shouldExecuteDbFirst()) {
            return true;
        }

        return mConstraints.tryDbFirst(getMailbox());
    }

    private void noLuceneGetNextChunk(Connection conn, Mailbox mbox, byte sort) throws ServiceException {
        if (mParams.getEstimateSize() && mSizeEstimate == -1)
            mSizeEstimate = DbSearch.countResults(conn, mConstraints, mbox);
        
        DbSearch.search(mDBHits, conn, mConstraints, mbox, sort, mCurHitsOffset, mHitsPerChunk, mExtra);

        if (mDBHits.size() < mHitsPerChunk) {
            mEndOfHits = true;
        }
        // exponentially expand the chunk size in case we have to go back to the DB
        mHitsPerChunk*=2;
        if (mHitsPerChunk > MAX_HITS_PER_CHUNK) {
            mHitsPerChunk = MAX_HITS_PER_CHUNK;
        }
    }

    private void dbFirstGetNextChunk(Connection conn, Mailbox mbox, byte sort) throws ServiceException {
        long overallStart = 0;
        if (mLog.isDebugEnabled()) {
            mLog.debug("Fetching a DB-FIRST chunk");
            overallStart = System.currentTimeMillis();
        }
        
        do {
            //
            // (1) Get the next chunk of results from the DB
            //
            List<SearchResult> dbRes = new ArrayList<SearchResult>();
            
            // FIXME TODO could do a better job here
            if (mParams.getEstimateSize() && mSizeEstimate == -1) {
                mSizeEstimate = DbSearch.countResults(conn, mConstraints, mbox);
            }
            
            DbSearch.search(dbRes, conn, mConstraints, mbox, sort, mOffset, MAX_HITS_PER_CHUNK, mExtra);
            
            if (dbRes.size() < MAX_HITS_PER_CHUNK) {
                mEndOfHits = true;
            }
            
            if (dbRes.size() > 0) {
                mOffset += dbRes.size();
                
                //
                // (2) for each of the results returned in (1), do a lucene search
                //    for "ORIGINAL-LUCENE-PART AND id:(RESULTS-FROM-1-ABOVE)"
                //
                
                // save the original Lucene query, we'll restore it later
                BooleanQuery originalQuery = mLuceneOp.getCurrentQuery();
                
                try {
                    BooleanQuery idsQuery = new BooleanQuery();
                    
                    //
                    // For each search result, do two things:
                    //    -- remember the indexId in a hash, so we can find the SearchResult later
                    //    -- add that indexId to our new booleanquery 
                    //
                    HashMap<Integer, List<SearchResult>> mailItemToResultsMap = new HashMap<Integer, List<SearchResult>>();
                    
                    for (SearchResult res : dbRes) {
                        List<SearchResult> l = mailItemToResultsMap.get(res.indexId);
                        if (l == null) {
                            l = new LinkedList<SearchResult>();
                            mailItemToResultsMap.put(res.indexId, l);
                        }
                        l.add(res);
                        
                        idsQuery.add(new TermQuery(new Term(LuceneFields.L_MAILBOX_BLOB_ID, Integer.toString(res.indexId))), Occur.SHOULD);
                    }
                    
                    // add the new query to the mLuceneOp's query
                    mLuceneOp.addAndedClause(idsQuery, true);
                    
                    boolean hasMore = true;
                    
                    boolean printedQuery = false;
                    
                    // we have to get ALL of the lucene hits for these ids.  There can very likely be more
                    // hits from Lucene then there are DB id's, so we just ask for a large number.
                    while(hasMore) {
                        mLuceneChunk = mLuceneOp.getNextResultsChunk(MAX_HITS_PER_CHUNK);
                        
                        Collection<Integer> indexIds = mLuceneChunk.getIndexIds();
                        if (indexIds.size() < MAX_HITS_PER_CHUNK) {
                            hasMore = false;
                        } 
                        for (int indexId : indexIds) {
                            List<SearchResult> l = mailItemToResultsMap.get(indexId);
                            
                            if (l == null) {
                                if (mLog.isDebugEnabled()) {
                                    if (!printedQuery) {
                                        mLog.debug("DBQueryOperation.dbFirstGetNextChunk: LuceneQuery is \""+mLuceneOp.getCurrentQuery().toString()+"\"");
                                        printedQuery = true;
                                    }
                                }
                                mLog.warn("DBQueryOperation.dbFirstGetNextChunk: Lucene returned item ID "+indexId+" but wasn't in resultMap");
                                throw ServiceException.FAILURE("Inconsistent DB/Index query results: Text Index returned item ID "+indexId+" but wasn't in resultMap", null);
                            } else for (SearchResult sr : l) {
                                mDBHits.add(sr);
                            }
                        }
                    }
                } finally {
                    // restore the query
                    mLuceneOp.resetQuery(originalQuery);
                }
            }
                
        } while(mDBHits.size() ==0 && !mEndOfHits);
        
        if (mLog.isDebugEnabled()) {
            long overallTime = System.currentTimeMillis() - overallStart;
            mLog.debug("Done fetching DB-FIRST chunk (took "+overallTime+"ms)");
        }
    }

    private void luceneFirstGetNextChunk(Connection conn, Mailbox mbox, byte sort) throws ServiceException {
        long overallStart = 0;
        if (mLog.isDebugEnabled()) {
            mLog.debug("Fetching a LUCENE-FIRST chunk");
            overallStart = System.currentTimeMillis();
        }
        
        // do the Lucene op first, pass results to DB op
        do {
            // DON'T set an sql LIMIT if we're asking for lucene hits!!!  If we did, then we wouldn't be
            // sure that we'd "consumed" all the Lucene-ID's, and therefore we could miss hits!
            
            // this is horrible and hideous and for bug 15511
            boolean forceOneHitPerChunk = Db.supports(Db.Capability.BROKEN_IN_CLAUSE);
            forceOneHitPerChunk = true;

            long luceneStart = 0;
            if (mLog.isDebugEnabled())
                luceneStart = System.currentTimeMillis();
            
            mLuceneChunk = mLuceneOp.getNextResultsChunk(forceOneHitPerChunk ? 1 : mHitsPerChunk);
            
            // we need to set our index-id's here!
            DbLeafNode sc = topLevelAndedConstraint();
            
            if (mParams.getEstimateSize() && mSizeEstimate==-1) {
                // FIXME TODO should probably be a %age, this is worst-case
                sc.indexIds = new HashSet<Integer>();
                int dbResultCount = DbSearch.countResults(conn, mConstraints, mbox);
                
                int numTextHits = mLuceneOp.countHits();

                if (ZimbraLog.index.isDebugEnabled()) 
                    ZimbraLog.index.debug("LUCENE="+numTextHits+"  DB="+dbResultCount);
                mSizeEstimate = Math.min(dbResultCount, numTextHits);
            }
            
            sc.indexIds = mLuceneChunk.getIndexIds();
            
            if (mLog.isDebugEnabled()) {
                long luceneTime = System.currentTimeMillis() - luceneStart;
                mLog.debug("Fetched Lucene Chunk of "+sc.indexIds.size()+" hits in "+luceneTime+"ms");
            }

            // exponentially expand the chunk size in case we have to go back to the DB
            mHitsPerChunk*=2;
            if (mHitsPerChunk > MAX_HITS_PER_CHUNK) {
                mHitsPerChunk = MAX_HITS_PER_CHUNK;
            }

            if (sc.indexIds.size() == 0) {
                // we know we got all the index-id's from lucene.  since we don't have a
                // LIMIT clause, we can be assured that this query will get all the remaining results.
                mEndOfHits = true;
            } else {
                long dbStart = System.currentTimeMillis();

                // must not ask for offset,limit here b/c of indexId constraints!,  
                DbSearch.search(mDBHits, conn, mConstraints, mbox, sort, -1, -1, mExtra);
                
                if (mLog.isDebugEnabled()) {
                    long dbTime = System.currentTimeMillis() - dbStart;
                    mLog.debug("Fetched DB-second chunk in "+dbTime+"ms");
                }

                if (getSortBy() == SortBy.SCORE_DESCENDING) {
                    // We have to re-sort the chunk by score here b/c the DB doesn't
                    // know about scores
                    ScoredDBHit[] scHits = new ScoredDBHit[mDBHits.size()];
                    int offset = 0;
                    for (SearchResult sr : mDBHits) {
                        ScoredLuceneHit lucScore = mLuceneChunk.getScoredHit(sr.indexId);

                        scHits[offset++] = new ScoredDBHit(sr, lucScore.mScore);
                    }

                    Arrays.sort(scHits);

                    mDBHits = new ArrayList<SearchResult>(scHits.length);
                    for (ScoredDBHit sdbHit : scHits)
                        mDBHits.add(sdbHit.mSr);
                }

            }
        } while (mDBHits.size() == 0 && !mEndOfHits);
        
        if (mLog.isDebugEnabled()) {
            long overallTime = System.currentTimeMillis() - overallStart;
            mLog.debug("Done fetching LUCENE-FIRST chunk (took "+overallTime+"ms)");
        }
        
    }


    /**
     * Use all the search parameters (including the embedded TextQueryOperation) to
     * get a chunk of search results and put them into mDBHits
     *
     * On Exit:
     *    If there are more results to be had
     *         mDBHits has entries 
     *         mDBHitsIter is initialized 
     *         mCurHitsOffset is the absolute offset (into the result set) of the last entry in mDBHits +1
     *                               that is, it is the offset of the next hit, when we go to get it.
     *      
     *    If there are NOT any more results 
     *        mDBHits is empty
     *        mDBHitsIter is null
     *        mEndOfHits is set
     * 
     * @throws ServiceException
     */
    private void getNextChunk() throws ServiceException
    {
        assert(!mEndOfHits);
        assert(mDBHitsIter == null || !mDBHitsIter.hasNext());

        if (mExecuteMode == QueryExecuteMode.NO_RESULTS) {
            if (mLog.isDebugEnabled()) {
                mLog.debug(" Returned **NO DB RESULTS (no-results-query-optimization)**");
            }
            mDBHitsIter = null;
            mEndOfHits = true;
        } else {
            Mailbox mbox = getMailbox();
            byte sort = getSortOrderForDb();
            Connection conn = DbPool.getConnection();
            mDBHits = new ArrayList<SearchResult>();
            
            try {
                switch (mExecuteMode) {
                    case NO_RESULTS:
                        assert(false); // notreached
                        break;
                    case NO_LUCENE:
                        noLuceneGetNextChunk(conn, mbox, sort);
                        break;
                    case DB_FIRST:
                        dbFirstGetNextChunk(conn, mbox, sort);
                        break;
                    case LUCENE_FIRST:
                        luceneFirstGetNextChunk(conn, mbox, sort);
                        break;
                }
                
            } finally {
                DbPool.quietClose(conn);
            }
            
            if (mDBHits.size() == 0) {
                mDBHitsIter = null;
                mDBHits = null;
                mEndOfHits = true;
            } else {
                mCurHitsOffset += mDBHits.size();
                mDBHitsIter = mDBHits.iterator();
            }
            
        }
    }

    /* (non-Javadoc)
     * @see com.zimbra.cs.index.QueryOperation#prepare(com.zimbra.cs.mailbox.Mailbox, com.zimbra.cs.index.ZimbraQueryResultsImpl, com.zimbra.cs.index.MailboxIndex)
     */
    protected void prepare(Mailbox mbx, ZimbraQueryResultsImpl res, MailboxIndex mbidx, SearchParams params, int chunkSize) throws ServiceException, IOException
    {
        mParams = params;
        if (chunkSize > MAX_HITS_PER_CHUNK) {
            chunkSize = MAX_HITS_PER_CHUNK;
        }

        mHitsPerChunk = chunkSize;

        setupResults(mbx, res);

        if (mLuceneOp != null) {
            mHitsPerChunk *= 2; // enlarge chunk size b/c of join
            mLuceneOp.setDBOperation(this);
            mLuceneOp.prepare(mbx, res, mbidx, mParams, mHitsPerChunk);
        }
    }

    /* (non-Javadoc)
     * @see com.zimbra.cs.index.QueryOperation#optimize(com.zimbra.cs.mailbox.Mailbox)
     */
    QueryOperation optimize(Mailbox mbox) {
        return this;
    }

    /* (non-Javadoc)
     * @see com.zimbra.cs.index.QueryOperation#toQueryString()
     */
    String toQueryString() {
        StringBuilder ret = new StringBuilder("(");
        if (mLuceneOp != null)
            ret.append(mLuceneOp.toQueryString()).append(" AND ");
        ret.append(mConstraints.toQueryString());
        ret.append(')');
        return ret.toString();
    }

    public String toString()
    {
        boolean atFirst = true;
        StringBuilder retVal = new StringBuilder("<");
        if (mLuceneOp != null) {
            retVal.append(mLuceneOp.toString());
            atFirst = false;
        }
        if (!atFirst)
            retVal.append(" AND ");
        
        retVal.append("DB(");
        if (mAllResultsQuery) {
            retVal.append("ANYWHERE");
        } else if (hasNoResults()) {
            retVal.append("--- NO RESULT ---");
        } else {
            if (this.mIncludeIsLocalFolders) {
                retVal.append("IS:LOCAL ");
            } else if (this.mIncludeIsRemoteFolders) {
                retVal.append("IS:REMOTE ");
            } 
            retVal.append(mConstraints.toString());
        }
        retVal.append(")");
        
        retVal.append('>');

        return retVal.toString();
    }

    private DBQueryOperation cloneInternal() {
        try {
            DBQueryOperation toRet = (DBQueryOperation)super.clone();

            assert(mDBHits == null);
            assert(mDBHitsIter == null);
            assert(mLuceneChunk == null);


            toRet.mConstraints = (IConstraints)mConstraints.clone();

            toRet.mTypes = new HashSet<Byte>();  toRet.mTypes.addAll(mTypes);
            toRet.mExcludeTypes = new HashSet<Byte>();  toRet.mExcludeTypes.addAll(mExcludeTypes);

            toRet.mNextHits = new ArrayList<ZimbraHit>();

            return toRet;
        } catch (CloneNotSupportedException e) {
            assert(false);
            return null;
        }
    }

    /* (non-Javadoc)
     * @see com.zimbra.cs.index.QueryOperation#clone()
     */
    public Object clone() {
        try {
            DBQueryOperation toRet = cloneInternal();
            if (mLuceneOp != null) 
                toRet.mLuceneOp = (TextQueryOperation)mLuceneOp.clone(this);
            return toRet;
        } catch (CloneNotSupportedException e) {
            assert(false);
            return null;
        }
    }

    /**
     * Called from TextQueryOperation.clone()
     * 
     * @param caller - our TextQueryOperation which has ALREADY BEEN CLONED
     * @return
     * @throws CloneNotSupportedException
     */
    protected Object clone(TextQueryOperation caller) {
        DBQueryOperation toRet = cloneInternal();
        toRet.mLuceneOp = caller;
        return toRet;
    }



    /* (non-Javadoc)
     * @see com.zimbra.cs.index.QueryOperation#combineOps(com.zimbra.cs.index.QueryOperation, boolean)  
     */
    protected QueryOperation combineOps(QueryOperation other, boolean union) 
    {
        if (union) {
            if (hasNoResults()) {
                // a query for (other OR nothing) == other
                return other;
            }
            if (other.hasNoResults()) {
                return this;
            }

            if (other instanceof DBQueryOperation) {
                DBQueryOperation dbOther = (DBQueryOperation)other;

                if (mQueryTarget != null && dbOther.mQueryTarget != null) {
                    if (!mQueryTarget.equals(dbOther.mQueryTarget))
                        return null;  // can't OR entries with different targets
                }

                if (mAllResultsQuery)
                    return this;

                dbOther = (DBQueryOperation)other;

                if (dbOther.mAllResultsQuery) // (something OR ALL ) == ALL
                    return dbOther;

                if (mLuceneOp != null || dbOther.mLuceneOp != null){
                    // can't combine
                    return null;
                }

                if (mQueryTarget == null)
                    mQueryTarget = dbOther.mQueryTarget;

                mConstraints = mConstraints.orIConstraints(dbOther.mConstraints);
                return this;
            } else {
                return null;
            }
        } else {
            if (mAllResultsQuery) {
                // we match all results.  (other AND anything) == other

                assert(mLuceneOp == null);
                if (hasSpamTrashSetting()) {
                    other.forceHasSpamTrashSetting();
                }
                return other;
            }

            DBQueryOperation dbOther = null;

            if (other instanceof DBQueryOperation) {
                dbOther = (DBQueryOperation)other;
            } else {
                return null;
            }

            if (dbOther.mAllResultsQuery) {
                if (dbOther.hasSpamTrashSetting())
                    this.forceHasSpamTrashSetting();
                return this;
            }

            if (mQueryTarget != QueryTarget.UNSPECIFIED && dbOther.mQueryTarget != QueryTarget.UNSPECIFIED) {
                if (!mQueryTarget.equals(dbOther.mQueryTarget)) {
                    mLog.debug("ANDing two DBOps with different targets -- this is a no results query!");
                    return new NullQueryOperation();
                }
            }

            if (mQueryTarget == QueryTarget.UNSPECIFIED) 
                mQueryTarget = dbOther.mQueryTarget;

            if (mLuceneOp != null) {
                if (dbOther.mLuceneOp != null) {
                    mLuceneOp.combineOps(dbOther.mLuceneOp, false);
                }
            } else {
                mLuceneOp = dbOther.mLuceneOp;
            }

            if (mAllResultsQuery && dbOther.mAllResultsQuery) {
                mAllResultsQuery = true;
            } else {
                mAllResultsQuery = false;
            }

            mConstraints = mConstraints.andIConstraints(dbOther.mConstraints);

            return this;
        }

    }
    
    List<QueryInfo> mQueryInfo = new ArrayList<QueryInfo>();

    public List<QueryInfo> getResultInfo() {
        List<QueryInfo> toRet = new ArrayList<QueryInfo>();
        toRet.addAll(mQueryInfo);
        
        if (mLuceneOp != null)
            toRet.addAll(mLuceneOp.getQueryInfo());
        
        return toRet;
    }
    
    public int estimateResultSize() {
        return mSizeEstimate;
    }
    
    protected void depthFirstRecurse(RecurseCallback cb) {
        if (mLuceneOp != null) 
            mLuceneOp.depthFirstRecurseInternal(cb);
        cb.recurseCallback(this);
    }
    
    protected int getDbHitCount(Connection conn, Mailbox mbox) throws ServiceException {
        if (mCountDbResults == -1) {
            mCountDbResults = DbSearch.countResults(conn, mConstraints, mbox);
        }
        return mCountDbResults;
    }
        
    protected int getDbHitCount() throws ServiceException {
        if (mCountDbResults == -1) {
            Mailbox mbox = getMailbox();
            Connection conn = DbPool.getConnection();
            try {
                mCountDbResults = getDbHitCount(conn, mbox);
            } finally {
                DbPool.quietClose(conn);
            }
        }
        return mCountDbResults;
    }
}<|MERGE_RESOLUTION|>--- conflicted
+++ resolved
@@ -605,26 +605,18 @@
             // we don't have any buffered SearchResults, try to get more
             while (toRet == null) {
 
-                //
-                // Check to see if we need to refil mDBHits
-                //
-                if ((mDBHitsIter == null || !mDBHitsIter.hasNext()) && !mEndOfHits) {
-                    if (mExtra == null) {
-                        mExtra = SearchResult.ExtraData.NONE;
-                        switch (getResultsSet().getSearchMode()) {
-                            case NORMAL:
-                                if (isTopLevelQueryOp()) {
-                                    mExtra = SearchResult.ExtraData.MAIL_ITEM;
-                                } else {
-                                    mExtra = SearchResult.ExtraData.NONE;
-                                }
-                                break;
-                            case IMAP:
-                                mExtra = SearchResult.ExtraData.IMAP_MSG;
-                                break;
-                            case IDS:
+            //
+            // Check to see if we need to refil mDBHits
+            //
+            if ((mDBHitsIter == null || !mDBHitsIter.hasNext()) && !mEndOfHits) {
+                if (mExtra == null) {
+                    mExtra = SearchResult.ExtraData.NONE;
+                    switch (getResultsSet().getSearchMode()) {
+                        case NORMAL:
+                            if (isTopLevelQueryOp()) {
+                                mExtra = SearchResult.ExtraData.MAIL_ITEM;
+                            } else {
                                 mExtra = SearchResult.ExtraData.NONE;
-<<<<<<< HEAD
                             }
                             break;
                         case IMAP:
@@ -636,40 +628,31 @@
                         case MODSEQ:
                             mExtra = SearchResult.ExtraData.MODSEQ;
                             break;
-=======
-                                break;
-                            case MODSEQ:
-                                mExtra = SearchResult.ExtraData.MODSEQ;
-                                break;
-                            case PARENT:
-                                mExtra = SearchResult.ExtraData.PARENT;
-                        }
->>>>>>> 0f09eeac
                     }
-
-                    if (mExecuteMode == null) {
-                        BooleanQuery origQuery = null;
-                        if (mLuceneOp != null)
-                            origQuery = mLuceneOp.getCurrentQuery();
-
-                        if (hasNoResults() || !prepareSearchConstraints()) {
-                            mExecuteMode = QueryExecuteMode.NO_RESULTS;
-                        } else if (mLuceneOp == null) {
-                            mExecuteMode = QueryExecuteMode.NO_LUCENE;
-                        } else if (shouldExecuteDbFirst()) {
-                            // make sure the Lucene search is reset -- we might have executed it partially
-                            // in order to determine DB-First 
-                            mLuceneOp.resetQuery(origQuery);
-                            mExecuteMode = QueryExecuteMode.DB_FIRST;
-                        } else {
-                            mExecuteMode = QueryExecuteMode.LUCENE_FIRST;
-                        }
+                }
+
+                if (mExecuteMode == null) {
+                    BooleanQuery origQuery = null;
+                    if (mLuceneOp != null)
+                        origQuery = mLuceneOp.getCurrentQuery();
+                    
+                    if (hasNoResults() || !prepareSearchConstraints()) {
+                        mExecuteMode = QueryExecuteMode.NO_RESULTS;
+                    } else if (mLuceneOp == null) {
+                        mExecuteMode = QueryExecuteMode.NO_LUCENE;
+                    } else if (shouldExecuteDbFirst()) {
+                        // make sure the Lucene search is reset -- we might have executed it partially
+                        // in order to determine DB-First 
+                        mLuceneOp.resetQuery(origQuery);
+                        mExecuteMode = QueryExecuteMode.DB_FIRST;
+                    } else {
+                        mExecuteMode = QueryExecuteMode.LUCENE_FIRST;
                     }
-
-                    getNextChunk();
-                }
-
-<<<<<<< HEAD
+                }
+
+                getNextChunk();
+            }
+
             //
             // at this point, we've filled mDBHits if possible (and initialized its iterator)
             //
@@ -687,72 +670,53 @@
                     if (sh != null) { 
                         docs = sh.mDocs;
                         score = sh.mScore;
-=======
-                //
-                // at this point, we've filled mDBHits if possible (and initialized its iterator)
-                //
-                if (mDBHitsIter != null && mDBHitsIter.hasNext()) {
-                    SearchResult sr = mDBHitsIter.next();
-
-                    // Sometimes, a single search result might yield more than one Lucene
-                    // document -- e.g. an RFC822 message with separately-indexed mimeparts.
-                    // Each of these parts will turn into a separate ZimbraHit at this point,
-                    // although they might be combined together at a higher level (via a HitGrouper)
-                    List <Document> docs = null;
-                    float score = 1.0f;
-                    if (mLuceneChunk != null) {
-                        TextResultsChunk.ScoredLuceneHit sh = mLuceneChunk.getScoredHit(sr.indexId);
-                        if (sh != null) { 
-                            docs = sh.mDocs;
-                            score = sh.mScore;
-                        } else {
-                            // This could conceivably happen if we're doing a db-first query and we got multiple LuceneChunks
-                            // from a single MAX_DBFIRST_RESULTS set of db-IDs....In practice, this should never happen
-                            // since we only pull IDs out of the DB 200 at a time, and the max hits per LuceneChunk is 2000....
-                            // ...but I am leaving this log message here temporarily so that I can know if this edge cases
-                            // is really happening.  If it *does* somehow happen it isn't the end of the world: we don't lose hits,
-                            // we only lose separate part hits -- the net result would be that a document which had a match in multiple
-                            // parts would only be returned as a single hit for the document.
-                            mLog.info("Missing ScoredLuceneHit for sr.indexId="+sr.indexId+" sr.id="+sr.id+" type="+sr.type+" part hits may be list");
-                            docs = null;
-                            score = 1.0f;
-                        }
+                    } else {
+                        // This could conceivably happen if we're doing a db-first query and we got multiple LuceneChunks
+                        // from a single MAX_DBFIRST_RESULTS set of db-IDs....In practice, this should never happen
+                        // since we only pull IDs out of the DB 200 at a time, and the max hits per LuceneChunk is 2000....
+                        // ...but I am leaving this log message here temporarily so that I can know if this edge cases
+                        // is really happening.  If it *does* somehow happen it isn't the end of the world: we don't lose hits,
+                        // we only lose separate part hits -- the net result would be that a document which had a match in multiple
+                        // parts would only be returned as a single hit for the document.
+                        mLog.info("Missing ScoredLuceneHit for sr.indexId="+sr.indexId+" sr.id="+sr.id+" type="+sr.type+" part hits may be list");
+                        docs = null;
+                        score = 1.0f;
                     }
-                    
-                    if (docs == null || !ZimbraQueryResultsImpl.shouldAddDuplicateHits(sr.type)) {
-                        ZimbraHit toAdd = getResultsSet().getZimbraHit(getMailbox(), score, sr, null, mExtra);
+                }
+
+                if (docs == null || !ZimbraQueryResultsImpl.shouldAddDuplicateHits(sr.type)) {
+                    ZimbraHit toAdd = getResultsSet().getZimbraHit(getMailbox(), score, sr, null, mExtra);
                         if (toAdd != null) {
                             // make sure we only return each hit once
                             if (!mSeenHits.containsKey(toAdd)) {
                                 mSeenHits.put(toAdd, toAdd);
-                                mNextHits.add(toAdd); 
+                    mNextHits.add(toAdd);
                             }
                         }
->>>>>>> 0f09eeac
-                    } else {
-                        for (Document doc : docs) {
-                            ZimbraHit toAdd = getResultsSet().getZimbraHit(getMailbox(), score, sr, doc, mExtra);
+                } else {
+                    for (Document doc : docs) {
+                        ZimbraHit toAdd = getResultsSet().getZimbraHit(getMailbox(), score, sr, doc, mExtra);
                             if (toAdd != null) {
                                 // make sure we only return each hit once
                                 if (!mSeenHits.containsKey(toAdd)) {
                                     mSeenHits.put(toAdd, toAdd);
-                                    mNextHits.add(toAdd); 
-                                }
-                            }
+                        mNextHits.add(toAdd);
+                    }
+                }
                         }
                     }
                     
                     if (mNextHits.size() > 0)
-                        toRet = mNextHits.get(0);
+                toRet = mNextHits.get(0);
                 } else {
                     return null;
-                }
-            }
+            }
+        }
         }
 
         return toRet;
     }
-    
+
     /**
      * There are some situations where the lower-level code might return a given hit multiple times
      * for example an Appointment might have hits from multiple Exceptions (each of which has
@@ -1086,7 +1050,7 @@
                 mEndOfHits = true;
             } else {
                 long dbStart = System.currentTimeMillis();
-
+                
                 // must not ask for offset,limit here b/c of indexId constraints!,  
                 DbSearch.search(mDBHits, conn, mConstraints, mbox, sort, -1, -1, mExtra);
                 
