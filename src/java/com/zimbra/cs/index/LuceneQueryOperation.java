--- conflicted
+++ resolved
@@ -2,12 +2,12 @@
  * ***** BEGIN LICENSE BLOCK *****
  * Zimbra Collaboration Suite Server
  * Copyright (C) 2004, 2005, 2006, 2007, 2008, 2009, 2010 Zimbra, Inc.
- * 
+ *
  * The contents of this file are subject to the Zimbra Public License
  * Version 1.3 ("License"); you may not use this file except in
  * compliance with the License.  You may obtain a copy of the License at
  * http://www.zimbra.com/license.
- * 
+ *
  * Software distributed under the License is distributed on an "AS IS"
  * basis, WITHOUT WARRANTY OF ANY KIND, either express or implied.
  * ***** END LICENSE BLOCK *****
@@ -340,27 +340,10 @@
 
                 int docId = mTopDocs.scoreDocs[mCurHitNo].doc;
                 Document d = mSearcher.getSearcher().doc(docId);
-<<<<<<< HEAD
-
-                if (ZimbraLog.index_search.isDebugEnabled()) {
-                    long now = System.currentTimeMillis();
-                    fetchFromLucene1 += (now - start);
-                    start = now;
-                }
-
-                float score;
-                score = mTopDocs.scoreDocs[mCurHitNo].score;
-
-                if (ZimbraLog.index_search.isDebugEnabled()) {
-                    fetchFromLucene2 += (System.currentTimeMillis() - start);
-                }
-
-=======
                 long now = System.currentTimeMillis();
                 fetchFromLucene1 += (now - start);
                 start = now;
                 fetchFromLucene2 += (System.currentTimeMillis() - start);
->>>>>>> 20d4e8b5
                 mCurHitNo++;
                 String mbid = d.get(LuceneFields.L_MAILBOX_BLOB_ID);
                 try {
@@ -371,7 +354,7 @@
                         timeUsed += (end-start);
                     }
                 } catch (NumberFormatException e) {
-                    ZimbraLog.search.error("Invalid MAILBOX_BLOB_ID: " + mbid, e);
+                    ZimbraLog.index_search.error("Invalid MAILBOX_BLOB_ID: " + mbid, e);
                 }
             }
 
