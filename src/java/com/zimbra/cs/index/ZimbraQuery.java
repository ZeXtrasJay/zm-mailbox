/*
 * ***** BEGIN LICENSE BLOCK *****
 * Zimbra Collaboration Suite Server
 * Copyright (C) 2004, 2005, 2006, 2007, 2008, 2009, 2010, 2011 Zimbra, Inc.
 * 
 * The contents of this file are subject to the Zimbra Public License
 * Version 1.3 ("License"); you may not use this file except in
 * compliance with the License.  You may obtain a copy of the License at
 * http://www.zimbra.com/license.
 * 
 * Software distributed under the License is distributed on an "AS IS"
 * basis, WITHOUT WARRANTY OF ANY KIND, either express or implied.
 * ***** END LICENSE BLOCK *****
 */

package com.zimbra.cs.index;

import java.util.ArrayList;
import java.util.Collections;
import java.util.HashSet;
import java.util.Iterator;
import java.util.List;
import java.util.Set;

import org.apache.lucene.analysis.Analyzer;
import org.apache.lucene.index.Term;
import org.apache.lucene.search.TermQuery;

import com.zimbra.cs.account.Account;
import com.zimbra.cs.account.Provisioning;
import com.zimbra.cs.account.AccessManager;
import com.zimbra.cs.index.query.ConjQuery;
import com.zimbra.cs.index.query.Query;
import com.zimbra.cs.index.query.SubQuery;
import com.zimbra.cs.index.query.parser.QueryParser;
import com.zimbra.cs.mailbox.CalendarItem;
import com.zimbra.cs.mailbox.Folder;
import com.zimbra.cs.mailbox.MailItem;
import com.zimbra.cs.mailbox.Mailbox;
import com.zimbra.cs.mailbox.Mountpoint;
import com.zimbra.cs.mailbox.OperationContext;
import com.zimbra.cs.mailbox.Mailbox.SearchResultMode;
import com.zimbra.common.service.ServiceException;
import com.zimbra.common.util.ZimbraLog;
import com.zimbra.common.soap.SoapProtocol;

/**
 * Executes a search query.
 * <p>
 * Flow is simple:
 * <ol>
 *  <li>Constructor
 *  <ol>
 *   <li>Parse the query string, turn it into a list of {@link Query}'s. This is done by the JavaCC-generated
 *   {@link QueryParser}.
 *   <li>Push "not's" down to the leaves, so that we never have to invert result sets. See the internal
 *   {@link ParseTree} class.
 *   <li>Generate a {@link QueryOperation} (which is usually a tree of {@link QueryOperation} objects) from the
 *   {@link ParseTree}, then optimize them {@link QueryOperation}s in preparation to run the query.
 *  </ol>
 *  <li>{@link #execute()} - Begin the search, get the {@link ZimbraQueryResults} iterator.
 * </ol>
 * TODO: move ParseTree classes out of this class
 *
 * @author tim
 * @author ysasaki
 */
public final class ZimbraQuery {

    private List<Query> mClauses;
    private ParseTree.Node mParseTree = null;
    private QueryOperation mOp;
    private Mailbox mMbox;
    private ZimbraQueryResults mResults;
    private SearchParams mParams;
    private int mChunkSize;

    /**
     * ParseTree's job is to take the LIST of query terms (BaseQuery's) and build them
     * into a Tree structure of Things (return results) and Operators (AND and OR)
     *
     * Once a simple tree is built, then ParseTree "distributes the NOTs" down to the leaf
     * nodes: this is so we never have to do result-set inversions, which are prohibitively
     * expensive for nontrivial cases.
     */
    private static class ParseTree {
        private static final int STATE_AND = 1;
        private static final int STATE_OR = 2;

        private static final boolean SPEW = false;

        static abstract class Node {
            boolean mTruthFlag = true;

            Node() {
            }

            void setTruth(boolean truth) {
                mTruthFlag = truth;
            };

            void invertTruth() {
                mTruthFlag = !mTruthFlag;
            }

            abstract void pushNotsDown();
            abstract Node simplify();
            abstract QueryOperation getQueryOperation();
        }

        static class OperatorNode extends Node {
            private int mKind;
            private boolean mTruthFlag = true;
            private List<Node> mNodes = new ArrayList<Node>();

            OperatorNode(int kind) {
                mKind = kind;
            }

            @Override
            void setTruth(boolean truth) {
                mTruthFlag = truth;
            };

            @Override
            void invertTruth() {
                mTruthFlag = !mTruthFlag;
            }

            @Override
            void pushNotsDown() {
                if (!mTruthFlag) { // ONLY push down if this is a "not"
                    mTruthFlag = !mTruthFlag;

                    if (mKind == STATE_AND) {
                        mKind = STATE_OR;
                    } else {
                        mKind = STATE_AND;
                    }
                    for (Node n : mNodes) {
                        n.invertTruth();
                    }
                }
                assert(mTruthFlag);
                for (Node n : mNodes) {
                    n.pushNotsDown();
                }
            }

            @Override
            Node simplify() {
                boolean simplifyAgain;
                do {
                    simplifyAgain = false;
                    // first, simplify our sub-ops...
                    List<Node> newNodes = new ArrayList<Node>();
                    for (Node n : mNodes) {
                        newNodes.add(n.simplify());
                    }
                    mNodes = newNodes;

                    // now, see if any of our subops can be trivially combined with us
                    newNodes = new ArrayList<Node>();
                    for (Node n : mNodes) {
                        boolean addIt = true;

                        if (n instanceof OperatorNode) {
                            OperatorNode opn = (OperatorNode)n;
                            if (opn.mKind == mKind && opn.mTruthFlag == true) {
                                addIt = false;
                                simplifyAgain = true;
                                for (Node opNode: opn.mNodes) {
                                    newNodes.add(opNode);
                                }
                            }
                        }
                        if (addIt) {
                            newNodes.add(n);
                        }
                    }
                    mNodes = newNodes;
                } while (simplifyAgain);

                if (mNodes.size() == 0) {
                    return null;
                }
                if (mNodes.size() == 1) {
                    Node n = mNodes.get(0);
                    if (!mTruthFlag) {
                        n.invertTruth();
                    }
                    return n;
                }
                return this;
            }

            void add(Node subNode) {
                mNodes.add(subNode);
            }

            @Override
            public String toString() {
                StringBuilder buff = mTruthFlag ?
                        new StringBuilder() : new StringBuilder(" NOT ");

                buff.append(mKind == STATE_AND ? " AND[" : " OR(");

                for (Node node : mNodes) {
                    buff.append(node.toString());
                    buff.append(", ");
                }
                buff.append(mKind == STATE_AND ? "] " : ") ");
                return buff.toString();
            }

            @Override
            QueryOperation getQueryOperation() {
                assert(mTruthFlag == true); // we should have pushed the NOT's down the tree already
                if (mKind == STATE_AND) {
                    if (ParseTree.SPEW) System.out.print(" AND(");

                    IntersectionQueryOperation intersect = new IntersectionQueryOperation();

                    for (Node n : mNodes) {
                        QueryOperation op = n.getQueryOperation();
                        assert(op!=null);
                        intersect.addQueryOp(op);
                    }

                    if (ParseTree.SPEW) {
                        System.out.print(") ");
                    }
                    return intersect;
                } else {
                    if (ParseTree.SPEW) {
                        System.out.print(" OR(");
                    }

                    UnionQueryOperation union = new UnionQueryOperation();

                    for (Node n : mNodes) {
                        QueryOperation op = n.getQueryOperation();
                        assert(op != null);
                        union.add(op);
                    }
                    if (ParseTree.SPEW) {
                        System.out.print(") ");
                    }
                    return union;
                }
            }

        }

        static class ThingNode extends Node {
            private Query mThing;

            ThingNode(Query thing) {
                mThing = thing;
                mTruthFlag = thing.getBool();
            }

            @Override
            void invertTruth() {
                mTruthFlag = !mTruthFlag;
            }

            @Override
            void pushNotsDown() {
            }

            @Override
            Node simplify() {
                return this;
            }

            @Override
            public String toString() {
                StringBuilder buff = mTruthFlag ?
                        new StringBuilder() : new StringBuilder(" NOT ");
                buff.append(mThing.toString());
                return buff.toString();
            }

            @Override
            QueryOperation getQueryOperation() {
                return mThing.getQueryOperation(mTruthFlag);
            }
        }

        static Node build(List<Query> clauses) {
            OperatorNode top = new OperatorNode(STATE_OR);
            OperatorNode cur = new OperatorNode(STATE_AND);
            top.add(cur);

            for (Query q : clauses) {
                if (q instanceof ConjQuery) {
                    if (((ConjQuery) q).getConjunction() == ConjQuery.Conjunction.OR) {
                        cur = new OperatorNode(STATE_AND);
                        top.add(cur);
                    }
                } else {
                    if (q instanceof SubQuery) {
                        SubQuery sq = (SubQuery) q;
                        Node subTree = build(sq.getSubClauses());
                        subTree.setTruth(sq.getModifier() != Query.Modifier.MINUS);
                        cur.add(subTree);
                    } else {
                        cur.add(new ThingNode(q));
                    }
                }
            }

            return top;
        }
    }

    /**
     * the query string can OPTIONALLY have a "sortby:" element which will override
     * the sortBy specified in the <SearchRequest> xml...this is basically to allow
     * people to do more with cut-and-pasted search strings
     */
    private SortBy mSortByOverride = null;

    private void handleSortByOverride(String str) throws ServiceException {
        SortBy sortBy = SortBy.lookup(str);
        if (sortBy == null) {
            throw ServiceException.FAILURE(
                    "Unkown sortBy: specified in search string: " + str, null);
        }

        mSortByOverride = sortBy;
    }

    private static final class CountTextOperations implements QueryOperation.RecurseCallback {
        int num = 0;

        @Override
        public void recurseCallback(QueryOperation op) {
            if (op instanceof LuceneQueryOperation) {
                num++;
            }
        }
    }
    private static final class CountCombiningOperations implements QueryOperation.RecurseCallback {
        int num = 0;

        @Override
        public void recurseCallback(QueryOperation op) {
            if (op instanceof CombiningQueryOperation) {
                if (((CombiningQueryOperation)op).getNumSubOps() > 1) {
                    num++;
                }
            }
        }
    }

    /**
     * @return number of Text parts of this query
     */
    int countSearchTextOperations() {
        if (mOp == null) {
            return 0;
        }
        CountTextOperations count = new CountTextOperations();
        mOp.depthFirstRecurse(count);
        return count.num;
    }

    /**
     * @return number of Text parts of this query
     */
    private static int countSearchTextOperations(QueryOperation op) {
        if (op == null) {
            return 0;
        }
        CountTextOperations count = new CountTextOperations();
        op.depthFirstRecurse(count);
        return count.num;
    }

    /**
     * @return number of non-trivial (num sub-ops > 1) Combining operations (joins/unions)
     */
    int countNontrivialCombiningOperations() {
        if (mOp == null) {
            return 0;
        }
        CountCombiningOperations count =  new CountCombiningOperations();
        mOp.depthFirstRecurse(count);
        return count.num;
    }

    /**
     * Take the specified query string and build an optimized query. Do not
     * execute the query, however.
     *
     * @param mbox
     * @param params
     * @throws ServiceException
     */
    public ZimbraQuery(OperationContext octxt, SoapProtocol proto,
            Mailbox mbox, SearchParams params) throws ServiceException {

        mParams = params;
        mMbox = mbox;
        long chunkSize = (long) mParams.getOffset() + (long) mParams.getLimit();
        if (chunkSize > 1000) {
            mChunkSize = 1000;
        } else {
            mChunkSize = (int)chunkSize;
        }

        Analyzer analyzer = null;
        MailboxIndex index = mbox.getMailboxIndex();
        Set<Byte> types;
        if (params.getTypes() != null) {
            types = new HashSet<Byte>();
            for (byte type : params.getTypes()) {
                types.add(type);
            }
        } else {
            types = Collections.emptySet();
        }

        // Step 1: parse the text using the JavaCC parser
        try {
            if (index != null) {
                index.initAnalyzer(mbox);
                analyzer = index.getAnalyzer();
            } else {
                analyzer = ZimbraAnalyzer.getInstance();
            }
            QueryParser parser = new QueryParser(mbox, analyzer);
            parser.setDefaultField(params.getDefaultField());
            parser.setTypes(types);
            parser.setTimeZone(params.getTimeZone());
            parser.setLocale(params.getLocale());
            mClauses = parser.parse(params.getQueryStr());

            String sortBy = parser.getSortBy();
            if (sortBy != null) {
                handleSortByOverride(sortBy);
            }
        } catch (Error e) {
            throw ServiceException.PARSE_ERROR("PARSER_ERROR", e);
        }

        if (ZimbraLog.index_search.isDebugEnabled()) {
            StringBuilder buf = new StringBuilder(toString());
            buf.append(" search([");
            buf.append(mParams.getTypesStr());
            buf.append("],");
            buf.append(mParams.getSortBy());
            buf.append(')');
            ZimbraLog.index_search.debug(buf.toString());
        }

        // Step 2: build a parse tree and push all the "NOT's" down to the
        // bottom level -- this is because we cannot invert result sets
        if (ParseTree.SPEW) {
            System.out.println("QueryString: " + mParams.getQueryStr());
        }
        ParseTree.Node pt = ParseTree.build(mClauses);
        if (ParseTree.SPEW) {
            System.out.println("PT: " + pt.toString());
        }
        if (ParseTree.SPEW) {
            System.out.println("Simplified:");
        }
        pt = pt.simplify();
        if (ParseTree.SPEW) {
            System.out.println("PT: " + pt.toString());
        }
        if (ParseTree.SPEW) {
            System.out.println("Pushing nots down:");
        }
        pt.pushNotsDown();
        if (ParseTree.SPEW) {
            System.out.println("PT: " + pt.toString());
        }

        // Store some variables that we'll need later
        mParseTree = pt;
        mOp = null;

        // handle the special "sort:" tag in the search string
        if (mSortByOverride != null) {
            if (ZimbraLog.index_search.isDebugEnabled())
                ZimbraLog.index_search.debug(
                        "Overriding SortBy parameter to execute (" +
                        params.getSortBy().toString() +
                        ") w/ specification from QueryString: " +
                        mSortByOverride.toString());

            params.setSortBy(mSortByOverride);
        }

        // Step 3: Convert list of BaseQueries into list of QueryOperations, then Optimize the Ops
        if (mClauses.size() > 0) {
            // this generates all of the query operations
            mOp = mParseTree.getQueryOperation();

            if (ZimbraLog.index_search.isDebugEnabled()) {
                ZimbraLog.index_search.debug("OP=%s", mOp);
            }

            // expand the is:local and is:remote parts into in:(LIST)'s
            mOp = mOp.expandLocalRemotePart(mbox);
            if (ZimbraLog.index_search.isDebugEnabled()) {
                ZimbraLog.index_search.debug("AFTEREXP=%s", mOp);
            }

            // optimize the query down
            mOp = mOp.optimize(mMbox);
            if (mOp == null)
                mOp = new NoResultsQueryOperation();
            if (ZimbraLog.index_search.isDebugEnabled()) {
                ZimbraLog.index_search.debug("OPTIMIZED=%s", mOp);
            }
        }

        // STEP 4: use the OperationContext to update the set of visible referenced folders, local AND remote
        if (mOp != null) {
            QueryTargetSet queryTargets = mOp.getQueryTargets();
            assert(mOp instanceof UnionQueryOperation ||
                    queryTargets.countExplicitTargets() <= 1);

            // easiest to treat the query two unions: one the LOCAL and one REMOTE parts
            UnionQueryOperation remoteOps = new UnionQueryOperation();
            UnionQueryOperation localOps = new UnionQueryOperation();

            if (mOp instanceof UnionQueryOperation) {
                UnionQueryOperation union = (UnionQueryOperation) mOp;
                // separate out the LOCAL vs REMOTE parts...
                for (QueryOperation op : union.mQueryOperations) {
                    QueryTargetSet targets = op.getQueryTargets();

                    // this assertion OK because we have already distributed multi-target query ops
                    // during the optimize() step
                    assert(targets.countExplicitTargets() <= 1);

                    // the assertion above is critical: the code below all assumes
                    // that we only have ONE target (ie we've already distributed if necessary)

                    if (targets.hasExternalTargets()) {
                        remoteOps.add(op);
                    } else {
                        localOps.add(op);
                    }
                }
            } else {
                // single target: might be local, might be remote

                QueryTargetSet targets = mOp.getQueryTargets();
                // this assertion OK because we have already distributed multi-target query ops
                // during the optimize() step
                assert(targets.countExplicitTargets() <= 1);

                if (targets.hasExternalTargets()) {
                    remoteOps.add(mOp);
                } else {
                    localOps.add(mOp);
                }
            }

            // Handle the REMOTE side:
            if (!remoteOps.mQueryOperations.isEmpty()) {
                // Since optimize() has already been run, we know that each of our ops
                // only has one target (or none).  Find those operations which have
                // an external target and wrap them in RemoteQueryOperations

                // iterate backwards so we can remove/add w/o screwing iteration
                for (int i = remoteOps.mQueryOperations.size()-1; i >= 0; i--) {
                    QueryOperation op = remoteOps.mQueryOperations.get(i);

                    QueryTargetSet targets = op.getQueryTargets();

                    // this assertion OK because we have already distributed multi-target query ops
                    // during the optimize() step
                    assert(targets.countExplicitTargets() <= 1);

                    // the assertion above is critical: the code below all assumes
                    // that we only have ONE target (ie we've already distributed if necessary)

                    if (targets.hasExternalTargets()) {
                        remoteOps.mQueryOperations.remove(i);
                        boolean foundOne = false;
                        // find a remoteOp to add this one to
                        for (QueryOperation remoteOp : remoteOps.mQueryOperations) {
                            if (remoteOp instanceof RemoteQueryOperation) {
                                if (((RemoteQueryOperation) remoteOp).tryAddOredOperation(op)) {
                                    foundOne = true;
                                    break;
                                }
                            }
                        }
                        if (!foundOne) {
                            RemoteQueryOperation remoteOp = new RemoteQueryOperation();
                            remoteOp.tryAddOredOperation(op);
                            remoteOps.mQueryOperations.add(i, remoteOp);
                        }
                    }
                }

                // ...we need to call setup on every RemoteQueryOperation we end up with...
                for (QueryOperation remoteOp : remoteOps.mQueryOperations) {
                    assert(remoteOp instanceof RemoteQueryOperation);
                    try {
                        ((RemoteQueryOperation) remoteOp).setup(proto, octxt.getAuthToken(), params);
                    } catch (Exception e) {
                        ZimbraLog.index_search.info("Ignoring " + e +
                                " during RemoteQuery generation for " + remoteOps);
                    }
                }
            }

            //
            // For the LOCAL parts of the query, do permission checks, do trash/spam exclusion
            //
            if (!localOps.mQueryOperations.isEmpty()) {
                if (ZimbraLog.index_search.isDebugEnabled()) {
                    ZimbraLog.index_search.debug("LOCAL_IN=" + localOps.toString());
                }

                Account authAcct = null;
                if (octxt != null) {
                    authAcct = octxt.getAuthenticatedUser();
                } else {
                    authAcct = mbox.getAccount();
                }

                //
                // Now, for all the LOCAL PARTS of the query, add the trash/spam exclusion part
                //
                boolean includeTrash = false;
                boolean includeSpam = false;
                if (authAcct != null) {
                    includeTrash = authAcct.getBooleanAttr(Provisioning.A_zimbraPrefIncludeTrashInSearch, false);
                    includeSpam = authAcct.getBooleanAttr(Provisioning.A_zimbraPrefIncludeSpamInSearch, false);
                }
                if (!includeTrash || !includeSpam) {
                    List<QueryOperation> toAdd = new ArrayList<QueryOperation>();
                    for (Iterator<QueryOperation> iter = localOps.mQueryOperations.iterator(); iter.hasNext();) {
                        QueryOperation cur = iter.next();
                        if (!cur.hasSpamTrashSetting()) {
                            QueryOperation newOp = cur.ensureSpamTrashSetting(mbox, includeTrash, includeSpam);
                            if (newOp != cur) {
                                iter.remove();
                                toAdd.add(newOp);
                            }
                        }
                    }
                    localOps.mQueryOperations.addAll(toAdd);
                }

                if (ZimbraLog.index_search.isDebugEnabled()) {
                    ZimbraLog.index_search.debug(
                            "LOCAL_AFTERTS=" + localOps.toString());
                }

                //
                // Check to see if we need to filter out private appointment data
                boolean allowPrivateAccess = true;
                if (octxt != null) {
                    allowPrivateAccess = AccessManager.getInstance().allowPrivateAccess(octxt.getAuthenticatedUser(),
                                                                    mbox.getAccount(), octxt.isUsingAdminPrivileges());
                }

                //
                // bug 28892 - ACL.RIGHT_PRIVATE support:
                //
                // Basically, if ACL.RIGHT_PRIVATE is set somewhere, and if we're excluding private items from
                // search, then we need to run the query twice -- once over the whole mailbox with
                // private items excluded and then UNION it with a second run, this time only in the
                // RIGHT_PRIVATE enabled folders, with private items enabled.
                //
                UnionQueryOperation clonedLocal = null;
                Set<Folder> hasFolderRightPrivateSet = new HashSet<Folder>();

                // ...don't do any of this if they aren't asking for a calendar type...
                boolean hasCalendarType =
                    types.contains(MailItem.TYPE_APPOINTMENT) || types.contains(MailItem.TYPE_TASK);
                if (hasCalendarType && !allowPrivateAccess && countSearchTextOperations(localOps)>0) {
                    // the searcher is NOT allowed to see private items globally....lets check
                    // to see if there are any individual folders that they DO have rights to...
                    // if there are any, then we'll need to run special searches in those
                    // folders
                    Set<Folder> allVisibleFolders = mbox.getVisibleFolders(octxt);
                    if (allVisibleFolders == null) {
                        allVisibleFolders = new HashSet<Folder>();
                        allVisibleFolders.addAll(mbox.getFolderList(octxt, SortBy.NONE));
                    }
                    for (Folder f : allVisibleFolders) {
                        if (f.getType() == MailItem.TYPE_FOLDER &&
                                CalendarItem.allowPrivateAccess(f, authAcct, false)) {
                            hasFolderRightPrivateSet.add(f);
                        }
                    }
                    if (!hasFolderRightPrivateSet.isEmpty()) {
                        clonedLocal = (UnionQueryOperation)localOps.clone();
                    }
                }

                Set<Folder> visibleFolders = mbox.getVisibleFolders(octxt);

                localOps = handleLocalPermissionChecks(localOps, visibleFolders, allowPrivateAccess);

                if (ZimbraLog.index_search.isDebugEnabled()) {
                    ZimbraLog.index_search.debug("LOCAL_AFTER_PERM_CHECKS=%s", localOps);
                }

                if (!hasFolderRightPrivateSet.isEmpty()) {
                    if (ZimbraLog.index_search.isDebugEnabled()) {
                        ZimbraLog.index_search.debug("CLONED_LOCAL_BEFORE_PERM=%s", clonedLocal);
                    }

                    //
                    // now we're going to setup the clonedLocal tree
                    // to run with private access ALLOWED, over the set of folders
                    // that have RIGHT_PRIVATE (note that we build this list from the visible
                    // folder list, so we are
                    clonedLocal = handleLocalPermissionChecks(clonedLocal, hasFolderRightPrivateSet, true);

                    if (ZimbraLog.index_search.isDebugEnabled()) {
                        ZimbraLog.index_search.debug("CLONED_LOCAL_AFTER_PERM=%s", clonedLocal);
                    }

                    // clonedLocal should only have the single INTERSECT in it
                    assert(clonedLocal.mQueryOperations.size() == 1);

                    QueryOperation optimizedClonedLocal = clonedLocal.optimize(mbox);
                    if (ZimbraLog.index_search.isDebugEnabled()) {
                        ZimbraLog.index_search.debug("CLONED_LOCAL_AFTER_OPTIMIZE=%s", optimizedClonedLocal);
                    }

                    UnionQueryOperation withPrivateExcluded = localOps;
                    localOps = new UnionQueryOperation();
                    localOps.add(withPrivateExcluded);
                    localOps.add(optimizedClonedLocal);

                    if (ZimbraLog.index_search.isDebugEnabled()) {
                        ZimbraLog.index_search.debug("LOCAL_WITH_CLONED=%s", localOps);
                    }

                    //
                    // we should end up with:
                    //
                    // localOps =
                    //    UNION(withPrivateExcluded,
                    //          UNION(INTERSECT(clonedLocal,
                    //                          UNION(hasFolderRightPrivateList)
                    //                         )
                    //                )
                    //          )
                    //
                }

            }

            UnionQueryOperation union = new UnionQueryOperation();
            union.add(localOps);
            union.add(remoteOps);
<<<<<<< HEAD
            if (ZimbraLog.index_search.isDebugEnabled()) {
                ZimbraLog.index_search.debug("BEFORE_FINAL_OPT=%s", union);
            }
            mOp = union.optimize(mbox);
            assert(union.mQueryOperations.size() > 0);
=======
            ZimbraLog.search.debug("BEFORE_FINAL_OPT=%s", union);
            operation = union.optimize(mbox);
>>>>>>> 69a225b3
        }
        if (ZimbraLog.index_search.isDebugEnabled()) {
            ZimbraLog.index_search.debug("END_ZIMBRAQUERY_CONSTRUCTOR=%s", mOp);
        }
    }

    public void doneWithQuery() throws ServiceException {
        if (mResults != null)
            mResults.doneWithSearchResults();

        if (mOp != null)
            mOp.doneWithSearchResults();
    }

    /**
     * Runs the search and gets an open result set.
     *
     * WARNING: You **MUST** call ZimbraQueryResults.doneWithSearchResults() when you are done with them!
     *
     * @param octxt The operation context
     * @param proto The soap protocol the response should be returned with
     * @return Open ZimbraQueryResults -- YOU MUST CALL doneWithSearchResults() to release the results set!
     * @throws ServiceException
     */
    final public ZimbraQueryResults execute() throws ServiceException {

        if (mOp != null) {
            QueryTargetSet targets = mOp.getQueryTargets();
            assert(mOp instanceof UnionQueryOperation || targets.countExplicitTargets() <=1);
            assert(targets.size() >1 || !targets.hasExternalTargets() || mOp instanceof RemoteQueryOperation);

            if (ZimbraLog.index_search.isDebugEnabled())
                ZimbraLog.index_search.debug("OPERATION:"+mOp.toString());

            assert(mResults == null);

            mResults = mOp.run(mMbox, mParams, mChunkSize);

            mResults = HitIdGrouper.Create(mResults, mParams.getSortBy());

            if ((!mParams.getIncludeTagDeleted() && mParams.getMode() != SearchResultMode.IDS)
                            || mParams.getAllowableTaskStatuses()!=null) {
                // we have to do some filtering of the result set
                FilteredQueryResults filtered = new FilteredQueryResults(mResults);

                if (!mParams.getIncludeTagDeleted())
                    filtered.setFilterTagDeleted(true);
                if (mParams.getAllowableTaskStatuses()!=null)
                    filtered.setAllowedTaskStatuses(mParams.getAllowableTaskStatuses());
                mResults = filtered;
            }

            return mResults;
        } else {
            ZimbraLog.index_search.debug("Operation optimized to nothing.  Returning no results");
            return new EmptyQueryResults(mParams.getTypes(), mParams.getSortBy(), mParams.getMode());
        }
    }

    /**
     * Callback -- adds a "-l.field:_calendaritemclass:private" term to all Lucene search parts: to exclude
     *             text data from searches in private appointments
     */
    private static final class excludePrivateCalendarItems implements QueryOperation.RecurseCallback {
        @Override
        public void recurseCallback(QueryOperation op) {
            if (op instanceof LuceneQueryOperation) {
                ((LuceneQueryOperation) op).addAndedClause(new TermQuery(new Term(
                        LuceneFields.L_FIELD, CalendarItem.INDEX_FIELD_ITEM_CLASS + ":private")), false);
            }
        }
    }

    /**
     * For the local targets:
     *   - exclude all the not-visible folders from the query
     *   - look at all the text-operations and figure out if private appointments need to be excluded
     */
    private static UnionQueryOperation handleLocalPermissionChecks(UnionQueryOperation union,
            Set<Folder> visibleFolders, boolean allowPrivateAccess) {

        // Since optimize() has already been run, we know that each of our ops
        // only has one target (or none).  Find those operations which have
        // an external target and wrap them in RemoteQueryOperations
        for (int i = union.mQueryOperations.size()-1; i >= 0; i--) { // iterate backwards so we can remove/add w/o screwing iteration
            QueryOperation op = union.mQueryOperations.get(i);
            QueryTargetSet targets = op.getQueryTargets();

            // this assertion is OK because we have already distributed multi-target query ops
            // during the optimize() step
            assert(targets.countExplicitTargets() <= 1);
            // the assertion above is critical: the code below all assumes
            // that we only have ONE target (ie we've already distributed if necessary)

            assert(!targets.hasExternalTargets());

            if (!targets.hasExternalTargets()) {
                // local target
                if (!allowPrivateAccess)
                    op.depthFirstRecurse(new excludePrivateCalendarItems());

                if (visibleFolders != null) {
                    if (visibleFolders.isEmpty()) {
                        union.mQueryOperations.remove(i);
                        ZimbraLog.index_search.debug("Query changed to NULL_QUERY_OPERATION, no visible folders");
                        union.mQueryOperations.add(i, new NoResultsQueryOperation());
                    } else {
                        union.mQueryOperations.remove(i);

                        // build a "and (in:visible1 or in:visible2 or in:visible3...)" query tree here!
                        IntersectionQueryOperation intersect = new IntersectionQueryOperation();
                        intersect.addQueryOp(op);

                        UnionQueryOperation newUnion = new UnionQueryOperation();
                        intersect.addQueryOp(newUnion);

                        for (Folder folder : visibleFolders) {
                            // exclude remote folders
                            if (!(folder instanceof Mountpoint) || ((Mountpoint) folder).isLocal()) {
                                DBQueryOperation newOp = new DBQueryOperation();
                                newUnion.add(newOp);
                                newOp.addInClause(folder, true);
                            }
                        }

                        union.mQueryOperations.add(i, intersect);
                    }
                }
            }
        }

        return union;
    }

    @Override
    public String toString() {
        StringBuilder out = new StringBuilder("ZQ: ");
        for (Query clause : mClauses) {
            clause.toString(out);
        }
        return out.toString();
    }

    public String toQueryString() {
        if (mOp == null) {
            return "";
        } else {
            return mOp.toQueryString();
        }
    }

}<|MERGE_RESOLUTION|>--- conflicted
+++ resolved
@@ -761,16 +761,10 @@
             UnionQueryOperation union = new UnionQueryOperation();
             union.add(localOps);
             union.add(remoteOps);
-<<<<<<< HEAD
             if (ZimbraLog.index_search.isDebugEnabled()) {
                 ZimbraLog.index_search.debug("BEFORE_FINAL_OPT=%s", union);
             }
             mOp = union.optimize(mbox);
-            assert(union.mQueryOperations.size() > 0);
-=======
-            ZimbraLog.search.debug("BEFORE_FINAL_OPT=%s", union);
-            operation = union.optimize(mbox);
->>>>>>> 69a225b3
         }
         if (ZimbraLog.index_search.isDebugEnabled()) {
             ZimbraLog.index_search.debug("END_ZIMBRAQUERY_CONSTRUCTOR=%s", mOp);
