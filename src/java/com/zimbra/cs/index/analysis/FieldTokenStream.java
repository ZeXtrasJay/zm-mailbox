--- conflicted
+++ resolved
@@ -46,11 +46,7 @@
 
     private final List<String> tokens = new LinkedList<String>();
     private Iterator<String> iterator;
-<<<<<<< HEAD
-    private TermAttribute termAttr = addAttribute(TermAttribute.class);
-=======
-    private final CharTermAttribute termAttr = addAttribute(CharTermAttribute.class);
->>>>>>> 5d4854c4
+    private final TermAttribute termAttr = addAttribute(TermAttribute.class);
 
     public FieldTokenStream() {
     }
