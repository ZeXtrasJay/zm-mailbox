--- conflicted
+++ resolved
@@ -30,6 +30,7 @@
 
 import org.apache.lucene.index.CheckIndex;
 import org.apache.lucene.index.CorruptIndexException;
+import org.apache.lucene.document.Document;
 import org.apache.lucene.index.IndexReader;
 import org.apache.lucene.index.IndexWriter;
 import org.apache.lucene.index.IndexWriterConfig;
@@ -897,7 +898,6 @@
             for (IndexDocument doc : docs) {
                 // doc can be shared by multiple threads if multiple mailboxes are referenced in a single email
                 synchronized (doc) {
-<<<<<<< HEAD
                     doc.removeSortSubject();
                     doc.addSortSubject(item.getSortSubject());
 
@@ -924,15 +924,11 @@
                     doc.removeSortPriority();
                     doc.addSortPriority(item.getFlagBitmask());
 
-                    writer.get().addDocument(doc.toDocument());
-=======
-                    setFields(item, doc);
                     Document luceneDoc = doc.toDocument();
                     if (ZimbraLog.index.isTraceEnabled()) {
                         ZimbraLog.index.trace("Adding lucene document %s", luceneDoc.toString());
                     }
                     writer.get().addDocument(luceneDoc);
->>>>>>> b809e669
                 }
             }
         }
