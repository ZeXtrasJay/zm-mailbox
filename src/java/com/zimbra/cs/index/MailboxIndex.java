--- conflicted
+++ resolved
@@ -71,7 +71,7 @@
         if (ZimbraLog.index.isDebugEnabled()) {
             ZimbraLog.index.debug("SearchRequest: "+params.getQueryStr());
         }
-        
+
         //
         // Testing hacks
         // 
@@ -94,10 +94,10 @@
                 MailboxManager.getInstance().endMaintenance(lock, true, false);
             } else {
                 throw ServiceException.FAILURE("Usage: \"$im_reg service name password\" or \"$im_unreg service\"", null); 
-            }
+        }
                 
             return new EmptyQueryResults(params.getTypes(), params.getSortBy(), params.getMode());
-        }
+            }			
         
         //
         // calendar expansions
@@ -142,10 +142,10 @@
                 isTaskSort = true;
                 params.setSortBy(SortBy.DATE_DESCENDING);
                 break;
-        }
+    }
         
         ZimbraQuery zq = new ZimbraQuery(mbox, params);
-        
+
         if (ZimbraLog.searchstats.isDebugEnabled()) {
             int textCount = zq.countSearchTextParts();
             ZimbraLog.searchstats.debug("Executing search with ["+textCount+"] text parts");
@@ -156,7 +156,7 @@
             
             if (isTaskSort) {
                 results = new TaskSortingQueryResults(results, originalSort);
-            }
+            }			
             return results;
         } catch (IOException e) {
             zq.doneWithQuery();
@@ -169,7 +169,7 @@
             throw ServiceException.FAILURE("Caught "+t.getMessage(), t);
         }
     }
-    
+
     /**
      * @param fieldName - a lucene field (e.g. LuceneFields.L_H_CC)
      * @param collection - Strings which correspond to all of the domain terms stored in a given field.
@@ -221,13 +221,13 @@
         ret.append(")");
         return ret.toString();
     }
-    
+
     public MailboxIndex(Mailbox mbox, String root) throws ServiceException {
         int mailboxId = mbox.getId();
-        
+
         mMailboxId = mailboxId;
         mMailbox = mbox;
-        
+
         Volume indexVol = Volume.getById(mbox.getIndexVolume());
         String idxParentDir = indexVol.getMailboxDir(mailboxId, Volume.TYPE_INDEX);
 
@@ -235,7 +235,7 @@
         mTextIndex = mLucene;
 
         String analyzerName = mbox.getAccount().getAttr(Provisioning.A_zimbraTextAnalyzer, null);
-        
+
         if (analyzerName != null)
             mAnalyzer = ZimbraAnalyzer.getAnalyzer(analyzerName);
         else
@@ -243,18 +243,18 @@
         
         sLog.info("Initialized Index for mailbox " + mailboxId+" directory: "+mTextIndex.toString()+" Analyzer="+mAnalyzer.toString());
     }
-    
+
     TextQueryOperation createTextQueryOperation() {
         return LuceneQueryOperation.doCreate();
-    }
+        }
     
     LuceneIndex getLuceneIndex() {
         return mLucene;
     }
-    
+
     private LuceneIndex mLucene;
     private ITextIndex mTextIndex;
-    
+
     private int mMailboxId;
     private Mailbox mMailbox;
     private static Log sLog = LogFactory.getLog(MailboxIndex.class);
@@ -262,9 +262,9 @@
     public static void startup() {
         if (DebugConfig.disableIndexing)
             return;
-        
+
         LuceneIndex.startup();
-    }
+        }
 
     public static void shutdown() {
         if (DebugConfig.disableIndexing)
@@ -272,16 +272,16 @@
 
         LuceneIndex.shutdown();
     }
-
+    
     public static void flushAllWriters() {
         if (DebugConfig.disableIndexing)
             return;
         
         LuceneIndex.flushAllWriters();
     }
-
+        
     private Analyzer mAnalyzer = null;
-    
+        
     boolean curThreadHoldsLock() {
         return Thread.holdsLock(getLock());
     }
@@ -429,7 +429,7 @@
     public void deleteIndex() throws IOException
     {
         mTextIndex.deleteIndex();
-    }
+            }
 
     /**
      * Entry point for Redo-logging system only.  Everybody else should use MailItem.reindex()
@@ -462,19 +462,13 @@
         switch (itemType) {
             case MailItem.TYPE_APPOINTMENT:
             case MailItem.TYPE_TASK:
-<<<<<<< HEAD
                 CalendarItem ci = (CalendarItem)item;
                 ci.reindex(redo, deleteFirst, null);
-=======
-                // Calendar item indexing is not implemented in 4.5.x.  Just commit the redo op
-                // to avoid IndexItem ops piling up in the redo log.
-                redo.commit();
->>>>>>> 75276882
                 break;
             case MailItem.TYPE_DOCUMENT:
             case MailItem.TYPE_WIKI:
                 try {
-                    com.zimbra.cs.mailbox.Document document = (com.zimbra.cs.mailbox.Document) item;
+                    com.zimbra.cs.mailbox.Document document = (com.zimbra.cs.mailbox.Document)item;
                     ParsedDocument pd = new ParsedDocument(document.getBlob(),
                                 document.getName(), 
                                 document.getContentType(),
@@ -519,10 +513,10 @@
             default:
                 if (redo != null)
                     redo.abort();
-                throw ServiceException.FAILURE("Invalid item type for indexing: type=" + itemType, null);
-        }
-    }
-    
+            throw ServiceException.FAILURE("Invalid item type for indexing: type=" + itemType, null);
+        }
+    }
+
     public void indexCalendarItem(Mailbox mbox, IndexItem redo, boolean deleteFirst, 
         CalendarItem item, List<Document> docList, long date) throws ServiceException {
         
@@ -597,12 +591,12 @@
                 Map<String, String> m = contact.getFields();
                 for (Map.Entry<String, String> entry : m.entrySet()) {
                     contentText.append(entry.getValue()).append(' ');
-                    
+
                     String fieldTextToAdd = entry.getKey() + ":" + entry.getValue() + "\n";
 //                    fieldText.append(entry.getKey()).append(':').append(entry.getValue()).append('\n');
                     fieldText.append(fieldTextToAdd);
                 }
-                
+
                 Document doc = new Document();
 
                 StringBuilder searchText = new StringBuilder();
@@ -624,7 +618,7 @@
                 
                 /* put the email addresses in the "To" field so they can be more easily searched */
                 doc.add(new Field(LuceneFields.L_H_TO, emailStr,  Field.Store.NO, Field.Index.TOKENIZED));
-                
+
                 /* put the name in the "From" field since the MailItem table uses 'Sender'*/
                 doc.add(new Field(LuceneFields.L_H_FROM, contact.getSender(),  Field.Store.NO, Field.Index.TOKENIZED));
                 /* bug 11831 - put contact searchable data in its own field so wildcard search works better  */
@@ -632,10 +626,10 @@
                 doc.add(new Field(LuceneFields.L_CONTENT, contentText.toString(), Field.Store.NO, Field.Index.TOKENIZED));
                 doc.add(new Field(LuceneFields.L_H_SUBJECT, contact.getSubject(), Field.Store.NO, Field.Index.TOKENIZED));
                 doc.add(new Field(LuceneFields.L_PARTNAME, LuceneFields.L_PARTNAME_CONTACT, Field.Store.YES, Field.Index.UN_TOKENIZED));
-                
+
                 /* add key:value pairs to the structured FIELD lucene field */
                 doc.add(new Field(LuceneFields.L_FIELD, fieldText.toString(), Field.Store.NO, Field.Index.TOKENIZED));
-                
+
                 mTextIndex.addDocument(redo, doc, indexId, contact.getDate(), contact, deleteFirst);
 
             } catch (IOException ioe) {
@@ -677,7 +671,7 @@
     }    
 
     public void indexDocument(Mailbox mbox, IndexItem redo, boolean deleteFirst, 
-        ParsedDocument pd, com.zimbra.cs.mailbox.Document doc)  throws ServiceException {
+                ParsedDocument pd, com.zimbra.cs.mailbox.Document doc)  throws ServiceException {
         initAnalyzer(mbox);
         synchronized(getLock()) {        
             try {
@@ -689,20 +683,20 @@
         }
     }
     
-    /**
+        /**
      * @return TRUE if all tokens were expanded or FALSE if no more tokens could be expanded
-     */
+         */
     boolean expandWildcardToken(Collection<String> toRet, String field, String token, int maxToReturn) throws ServiceException 
     {
         return mTextIndex.expandWildcardToken(toRet, field, token, maxToReturn);
-    }
-    
+        }
+        
     List<SpellSuggestQueryInfo.Suggestion> suggestSpelling(String field, String token) throws ServiceException {
         return mTextIndex.suggestSpelling(field, token);
-    }
-    
-    
+                    }
+
+                
     final Object getLock() {
             return mMailbox;
-    }
+                        }
 }