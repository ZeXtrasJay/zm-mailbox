/*
 * ***** BEGIN LICENSE BLOCK *****
 * Zimbra Collaboration Suite Server
 * Copyright (C) 2007, 2008, 2009, 2010, 2011 VMware, Inc.
 * 
 * The contents of this file are subject to the Zimbra Public License
 * Version 1.3 ("License"); you may not use this file except in
 * compliance with the License.  You may obtain a copy of the License at
 * http://www.zimbra.com/license.
 * 
 * Software distributed under the License is distributed on an "AS IS"
 * basis, WITHOUT WARRANTY OF ANY KIND, either express or implied.
 * ***** END LICENSE BLOCK *****
 */
package com.zimbra.cs.session;

import java.util.ArrayList;
import java.util.HashMap;
import java.util.Iterator;
import java.util.List;
import java.util.TimerTask;

import com.zimbra.common.localconfig.LC;
import com.zimbra.common.service.ServiceException;
import com.zimbra.common.util.Pair;
import com.zimbra.common.util.ZimbraLog;
import com.zimbra.cs.account.AccessManager;
import com.zimbra.cs.account.Account;
import com.zimbra.cs.account.Provisioning;
import com.zimbra.cs.account.accesscontrol.AdminRight;
import com.zimbra.cs.account.ldap.LdapUtil;
import com.zimbra.cs.mailbox.MailServiceException;
import com.zimbra.cs.mailbox.MailboxManager;
import com.zimbra.cs.service.admin.AdminDocumentHandler;
import com.zimbra.soap.ZimbraSoapContext;
import com.zimbra.cs.util.Zimbra;

/**
 * 
 */
public class WaitSetMgr {
    public static final String ALL_ACCOUNTS_ID_PREFIX = "AllWaitSet-";

    private static final int MAX_WAITSETS_PER_NONADMIN_ACCOUNT = LC.zimbra_waitset_max_per_account.intValueWithinRange(1,Integer.MAX_VALUE);
    private static final TimerTask sSweeper = new TimerTask() { 
        @Override
        public void run() { 
            try {
                WaitSetMgr.sweep();
            } catch (OutOfMemoryError e) {
                Zimbra.halt("out of memory", e);
            } catch (Throwable e) {
                if (e instanceof OutOfMemoryError)
                    Zimbra.halt("Caught out of memory error", e);
                ZimbraLog.session.warn("Caught exception in WaitSetMgr timer", e);
            }
        }
    };
    
    private static final HashMap<String, WaitSetBase> sWaitSets = new HashMap<String, WaitSetBase>();

    private static final HashMap<String /*AccountId*/, List<String /*WaitSetId*/>> sWaitSetsByAccountId = new HashMap<String, List<String>>(); 
    
    private static final int WAITSET_SWEEP_DELAY = 1000 * 60; // once every minute
    
    private static final int WAITSET_TIMEOUT = 1000 * 60 * 20; // 20min
    
    /**
     * Create a new WaitSet, optionally specifying an initial set of accounts
     * to start listening on
     * 
     * WaitSets are stored in a serverwide cache and are stamped with a last-accessed-time,
     * therefore callers should *not* cache the WaitSet pointer beyond a few seconds they
     * should instead use the lookup() API to fetch WaitSets between calls
     *
     * @param ownerAccountId Account ID of the owner/creator
     * @param allowMultiple If FALSE, then the create fails if there is already a waitset for this account
     * @param defaultInterest
     * @param add
     * @return A Pair(WaitSetID, List<WaitSetError>)
     * @throws ServiceException 
     */
<<<<<<< HEAD
    public static Pair<String, List<WaitSetError>> create(String ownerAccountId, boolean allowMultiple, 
        int defaultInterest, boolean allAccts, List<WaitSetAccount> add) throws ServiceException {
=======
    public static Pair<String, List<WaitSetError>> create(String ownerAccountId, boolean allowMultiple,
            Set<MailItem.Type> defaultInterest, boolean allAccts, List<WaitSetAccount> add) throws ServiceException {

        // generate an appropriate ID for the new WaitSet
        String id;
        if (allAccts) {
//                id = ALL_ACCOUNTS_ID_PREFIX+sWaitSetNumber;
            id = ALL_ACCOUNTS_ID_PREFIX+LdapUtil.generateUUID();
        } else {
            id = "WaitSet-"+LdapUtil.generateUUID();
        }

        // create the proper kind of WaitSet
        WaitSetBase ws;
        List<WaitSetError> errors = null;
        if (allAccts) {
            AllAccountsWaitSet aws = AllAccountsWaitSet.create(ownerAccountId, id, defaultInterest);
            ws = aws;
            errors = new ArrayList<WaitSetError>();
        } else {
            SomeAccountsWaitSet sws = new SomeAccountsWaitSet(ownerAccountId, id, defaultInterest);
            errors = sws.addAccounts(add);
            MailboxManager.getInstance().addListener(sws);
            ws = sws;
        }

>>>>>>> 2afd8a67
        synchronized(sWaitSets) {
            if (!allowMultiple) {
                List<String> list = sWaitSetsByAccountId.get(ownerAccountId);
                if (list != null) {
                    if (list.size() >= MAX_WAITSETS_PER_NONADMIN_ACCOUNT) {
                        // find the least-recently-used
                        long oldestTime = Long.MAX_VALUE;
                        String oldestId = null;
                        for (String wsid : list) {
                            WaitSetBase existingWs = lookupInternal(wsid);
                            long time = existingWs.getLastAccessedTime();
                            if (time < oldestTime) {
                                oldestTime = time;
                                oldestId = wsid;
                            }
                        }
                        destroy(null, ownerAccountId, oldestId); 
                    }
                }
            }
<<<<<<< HEAD
            
            // generate an appropriate ID for the new WaitSet
            String id;
            if (allAccts) {
//                id = ALL_ACCOUNTS_ID_PREFIX+sWaitSetNumber;
                id = ALL_ACCOUNTS_ID_PREFIX+LdapUtil.generateUUID();
            } else {
                id = "WaitSet-"+LdapUtil.generateUUID();
            }
            
            // create the proper kind of WaitSet
            WaitSetBase ws;
            List<WaitSetError> errors = null;
            if (allAccts) {
                AllAccountsWaitSet aws = AllAccountsWaitSet.create(ownerAccountId, id, defaultInterest);
                ws = aws;
                errors = new ArrayList<WaitSetError>();
            } else {
                SomeAccountsWaitSet sws = new SomeAccountsWaitSet(ownerAccountId, id, defaultInterest);
                errors = sws.addAccounts(add);
                MailboxManager.getInstance().addListener(sws);
                ws = sws;
            }

            // bookkeeping: update access time, add to static wait set maps 
=======

            // bookkeeping: update access time, add to static wait set maps
>>>>>>> 2afd8a67
            ws.setLastAccessedTime(System.currentTimeMillis());
            sWaitSets.put(id, ws);
            List<String> list = sWaitSetsByAccountId.get(ownerAccountId);
            if (list == null) {
                list = new ArrayList<String>();
                sWaitSetsByAccountId.put(ownerAccountId, list);
            }
            list.add(id);
            
            // return!
            return new Pair<String, List<WaitSetError>>(id, errors);
        }
    }

    /**
     * Destroy the referenced WaitSet.
     *
     * @param zsc ZimbraSoapContext or permission checking.  If null, permission checking is skipped
     * @param requestingAcctId
     * @param id
     * @throws ServiceException
     */
    public static void destroy(ZimbraSoapContext zsc, String requestingAcctId, String id) throws ServiceException {
        synchronized(sWaitSets) {
            WaitSetBase ws = lookupInternal(id);
            if (ws == null) {
                throw MailServiceException.NO_SUCH_WAITSET(id);
            }
            assert(!Thread.holdsLock(ws));
            
            // skip permission checking if zsc is null
            if (zsc != null) {
                if (id.startsWith(WaitSetMgr.ALL_ACCOUNTS_ID_PREFIX)) {
                    checkRightForAllAccounts(zsc);
                } else {
                    checkRightForOwnerAccount(ws, requestingAcctId);
                }
            }

            //remove from the by-id map
            List<String> list = sWaitSetsByAccountId.get(ws.getOwnerAccountId());
            assert(list != null);
            if (list != null) {
                list.remove(id);
                if (list.size() == 0) {
                    sWaitSetsByAccountId.remove(ws.getOwnerAccountId());
                }
            }
            
            // remove the wait set
            sWaitSets.remove(id);
            
            HashMap<String, WaitSetAccount> toCleanup = ws.destroy();
            if (toCleanup != null) {
                assert(!Thread.holdsLock(ws));
                for (WaitSetAccount wsa: toCleanup.values()) {
                    wsa.cleanupSession();
                }
            }
        }
    }
    
    /**
     * Find an active waitset.
     * 
     * WaitSets are stored in a serverwide cache and are stamped with a last-accessed-time,
     * therefore callers should *not* cache the WaitSet pointer beyond a few seconds they
     * should instead use the lookup() API to fetch WaitSets between calls
     *   
     * @param id
     * @return
     */
    public static IWaitSet lookup(String id) {
        return lookupInternal(id);
    }
        
    /**
     * WaitSets that are targeted at "all accounts" can be used across server restarts 
     * (they are simply re-created)
     * 
     * @param ownerAccountId Account ID of the owner/creator
     * @param id
     * @param defaultInterests
     * @return
     * @throws ServiceException
     */
    public static IWaitSet lookupOrCreateForAllAccts(String ownerAccountId, String id, int defaultInterests, String lastKnownSeqNo) throws ServiceException {
        synchronized(sWaitSets) {
            if (!id.startsWith(ALL_ACCOUNTS_ID_PREFIX)) {
                throw ServiceException.INVALID_REQUEST("Called WaitSetMgr.lookupOrCreate but wasn't an 'All-' waitset ID", null);
            }
            
            IWaitSet toRet = lookup(id);
            if (toRet == null) {
                // oops, it's gone!  Try to re-create it given the last known sequence number
                AllAccountsWaitSet ws = AllAccountsWaitSet.createWithSeqNo(ownerAccountId, id, defaultInterests, lastKnownSeqNo);
                toRet = ws;
                ws.setLastAccessedTime(System.currentTimeMillis());
                
                // add the set to the two hashmaps
                sWaitSets.put(id, ws);
                List<String> list = sWaitSetsByAccountId.get(ownerAccountId);
                if (list == null) {
                    list = new ArrayList<String>();
                    sWaitSetsByAccountId.put(ownerAccountId, list);
                }
                list.add(id);

            }
            assert(toRet instanceof AllAccountsWaitSet);
            return toRet;
        }
    }
    
    public static void shutdown() {
        sSweeper.cancel();
    }

    
    public static void startup() {
        Zimbra.sTimer.schedule(sSweeper, WAITSET_SWEEP_DELAY, WAITSET_SWEEP_DELAY);
    }
    
    public static List<IWaitSet> getAll() {
        synchronized(sWaitSets) {
            List<IWaitSet> toRet = new ArrayList<IWaitSet>(sWaitSets.size());
            toRet.addAll(sWaitSets.values());
            return toRet;
        }
    }


    private static WaitSetBase lookupInternal(String id) {
        synchronized(sWaitSets) {
            WaitSetBase toRet = sWaitSets.get(id);
            if (toRet != null) {
                assert(!Thread.holdsLock(toRet));
                synchronized(toRet) { 
                    toRet.setLastAccessedTime(System.currentTimeMillis());
                }
            }
            return toRet;
        }
    }
    
    /**
    
     /** Called by timer in order to timeout unused WaitSets */
    private static void sweep() {
        int activeSets = 0;
        int activeSessions = 0;
        int removed = 0;
        int withCallback = 0;
        synchronized(sWaitSets) {
            long cutoffTime = System.currentTimeMillis() - WAITSET_TIMEOUT;
            
            for (Iterator<WaitSetBase> iter = sWaitSets.values().iterator(); iter.hasNext();) {
                WaitSetBase ws = iter.next();
                assert(!Thread.holdsLock(ws)); // must never lock WS before sWaitSets or deadlock

                HashMap<String, WaitSetAccount> toCleanup = null;
                
                synchronized(ws) {
                    // only timeout if no cb AND if not accessed for a timeout
                    if (ws.getCb() == null && ws.getLastAccessedTime() < cutoffTime) {
                        //remove from the by-id map
                        List<String> list = sWaitSetsByAccountId.get(ws.getOwnerAccountId());
                        assert(list != null);
                        if (list != null) {
                            list.remove(ws.getWaitSetId());
                            if (list.size() == 0) {
                                sWaitSetsByAccountId.remove(ws.getOwnerAccountId());
                            }
                        }
                        
                        // remove 
                        iter.remove();
                        toCleanup = ws.destroy();
                        removed++;
                    } else {
                        if (ws.getCb() != null) {
                            withCallback++;
                        }
                        activeSets++;
                        activeSessions+=ws.countSessions();
                    }
                }

                // cleanup w/o WaitSet lock held
                if (toCleanup != null) {
                    assert(!Thread.holdsLock(ws));
                    for (WaitSetAccount wsa : toCleanup.values()) {
                        wsa.cleanupSession();
                    }
                }
            }
        }
        if (removed > 0) {
            ZimbraLog.session.info("WaitSet sweeper timing out %d WaitSets due to inactivity", removed);
        }
        
        if (activeSets > 0) {
            ZimbraLog.session.info("WaitSet sweeper: %d active WaitSets (%d accounts) - %d sets with blocked callbacks",
                activeSets, activeSessions, withCallback);
        }
    }

    /*
     * ensure that the authenticated account is allowed to create/destroy/access a waitset on
     * all accounts
     */
    public static void checkRightForAllAccounts(ZimbraSoapContext zsc) throws ServiceException {
        AdminDocumentHandler.checkRight(zsc, null, AdminRight.PR_SYSTEM_ADMIN_ONLY);
    }

    /*
     * ensure that the authenticated account must be able to access the additionally specified
     * account in order to add/delete it to/from a waitset
     */
    public static void checkRightForAdditionalAccount(String acctId, ZimbraSoapContext zsc)
    throws ServiceException {
        Account acct = Provisioning.getInstance().get(Provisioning.AccountBy.id, acctId);
        if (acct == null)
            throw ServiceException.DEFEND_ACCOUNT_HARVEST(acctId);

        if (!AccessManager.getInstance().canAccessAccount(zsc.getAuthToken(), acct, zsc.isUsingAdminPrivileges()))
            throw ServiceException.PERM_DENIED("cannot access account " + acct.getName());
    }

    /*
     * ensure that the requesting account must be the owner(creator) of the waitset
     */
    public static void checkRightForOwnerAccount(IWaitSet ws, String requestingAcctId) throws ServiceException {
        if (!ws.getOwnerAccountId().equals(requestingAcctId)) {
            throw ServiceException.PERM_DENIED("Not owner(creator) of waitset");
        }
    }
}<|MERGE_RESOLUTION|>--- conflicted
+++ resolved
@@ -80,22 +80,19 @@
      * @return A Pair(WaitSetID, List<WaitSetError>)
      * @throws ServiceException 
      */
-<<<<<<< HEAD
     public static Pair<String, List<WaitSetError>> create(String ownerAccountId, boolean allowMultiple, 
         int defaultInterest, boolean allAccts, List<WaitSetAccount> add) throws ServiceException {
-=======
-    public static Pair<String, List<WaitSetError>> create(String ownerAccountId, boolean allowMultiple,
-            Set<MailItem.Type> defaultInterest, boolean allAccts, List<WaitSetAccount> add) throws ServiceException {
-
+            
         // generate an appropriate ID for the new WaitSet
         String id;
         if (allAccts) {
-//                id = ALL_ACCOUNTS_ID_PREFIX+sWaitSetNumber;
+//            id = ALL_ACCOUNTS_ID_PREFIX+sWaitSetNumber;
             id = ALL_ACCOUNTS_ID_PREFIX+LdapUtil.generateUUID();
         } else {
             id = "WaitSet-"+LdapUtil.generateUUID();
         }
 
+            
         // create the proper kind of WaitSet
         WaitSetBase ws;
         List<WaitSetError> errors = null;
@@ -110,7 +107,6 @@
             ws = sws;
         }
 
->>>>>>> 2afd8a67
         synchronized(sWaitSets) {
             if (!allowMultiple) {
                 List<String> list = sWaitSetsByAccountId.get(ownerAccountId);
@@ -131,36 +127,8 @@
                     }
                 }
             }
-<<<<<<< HEAD
-            
-            // generate an appropriate ID for the new WaitSet
-            String id;
-            if (allAccts) {
-//                id = ALL_ACCOUNTS_ID_PREFIX+sWaitSetNumber;
-                id = ALL_ACCOUNTS_ID_PREFIX+LdapUtil.generateUUID();
-            } else {
-                id = "WaitSet-"+LdapUtil.generateUUID();
-            }
-            
-            // create the proper kind of WaitSet
-            WaitSetBase ws;
-            List<WaitSetError> errors = null;
-            if (allAccts) {
-                AllAccountsWaitSet aws = AllAccountsWaitSet.create(ownerAccountId, id, defaultInterest);
-                ws = aws;
-                errors = new ArrayList<WaitSetError>();
-            } else {
-                SomeAccountsWaitSet sws = new SomeAccountsWaitSet(ownerAccountId, id, defaultInterest);
-                errors = sws.addAccounts(add);
-                MailboxManager.getInstance().addListener(sws);
-                ws = sws;
-            }
-
+            
             // bookkeeping: update access time, add to static wait set maps 
-=======
-
-            // bookkeeping: update access time, add to static wait set maps
->>>>>>> 2afd8a67
             ws.setLastAccessedTime(System.currentTimeMillis());
             sWaitSets.put(id, ws);
             List<String> list = sWaitSetsByAccountId.get(ownerAccountId);
