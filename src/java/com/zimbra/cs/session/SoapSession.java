/*
 * ***** BEGIN LICENSE BLOCK *****
 * Zimbra Collaboration Suite Server
 * Copyright (C) 2004, 2005, 2006, 2007, 2008, 2009, 2010, 2011 VMware, Inc.
 * 
 * The contents of this file are subject to the Zimbra Public License
 * Version 1.3 ("License"); you may not use this file except in
 * compliance with the License.  You may obtain a copy of the License at
 * http://www.zimbra.com/license.
 * 
 * Software distributed under the License is distributed on an "AS IS"
 * basis, WITHOUT WARRANTY OF ANY KIND, either express or implied.
 * ***** END LICENSE BLOCK *****
 */
package com.zimbra.cs.session;

import java.util.ArrayList;
import java.util.Collections;
import java.util.HashMap;
import java.util.Iterator;
import java.util.LinkedList;
import java.util.List;
import java.util.Map;
import java.util.Set;

import com.zimbra.common.localconfig.LC;
import com.zimbra.common.service.ServiceException;
import com.zimbra.common.soap.AccountConstants;
import com.zimbra.common.soap.Element;
import com.zimbra.common.soap.HeaderConstants;
import com.zimbra.common.soap.MailConstants;
import com.zimbra.common.soap.ZimbraNamespace;
import com.zimbra.common.util.Constants;
import com.zimbra.common.util.Pair;
import com.zimbra.common.util.StringUtil;
import com.zimbra.common.util.ZimbraLog;
import com.zimbra.cs.account.AccessManager;
import com.zimbra.cs.account.Account;
import com.zimbra.cs.account.Provisioning;
import com.zimbra.cs.account.Server;
import com.zimbra.cs.account.Provisioning.AccountBy;
import com.zimbra.cs.httpclient.URLUtil;
import com.zimbra.cs.im.IMNotification;
import com.zimbra.cs.index.ZimbraQueryResults;
import com.zimbra.cs.mailbox.Conversation;
import com.zimbra.cs.mailbox.Flag;
import com.zimbra.cs.mailbox.Folder;
import com.zimbra.cs.mailbox.MailItem;
import com.zimbra.cs.mailbox.Mailbox;
import com.zimbra.cs.mailbox.OperationContextData;
import com.zimbra.cs.mailbox.Mailbox.FolderNode;
import com.zimbra.cs.mailbox.MailboxManager;
import com.zimbra.cs.mailbox.Message;
import com.zimbra.cs.mailbox.Mountpoint;
import com.zimbra.cs.mailbox.OperationContext;
import com.zimbra.cs.mailbox.Tag;
import com.zimbra.cs.service.mail.GetFolder;
import com.zimbra.cs.service.mail.ToXML;
import com.zimbra.cs.service.util.ItemId;
import com.zimbra.cs.service.util.ItemIdFormatter;
import com.zimbra.cs.session.PendingModifications.Change;
import com.zimbra.cs.session.PendingModifications.ModificationKey;
import com.zimbra.cs.util.BuildInfo;
import com.zimbra.cs.util.Zimbra;
import com.zimbra.soap.DocumentHandler;
import com.zimbra.soap.ProxyTarget;
import com.zimbra.soap.ZimbraSoapContext;

/**
 * @since Nov 9, 2004
 */
public class SoapSession extends Session {
    public class DelegateSession extends Session {
        private long mNextFolderCheck;
        private Set<Integer> mVisibleFolderIds;
        private boolean mParentHasFullAccess = false;

        DelegateSession(String authId, String targetId) {
            super(authId, targetId, Type.SOAP);
        }

        public SoapSession getParentSession() {
            return SoapSession.this;
        }

        @Override public DelegateSession register() {
            try {
                super.register();
                calculateVisibleFolders(true);
                return this;
            } catch (ServiceException e) {
                unregister();
                return null;
            }
        }

        @Override public DelegateSession unregister() {
            super.unregister();
            removeDelegateSession(this);
            return this;
        }

        @Override protected boolean isMailboxListener() {
            return true;
        }

        @Override protected boolean isRegisteredInCache() {
            return false;
        }

        @Override protected long getSessionIdleLifetime() {
            return Integer.MAX_VALUE;
        }

        @Override public void cleanup()  { }

        @Override public void notifyPendingChanges(PendingModifications pms, int changeId, Session source) {
            try {
                if (calculateVisibleFolders(false))
                    pms = filterNotifications(pms);
                if (pms != null && pms.hasNotifications())
                    handleNotifications(pms, source == this || source == SoapSession.this);
            } catch (ServiceException e) {
                ZimbraLog.session.warn("exception during delegated notifyPendingChanges", e);
            }
        }

        /**
         * Returns true if the MailItem should be excluded from notification serialization
         * @throws ServiceException
         */
        protected boolean skipChangeSerialization(Mailbox mbox, MailItem item) throws ServiceException {
            // don't serialize out changes on too-large delegated conversation
            return (mbox != item.getMailbox() && item instanceof Conversation && ((Conversation) item).getMessageCount() > DELEGATED_CONVERSATION_SIZE_LIMIT && !mParentHasFullAccess);
        }

        /**
         * Fetch account level access and store it in cache to be used in skipChangeSerialization
         * We assume here that ACL will never change between this call and the call to skipChangeSerialization()
         * We also assume that it *might* change between invocations of calculateVisibileFolders (i.e. check accessmgr each time)
         * @throws ServiceException
         */
        protected void cacheAccountAccess(String authedAcctId, String targetAcctId) throws ServiceException {
            Provisioning prov = Provisioning.getInstance();
            mParentHasFullAccess = AccessManager.getInstance().canAccessAccount(
                prov.get(AccountBy.id, authedAcctId), prov.get(AccountBy.id, targetAcctId),
                getParentSession().asAdmin());
        }

        private boolean calculateVisibleFolders(boolean force) throws ServiceException {
            long now = System.currentTimeMillis();

            Mailbox mbox = mMailbox;
            cacheAccountAccess(mAuthenticatedAccountId, mTargetAccountId);
            if (mbox == null) {
                mVisibleFolderIds = Collections.emptySet();
                return true;
            }

            synchronized (mbox) {
                if (!force && mNextFolderCheck > now)
                    return mVisibleFolderIds != null;

                Set<Integer> visible = Folder.toId(mbox.getVisibleFolders(new OperationContext(
                        getAuthenticatedAccountId())));
                mVisibleFolderIds = visible;
                mNextFolderCheck = now + SOAP_SESSION_TIMEOUT_MSEC / 2;
                return visible != null;
            }
        }

        private boolean folderRecalcRequired(PendingModifications pms) {
            boolean recalc = false;
            if (pms.created != null && !pms.created.isEmpty()) {
                for (MailItem item : pms.created.values()) {
                    if (item instanceof Folder)
                        return true;
                }
            }
            if (!recalc && pms.modified != null && !pms.modified.isEmpty()) {
                for (Change chg : pms.modified.values()) {
                    if ((chg.why & (Change.MODIFIED_ACL | Change.MODIFIED_FOLDER)) != 0 && chg.what instanceof Folder)
                        return true;
                }
            }
            return false;
        }

        private static final int BASIC_CONVERSATION_FLAGS = Change.MODIFIED_FLAGS | Change.MODIFIED_TAGS | Change.MODIFIED_UNREAD;
        private static final int MODIFIED_CONVERSATION_FLAGS = BASIC_CONVERSATION_FLAGS | Change.MODIFIED_SIZE  | Change.MODIFIED_SENDERS;

        private PendingModifications filterNotifications(PendingModifications pms) throws ServiceException {
            // first, recalc visible folders if any folders got created or moved or had their ACL changed
            if (folderRecalcRequired(pms) && !calculateVisibleFolders(true))
                return pms;
            Set<Integer> visible = mVisibleFolderIds;
            if (visible == null)
                return pms;

            PendingModifications filtered = new PendingModifications();
            filtered.changedTypes = pms.changedTypes;
            if (pms.deleted != null && !pms.deleted.isEmpty()) {
                filtered.recordDeleted(pms.deleted.keySet(), pms.changedTypes);
            }
            if (pms.created != null && !pms.created.isEmpty()) {
                for (MailItem item : pms.created.values()) {
                    if (item instanceof Conversation || visible.contains(item instanceof Folder ? item.getId() : item.getFolderId()))
                        filtered.recordCreated(item);
                }
            }
            if (pms.modified != null && !pms.modified.isEmpty()) {
                for (Change chg : pms.modified.values()) {
                    if (chg.what instanceof MailItem) {
                        MailItem item = (MailItem) chg.what;
                        if (skipChangeSerialization(getParentSession().getMailbox(), item)) {
                            if (ZimbraLog.session.isDebugEnabled()) {
                                ZimbraLog.session.debug("skipping serialization of too-large remote conversation: " + new ItemId(item));
                            }
                            continue;
                        }
                        boolean isVisible = visible.contains(item instanceof Folder ? item.getId() : item.getFolderId());
                        boolean moved = (chg.why & Change.MODIFIED_FOLDER) != 0;
                        if (item instanceof Conversation) {
                            filtered.recordModified(item, chg.why | MODIFIED_CONVERSATION_FLAGS);
                        } else if (isVisible) {
                            filtered.recordModified(item, chg.why);
                            // if it's an unmoved visible message and it had a tag/flag/unread change, make sure the conv shows up in the modified or created list
                            if (item instanceof Message && (moved || (chg.why & BASIC_CONVERSATION_FLAGS) != 0))
                                forceConversationModification((Message) item, pms, filtered, moved ? MODIFIED_CONVERSATION_FLAGS : BASIC_CONVERSATION_FLAGS);
                        } else if (moved) {
                            filtered.recordDeleted(item);
                            // if it's a message and it's moved, make sure the conv shows up in the modified or created list
                            if (item instanceof Message)
                                forceConversationModification((Message) item, pms, filtered, MODIFIED_CONVERSATION_FLAGS);
                        }
                    } else if (chg.what instanceof Mailbox) {
                        if (((Mailbox) chg.what).hasFullAccess(new OperationContext(getAuthenticatedAccountId()))) {
                            filtered.recordModified((Mailbox) chg.what, chg.why);
                        }
                    }
                }
            }

            return filtered;
        }

        private void forceConversationModification(Message msg, PendingModifications pms, PendingModifications filtered, int changeMask) {
            int convId = msg.getConversationId();
            Mailbox mbox = msg.getMailbox();
            ModificationKey mkey = new ModificationKey(mbox.getAccountId(), convId);
            Change existing = null;
            if (pms.created != null && pms.created.containsKey(mkey)) {
                ;
            } else if (pms.modified != null && (existing = pms.modified.get(mkey)) != null) {
                filtered.recordModified((MailItem) existing.what, existing.why | changeMask);
            } else {
                try {
                    filtered.recordModified(mbox.getConversationById(null, convId), changeMask);
                } catch (OutOfMemoryError e) {
                    Zimbra.halt("out of memory", e);
                } catch (Throwable t) { }
            }
        }
    }

    private class RemoteSessionInfo {
        final String mServerId, mSessionId;
        final long mLastRequest;
        long mLastFailedPing;

        RemoteSessionInfo(String sessionId, String serverId, long lastPoll) {
            mSessionId = sessionId;  mServerId = serverId;  mLastRequest = lastPoll;
        }
    }

    static class RemoteNotifications {
        int count = -1;
        String deleted;
        List<Element> created;
        List<Element> modified;

        RemoteNotifications(Element eNotify) {
            if (eNotify == null)
                return;
            Element eSection;
            if ((eSection = eNotify.getOptionalElement(ZimbraNamespace.E_DELETED)) != null)
                deleted = eSection.getAttribute(A_ID, null);
            if ((eSection = eNotify.getOptionalElement(ZimbraNamespace.E_CREATED)) != null)
                created = new ArrayList<Element>(eSection.listElements());
            if ((eSection = eNotify.getOptionalElement(ZimbraNamespace.E_MODIFIED)) != null)
                modified = new ArrayList<Element>(eSection.listElements());
        }

        RemoteNotifications add(RemoteNotifications rns) {
            if (rns == null)
                return this;

            // FIXME: need to switch to the "delete I wipes create/modify I" model
            if (deleted == null)           deleted = rns.deleted;
            else if (rns.deleted != null)  deleted = deleted + "," + rns.deleted;

            if (created == null)           created = rns.created;
            else if (rns.created != null)  created.addAll(rns.created);

            if (modified == null)           modified = rns.modified;
            else if (rns.modified != null)  modified.addAll(rns.modified);

            count = (count >= 0 && rns.count >= 0 ? count + rns.count : -1);
            return this;
        }

        int getScaledNotificationCount() {
            if (count == -1) {
                count = 0;
                if (deleted != null)   count += StringUtil.countOccurrences(deleted, ',') / 4 + 1;
                if (created != null)   count += created.size();
                if (modified != null)  count += modified.size();
            }
            return count;
        }

        boolean hasNotifications() {
            if (deleted != null && !deleted.equals(""))   return true;
            if (created != null && !created.isEmpty())    return true;
            if (modified != null && !modified.isEmpty())  return true;
            return false;
        }
    }

    class QueuedNotifications {
        /** IMNotifications are strictly sequential right now */
        List<IMNotification> mIMNotifications;
        PendingModifications mMailboxChanges;
        RemoteNotifications mRemoteChanges;
        boolean mHasLocalChanges;

        /** used by the Session object to ensure that notifications are reliably
         *  received by the listener */
        private int mSequence;
        int getSequence()  { return mSequence; }

        QueuedNotifications(int seqno)  { mSequence = seqno; }

        boolean hasNotifications() {
            return hasNotifications(false);
        }

        boolean hasNotifications(boolean localMailboxOnly) {
            if (localMailboxOnly ? mHasLocalChanges : mMailboxChanges != null && mMailboxChanges.hasNotifications())
                return true;
            if (!localMailboxOnly && mRemoteChanges != null && mRemoteChanges.hasNotifications())
                return true;
            if (mIMNotifications != null && !mIMNotifications.isEmpty())
                return true;
            return false;
        }

        int getScaledNotificationCount() {
            return (mMailboxChanges == null ? 0 : mMailboxChanges.getScaledNotificationCount()) +
                   (mRemoteChanges == null  ? 0 : mRemoteChanges.getScaledNotificationCount());
        }

        void addNotification(IMNotification imn) {
            if (mIMNotifications == null)
                mIMNotifications = new LinkedList<IMNotification>();
            mIMNotifications.add(imn);
        }

        void addNotification(PendingModifications pms) {
            if (pms == null || !pms.hasNotifications())
                return;
            if (mMailboxChanges == null)
                mMailboxChanges = new PendingModifications();
            mMailboxChanges.add(pms);
            if (!mHasLocalChanges)
                mHasLocalChanges |= pms.overlapsWithAccount(mAuthenticatedAccountId);
        }

        void addNotification(RemoteNotifications rns) {
            if (mRemoteChanges == null)
                mRemoteChanges = rns;
            else
                mRemoteChanges.add(rns);
        }

        void clearMailboxChanges() {
            mMailboxChanges = null;
            mRemoteChanges = null;
            // note that mHasLocalChanges does *not* get reset when we trigger a <refresh> condition...
        }
    }

    // Read/write access to all these members requires synchronizing on "this".
    private String mQueryStr = "";
    private String mGroupBy  = "";
    private String mSortBy   = "";
    private ZimbraQueryResults mQueryResults;

    private int  mRecentMessages;
    private long mPreviousAccess = -1;
    private long mLastWrite      = -1;

    // read/write access to all these members requires synchronizing on "mSentChanges"
    protected   int mForceRefresh;
    protected LinkedList<QueuedNotifications> mSentChanges = new LinkedList<QueuedNotifications>();
    protected QueuedNotifications mChanges = new QueuedNotifications(1);

    private PushChannel mPushChannel = null;

    private boolean mUnregistered;
    private Map<String, DelegateSession> mDelegateSessions = new HashMap<String, DelegateSession>(3);
    private List<RemoteSessionInfo> mRemoteSessions;

    private boolean mAsAdmin;

    static final long SOAP_SESSION_TIMEOUT_MSEC = Math.max(5, LC.zimbra_session_timeout_soap.intValue()) * Constants.MILLIS_PER_SECOND;

    // if a keepalive request to a remote session failed, how long to wait before a new ping is permitted
    private static final long MINIMUM_PING_RETRY_TIME = 30 * Constants.MILLIS_PER_SECOND;

    private static final int MAX_QUEUED_NOTIFICATIONS = LC.zimbra_session_max_pending_notifications.intValue();


    /** Creates a <tt>SoapSession</tt> owned by the given account and
     *  listening on its {@link Mailbox}.
     * @see Session#register() */
    public SoapSession(String authenticatedId, boolean asAdmin) {
        super(authenticatedId, Session.Type.SOAP);
        mAsAdmin = asAdmin;
    }

    @Override public SoapSession register() throws ServiceException {
        super.register();

        Mailbox mbox = mMailbox;
        if (mbox != null) {
            mRecentMessages = mbox.getRecentMessageCount();
            mPreviousAccess = mbox.getLastSoapAccessTime();
            mUnregistered = false;

            if (ZimbraLog.session.isDebugEnabled())
                ZimbraLog.session.debug("initializing session recent count to " + mRecentMessages);
        }
        return this;
    }

    @Override public SoapSession unregister() {
        // when the session goes away, record the timestamp of the last write op to the database
        Mailbox mbox = mMailbox;
        if (mLastWrite != -1 && mbox != null) {
            try {
                mbox.recordLastSoapAccessTime(mLastWrite);
            } catch (OutOfMemoryError e) {
                Zimbra.halt("out of memory", e);
            } catch (Throwable t) {
                ZimbraLog.session.warn("exception recording unloaded session's last access time", t);
            }
        }

        // unloading a SoapSession also must unload all its delegates
        List<DelegateSession> delegates;
        synchronized (mDelegateSessions) {
            delegates = new ArrayList<DelegateSession>(mDelegateSessions.values());
            mDelegateSessions.clear();
            mUnregistered = true;
        }
        for (DelegateSession ds : delegates)
            ds.unregister();

        // note that Session.unregister() unsets mMailbox...
        super.unregister();
        return this;
    }

    @Override protected boolean isMailboxListener() {
        return true;
    }

    @Override protected boolean isRegisteredInCache() {
        return true;
    }

    @Override protected boolean isIMListener() {
        return true;
//        try {
//            return Provisioning.getInstance().get(AccountBy.id, this.getTargetAccountId()).getBooleanAttr(Provisioning.A_zimbraPrefIMAutoLogin, false);
//        } catch (ServiceException e) {
//            ZimbraLog.session.info("Caught exception fetching account preference A_zimbraPrefIMAutoLogin", e);
//            return false;
//        }
    }

    @Override protected long getSessionIdleLifetime() {
        return SOAP_SESSION_TIMEOUT_MSEC;
    }

    private boolean mIsOffline = false;

    public boolean isOfflineSoapSession()  { return mIsOffline; }
    public void setOfflineSoapSession()    { mIsOffline = true; }

    private boolean asAdmin() {
        return mAsAdmin;
    }

    public Session getDelegateSession(String targetAccountId) {
        if (mUnregistered || targetAccountId == null)
            return null;

        // delegate sessions are only for mailboxes on the local host
        try {
            if (!Provisioning.onLocalServer(Provisioning.getInstance().get(Provisioning.AccountBy.id, targetAccountId)))
                return null;
        } catch (ServiceException e) {
            ZimbraLog.session.info("exception while fetching delegate session", e);
            return null;
        }

        // catch the case where they ask for a delegate session for the same user
        targetAccountId = targetAccountId.toLowerCase();
        if (targetAccountId.equalsIgnoreCase(mAuthenticatedAccountId))
            return this;

        synchronized (mDelegateSessions) {
            // don't return delegate sessions after an unregister()
            if (mUnregistered)
                return null;

            DelegateSession ds = mDelegateSessions.get(targetAccountId);
            if (ds == null) {
                ds = new DelegateSession(mAuthenticatedAccountId, targetAccountId).register();
                if (ds != null)
                    mDelegateSessions.put(targetAccountId, ds);
            }
            return ds;
        }
    }

    void removeDelegateSession(DelegateSession ds) {
        synchronized (mDelegateSessions) {
            if (mUnregistered || mDelegateSessions.isEmpty())
                return;
            boolean removed = mDelegateSessions.remove(ds.mTargetAccountId.toLowerCase()) != null;
            if (!removed)
                return;
        }
        synchronized (mSentChanges) {
            int force = mChanges.getSequence();
            if (ZimbraLog.session.isDebugEnabled())
                ZimbraLog.session.debug("removeDelegateSession: changing mForceRefresh: " + mForceRefresh + " -> " + force);
            mForceRefresh = force;
        }
    }


    public String getRemoteSessionId(Server server) {
        synchronized (this) {
            if (mMailbox == null || mRemoteSessions == null || server == null)
                return null;
            for (RemoteSessionInfo rsi : mRemoteSessions)
                if (rsi.mServerId.equals(server.getId()))
                    return rsi.mSessionId;
            return null;
        }
    }

    protected boolean registerRemoteSessionId(Server server, String sessionId) {
        if (mMailbox == null || server == null || sessionId == null)
            return true;

        String serverId = server.getId().toLowerCase();
        synchronized (this) {
            boolean isNewEntry = true;
            if (mRemoteSessions == null) {
                mRemoteSessions = new LinkedList<RemoteSessionInfo>();
            } else {
                for (Iterator<RemoteSessionInfo> it = mRemoteSessions.iterator(); it.hasNext(); ) {
                    if (it.next().mServerId.equals(server.getId())) {
                        it.remove();
                        isNewEntry = false;
                    }
                }
            }
            mRemoteSessions.add(new RemoteSessionInfo(sessionId, serverId, System.currentTimeMillis()));
            return isNewEntry;
        }
    }

    public void handleRemoteNotifications(Server server, Element context) {
        handleRemoteNotifications(server, context, false, false);
    }

    protected void handleRemoteNotifications(Server server, Element context, boolean ignoreRefresh, boolean isPing) {
        if (context == null)
            return;

        boolean refreshExpected = true;

        // remember the remote session ID for the server
        Element eSession = context.getOptionalElement(HeaderConstants.E_SESSION);
        boolean isSoap = eSession != null && eSession.getAttribute(HeaderConstants.A_TYPE, null) == null;
        String sessionId = eSession == null ? null : eSession.getAttribute(HeaderConstants.A_ID, null);
        if (isSoap && sessionId != null && !sessionId.equals(""))
            refreshExpected = registerRemoteSessionId(server, sessionId);

        // remote refresh should cause overall refresh
        if (!ignoreRefresh && !refreshExpected && context.getOptionalElement(ZimbraNamespace.E_REFRESH) != null) {
            int force = getCurrentNotificationSequence();
            if (ZimbraLog.session.isDebugEnabled())
                ZimbraLog.session.debug("handleRemoteNotifications: changing mForceRefresh: " + mForceRefresh + " -> " + force);
            mForceRefresh = force;
        }

        Element eNotify = context.getOptionalElement(ZimbraNamespace.E_NOTIFY);
        if (eNotify != null) {
            RemoteNotifications rns = new RemoteNotifications(eNotify);
            synchronized (mSentChanges) {
                if (!skipNotifications(rns.getScaledNotificationCount(), !isPing))
                    addRemoteNotifications(rns);
            }
        }
    }

    protected void addRemoteNotifications(RemoteNotifications rns) {
        mChanges.addNotification(rns);
    }

    private void pingRemoteSessions(ZimbraSoapContext zsc) {
        long now = System.currentTimeMillis();

        List<RemoteSessionInfo> needsPing = null;
        synchronized (this) {
            if (mRemoteSessions == null)
                return;

            long cutoff = now - getSessionIdleLifetime() / 2;
            for (RemoteSessionInfo rsi : mRemoteSessions) {
                if (rsi.mLastRequest < cutoff && now - rsi.mLastFailedPing > MINIMUM_PING_RETRY_TIME) {
                    if (needsPing == null)
                        needsPing = new LinkedList<RemoteSessionInfo>();
                    needsPing.add(rsi);
                }
            }
        }

        if (needsPing == null)
            return;

        Provisioning prov = Provisioning.getInstance();
        for (RemoteSessionInfo rsi : needsPing) {
            try {
                Element noop = Element.create(zsc.getRequestProtocol(), MailConstants.NO_OP_REQUEST);
                Server server = prov.getServerById(rsi.mServerId);

                ZimbraSoapContext zscProxy = new ZimbraSoapContext(zsc, mAuthenticatedAccountId);
                zscProxy.setProxySession(rsi.mSessionId);

                ProxyTarget proxy = new ProxyTarget(server, zscProxy.getAuthToken(), URLUtil.getSoapURL(server, false));
                proxy.disableRetries().setTimeouts(10 * Constants.MILLIS_PER_SECOND);
                Pair<Element, Element> envelope = proxy.execute(noop.detach(), zscProxy);
                handleRemoteNotifications(server, envelope.getFirst(), true, true);
            } catch (ServiceException e) {
                rsi.mLastFailedPing = now;
            }
        }
    }


    /** Returns the number of messages added to the Mailbox since the time
     *  returned by {@link #getPreviousSessionTime()}.  Note that this means
     *  that messages added to the Mailbox during this session are included
     *  in the count. */
    public int getRecentMessageCount() {
        return mRecentMessages;
    }

    /** Returns the time (in milliseconds) of last write op from any SOAP
     *  session <u>before</u> this session was initiated.  This value remains
     *  constant for the duration of this session. */
    public long getPreviousSessionTime() {
        return mPreviousAccess;
    }

    /** Returns the time (in milliseconds) of the last write operation
     *  initiated by this session.  If the session has not done any write ops
     *  yet, returns {@link #getPreviousSessionTime()}. */
    public long getLastWriteAccessTime() {
        return mLastWrite == -1 ? mPreviousAccess : mLastWrite;
    }


    @Override public void doEncodeState(Element parent) {
        if (mPushChannel != null)
            parent.addAttribute("push", true);
    }


    /** A callback interface which is listening on this session and waiting
     *  for new notifications */
    public static interface PushChannel {
        public void closePushChannel();
        public int getLastKnownSequence();
        public ZimbraSoapContext getSoapContext();
        public boolean localChangesOnly();
        public void notificationsReady() throws ServiceException;
    }

    public static enum RegisterNotificationResult {
        NO_NOTIFY,      // notifications not available for this session
        DATA_READY,     // notifications already here
        BLOCKING;       // none here yet, wait
    }

    /** Record that a push channel has come online.
     *
     * @param sc                The push channel.
     * @param includeDelegates  Whether notifications from delegate sessions
     *                          trigger {@link RegisterNotificationResult#DATA_READY}.
     * @return the state of the channel (@see RegisterNotificationResult} */
    public RegisterNotificationResult registerNotificationConnection(final PushChannel sc)
    throws ServiceException {
        // don't have to lock the Mailbox before locking the Session to avoid deadlock because we're not calling any ToXML functions
        synchronized (this) {
            if (mPushChannel != null) {
                mPushChannel.closePushChannel();
                mPushChannel = null;
            }

            if (mMailbox == null) {
                sc.closePushChannel();
                return RegisterNotificationResult.NO_NOTIFY;
            }

            boolean dataReady;
            synchronized (mSentChanges) {
                // are there any notifications already pending given the passed-in seqno?
                int lastSeqNo = sc.getLastKnownSequence();
                dataReady = mChanges.hasNotifications(sc.localChangesOnly());
                if (!dataReady && mChanges.getSequence() > lastSeqNo + 1 && !mSentChanges.isEmpty()) {
                    for (QueuedNotifications ntfn : mSentChanges) {
                        if (ntfn.getSequence() > lastSeqNo && ntfn.hasNotifications(sc.localChangesOnly())) {
                            dataReady = true;  break;
                        }
                    }
                }
            }
            if (dataReady) {
                sc.notificationsReady();
                return RegisterNotificationResult.DATA_READY;
            } else {
                mPushChannel = sc;
                return RegisterNotificationResult.BLOCKING;
            }
        }
    }


    @Override public void notifyIM(IMNotification imn) {
        if (imn == null)
            return;

        synchronized (mSentChanges) {
            mChanges.addNotification(imn);
        }
        try {
            // if we're in a hanging no-op, alert the client that there are changes
            notifyPushChannel(null, true);
        } catch (ServiceException e) {
            ZimbraLog.session.warn("ServiceException in notifyIM", e);
        }
    }

    /** On the session's first write op, record the timestamp to the database. */
    public void updateLastWrite(Mailbox mbox) {
        boolean firstWrite = mLastWrite == -1;
        mLastWrite = System.currentTimeMillis();
        if (firstWrite) {
            try {
                mbox.recordLastSoapAccessTime(mLastWrite);
            } catch (ServiceException e) {
                ZimbraLog.session.warn("ServiceException in notifyPendingChanges ", e);
            }
        }
    }

    /** Handles the set of changes from a single Mailbox transaction.
     *  <p>
     *  Takes a set of new mailbox changes and caches it locally.  This is
     *  currently initiated from inside the Mailbox transaction commit, but we
     *  still shouldn't assume that execution of this method is synchronized
     *  on the Mailbox.
     *  <p>
     *  *All* changes are currently cached, regardless of the client's state/views.
     * @param pms       A set of new change notifications from our Mailbox.
     * @param changeId  The sync-token change id of the change.
     * @param source    The (optional) Session which initiated these changes. */
    @Override public void notifyPendingChanges(PendingModifications pms, int changeId, Session source) {
        Mailbox mbox = mMailbox;
        if (pms == null || mbox == null || !pms.hasNotifications())
            return;

        if (source == this) {
            updateLastWrite(mbox);
        } else {
            // keep track of "recent" message count: all present before the session started, plus all received during the session
            if (pms.created != null) {
                for (MailItem item : pms.created.values()) {
                    if (item instanceof Message) {
                        boolean isReceived = true;
                        if (item.getFolderId() == Mailbox.ID_FOLDER_SPAM || item.getFolderId() == Mailbox.ID_FOLDER_TRASH)
                            isReceived = false;
                        else if ((item.getFlagBitmask() & Mailbox.NON_DELIVERY_FLAGS) != 0)
                            isReceived = false;
                        else if (source != null)
                            isReceived = false;

                        if (isReceived) {
                            mRecentMessages++;
                            if (ZimbraLog.session.isDebugEnabled())
                                ZimbraLog.session.debug("incrementing session recent count to " + mRecentMessages);
                        }
                    }
                }
            }
        }

        handleNotifications(pms, source == this);
    }

    boolean hasSerializableChanges(PendingModifications pms) {
        // catch cases where the only notifications are mailbox config changes, which we don't serialize
        if (pms.created != null && !pms.created.isEmpty())
            return true;
        if (pms.deleted != null && !pms.deleted.isEmpty())
            return true;
        if (pms.modified != null && !pms.modified.isEmpty()) {
            for (Change chg : pms.modified.values()) {
                if (!(chg.what instanceof Mailbox) || chg.why != Change.MODIFIED_CONFIG)
                    return true;
            }
        }
        return false;
    }

    void handleNotifications(PendingModifications pms, boolean fromThisSession) {
        if (!hasSerializableChanges(pms))
            return;

        try {
            // update the set of notifications not yet sent to the client
            cacheNotifications(pms, fromThisSession);
            // if we're in a hanging no-op, alert the client that there are changes
            notifyPushChannel(pms, true);
            // FIXME: this query result cache purge seems a little aggressive
            clearCachedQueryResults();
        } catch (ServiceException e) {
            ZimbraLog.session.warn("ServiceException in notifyPendingChanges ", e);
        }
    }

    private void cacheNotifications(PendingModifications pms, boolean fromThisSession) {
        // XXX: should constrain to folders, tags, and stuff relevant to the current query?

        synchronized (mSentChanges) {
            if (!skipNotifications(pms.getScaledNotificationCount(), fromThisSession)) {
                // if we're here, these changes either
                //   a) do not cause the session's notification cache to overflow, or
                //   b) originate from this session and hence must be notified back to the session
                mChanges.addNotification(pms);
            }
        }
    }

    protected boolean skipNotifications(int notificationCount, boolean fromThisSession) {
        // if we're going to be sending a <refresh> anyway, there's no need to record these changes
        int currentSequence = getCurrentNotificationSequence();
        if (mForceRefresh == currentSequence && !fromThisSession)
            return true;

        // determine whether this set of notifications would cause the cached set to overflow
        if (mForceRefresh != currentSequence && MAX_QUEUED_NOTIFICATIONS > 0) {
            // XXX: more accurate would be to combine pms and mChanges and take the count...
            int count = notificationCount + mChanges.getScaledNotificationCount();
            if (count > MAX_QUEUED_NOTIFICATIONS) {
                // if we've overflowed, jettison the pending change set
                mChanges.clearMailboxChanges();
                int force = currentSequence;
                if (ZimbraLog.session.isDebugEnabled())
                    ZimbraLog.session.debug("skipNotifications: changing mForceRefresh: " + mForceRefresh + " -> " + force);
                mForceRefresh = force;
            }

            for (QueuedNotifications ntfn : mSentChanges) {
                count += ntfn.getScaledNotificationCount();
                if (count > MAX_QUEUED_NOTIFICATIONS) {
                    ntfn.clearMailboxChanges();
                    int force = Math.max(mForceRefresh, ntfn.getSequence());
                    if (ZimbraLog.session.isDebugEnabled())
                        ZimbraLog.session.debug("skipNotifications: changing mForceRefresh: " + mForceRefresh + " -> " + force);
                    mForceRefresh = force;
                }
            }
        }

        return (mForceRefresh == currentSequence && !fromThisSession);
    }

    public void forcePush() {
        try {
            notifyPushChannel(null, false);
        } catch (ServiceException e) {
            ZimbraLog.session.warn("ServiceException in forcePush", e);
        }
    }

    private void notifyPushChannel(final PendingModifications pms, final boolean clearChannel) throws ServiceException {
        // don't have to lock the Mailbox before locking the Session to avoid deadlock because we're not calling any ToXML functions
        synchronized (this) {
            if (mPushChannel == null)
                return;
            // ignore the notification if we're only interested in local changes and these aren't local
            if (mPushChannel.localChangesOnly() && pms != null && !pms.overlapsWithAccount(mAuthenticatedAccountId))
                return;

            mPushChannel.notificationsReady();
            if (clearChannel)
                mPushChannel = null;
        }
    }


    public boolean requiresRefresh(final int lastSequence) {
        synchronized (mSentChanges) {
            boolean required = false;
            int currentSeq = getCurrentNotificationSequence();
            if (lastSequence <= 0)
                required = mForceRefresh == currentSeq;
            else
                required = mForceRefresh > Math.min(lastSequence, currentSeq);
            if (required && ZimbraLog.session.isDebugEnabled())
                ZimbraLog.session.debug("refresh required: mForceRefresh=" + mForceRefresh + ", lastSequence=" + lastSequence +
                        ", currentSequence=" + currentSeq);
            return required;
        }
    }

    /** Serializes basic folder/tag structure to a SOAP response header.
     *  <p>
     *  Adds a &lt;refresh> block to the existing &lt;context> element.
     *  This &lt;refresh> block contains the basic folder, tag, and mailbox
     *  size information needed to display and update the web UI's overview
     *  pane.  The &lt;refresh> block is sent when a new session is created.
     *
     *  This API implicitly clears all cached notifications and therefore
     *  should only been used during session creation.
     * @param ctxt  An existing SOAP header <context> element
     * @param zsc   The SOAP request's encapsulated context */
    public void putRefresh(Element ctxt, ZimbraSoapContext zsc) throws ServiceException {
        Mailbox mbox = mMailbox;
        if (mbox == null)
            return;

        synchronized (mSentChanges) {
            for (QueuedNotifications ntfn : mSentChanges)
                ntfn.clearMailboxChanges();
        }

        Element eRefresh = ctxt.addUniqueElement(ZimbraNamespace.E_REFRESH);
        eRefresh.addAttribute(AccountConstants.E_VERSION, BuildInfo.FULL_VERSION, Element.Disposition.CONTENT);

        OperationContext octxt = DocumentHandler.getOperationContext(zsc, this);
        ItemIdFormatter ifmt = new ItemIdFormatter(zsc);

        // dump current mailbox status (currently just size)
        ToXML.encodeMailbox(eRefresh, octxt, mbox);

        // dump all tags under a single <tags> parent
        List<Tag> tags = mbox.getTagList(octxt);
        if (tags != null && tags.size() > 0) {
            Element eTags = eRefresh.addUniqueElement(ZimbraNamespace.E_TAGS);
            for (Tag tag : tags) {
                if (tag != null && !(tag instanceof Flag))
                    ToXML.encodeTag(eTags, ifmt, tag);
            }
        }

        // first, get the user's folder hierarchy
        FolderNode root = mbox.getFolderTree(octxt, null, false);
        OperationContextData.setNeedGranteeName(octxt, false);
        GetFolder.encodeFolderNode(ifmt, octxt, eRefresh, root);

        Map<ItemId, Element> mountpoints = new HashMap<ItemId, Element>();
        // for mountpoints pointing to this host, get the serialized folder subhierarchy
        expandLocalMountpoints(octxt, root, eRefresh.getFactory(), mountpoints);
        // for mountpoints pointing to other hosts, get the folder structure from the remote server
        expandRemoteMountpoints(octxt, zsc, eRefresh.getFactory(), mountpoints);

        // graft in subfolder trees from the other user's mailbox, making sure that mountpoints reflect the counts (etc.) of the target folder
        if (!mountpoints.isEmpty())
            transferMountpointContents(eRefresh.getOptionalElement(MailConstants.E_FOLDER), octxt, mountpoints);
    }

    private void expandLocalMountpoints(OperationContext octxt, FolderNode node, Element.ElementFactory factory, Map<ItemId, Element> mountpoints) {
        if (node.mFolder == null || mountpoints == null) {
            return;
        } else if (node.mFolder instanceof Mountpoint) {
            Mountpoint mpt = (Mountpoint) node.mFolder;
            expandLocalMountpoint(octxt, mpt, factory, mountpoints);
        } else {
            for (FolderNode child : node.mSubfolders)
                expandLocalMountpoints(octxt, child, factory, mountpoints);
        }
    }

    private void expandLocalMountpoint(OperationContext octxt, Mountpoint mpt, Element.ElementFactory factory, Map<ItemId, Element> mountpoints) {
        // don't bother generating the subhierarchy more than once
        ItemId iidTarget = mpt.getTarget();
        if (mountpoints.containsKey(iidTarget))
            return;

        try {
            Provisioning prov = Provisioning.getInstance();
            Account owner = prov.get(Provisioning.AccountBy.id, mpt.getOwnerId(), octxt.getAuthToken());
            if (owner == null || owner.getId().equals(mAuthenticatedAccountId))
                return;

            // handle mountpoints pointing to a different server later
            if (!Provisioning.onLocalServer(owner)) {
                mountpoints.put(iidTarget, null);
                return;
            }

            Mailbox mbox = MailboxManager.getInstance().getMailboxByAccount(owner);
            FolderNode remote = mbox.getFolderTree(octxt, new ItemId(mbox, mpt.getRemoteId()), false);

            if (remote != null && remote.mFolder != null && !remote.mFolder.isHidden()) {
                ItemIdFormatter ifmt = new ItemIdFormatter(octxt.getAuthenticatedUser(), mbox, false);
                if (OperationContextData.getNeedGranteeName(octxt))
                    OperationContextData.addGranteeNames(octxt, remote);
                Element subhierarchy = GetFolder.encodeFolderNode(ifmt, octxt, factory.createElement("ignored"), remote).detach();
                mountpoints.put(iidTarget, subhierarchy);
                // fault in a delegate session because there's actually something to listen on...
                getDelegateSession(mpt.getOwnerId());
            }
        } catch (ServiceException e) {
            return;
        }
    }

    private void expandRemoteMountpoints(OperationContext octxt, ZimbraSoapContext zsc, Element.ElementFactory factory, Map<ItemId, Element> mountpoints) {
        Map<String, Server> remoteServers = null;
        Provisioning prov = Provisioning.getInstance();
        for (Map.Entry<ItemId, Element> mptinfo : mountpoints.entrySet()) {
            try {
                // local mountpoints already have their targets serialized
                if (mptinfo.getValue() != null)
                    continue;

                Account owner = prov.get(Provisioning.AccountBy.id, mptinfo.getKey().getAccountId(), zsc.getAuthToken());
                if (owner == null)
                    continue;
                Server server = prov.getServer(owner);
                if (server == null)
                    continue;

                if (remoteServers == null)
                    remoteServers = new HashMap<String, Server>(3);
                remoteServers.put(owner.getId(), server);
            } catch (ServiceException e) { }
        }

        if (remoteServers != null && !remoteServers.isEmpty()) {
            Map<String, Element> remoteHierarchies = fetchRemoteHierarchies(octxt, zsc, remoteServers);
            for (Map.Entry<ItemId, Element> mptinfo : mountpoints.entrySet()) {
                // local mountpoints already have their targets serialized
                if (mptinfo.getValue() != null)
                    continue;
                ItemId iid = mptinfo.getKey();
                mptinfo.setValue(findRemoteFolder(iid.toString(mAuthenticatedAccountId), remoteHierarchies.get(iid.getAccountId())));
            }
        }
    }

    private Map<String, Element> fetchRemoteHierarchies(OperationContext octxt, ZimbraSoapContext zsc, Map<String, Server> remoteServers) {
        Map<String, Element> hierarchies = new HashMap<String, Element>();

        Element noop;
        try {
            noop = Element.create(zsc.getRequestProtocol(), MailConstants.GET_FOLDER_REQUEST).addAttribute(MailConstants.A_VISIBLE, true);
            if (!OperationContextData.getNeedGranteeName(octxt))
                noop.addAttribute(MailConstants.A_NEED_GRANTEE_NAME, false);
        } catch (ServiceException e) {
            // garbage in, nothing out...
            return hierarchies;
        }

        for (Map.Entry<String, Server> remote : remoteServers.entrySet()) {
            String accountId = remote.getKey();
            Server server = remote.getValue();

            try {
                ZimbraSoapContext zscProxy = new ZimbraSoapContext(zsc, accountId);
                zscProxy.setProxySession(getRemoteSessionId(server));

                ProxyTarget proxy = new ProxyTarget(server, zscProxy.getAuthToken(), URLUtil.getSoapURL(server, false));
                proxy.disableRetries().setTimeouts(10 * Constants.MILLIS_PER_SECOND);
                Pair<Element, Element> envelope = proxy.execute(noop.detach(), zscProxy);
                handleRemoteNotifications(server, envelope.getFirst(), true, true);
                hierarchies.put(accountId, envelope.getSecond().getOptionalElement(MailConstants.E_FOLDER));
            } catch (ServiceException e) { }
        }
        return hierarchies;
    }

    private static Element findRemoteFolder(String id, Element eFolder) {
        if (id == null || eFolder == null)
            return null;

        if (id.equalsIgnoreCase(eFolder.getAttribute(MailConstants.A_ID, null))) {
            // folder stubs (hierarchy placeholders for non-readable folders) contain only "id" and "name"
            boolean isStub = eFolder.getAttribute(MailConstants.A_SIZE, null) == null;
            return isStub ? null : eFolder.clone();
        }

        for (Element eSubfolder : eFolder.listElements()) {
            Element match = findRemoteFolder(id, eSubfolder);
<<<<<<< HEAD
            if (match != null)
=======
            if (match != null) {
                // Assemble the absolute folder path in remote account. This will be used for calculating REST url.
                String folderPath = match.getAttribute(MailConstants.A_FOLDER_PATH, null);
                if (folderPath == null) {
                    folderPath = match.getAttribute(MailConstants.A_NAME, null);
                }
                if (folderPath != null) {
                    String parentFolderName = eFolder.getAttribute(MailConstants.A_NAME, null);
                    if (parentFolderName != null) {
                        String newPath;
                        if (parentFolderName.equals("USER_ROOT")) {
                            newPath = "/" + folderPath;
                        } else {
                            newPath = parentFolderName + "/" + folderPath;
                        }
                        match.addAttribute(MailConstants.A_FOLDER_PATH, newPath);
                    }
                }
>>>>>>> ad29d49c
                return match;
        }
        return null;
    }

    private static void transferMountpointContents(Element elem, OperationContext octxt, Map<ItemId, Element> mountpoints) throws ServiceException {
        if (elem == null)
            return;

        Element target = null;
        if (elem.getName().equals(MailConstants.E_MOUNT)) {
            ItemId iidTarget = new ItemId(elem.getAttribute(MailConstants.A_ZIMBRA_ID, null), (int) elem.getAttributeLong(MailConstants.A_REMOTE_ID, -1));
            target = mountpoints.get(iidTarget);
        }

        if (target == null) {
            // not a local mountpoint with a known target; recurse on children
            for (Element child : elem.listElements())
                transferMountpointContents(child, octxt, mountpoints);
        } else {
            transferMountpointContents(elem, target);
        }
    }

    public static void transferMountpointContents(Element elem, Element mptTarget) {
        // transfer folder counts to the serialized mountpoint from the serialized target folder
        transferLongAttribute(elem, mptTarget, MailConstants.A_UNREAD);
        transferLongAttribute(elem, mptTarget, MailConstants.A_NUM);
        transferLongAttribute(elem, mptTarget, MailConstants.A_SIZE);
        elem.addAttribute(MailConstants.A_OWNER_FOLDER_NAME, mptTarget.getAttribute(MailConstants.A_NAME, null));
        elem.addAttribute(MailConstants.A_URL, mptTarget.getAttribute(MailConstants.A_URL, null));
        elem.addAttribute(MailConstants.A_RIGHTS, mptTarget.getAttribute(MailConstants.A_RIGHTS, null));
        if (mptTarget.getAttribute(MailConstants.A_FLAGS, "").indexOf("u") != -1)
            elem.addAttribute(MailConstants.A_FLAGS, "u" + elem.getAttribute(MailConstants.A_FLAGS, "").replace("u", ""));

        // transfer ACL and child folders to the serialized mountpoint from the serialized remote folder
        for (Element child : mptTarget.listElements()) {
            if (child.getName().equals(MailConstants.E_ACL))
                elem.addUniqueElement(child.clone());
            else
                elem.addElement(child.clone());
        }
    }

    private static void transferLongAttribute(Element to, Element from, String attrName) {
        try {
            long remote = from.getAttributeLong(attrName, -1L);
            if (remote >= 0)
                to.addAttribute(attrName, remote);
        } catch (ServiceException e) {
            ZimbraLog.session.warn("exception reading long attr from remote folder: " + attrName, e);
        } catch (Element.ContainerException e) {
            ZimbraLog.session.warn("exception adding remote folder attr to serialized mountpoint: " + attrName, e);
        }
    }


    public int getCurrentNotificationSequence() {
        synchronized (mSentChanges) {
            return mChanges.getSequence();
        }
    }

    public void acknowledgeNotifications(int sequence) {
        synchronized (mSentChanges) {
            if (mSentChanges == null || mSentChanges.isEmpty())
                return;

            if (sequence <= 0) {
                // if the client didn't send a valid "last sequence number", *don't* keep old changes around
                mSentChanges.clear();
            } else {
                // clear any notifications we now know the client has received
                for (Iterator<QueuedNotifications> it = mSentChanges.iterator(); it.hasNext(); ) {
                    if (it.next().getSequence() <= sequence)
                        it.remove();
                    else
                        break;
                }
            }
        }
    }

    /** Serializes cached notifications to a SOAP response header.
     *  <p>
     *  Adds a <tt>&lt;notify></tt> block to an existing <tt>&lt;context></tt>
     *  element, creating an enclosing <tt>&lt;context></tt> element if none
     *  is passed in.  This <tt>&lt;notify></tt> block contains information
     *  about all items deleted, created, or modified in the {@link Mailbox} since
     *  the last client interaction, without regard to the client's state/views.
     *  <p>
     *  For deleted items, only the item IDs are returned.  For created items, the
     *  entire item is serialized.  For modified items, only the modified attributes
     *  are included in the response.
     *  <p>
     *  Example:
     *  <pre>
     *     &lt;notify>
     *       &lt;deleted id="665,66,452,883"/>
     *       &lt;created>
     *         &lt;tag id="66" name="phlox" u="8"/>
     *         &lt;folder id="4353" name="a&p" u="2" l="1"/>
     *       &lt;/created>
     *       &lt;modified>
     *         &lt;tag id="65" u="0"/>
     *         &lt;m id="553" f="ua"/>
     *         &lt;note id="774" color="4">
     *           This is the new content.
     *         &lt;/note>
     *       &lt;/modified>
     *     &lt;/notify>
     *  </pre>
     *  Also adds a "last server change" changestamp to the <context> block.
     *  <p>
     * @param ctxt  An existing SOAP header &lt;context> element
     * @param zsc    The SOAP request context from the client's request
     * @param lastSequence  The highest notification-sequence-number that the client has
     *         received (0 means none)
     * @return The passed-in <tt>&lt;context></tt> element */
    public Element putNotifications(Element ctxt, ZimbraSoapContext zsc, int lastSequence) {
        Mailbox mbox = mMailbox;
        if (ctxt == null || mbox == null)
            return null;

        if (Provisioning.getInstance().allowsPingRemote()) {
            // if there are remote sessions that haven't been accessed in a while, ping them
            pingRemoteSessions(zsc);
        }

        // because ToXML functions can now call back into the Mailbox, don't hold any locks when calling putQueuedNotifications
        LinkedList<QueuedNotifications> notifications;
        synchronized (mSentChanges) {
            // send the "change" block:  <change token="555"/>
            ctxt.addUniqueElement(HeaderConstants.E_CHANGE).addAttribute(HeaderConstants.A_CHANGE_ID, mbox.getLastChangeID());

            // clear any notifications we now know the client has received
            acknowledgeNotifications(lastSequence);

            // cover ourselves in case a client is doing something really stupid...
            if (mSentChanges.size() > 20) {
                ZimbraLog.session.warn("clearing abnormally long notification change list due to misbehaving client");
                mSentChanges.clear();
            }

            if (mChanges.hasNotifications() || requiresRefresh(lastSequence)) {
                assert(mChanges.getSequence() >= 1);
                int newSequence = mChanges.getSequence() + 1;
                mSentChanges.add(mChanges);
                mChanges = new QueuedNotifications(newSequence);
            }

            // mChanges must be empty at this point (everything moved into the mSentChanges list)
            assert(!mChanges.hasNotifications());

            // drop out if notify is off or if there is nothing to send
            if (mSentChanges.isEmpty())
                return ctxt;

            notifications = new LinkedList<QueuedNotifications>(mSentChanges);
        }

        // send all the old changes
        QueuedNotifications last = notifications.getLast();
        for (QueuedNotifications ntfn : notifications) {
            if (ntfn.hasNotifications() || ntfn == last)
                putQueuedNotifications(mbox, ntfn, ctxt, zsc);
        }

        return ctxt;
    }

    /** Size limit beyond which we suppress notifications on conversations
     *  belonging to other people's mailboxes.  We need to fetch the entire
     *  list of visible messages when serializing delegated conversations.
     *  If it looks like it'd be too expensive to fetch that list, we just
     *  skip the notification. */
    private static final int DELEGATED_CONVERSATION_SIZE_LIMIT = 50;

    protected static final String A_ID = "id";

    private boolean encodingMatches(Element parent, Element newChild) {
        return parent.getClass().equals(newChild.getClass());
    }

    /** Write a single instance of the PendingModifications structure into the
     *  passed-in <ctxt> block. */
    protected void putQueuedNotifications(Mailbox mbox, QueuedNotifications ntfn, Element parent, ZimbraSoapContext zsc) {
        // create the base "notify" block:  <notify seq="6"/>
        Element eNotify = parent.addElement(ZimbraNamespace.E_NOTIFY);
        if (ntfn.getSequence() > 0)
            eNotify.addAttribute(HeaderConstants.A_SEQNO, ntfn.getSequence());

        OperationContext octxt = null;
        try {
            octxt = DocumentHandler.getOperationContext(zsc, this);
        } catch (ServiceException e) {
            ZimbraLog.session.warn("error fetching operation context for: " + zsc.getAuthtokenAccountId(), e);
            return;
        }

        boolean debug = ZimbraLog.session.isDebugEnabled();

        PendingModifications pms = ntfn.mMailboxChanges;
        RemoteNotifications rns = ntfn.mRemoteChanges;

        Element eDeleted = eNotify.addUniqueElement(ZimbraNamespace.E_DELETED);
        StringBuilder deletedIds = new StringBuilder();
        if (pms != null && pms.deleted != null && pms.deleted.size() > 0) {
            for (ModificationKey mkey : pms.deleted.keySet())
                addDeletedNotification(mkey, deletedIds);
        }
        if (rns != null && rns.deleted != null)
            deletedIds.append(deletedIds.length() == 0 ? "" : ",").append(rns.deleted);

        boolean hasLocalCreates = pms != null && pms.created != null && !pms.created.isEmpty();
        boolean hasRemoteCreates = rns != null && rns.created != null && !rns.created.isEmpty();
        if (hasLocalCreates || hasRemoteCreates) {
            Element eCreated = eNotify.addUniqueElement(ZimbraNamespace.E_CREATED);
            if (hasLocalCreates) {
                for (MailItem item : pms.created.values()) {
                    ItemIdFormatter ifmt = new ItemIdFormatter(mAuthenticatedAccountId, item.getMailbox(), false);
                    try {
                        Element elem = ToXML.encodeItem(eCreated, ifmt, octxt, item, ToXML.NOTIFY_FIELDS);
                        // special-case notifications for new mountpoints in the authenticated user's mailbox
                        if (item instanceof Mountpoint && mbox == item.getMailbox()) {
                            Map<ItemId, Element> mountpoints = new HashMap<ItemId, Element>(2);
                            expandLocalMountpoint(octxt, (Mountpoint) item, eCreated.getFactory(), mountpoints);
                            expandRemoteMountpoints(octxt, zsc, eCreated.getFactory(), mountpoints);
                            transferMountpointContents(elem, octxt, mountpoints);
                        }
                    } catch (ServiceException e) {
                        ZimbraLog.session.warn("error encoding item " + item.getId(), e);
                        return;
                    }
                }
                // sanity-check the returned element
                if (!eCreated.hasChildren() && debug)
                    ZimbraLog.session.debug("no serialied creates for item set: " + pms.created.keySet());
            }
            if (hasRemoteCreates) {
                if (debug)
                    ZimbraLog.session.debug("adding " + rns.created.size() + " proxied creates");
                for (Element elt : rns.created) {
                    if (encodingMatches(parent, elt)) {
                        eCreated.addElement(elt.clone().detach());
                    } else {
                        ZimbraLog.session.warn("unable to add remote notification due to mismatched SOAP protocol");
                    }
                }
            }
        }

        boolean hasLocalModifies = pms != null && pms.modified != null && !pms.modified.isEmpty();
        boolean hasRemoteModifies = rns != null && rns.modified != null && !rns.modified.isEmpty();
        if (hasLocalModifies || hasRemoteModifies) {
            Element eModified = eNotify.addUniqueElement(ZimbraNamespace.E_MODIFIED);
            if (hasLocalModifies) {
                for (Change chg : pms.modified.values()) {
                    if (chg.why != 0 && chg.what instanceof MailItem) {
                        MailItem item = (MailItem) chg.what;

                        ItemIdFormatter ifmt = new ItemIdFormatter(mAuthenticatedAccountId, item.getMailbox(), false);
                        try {
                            Element elt = ToXML.encodeItem(eModified, ifmt, octxt, item, chg.why);
                            if (elt == null) {
                                ModificationKey mkey = new ModificationKey(item);
                                addDeletedNotification(mkey, deletedIds);
                                if (debug)
                                    ZimbraLog.session.debug("marking nonserialized item as a delete: " + mkey);
                            }
                        } catch (ServiceException e) {
                            ZimbraLog.session.warn("error encoding item " + item.getId(), e);
                            return;
                        }
                    } else if (chg.why != 0 && chg.what instanceof Mailbox) {
                        ToXML.encodeMailbox(eModified, octxt, (Mailbox) chg.what, chg.why);
                    }
                }
                // sanity-check the returned element
                if (!eModified.hasChildren() && debug)
                    ZimbraLog.session.debug("no serialied modifies for item set: " + pms.modified.keySet());
            }
            if (hasRemoteModifies) {
                if (debug)
                    ZimbraLog.session.debug("adding " + rns.modified.size() + " proxied modifies");
                for (Element elt : rns.modified) {
                    if (encodingMatches(parent, elt)) {
                        eModified.addElement(elt.clone().detach());
                    } else {
                        ZimbraLog.session.warn("unable to add remote notification due to mismatched SOAP protocol");
                    }
                }
            }
        }

        if (ntfn.mIMNotifications != null && ntfn.mIMNotifications.size() > 0) {
            Element eIM = eNotify.addUniqueElement(ZimbraNamespace.E_IM);
            for (IMNotification imn : ntfn.mIMNotifications) {
                try {
                    imn.toXml(eIM);
                } catch (ServiceException e) {
                    ZimbraLog.session.warn("error serializing IM notification; skipping", e);
                }
            }
        }

        if (deletedIds == null || deletedIds.length() == 0)
            eDeleted.detach();
        else
            eDeleted.addAttribute(A_ID, deletedIds.toString());
    }

    private void addDeletedNotification(ModificationKey mkey, StringBuilder deletedIds) {
        if (deletedIds.length() != 0)
            deletedIds.append(',');
        // should be using the ItemIdFormatter, but I'm preoptimizing here
        if (!mkey.getAccountId().equals(mAuthenticatedAccountId))
            deletedIds.append(mkey.getAccountId()).append(':');
        deletedIds.append(mkey.getItemId());
    }


    public void clearCachedQueryResults() throws ServiceException {
        synchronized (this) {
            try {
                if (mQueryResults != null)
                    mQueryResults.doneWithSearchResults();
            } finally {
                mQueryStr = "";
                mGroupBy  = "";
                mSortBy   = "";
                mQueryResults = null;
            }
        }
    }

    public void putQueryResults(String queryStr, String groupBy, String sortBy, ZimbraQueryResults res) throws ServiceException {
        synchronized (this) {
            clearCachedQueryResults();
            mQueryStr = queryStr;
            mGroupBy = groupBy;
            mSortBy = sortBy;
            mQueryResults = res;
        }
    }

    public ZimbraQueryResults getQueryResults(String queryStr, String groupBy, String sortBy) {
        synchronized (this) {
            if (mQueryStr.equals(queryStr) && mGroupBy.equals(groupBy) && mSortBy.equals(sortBy))
                return mQueryResults;
            else
                return null;
        }
    }

    @Override public void cleanup() {
        try {
            clearCachedQueryResults();
        } catch (ServiceException e) {
            ZimbraLog.session.warn("ServiceException while cleaning up Session", e);
        }
    }
}<|MERGE_RESOLUTION|>--- conflicted
+++ resolved
@@ -31,6 +31,7 @@
 import com.zimbra.common.soap.MailConstants;
 import com.zimbra.common.soap.ZimbraNamespace;
 import com.zimbra.common.util.Constants;
+import com.zimbra.common.util.HttpUtil;
 import com.zimbra.common.util.Pair;
 import com.zimbra.common.util.StringUtil;
 import com.zimbra.common.util.ZimbraLog;
@@ -54,6 +55,7 @@
 import com.zimbra.cs.mailbox.Mountpoint;
 import com.zimbra.cs.mailbox.OperationContext;
 import com.zimbra.cs.mailbox.Tag;
+import com.zimbra.cs.service.UserServlet;
 import com.zimbra.cs.service.mail.GetFolder;
 import com.zimbra.cs.service.mail.ToXML;
 import com.zimbra.cs.service.util.ItemId;
@@ -1124,9 +1126,6 @@
 
         for (Element eSubfolder : eFolder.listElements()) {
             Element match = findRemoteFolder(id, eSubfolder);
-<<<<<<< HEAD
-            if (match != null)
-=======
             if (match != null) {
                 // Assemble the absolute folder path in remote account. This will be used for calculating REST url.
                 String folderPath = match.getAttribute(MailConstants.A_FOLDER_PATH, null);
@@ -1145,8 +1144,8 @@
                         match.addAttribute(MailConstants.A_FOLDER_PATH, newPath);
                     }
                 }
->>>>>>> ad29d49c
                 return match;
+            }
         }
         return null;
     }
@@ -1170,12 +1169,37 @@
         }
     }
 
+    private static String getRestUrl(String ownerName, String folderPath) {
+        if (ownerName == null || folderPath == null) {
+            return null;
+        }
+        Provisioning prov = Provisioning.getInstance();
+        Account targetAccount;
+        try {
+            targetAccount = prov.get(AccountBy.name, ownerName);
+            if (targetAccount == null) {
+                // Remote owner account has been deleted.
+                return null;
+            }
+            Server targetServer = prov.getServer(targetAccount);
+            return URLUtil.getServiceURL(targetServer, UserServlet.SERVLET_PATH +
+                    HttpUtil.urlEscape(UserServlet.getAccountPath(targetAccount) + folderPath) , true);
+        } catch (ServiceException e) {
+            ZimbraLog.soap.warn("unable to create rest url for mountpoint", e);
+            return null;
+        }
+    }
+
     public static void transferMountpointContents(Element elem, Element mptTarget) {
         // transfer folder counts to the serialized mountpoint from the serialized target folder
         transferLongAttribute(elem, mptTarget, MailConstants.A_UNREAD);
         transferLongAttribute(elem, mptTarget, MailConstants.A_NUM);
         transferLongAttribute(elem, mptTarget, MailConstants.A_SIZE);
         elem.addAttribute(MailConstants.A_OWNER_FOLDER_NAME, mptTarget.getAttribute(MailConstants.A_NAME, null));
+        String ownerName = elem.getAttribute(MailConstants.A_OWNER_NAME, null);
+        String ownerFolderPath = mptTarget.getAttribute(MailConstants.A_FOLDER_PATH, null); 
+        // construct rest url based on owner name and folder name.
+        elem.addAttribute(MailConstants.A_REST_URL, getRestUrl(ownerName, ownerFolderPath));
         elem.addAttribute(MailConstants.A_URL, mptTarget.getAttribute(MailConstants.A_URL, null));
         elem.addAttribute(MailConstants.A_RIGHTS, mptTarget.getAttribute(MailConstants.A_RIGHTS, null));
         if (mptTarget.getAttribute(MailConstants.A_FLAGS, "").indexOf("u") != -1)
