/*
 * ***** BEGIN LICENSE BLOCK *****
 * Zimbra Collaboration Suite Server
 * Copyright (C) 2007, 2008, 2009, 2010, 2011 Zimbra, Inc.
 *
 * The contents of this file are subject to the Zimbra Public License
 * Version 1.3 ("License"); you may not use this file except in
 * compliance with the License.  You may obtain a copy of the License at
 * http://www.zimbra.com/license.
 *
 * Software distributed under the License is distributed on an "AS IS"
 * basis, WITHOUT WARRANTY OF ANY KIND, either express or implied.
 * ***** END LICENSE BLOCK *****
 */
package com.zimbra.cs.session;

import java.util.Set;

import com.google.common.base.Objects;
import com.zimbra.common.service.ServiceException;
import com.zimbra.common.util.ZimbraLog;
<<<<<<< HEAD
import com.zimbra.cs.mailbox.MailItem;
=======
import com.zimbra.cs.account.AccountServiceException;
>>>>>>> 7f10ec54
import com.zimbra.cs.mailbox.MailServiceException;
import com.zimbra.cs.mailbox.Mailbox;
import com.zimbra.cs.mailbox.MailboxManager;
import com.zimbra.cs.service.util.SyncToken;

/**
 * Simple struct used to define the parameters of an account during an add or update
 */
public class WaitSetAccount {

    public WaitSetAccount(String id, SyncToken sync, Set<MailItem.Type> interest) {
        this.setAccountId(id);
        this.lastKnownSyncToken = sync;
        this.interests = interest;
    }

    public WaitSetSession getSession() {
        if (sessionId != null) {
            try {
                Mailbox mbox = getMailboxIfLoaded();
                if (mbox != null)
                    return (WaitSetSession)mbox.getListener(sessionId);
            } catch (ServiceException e) {
                ZimbraLog.session.info("Caught exception fetching mailbox in WaitSetAccount.getSession()", e);
            }
        }
        return null;
    }

    /**
     * The mailbox is loaded and in memory -- so create a {@link WaitSetSession} and add it
     * as a listener to the mailbox
     * <p>
     * @param mbox
     * @param ws
     * @return
     */
    public WaitSetError createSession(Mailbox mbox, SomeAccountsWaitSet ws) {
        // The session is not already initialized....therefore it's OK to lock in the reverse order
        // (waitset then mailbox) because we know the session isn't added as a listener and therefore
        // we won't get an upcall from the Mailbox
        //
        // See bug 31666 for more info
        //
        WaitSetSession session = new WaitSetSession(ws, accountId, interests, lastKnownSyncToken);
        mbox.lock.lock();
        try {
            session.register();
            sessionId = session.getSessionId();
            // must force update here so that initial sync token is checked against current mbox state
            session.update(interests, lastKnownSyncToken);
        } catch (MailServiceException e) {
            sessionId = null;
            if (e.getCode().equals(MailServiceException.MAINTENANCE)) {
                //wsa.ref = null; // will get re-set when mailboxAvailable() is called
                //wsa.setRef(null);
                ZimbraLog.session.debug("Maintenance mode trying to initialize WaitSetSession for accountId "+accountId);
            } else {
                ZimbraLog.session.warn("Error initializing WaitSetSession for accountId "+accountId+" -- MailServiceException", e);
                return new WaitSetError(accountId, WaitSetError.Type.ERROR_LOADING_MAILBOX);
            }
        } catch (ServiceException e) {
            sessionId = null;
<<<<<<< HEAD
            ZimbraLog.session.warn("Error initializing WaitSetSession for accountId "+accountId+" -- ServiceException", e);
            return new WaitSetError(accountId, WaitSetError.Type.ERROR_LOADING_MAILBOX);
        } finally {
            mbox.lock.release();
=======
            ZimbraLog.session.warn("Error initializing WaitSetSession for accountId "+accountId+" -- ServiceException", e); 
            if (e.getCode() == AccountServiceException.NO_SUCH_ACCOUNT) {
                return new WaitSetError(accountId, WaitSetError.Type.NO_SUCH_ACCOUNT);
            } else if (e.getCode() == ServiceException.WRONG_HOST) {
                return new WaitSetError(accountId, WaitSetError.Type.WRONG_HOST_FOR_ACCOUNT);
            } else {
                return new WaitSetError(accountId, WaitSetError.Type.ERROR_LOADING_MAILBOX);
            }
>>>>>>> 7f10ec54
        }
        return null;
    }

    /**
     * Remove the session as a listener from the mailbox, clean up our references to it.
     */
    public void cleanupSession() {
        WaitSetSession session = getSession();
        if (session!= null) {
            sessionId = null; // must set this first to avoid recursion
            session.doCleanup();
        }
    }

    @Override
    public String toString() {
        return Objects.toStringHelper(this).add("account", accountId).toString();
    }

    private Mailbox getMailboxIfLoaded() throws ServiceException {
        Mailbox mbox = MailboxManager.getInstance().getMailboxByAccountId(accountId,
                                                                          MailboxManager.FetchMode.ONLY_IF_CACHED);
        return mbox;
    }

    void setLastKnownSyncToken(SyncToken lastKnownSyncToken) {
        this.lastKnownSyncToken = lastKnownSyncToken;
    }

    public SyncToken getLastKnownSyncToken() {
        return lastKnownSyncToken;
    }

    void setAccountId(String accountId) {
        this.accountId = accountId;
    }

    public String getAccountId() {
        return accountId;
    }

    void setInterests(Set<MailItem.Type> interests) {
        this.interests = interests;
    }

    public Set<MailItem.Type> getInterests() {
        return interests;
    }

    private String accountId;
    private Set<MailItem.Type> interests;
    private SyncToken lastKnownSyncToken;
    private String sessionId;
}<|MERGE_RESOLUTION|>--- conflicted
+++ resolved
@@ -19,11 +19,8 @@
 import com.google.common.base.Objects;
 import com.zimbra.common.service.ServiceException;
 import com.zimbra.common.util.ZimbraLog;
-<<<<<<< HEAD
+import com.zimbra.cs.account.AccountServiceException;
 import com.zimbra.cs.mailbox.MailItem;
-=======
-import com.zimbra.cs.account.AccountServiceException;
->>>>>>> 7f10ec54
 import com.zimbra.cs.mailbox.MailServiceException;
 import com.zimbra.cs.mailbox.Mailbox;
 import com.zimbra.cs.mailbox.MailboxManager;
@@ -87,13 +84,7 @@
             }
         } catch (ServiceException e) {
             sessionId = null;
-<<<<<<< HEAD
             ZimbraLog.session.warn("Error initializing WaitSetSession for accountId "+accountId+" -- ServiceException", e);
-            return new WaitSetError(accountId, WaitSetError.Type.ERROR_LOADING_MAILBOX);
-        } finally {
-            mbox.lock.release();
-=======
-            ZimbraLog.session.warn("Error initializing WaitSetSession for accountId "+accountId+" -- ServiceException", e); 
             if (e.getCode() == AccountServiceException.NO_SUCH_ACCOUNT) {
                 return new WaitSetError(accountId, WaitSetError.Type.NO_SUCH_ACCOUNT);
             } else if (e.getCode() == ServiceException.WRONG_HOST) {
@@ -101,7 +92,8 @@
             } else {
                 return new WaitSetError(accountId, WaitSetError.Type.ERROR_LOADING_MAILBOX);
             }
->>>>>>> 7f10ec54
+        } finally {
+            mbox.lock.release();
         }
         return null;
     }
