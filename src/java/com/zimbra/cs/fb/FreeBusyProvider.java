/*
 * ***** BEGIN LICENSE BLOCK *****
 * Zimbra Collaboration Suite Server
 * Copyright (C) 2008, 2009, 2010 Zimbra, Inc.
 *
 * The contents of this file are subject to the Zimbra Public License
 * Version 1.3 ("License"); you may not use this file except in
 * compliance with the License.  You may obtain a copy of the License at
 * http://www.zimbra.com/license.
 *
 * Software distributed under the License is distributed on an "AS IS"
 * basis, WITHOUT WARRANTY OF ANY KIND, either express or implied.
 * ***** END LICENSE BLOCK *****
 */
package com.zimbra.cs.fb;

import java.io.File;
import java.io.FileInputStream;
import java.io.FileOutputStream;
import java.io.IOException;
import java.util.ArrayList;
import java.util.Calendar;
import java.util.Collections;
import java.util.EnumSet;
import java.util.GregorianCalendar;
import java.util.HashSet;
import java.util.HashMap;
import java.util.LinkedList;
import java.util.List;
import java.util.Set;

import com.zimbra.common.localconfig.LC;
import com.zimbra.common.service.ServiceException;
import com.zimbra.common.soap.Element;
import com.zimbra.common.util.ByteUtil;
import com.zimbra.common.util.ZimbraLog;
import com.zimbra.cs.account.Account;
import com.zimbra.cs.account.Provisioning;
import com.zimbra.cs.mailbox.MailItem;
import com.zimbra.cs.mailbox.Mailbox;
import com.zimbra.cs.mailbox.MailboxManager;
import com.zimbra.cs.service.mail.ToXML;

public abstract class FreeBusyProvider {
    protected static class Request {
        public Request(Account req, String em, long s, long e, int f) {
            requestor = req; email = em;
            Calendar cal = GregorianCalendar.getInstance();
            cal.setTimeInMillis(s);
            cal.set(Calendar.SECOND, 0);
            start = cal.getTimeInMillis();
            cal.setTimeInMillis(e);
            cal.set(Calendar.SECOND, 0);
            end = cal.getTimeInMillis();
            folder = f;
        }
        Account requestor;
        String email;
        long start;
        long end;
        int folder;
        Object data;
    }
    @SuppressWarnings("serial")
    protected static class FreeBusyUserNotFoundException extends Exception {
    }

<<<<<<< HEAD
    public abstract FreeBusyProvider getInstance();
    public abstract String getName();

    // free/busy lookup from 3rd party system
    public abstract void addFreeBusyRequest(Request req) throws FreeBusyUserNotFoundException;
    public abstract List<FreeBusy> getResults();

    // propagation of Zimbra users free/busy to 3rd party system
    public abstract boolean registerForMailboxChanges();
    public abstract boolean registerForMailboxChanges(String accountId);
    public abstract Set<MailItem.Type> registerForItemTypes();
    public abstract boolean handleMailboxChange(String accountId);
    public abstract long cachedFreeBusyStartTime();
    public abstract long cachedFreeBusyEndTime();
    public abstract String foreignPrincipalPrefix();

    public static void register(FreeBusyProvider p) {
        synchronized (sPROVIDERS) {
            sPROVIDERS.add(p);
        }
    }

    private static FreeBusySyncQueue startConsumerThread(FreeBusyProvider p) {
        String name = p.getName();
        FreeBusySyncQueue queue = sPUSHQUEUES.get(name);
        if (queue != null) {
            ZimbraLog.fb.warn("free/busy provider "+name+" has been already registered.");
        }
        queue = new FreeBusySyncQueue(p);
        sPUSHQUEUES.put(name, queue);
        new Thread(queue).start();
        return queue;
    }

    public static void mailboxChanged(String accountId) {
        mailboxChanged(accountId, EnumSet.of(MailItem.Type.APPOINTMENT));
    }

    public static void mailboxChanged(String accountId, Set<MailItem.Type> changedType) {
        for (FreeBusyProvider prov : sPROVIDERS)
            if (prov.registerForMailboxChanges(accountId) && !Collections.disjoint(changedType, prov.registerForItemTypes())) {
                FreeBusySyncQueue queue = sPUSHQUEUES.get(prov.getName());
                if (queue == null)
                    queue = startConsumerThread(prov);
                synchronized (queue) {
                    if (queue.contains(accountId))
                        continue;
                    queue.addLast(accountId);
                    try {
                        queue.writeToDisk();
                    } catch (IOException e) {
                        ZimbraLog.fb.error("can't write to the queue "+queue.getFilename());
                    }
                    queue.notify();
                }
            }
    }

    public void addResults(Element response) {
        for (FreeBusy fb : getResults())
            ToXML.encodeFreeBusy(response, fb);
    }

    public static List<FreeBusy> getRemoteFreeBusy(Account requestor, List<String> remoteIds, long start, long end, int folder) {
        Set<FreeBusyProvider> providers = getProviders();
        ArrayList<FreeBusy> ret = new ArrayList<FreeBusy>();
        for (String emailAddr : remoteIds) {
            Request req = new Request(requestor, emailAddr, start, end, folder);
            boolean succeed = false;
            for (FreeBusyProvider prov : providers) {
                try {
                    prov.addFreeBusyRequest(req);
                    succeed = true;
                    break;
                } catch (FreeBusyUserNotFoundException e) {
                }
            }
            if (!succeed) {
                ZimbraLog.fb.error("can't find free/busy provider for user "+emailAddr);
                ret.add(FreeBusy.nodataFreeBusy(emailAddr, start, end));
            }
        }

        for (FreeBusyProvider prov : providers) {
            ret.addAll(prov.getResults());
        }
        return ret;
    }

    public static void getRemoteFreeBusy(Account requestor, Element response, List<String> remoteIds, long start, long end, int folder) {
        for (FreeBusy fb : getRemoteFreeBusy(requestor, remoteIds, start, end, folder)) {
            ToXML.encodeFreeBusy(response, fb);
        }
    }

    protected FreeBusy getFreeBusy(String accountId, int folderId) throws ServiceException {
        Account account = Provisioning.getInstance().getAccountById(accountId);
        if (account == null || !Provisioning.onLocalServer(account))
            return null;
        Mailbox mbox = MailboxManager.getInstance().getMailboxByAccountId(accountId);
        if (mbox == null)
            return null;
        return mbox.getFreeBusy(null, cachedFreeBusyStartTime(), cachedFreeBusyEndTime(), folderId);
    }

    protected String getEmailAddress(String accountId) throws ServiceException {
        Account acct = Provisioning.getInstance().get(Provisioning.AccountBy.id, accountId);
        if (acct == null)
            return null;
        return acct.getName();
    }

    public FreeBusySyncQueue getSyncQueue() {
        return sPUSHQUEUES.get(getName());
    }
    public static FreeBusyProvider getProvider(String name) {
        for (FreeBusyProvider p : sPROVIDERS)
            if (p.getName().equals(name))
                return p;
        return null;
    }
    public static Set<FreeBusyProvider> getProviders() {
        HashSet<FreeBusyProvider> ret = new HashSet<FreeBusyProvider>();
        for (FreeBusyProvider p : sPROVIDERS)
            ret.add(p.getInstance());
        return ret;
    }
    private static HashSet<FreeBusyProvider> sPROVIDERS;
    private static HashMap<String,FreeBusySyncQueue> sPUSHQUEUES;

    static {
        sPROVIDERS = new HashSet<FreeBusyProvider>();
        sPUSHQUEUES = new HashMap<String,FreeBusySyncQueue>();
        new ExchangeFreeBusyProvider();  // load the class
=======
	// propagation of Zimbra users free/busy to 3rd party system
	public abstract boolean registerForMailboxChanges();
	public abstract int registerForItemTypes();
	public abstract boolean handleMailboxChange(String accountId);
	public abstract long cachedFreeBusyStartTime();
	public abstract long cachedFreeBusyEndTime();
	public abstract String foreignPrincipalPrefix();
	
	public static void register(FreeBusyProvider p) {
		synchronized (sPROVIDERS) {
			sPROVIDERS.add(p);
		}
	}
	
	private static FreeBusySyncQueue startConsumerThread(FreeBusyProvider p) {
		String name = p.getName();
		FreeBusySyncQueue queue = sPUSHQUEUES.get(name);
		if (queue != null) {
			ZimbraLog.fb.warn("free/busy provider "+name+" has been already registered.");
		}
		queue = new FreeBusySyncQueue(p);
		sPUSHQUEUES.put(name, queue);
		new Thread(queue).start();
		return queue;
	}
	
	public static void mailboxChanged(String accountId) {
		mailboxChanged(accountId, MailItem.typeToBitmask(MailItem.TYPE_APPOINTMENT));
	}
	public static void mailboxChanged(String accountId, int changedType) {
		for (FreeBusyProvider prov : sPROVIDERS)
			if (prov.registerForMailboxChanges() && (changedType & prov.registerForItemTypes()) > 0) {
				FreeBusySyncQueue queue = sPUSHQUEUES.get(prov.getName());
				if (queue == null)
					queue = startConsumerThread(prov);
				synchronized (queue) {
					if (queue.contains(accountId))
						continue;
					queue.addLast(accountId);
					try {
						queue.writeToDisk();
					} catch (IOException e) {
						ZimbraLog.fb.error("can't write to the queue "+queue.getFilename());
					}
					queue.notify();
				}
			}
	}
	
	public void addResults(Element response) {
		for (FreeBusy fb : getResults())
			ToXML.encodeFreeBusy(response, fb);
	}
	
	public static List<FreeBusy> getRemoteFreeBusy(Account requestor, List<String> remoteIds, long start, long end, int folder) {
		Set<FreeBusyProvider> providers = getProviders();
		ArrayList<FreeBusy> ret = new ArrayList<FreeBusy>();
		for (String emailAddr : remoteIds) {
			Request req = new Request(requestor, emailAddr, start, end, folder);
			boolean succeed = false;
			for (FreeBusyProvider prov : providers) {
				try {
					prov.addFreeBusyRequest(req);
					succeed = true;
					break;
				} catch (FreeBusyUserNotFoundException e) {
				}
			}
			if (!succeed) {
				ZimbraLog.fb.error("can't find free/busy provider for user "+emailAddr);
				ret.add(FreeBusy.nodataFreeBusy(emailAddr, start, end));
			}
		}
		
		for (FreeBusyProvider prov : providers) {
			ret.addAll(prov.getResults());
		}
		return ret;
	}
	
	public static void getRemoteFreeBusy(Account requestor, Element response, List<String> remoteIds, long start, long end, int folder) {
		for (FreeBusy fb : getRemoteFreeBusy(requestor, remoteIds, start, end, folder)) {
			ToXML.encodeFreeBusy(response, fb);
		}
	}
	
	protected FreeBusy getFreeBusy(String accountId, int folderId) throws ServiceException {
	    Account account = Provisioning.getInstance().getAccountById(accountId);
	    if (account == null || !Provisioning.onLocalServer(account))
	        return null;
		Mailbox mbox = MailboxManager.getInstance().getMailboxByAccountId(accountId);
		if (mbox == null)
			return null;
		return mbox.getFreeBusy(null, cachedFreeBusyStartTime(), cachedFreeBusyEndTime(), folderId);
	}
	
	protected String getEmailAddress(String accountId) {
		try {
			Account acct = Provisioning.getInstance().get(Provisioning.AccountBy.id, accountId);
			if (acct == null)
				return null;
			return acct.getName();
		} catch (ServiceException se) {
			return null;
		}
	}
	
	protected List<FreeBusy> getEmptyList(ArrayList<Request> req) {
		ArrayList<FreeBusy> ret = new ArrayList<FreeBusy>();
		for (Request r : req)
			ret.add(FreeBusy.nodataFreeBusy(r.email, r.start, r.end));
		return ret;
	}

	public FreeBusySyncQueue getSyncQueue() {
		return sPUSHQUEUES.get(getName());
	}
	public static FreeBusyProvider getProvider(String name) {
		for (FreeBusyProvider p : sPROVIDERS)
			if (p.getName().equals(name))
				return p;
		return null;
	}
	public static Set<FreeBusyProvider> getProviders() {
		HashSet<FreeBusyProvider> ret = new HashSet<FreeBusyProvider>();
		for (FreeBusyProvider p : sPROVIDERS)
			ret.add(p.getInstance());
		return ret;
	}
	private static HashSet<FreeBusyProvider> sPROVIDERS;
	private static HashMap<String,FreeBusySyncQueue> sPUSHQUEUES;
	
	static {
		sPROVIDERS = new HashSet<FreeBusyProvider>();
		sPUSHQUEUES = new HashMap<String,FreeBusySyncQueue>();
		new ExchangeFreeBusyProvider();  // load the class
>>>>>>> 1fdcfe3b
        new ExchangeEWSFreeBusyProvider();
    }

    public String getQueueFilename() {
        return LC.freebusy_queue_directory.value() + "queue-" + getName();
    }

    @SuppressWarnings("serial")
    public static class FreeBusySyncQueue extends LinkedList<String> implements Runnable {

        FreeBusySyncQueue(FreeBusyProvider prov) {
            mProvider = prov;
            mLastFailed = 0;
            mShutdown = false;
            mFilename = prov.getQueueFilename();
            File f = new File(mFilename);
            if (!f.exists()) {
                f.getParentFile().mkdirs();
            }
            try {
                readFromDisk();
            } catch (IOException e) {
                ZimbraLog.fb.error("error reading from the queue", e);
            }
        }

        @Override
        public void run() {
            Thread.currentThread().setName(mProvider.getName() + " Free/Busy Sync Queue");
            while (!mShutdown) {
                try {
                    String acctId = null;
                    synchronized (this) {
                        if (size() > 0) {
                            // wait for some interval when we detect a failure
                            // such that we don't spin loop and keep hammering a down server.
                            long now = System.currentTimeMillis();
                            long retryInterval = DEFAULT_RETRY_INTERVAL;
                            try {
                                retryInterval = Provisioning.getInstance().getLocalServer().getFreebusyPropagationRetryInterval();
                            } catch (Exception e) {
                            }
                            if (now < mLastFailed + retryInterval) {
                                wait(retryInterval);
                                continue;
                            }
                            acctId = getFirst();
                        } else
                            wait();

                    }
                    if (acctId == null)
                        continue;

                    boolean success = mProvider.handleMailboxChange(acctId);

                    synchronized (this) {
                        removeFirst();
                    }
                    if (!success) {
                        synchronized (this) {
                            addLast(acctId);
                        }
                        mLastFailed = System.currentTimeMillis();
                    }
                    writeToDisk();

                } catch (Exception e) {
                    mLastFailed = System.currentTimeMillis();
                    ZimbraLog.fb.error("error while syncing freebusy for "+mProvider.getName(), e);
                }
            }
        }
        public void shutdown() {
            mShutdown = true;
        }

        private boolean mShutdown;
        private long mLastFailed;
        private static final int DEFAULT_RETRY_INTERVAL = 60 * 1000; // 1m
        private static final int MAX_FILE_SIZE = 1024000;  // for sanity check
        private String mFilename;
        private FreeBusyProvider mProvider;

        public synchronized void writeToDisk() throws IOException {
            StringBuilder buf = new StringBuilder(Integer.toString(size()+1));
            for (String id : this)
                buf.append("\n").append(id);
            if (buf.length() > MAX_FILE_SIZE) {
                ZimbraLog.fb.error("The free/busy replication queue is too large. #elem="+size());
                return;
            }
            FileOutputStream out = null;
            try {
                out = new FileOutputStream(mFilename);
                out.write(buf.toString().getBytes());
                out.getFD().sync();
            } finally {
                if (out != null)
                    out.close();
            }
        }

        public synchronized void readFromDisk() throws IOException {
            File f = new File(mFilename);
            if (!f.exists())
                f.createNewFile();
            long len = f.length();
            if (len > MAX_FILE_SIZE) {
                ZimbraLog.fb.error("The free/busy replication queue is too large: "+mFilename+" ("+len+")");
                return;
            }
            FileInputStream in = null;
            String[] tokens = null;
            try {
                in = new FileInputStream(f);
                byte[] buf = ByteUtil.readInput(in, (int)len, MAX_FILE_SIZE);
                tokens = new String(buf, "UTF-8").split("\n");
            } finally {
                if (in != null)
                    in.close();
            }
            if (tokens.length < 2)
                return;
            int numTokens = Integer.parseInt(tokens[0]);
            if (numTokens != tokens.length) {
                ZimbraLog.fb.error("The free/busy replication queue is inconsistent: "
                        +"numTokens="+numTokens+", actual="+tokens.length);
                return;
            }
            clear();
            Collections.addAll(this, tokens);
            removeFirst();
        }

        public String getFilename() {
            return mFilename;
        }
    }
}<|MERGE_RESOLUTION|>--- conflicted
+++ resolved
@@ -65,7 +65,6 @@
     protected static class FreeBusyUserNotFoundException extends Exception {
     }
 
-<<<<<<< HEAD
     public abstract FreeBusyProvider getInstance();
     public abstract String getName();
 
@@ -171,13 +170,24 @@
         return mbox.getFreeBusy(null, cachedFreeBusyStartTime(), cachedFreeBusyEndTime(), folderId);
     }
 
-    protected String getEmailAddress(String accountId) throws ServiceException {
-        Account acct = Provisioning.getInstance().get(Provisioning.AccountBy.id, accountId);
+    protected String getEmailAddress(String accountId) {
+        Account acct = null;
+        try {
+            acct = Provisioning.getInstance().get(Provisioning.AccountBy.id, accountId);
+        } catch (ServiceException e) {
+        }
         if (acct == null)
             return null;
         return acct.getName();
     }
 
+    protected List<FreeBusy> getEmptyList(ArrayList<Request> req) {
+        ArrayList<FreeBusy> ret = new ArrayList<FreeBusy>();
+        for (Request r : req)
+            ret.add(FreeBusy.nodataFreeBusy(r.email, r.start, r.end));
+        return ret;
+    }
+    
     public FreeBusySyncQueue getSyncQueue() {
         return sPUSHQUEUES.get(getName());
     }
@@ -200,144 +210,6 @@
         sPROVIDERS = new HashSet<FreeBusyProvider>();
         sPUSHQUEUES = new HashMap<String,FreeBusySyncQueue>();
         new ExchangeFreeBusyProvider();  // load the class
-=======
-	// propagation of Zimbra users free/busy to 3rd party system
-	public abstract boolean registerForMailboxChanges();
-	public abstract int registerForItemTypes();
-	public abstract boolean handleMailboxChange(String accountId);
-	public abstract long cachedFreeBusyStartTime();
-	public abstract long cachedFreeBusyEndTime();
-	public abstract String foreignPrincipalPrefix();
-	
-	public static void register(FreeBusyProvider p) {
-		synchronized (sPROVIDERS) {
-			sPROVIDERS.add(p);
-		}
-	}
-	
-	private static FreeBusySyncQueue startConsumerThread(FreeBusyProvider p) {
-		String name = p.getName();
-		FreeBusySyncQueue queue = sPUSHQUEUES.get(name);
-		if (queue != null) {
-			ZimbraLog.fb.warn("free/busy provider "+name+" has been already registered.");
-		}
-		queue = new FreeBusySyncQueue(p);
-		sPUSHQUEUES.put(name, queue);
-		new Thread(queue).start();
-		return queue;
-	}
-	
-	public static void mailboxChanged(String accountId) {
-		mailboxChanged(accountId, MailItem.typeToBitmask(MailItem.TYPE_APPOINTMENT));
-	}
-	public static void mailboxChanged(String accountId, int changedType) {
-		for (FreeBusyProvider prov : sPROVIDERS)
-			if (prov.registerForMailboxChanges() && (changedType & prov.registerForItemTypes()) > 0) {
-				FreeBusySyncQueue queue = sPUSHQUEUES.get(prov.getName());
-				if (queue == null)
-					queue = startConsumerThread(prov);
-				synchronized (queue) {
-					if (queue.contains(accountId))
-						continue;
-					queue.addLast(accountId);
-					try {
-						queue.writeToDisk();
-					} catch (IOException e) {
-						ZimbraLog.fb.error("can't write to the queue "+queue.getFilename());
-					}
-					queue.notify();
-				}
-			}
-	}
-	
-	public void addResults(Element response) {
-		for (FreeBusy fb : getResults())
-			ToXML.encodeFreeBusy(response, fb);
-	}
-	
-	public static List<FreeBusy> getRemoteFreeBusy(Account requestor, List<String> remoteIds, long start, long end, int folder) {
-		Set<FreeBusyProvider> providers = getProviders();
-		ArrayList<FreeBusy> ret = new ArrayList<FreeBusy>();
-		for (String emailAddr : remoteIds) {
-			Request req = new Request(requestor, emailAddr, start, end, folder);
-			boolean succeed = false;
-			for (FreeBusyProvider prov : providers) {
-				try {
-					prov.addFreeBusyRequest(req);
-					succeed = true;
-					break;
-				} catch (FreeBusyUserNotFoundException e) {
-				}
-			}
-			if (!succeed) {
-				ZimbraLog.fb.error("can't find free/busy provider for user "+emailAddr);
-				ret.add(FreeBusy.nodataFreeBusy(emailAddr, start, end));
-			}
-		}
-		
-		for (FreeBusyProvider prov : providers) {
-			ret.addAll(prov.getResults());
-		}
-		return ret;
-	}
-	
-	public static void getRemoteFreeBusy(Account requestor, Element response, List<String> remoteIds, long start, long end, int folder) {
-		for (FreeBusy fb : getRemoteFreeBusy(requestor, remoteIds, start, end, folder)) {
-			ToXML.encodeFreeBusy(response, fb);
-		}
-	}
-	
-	protected FreeBusy getFreeBusy(String accountId, int folderId) throws ServiceException {
-	    Account account = Provisioning.getInstance().getAccountById(accountId);
-	    if (account == null || !Provisioning.onLocalServer(account))
-	        return null;
-		Mailbox mbox = MailboxManager.getInstance().getMailboxByAccountId(accountId);
-		if (mbox == null)
-			return null;
-		return mbox.getFreeBusy(null, cachedFreeBusyStartTime(), cachedFreeBusyEndTime(), folderId);
-	}
-	
-	protected String getEmailAddress(String accountId) {
-		try {
-			Account acct = Provisioning.getInstance().get(Provisioning.AccountBy.id, accountId);
-			if (acct == null)
-				return null;
-			return acct.getName();
-		} catch (ServiceException se) {
-			return null;
-		}
-	}
-	
-	protected List<FreeBusy> getEmptyList(ArrayList<Request> req) {
-		ArrayList<FreeBusy> ret = new ArrayList<FreeBusy>();
-		for (Request r : req)
-			ret.add(FreeBusy.nodataFreeBusy(r.email, r.start, r.end));
-		return ret;
-	}
-
-	public FreeBusySyncQueue getSyncQueue() {
-		return sPUSHQUEUES.get(getName());
-	}
-	public static FreeBusyProvider getProvider(String name) {
-		for (FreeBusyProvider p : sPROVIDERS)
-			if (p.getName().equals(name))
-				return p;
-		return null;
-	}
-	public static Set<FreeBusyProvider> getProviders() {
-		HashSet<FreeBusyProvider> ret = new HashSet<FreeBusyProvider>();
-		for (FreeBusyProvider p : sPROVIDERS)
-			ret.add(p.getInstance());
-		return ret;
-	}
-	private static HashSet<FreeBusyProvider> sPROVIDERS;
-	private static HashMap<String,FreeBusySyncQueue> sPUSHQUEUES;
-	
-	static {
-		sPROVIDERS = new HashSet<FreeBusyProvider>();
-		sPUSHQUEUES = new HashMap<String,FreeBusySyncQueue>();
-		new ExchangeFreeBusyProvider();  // load the class
->>>>>>> 1fdcfe3b
         new ExchangeEWSFreeBusyProvider();
     }
 
