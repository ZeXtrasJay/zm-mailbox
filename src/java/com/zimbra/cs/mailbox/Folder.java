/*
 * ***** BEGIN LICENSE BLOCK *****
 * Zimbra Collaboration Suite Server
 * Copyright (C) 2004, 2005, 2006, 2007, 2008, 2009, 2010, 2011 Zimbra, Inc.
 *
 * The contents of this file are subject to the Zimbra Public License
 * Version 1.3 ("License"); you may not use this file except in
 * compliance with the License.  You may obtain a copy of the License at
 * http://www.zimbra.com/license.
 *
 * Software distributed under the License is distributed on an "AS IS"
 * basis, WITHOUT WARRANTY OF ANY KIND, either express or implied.
 * ***** END LICENSE BLOCK *****
 */
package com.zimbra.cs.mailbox;

import java.util.ArrayList;
import java.util.Arrays;
import java.util.Collections;
import java.util.Comparator;
import java.util.Date;
import java.util.EnumSet;
import java.util.HashSet;
import java.util.List;
import java.util.Set;

import com.google.common.base.Objects;
import com.zimbra.common.service.ServiceException;
import com.zimbra.common.util.ArrayUtil;
import com.zimbra.common.util.ListUtil;
import com.zimbra.common.util.StringUtil;
import com.zimbra.common.util.ZimbraLog;
import com.zimbra.cs.account.AccessManager;
import com.zimbra.cs.account.Account;
import com.zimbra.cs.db.DbMailItem;
import com.zimbra.cs.db.DbPool;
import com.zimbra.cs.db.DbPool.DbConnection;
import com.zimbra.cs.imap.ImapSession;
import com.zimbra.cs.mailbox.MailItem.CustomMetadata.CustomMetadataList;
import com.zimbra.cs.session.Session;
import com.zimbra.cs.session.PendingModifications.Change;

/**
 * @since Aug 18, 2004
 */
public class Folder extends MailItem {

    public static final class SyncData {
        String url;
        String lastGuid;
        long   lastDate;
        boolean stop;

        SyncData(String link)  { url = link; }
        SyncData(SyncData sd)  { this(sd.url, sd.lastGuid, sd.lastDate); }
        SyncData(String link, String guid, long date) {
            url = link;  lastGuid = guid == null ? null : guid.trim();  lastDate = date;
        }

        public boolean alreadySeen(String guid, Date date) {
            if (date != null)
                return lastDate >= date.getTime();
            if (stop)
                return true;
            if (guid == null || lastGuid == null || !guid.trim().equalsIgnoreCase(lastGuid))
                return false;
            return (stop = true);
        }

        public long getLastSyncDate() { return lastDate; }
    }

    public static final byte FOLDER_IS_IMMUTABLE      = 0x01;
    public static final byte FOLDER_DONT_TRACK_COUNTS = 0x02;

    protected byte    mAttributes;
    protected MailItem.Type defaultView;
    private List<Folder> subfolders;
    private long      mTotalSize;
    private Folder    mParent;
    private ACL       mRights;
    private SyncData  mSyncData;
    private int       mImapUIDNEXT;
    private int       mImapMODSEQ;
    private int       mImapRECENT;
    private int       mImapRECENTCutoff;
    private int       mDeletedCount;
    private int       mDeletedUnreadCount;
    private long conversationCount = -1;

    Folder(Mailbox mbox, UnderlyingData ud) throws ServiceException {
        super(mbox, ud);

        switch (getType()) {
            case FOLDER:
            case SEARCHFOLDER:
            case MOUNTPOINT:
                break;
            default:
                throw new IllegalArgumentException();
        }
    }

    @Override public String getSender() {
        return "";
    }

    /** Returns the folder's absolute path.  Paths are UNIX-style with
     *  <tt>'/'</tt> as the path delimiter.  Paths are relative to the user
     *  root folder ({@link Mailbox#ID_FOLDER_USER_ROOT}), which has the path
     *  <tt>"/"</tt>.  So the Inbox's path is <tt>"/Inbox"</tt>, etc. */
    @Override public String getPath() {
        if (mId == Mailbox.ID_FOLDER_ROOT || mId == Mailbox.ID_FOLDER_USER_ROOT)
            return "/";
        String parentPath = mParent.getPath();
        return parentPath + (parentPath.equals("/") ? "" : "/") + getName();
    }

    /**
     * Returns the "hint" as to which view to use to display the folder's contents. For instance, if the default view
     * for the folder is {@link Type#APPOINTMENT}, the client would render the  contents using the calendar app.
     * Defaults to {@link Type#UNKNOWN}.
     */
    public Type getDefaultView() {
        return defaultView;
    }

    /** Returns the folder's set of special attributes.
     * @see #FOLDER_IS_IMMUTABLE
     * @see #FOLDER_DONT_TRACK_COUNTS */
    public byte getAttributes() {
        return mAttributes;
    }

    /** Returns the number of non-subfolder items in the folder.  (For
     *  example: messages, contacts, and appointments.)  <i>(Note that this
     *  is not recursive and thus does not include the items in the folder's
     *  subfolders.)</i> */
    public long getItemCount() {
        return getSize();
    }

    public int getDeletedCount() {
        return mDeletedCount;
    }

    public int getDeletedUnreadCount() {
        return mDeletedUnreadCount;
    }

    /**
     * Returns the number of conversations in the folder. A conversation consists of either a single message or a group
     * of messages that share a same {@code parent_id}.
     */
    public long getConversationCount() throws ServiceException {
        if (conversationCount < 0) {
            DbConnection conn = DbPool.getConnection(getMailbox());
            try {
                conversationCount = DbMailItem.getConversationCount(conn, this);
            } finally {
                DbPool.quietClose(conn);
            }
        }
        return conversationCount;
    }

    /** Returns the sum of the sizes of all items in the folder.  <i>(Note
     *  that this is not recursive and thus does not include the items in the
     *  folder's subfolders.)</i> */
    @Override
    public long getTotalSize() {
        return mTotalSize;
    }

    /** Returns the URL the folder syncs to, or <tt>""</tt> if there is no
     *  such association.
     * @see #setUrl(String) */
    public String getUrl() {
        return (mSyncData == null || mSyncData.url == null ? "" : mSyncData.url);
    }

    /** Returns the URL the folder syncs to, or <tt>""</tt> if there is no
     *  such association.
     * @see #setUrl(String) */
    public SyncData getSyncData() {
        return mSyncData == null ? null : new SyncData(mSyncData);
    }

    /** Returns the date the folder was last sync'ed from an external
     *  data source. */
    public long getLastSyncDate() {
        return mSyncData == null ? 0 : mSyncData.lastDate;
    }

    /** Returns the last assigned item ID in the enclosing Mailbox the last
     *  time the folder was accessed via a read/write IMAP session.  If there
     *  is such a session already active, returns the last item ID in the
     *  Mailbox.  This value is used to calculate the \Recent flag when it
     *  has not already been cached. */
    public int getImapRECENTCutoff() {
        for (Session s : mMailbox.getListeners(Session.Type.IMAP)) {
            ImapSession i4session = (ImapSession) s;
            if (i4session.getFolderId() == mId && i4session.isWritable())
                return mMailbox.getLastItemId();
        }
        return mImapRECENTCutoff;
    }

    /** Returns the number of messages in the folder that would be considered
     *  \Recent in an IMAP session.  If there is currently a READ-WRITE IMAP
     *  session open on the folder, by definition all other IMAP connections
     *  will see no \Recent messages.  <i>(Note that as such, this method
     *  should <u>not</u> be called by IMAP sessions that have this folder
     *  selected.)</i>  Otherwise, it is the number of messages/chats/contacts
     *  added to the folder, moved to the folder, or edited in the folder
     *  since the last such IMAP session. */
    int getImapRECENT() throws ServiceException {
        // no contents means no \Recent items (duh)
        if (getSize() == 0)
            return 0;

        // if there's a READ-WRITE IMAP session active on the folder, by definition there are no \Recent messages
        for (Session s : mMailbox.getListeners(Session.Type.IMAP)) {
            ImapSession i4session = (ImapSession) s;
            if (i4session.getFolderId() == mId && i4session.isWritable())
                return 0;
        }

        // if no active sessions, use a cached value if possible
        if (mImapRECENT >= 0)
            return mImapRECENT;

        // final option is to calculate the number of \Recent messages
        markItemModified(Change.MODIFIED_SIZE);
        mImapRECENT = DbMailItem.countImapRecent(this, getImapRECENTCutoff());
        return mImapRECENT;
    }

    /** Returns one higher than the IMAP ID of the last item added to the
     *  folder.  This is used as the UIDNEXT value when returning the folder
     *  via IMAP. */
    public int getImapUIDNEXT() {
        return mImapUIDNEXT;
    }

    /** Returns the change number of the last time (a) an item was inserted
     *  into the folder or (b) an item in the folder had its flags or tags
     *  changed.  This data is used to enable IMAP client synchronization
     *  via the CONDSTORE extension. */
    public int getImapMODSEQ() {
        return mImapMODSEQ;
    }

    /** Returns whether the folder is the Trash folder or any of its
     *  subfolders. */
    @Override public boolean inTrash() {
        if (mId <= Mailbox.HIGHEST_SYSTEM_ID)
            return (mId == Mailbox.ID_FOLDER_TRASH);
        return mParent.inTrash();
    }

    /** Returns whether the folder is the Junk folder. */
    @Override public boolean inSpam() {
        return (mId == Mailbox.ID_FOLDER_SPAM);
    }

    /**
     * Returns whether the folder is client-visible. Folders below the user root folder
     * ({@link Mailbox#ID_FOLDER_USER_ROOT}) are visible; all others are hidden.
     *
     * @see Mailbox#initialize()
     */
    public boolean isHidden() {
        switch (mId) {
            case Mailbox.ID_FOLDER_USER_ROOT:
                return false;
            case Mailbox.ID_FOLDER_ROOT:
                return true;
            default:
                return mParent.isHidden();
        }
    }

    /**
     * Returns true if specified folder is a descendant of this folder.
     * @param folder the folder whose ancestry is to be checked
     * @return true if the folder is a descendant, false otherwise
     * @throws ServiceException if an error occurred
     */
    public boolean isDescendant(Folder folder) throws ServiceException {
        while (true) {
            int parentId = folder.getFolderId();
            if (parentId == getId())
                return true;
            if (parentId == Mailbox.ID_FOLDER_ROOT)
                return false;
            folder = folder.getMailbox().getFolderById(null, parentId);
        }
    }


    /** Returns the subset of the requested access rights that the user has
     *  been granted on this folder.  The owner of the {@link Mailbox} has
     *  all rights on all items in the Mailbox, as do all admin accounts.
     *  All other users must be explicitly granted access.<p>
     *
     *  The set of rights that apply to a given folder is derived by starting
     *  at that folder and going up the folder hierarchy.  If we hit a folder
     *  that has a set of rights explicitly set on it, we stop and use those.
     *  If we hit a folder that doesn't inherit priviliges from its parent, we
     *  stop and treat it as if no rights are granted on the target folder.
     *  In other words, take the *first* (and only the first) of the following
     *  that exists, stopping at "do not inherit" folders:<ul>
     *    <li>the set of rights granted on the folder directly
     *    <li>the set of inherited rights granted on the folder's parent
     *    <li>the set of inherited rights granted on the folder's grandparent
     *    <li>...
     *    <li>the set of inherited rights granted on the mailbox's root folder
     *    <li>no rights at all</ul><p>
     *
     *  So if the folder hierarchy looks like this:<pre>
     *                   root  <- "read+write" granted to user A
     *                   /  \
     *                  V    W  <- "do not inherit" flag set
     *                 /    / \
     *                X    Y   Z  <- "read" granted to users A and B</pre>
     *  then user A has "write" rights on folders V and X, but not W, Y, and Z,
     *  user A has "read" rights on folders V, X, and Z but not W or Y, and
     *  user B has "read" rights on folder Z but not V, X, W, or Y.
     *
     * @param rightsNeeded  A set of rights (e.g. {@link ACL#RIGHT_READ}
     *                      and {@link ACL#RIGHT_DELETE}).
     * @param authuser      The user whose rights we need to query.
     * @see ACL */
    @Override short checkRights(short rightsNeeded, Account authuser, boolean asAdmin) throws ServiceException {
        if (rightsNeeded == 0)
            return rightsNeeded;
        // XXX: in Mailbox, authuser is set to null if authuser == owner.
        // the mailbox owner can do anything they want
        if (authuser == null || authuser.getId().equals(mMailbox.getAccountId()))
            return rightsNeeded;
        // check admin access
        if (AccessManager.getInstance().canAccessAccount(authuser, getAccount(), asAdmin))
            return rightsNeeded;

        return checkACL(rightsNeeded, authuser, asAdmin);
    }

    private short checkACL(short rightsNeeded, Account authuser, boolean asAdmin) throws ServiceException {
        // check the ACLs to see if access has been explicitly granted
        Short granted = mRights != null ? mRights.getGrantedRights(authuser) : null;
        if (granted != null)
            return (short) (granted.shortValue() & rightsNeeded);
        // no ACLs apply; can we check parent folder for inherited rights?
        if (mId == Mailbox.ID_FOLDER_ROOT || isTagged(Flag.ID_NO_INHERIT))
            return 0;
        return mParent.checkACL(rightsNeeded, authuser, asAdmin);
    }

    /** Grants the specified set of rights to the target and persists them
     *  to the database.
     *
     * @param zimbraId  The zimbraId of the entry being granted rights.
     * @param type      The type of principal the grantee's ID refers to.
     * @param rights    A bitmask of the rights being granted.
     * @perms {@link ACL#RIGHT_ADMIN} on the folder
     * @throws ServiceException The following error codes are possible:<ul>
     *    <li><tt>service.FAILURE</tt> - if there's a database failure
     *    <li><tt>service.PERM_DENIED</tt> - if you don't have sufficient
     *        permissions</ul> */
    ACL.Grant grantAccess(String zimbraId, byte type, short rights, String args) throws ServiceException {
        if (!canAccess(ACL.RIGHT_ADMIN))
            throw ServiceException.PERM_DENIED("you do not have admin rights to folder " + getPath());
        if (type == ACL.GRANTEE_USER && zimbraId.equalsIgnoreCase(getMailbox().getAccountId()))
            throw ServiceException.PERM_DENIED("cannot grant access to the owner of the folder");

        // if there's an ACL on the folder, the folder does not inherit from its parent
        alterTag(mMailbox.getFlagById(Flag.ID_NO_INHERIT), true);

        markItemModified(Change.MODIFIED_ACL);
        if (mRights == null)
            mRights = new ACL();
        ACL.Grant grant = mRights.grantAccess(zimbraId, type, rights, args);
        saveMetadata();
        return grant;
    }

    /** Removes the set of rights granted to the specified (id, type) pair
     *  and updates the database accordingly.
     *
     * @param zimbraId  The zimbraId of the entry being revoked rights.
     * @perms {@link ACL#RIGHT_ADMIN} on the folder
     * @throws ServiceException The following error codes are possible:<ul>
     *    <li><tt>service.FAILURE</tt> - if there's a database failure
     *    <li><tt>service.PERM_DENIED</tt> - if you don't have sufficient
     *        permissions</ul> */
    void revokeAccess(String zimbraId) throws ServiceException {
        if (!canAccess(ACL.RIGHT_ADMIN))
            throw ServiceException.PERM_DENIED("you do not have admin rights to folder " + getPath());
        if (zimbraId.equalsIgnoreCase(getMailbox().getAccountId()))
            throw ServiceException.PERM_DENIED("cannot revoke access from the owner of the folder");

        ACL acl = getEffectiveACL();
        if (acl == null || !acl.revokeAccess(zimbraId))
            return;

        // if there's an ACL on the folder, the folder does not inherit from its parent
        alterTag(mMailbox.getFlagById(Flag.ID_NO_INHERIT), true);

        markItemModified(Change.MODIFIED_ACL);
        mRights.revokeAccess(zimbraId);
        if (mRights.isEmpty())
            mRights = null;
        saveMetadata();
    }

    /** Replaces the folder's {@link ACL} with the supplied one and updates the database accordingly.
     *
     * @param acl  The new ACL being applied (<tt>null</tt> is OK).
     * @perms {@link ACL#RIGHT_ADMIN} on the folder
     * @throws ServiceException The following error codes are possible:<ul>
     *    <li><tt>service.FAILURE</tt> - if there's a database failure
     *    <li><tt>service.PERM_DENIED</tt> - if you don't have sufficient
     *        permissions</ul> */
    void setPermissions(ACL acl) throws ServiceException {
        if (!canAccess(ACL.RIGHT_ADMIN)) {
            throw ServiceException.PERM_DENIED("you do not have admin rights to folder " + getPath());
        }
        // if we're setting an ACL on the folder, the folder does not inherit from its parent
        alterTag(mMailbox.getFlagById(Flag.ID_NO_INHERIT), true);

        markItemModified(Change.MODIFIED_ACL);
        if (acl != null && acl.isEmpty()) {
            acl = null;
        }
        if (acl == null && mRights == null) {
            return;
        }
        mRights = acl;
        saveMetadata();
    }

    /** Returns a copy of the ACL directly set on the folder, or <tt>null</tt>
     *  if one is not set. */
    public ACL getACL() {
        return mRights == null ? null : mRights.duplicate();
    }

    /** Returns a copy of the ACL that applies to the folder (possibly
     *  inherited from a parent), or <tt>null</tt> if one is not set. */
    public ACL getEffectiveACL() {
        if (mId == Mailbox.ID_FOLDER_ROOT || isTagged(Flag.ID_NO_INHERIT) || mParent == null) {
            return getACL();
        }
        return mParent.getEffectiveACL();
    }


    /** Returns this folder's parent folder.  The root folder's parent is
     *  itself.
     * @see Mailbox#ID_FOLDER_ROOT */
    @Override public MailItem getParent() throws ServiceException {
        return mParent != null ? mParent : super.getFolder();
    }

    @Override Folder getFolder() throws ServiceException {
        return mParent != null ? mParent : super.getFolder();
    }

    /** Returns whether the folder contains any subfolders. */
    public boolean hasSubfolders() {
        return (subfolders != null && !subfolders.isEmpty());
    }

    /**
     * Returns the subfolder with the given name.  Name comparisons are case-insensitive.
     *
     * @param name  The folder name to search for.
     * @return The matching subfolder, or {@code null} if no such folder exists.
     */
    Folder findSubfolder(String name) {
        if (name == null || subfolders == null) {
            return null;
        }
        name = StringUtil.trimTrailingSpaces(name);
        for (Folder subfolder : subfolders) {
            if (subfolder != null && name.equalsIgnoreCase(subfolder.getName())) {
                return subfolder;
            }
        }
        return null;
    }

    private static final class SortByName implements Comparator<Folder> {
        @Override
        public int compare(Folder f1, Folder f2) {
            String n1 = f1.getName();
            String n2 = f2.getName();
            return n1.compareToIgnoreCase(n2);
        }
    }

    /**
     * Returns an unmodifiable list of the folder's subfolders sorted by name.  The sort is case-insensitive.
     */
    public List<Folder> getSubfolders(OperationContext octxt) throws ServiceException {
        if (subfolders == null) {
            return Collections.emptyList();
        }
        Collections.sort(subfolders, new SortByName());
        if (octxt == null || octxt.getAuthenticatedUser() == null) {
            return Collections.unmodifiableList(subfolders);
        }
        List<Folder> visible = new ArrayList<Folder>();
        for (Folder subfolder : subfolders) {
            if (subfolder.canAccess(ACL.RIGHT_READ, octxt.getAuthenticatedUser(), octxt.isUsingAdminPrivileges())) {
                visible.add(subfolder);
            }
        }
        return visible;
    }

    /** Returns a <tt>List</tt> that includes this folder and all its
     *  subfolders.  The tree traversal is done depth-first, so this folder
     *  is the first element in the list, followed by its children, then
     *  its grandchildren, etc. */
    public List<Folder> getSubfolderHierarchy() {
        return accumulateHierarchy(new ArrayList<Folder>());
    }

    private List<Folder> accumulateHierarchy(List<Folder> list) {
        list.add(this);
        if (subfolders != null) {
            for (Folder subfolder : subfolders) {
                subfolder.accumulateHierarchy(list);
            }
        }
        return list;
    }

    /** Updates the number of items in the folder and their total size.  Only
     *  "leaf node" items in the folder are summed; items in subfolders are
     *  included only in the size of the subfolder.
     * @param countDelta    The change in item count, negative or positive.
     * @param deletedDelta  The change in number of IMAP \Deleted items.
     * @param sizeDelta     The change in total size, negative or positive.*/
    void updateSize(int countDelta, int deletedDelta, long sizeDelta) throws ServiceException {
        if (!trackSize()) {
            return;
        }
        markItemModified(Change.MODIFIED_SIZE);
        if (countDelta > 0) {
            updateUIDNEXT();
        }
        if (countDelta != 0) {
            updateHighestMODSEQ();
            conversationCount = -1; // invalidate the cache
        }
        // reset the RECENT count unless it's just a change of \Deleted flags
        if (countDelta != 0 || sizeDelta != 0 || deletedDelta == 0) {
            mImapRECENT = -1;
        }
        // if we go negative, that's OK!  just pretend we're at 0.
        mData.size = Math.max(0, mData.size + countDelta);
        mTotalSize = Math.max(0, mTotalSize + sizeDelta);
        mDeletedCount = (int) Math.min(Math.max(0, mDeletedCount + deletedDelta), mData.size);
    }

    /** Sets the number of items in the folder and their total size.
     * @param count          The folder's new item count.
     * @param deletedCount   The folder's number of IMAP \Deleted items.
     * @param totalSize      The folder's new total size.
     * @param deletedUnread  The folder's number of unread \Deleted items. */
    void setSize(long count, int deletedCount, long totalSize, int deletedUnread) throws ServiceException {
        if (!trackSize()) {
            return;
        }
        markItemModified(Change.MODIFIED_SIZE);
        if (count > mData.size) {
            updateUIDNEXT();
        }
        if (count != mData.size) {
            updateHighestMODSEQ();
            mImapRECENT = -1;
            conversationCount = -1; // invalidate the cache
        }

        mData.size = count;
        mTotalSize = totalSize;
        mDeletedCount = deletedCount;
        mDeletedUnreadCount = deletedUnread;
    }

    @Override protected void updateUnread(int delta, int deletedDelta) throws ServiceException {
        if (!trackUnread())
            return;

        super.updateUnread(delta, deletedDelta);

        if (deletedDelta != 0) {
            markItemModified(Change.MODIFIED_UNREAD);
            mDeletedUnreadCount = Math.min(Math.max(0, mDeletedUnreadCount + deletedDelta), mData.unreadCount);
        }

        if (delta != 0)
            updateHighestMODSEQ();
    }

    /** Sets the folder's UIDNEXT item ID highwater mark to one more than
     *  the Mailbox's last assigned item ID. */
    void updateUIDNEXT() {
        int uidnext = mMailbox.getLastItemId() + 1;
        if (trackImapStats() && mImapUIDNEXT < uidnext) {
            markItemModified(Change.MODIFIED_SIZE);
            mImapUIDNEXT = uidnext;
        }
    }

    /** Sets the folder's MODSEQ change ID highwater mark to the Mailbox's
     *  current change ID. */
    void updateHighestMODSEQ() throws ServiceException {
        int modseq = mMailbox.getOperationChangeID();
        if (trackImapStats() && mImapMODSEQ < modseq) {
            markItemModified(Change.MODIFIED_SIZE);
            mImapMODSEQ = modseq;
        }
    }

    /** Sets the folder's RECENT item ID highwater mark to the Mailbox's
     *  last assigned item ID. */
    void checkpointRECENT() throws ServiceException {
        if (mImapRECENTCutoff == mMailbox.getLastItemId())
            return;

        markItemModified(Change.INTERNAL_ONLY);
        mImapRECENT = 0;
        mImapRECENTCutoff = mMailbox.getLastItemId();
        saveFolderCounts(false);
    }

    /** Persists the folder's current unread/message counts and IMAP UIDNEXT
     *  value to the database.
     * @param initial  Whether this is the first time we're saving folder
     *                 counts, in which case we also initialize the IMAP
     *                 UIDNEXT and HIGHESTMODSEQ values. */
    protected void saveFolderCounts(boolean initial) throws ServiceException {
        if (initial) {
            mImapUIDNEXT = mMailbox.getLastItemId() + 1;
            mImapMODSEQ  = mMailbox.getLastChangeID();
        }
        DbMailItem.persistCounts(this, encodeMetadata());
        ZimbraLog.mailbox.debug("\"%s\": updating folder counts (c%d/d%d/u%d/du%d/s%d)", getName(),
                                mData.size, mDeletedCount, mData.unreadCount, mDeletedUnreadCount, mTotalSize);
    }

    @Override
    boolean isTaggable() {
        return false;
    }

    @Override
    boolean isCopyable() {
        return false;
    }

    @Override
    boolean isMovable() {
        return ((mAttributes & FOLDER_IS_IMMUTABLE) == 0);
    }
    @Override
    boolean isMutable() {
        return ((mAttributes & FOLDER_IS_IMMUTABLE) == 0);
    }

    @Override
    boolean canHaveChildren() {
        return true;
    }

    @Override
    public boolean isDeletable() {
        return ((mAttributes & FOLDER_IS_IMMUTABLE) == 0);
    }

    @Override
    boolean isLeafNode() {
        return false;
    }

    @Override
    boolean trackUnread() {
        return ((mAttributes & FOLDER_DONT_TRACK_COUNTS) == 0);
    }

    boolean trackSize() {
        return ((mAttributes & FOLDER_DONT_TRACK_COUNTS) == 0);
    }

    boolean trackImapStats() {
        return ((mAttributes & FOLDER_DONT_TRACK_COUNTS) == 0);
    }

    @Override
    boolean canParent(MailItem child) {
        return (child instanceof Folder);
    }

    /**
     * Returns whether the folder can contain the given item. We make the same checks as in {@link #canContain(byte)},
     * and we also make sure to avoid any cycles of folders.
     *
     * @param child the {@link MailItem} object to check
     */
    boolean canContain(MailItem child) {
        if (!canContain(child.getType())) {
            return false;
        } else if (child instanceof Folder) {
            // may not contain our parents or grandparents (c.f. Back to the Future)
            for (Folder folder = this; folder.getId() != Mailbox.ID_FOLDER_ROOT; folder = folder.mParent)
                if (folder.getId() == child.getId())
                    return false;
        }
        return true;
    }

    /**
     * Returns whether the folder can contain objects of the given type. In general, any folder can contain any object.
     * The exceptions are:
     * <ul>
     *  <li>The Tags folder can only contain {@link Tag}s (and vice versa)
     *  <li>The Conversations folder can only contain {@link Conversation}s (and vice versa)
     *  <li>The Spam folder can't have subfolders.
     * <ul>
     *
     * @param type the type of object, e.g. {@link MailItem#TYPE_TAG}
     */
    boolean canContain(Type type) {
        if ((type == Type.TAG) != (mId == Mailbox.ID_FOLDER_TAGS)) {
            return false;
        } else if ((type == Type.CONVERSATION) != (mId == Mailbox.ID_FOLDER_CONVERSATIONS)) {
            return false;
<<<<<<< HEAD
        } else if (mId == Mailbox.ID_FOLDER_SPAM && type == Type.FOLDER) {
=======
        else if (type == TYPE_FOLDER && !mMailbox.isChildFolderPermitted(mId))
>>>>>>> 6707f0ac
            return false;
        }
        return true;
    }

    /** Creates a new Folder and persists it to the database.  A real
     *  nonnegative item ID must be supplied from a previous call to
     *  {@link Mailbox#getNextItemId(int)}.
     *
     * @param id      The id for the new folder.
     * @param mbox    The {@link Mailbox} to create the folder in.
     * @param parent  The parent folder to place the new folder in.
     * @param name    The new folder's name.
     * @perms {@link ACL#RIGHT_INSERT} on the parent folder
     * @throws ServiceException   The following error codes are possible:<ul>
     *    <li><tt>mail.CANNOT_CONTAIN</tt> - if the target folder can't have
     *        subfolders
     *    <li><tt>mail.ALREADY_EXISTS</tt> - if a folder by that name already
     *        exists in the parent folder
     *    <li><tt>mail.INVALID_NAME</tt> - if the new folder's name is invalid
     *    <li><tt>service.FAILURE</tt> - if there's a database failure
     *    <li><tt>service.PERM_DENIED</tt> - if you don't have sufficient
     *        permissions</ul>
     * @see #validateItemName(String)
     * @see #canContain(byte) */
    static Folder create(int id, Mailbox mbox, Folder parent, String name) throws ServiceException {
        return create(id, mbox, parent, name, (byte) 0, Type.UNKNOWN, 0, DEFAULT_COLOR_RGB, null, null);
    }

    /** Creates a new Folder with optional attributes and persists it
     *  to the database.  A real nonnegative item ID must be supplied
     *  from a previous call to {@link Mailbox#getNextItemId(int)}.
     *
     * @param id          The id for the new folder.
     * @param mbox        The {@link Mailbox} to create the folder in.
     * @param parent      The parent folder to place the new folder in.
     * @param name        The new folder's name.
     * @param attributes  Any extra constraints on the folder.
     * @param view        The (optional) default object type for the folder.
     * @param flags       Folder flags (e.g. {@link Flag#BITMASK_CHECKED}).
     * @param color       The new folder's color.
     * @param url         The (optional) url to sync folder contents to.
     * @param custom      An optional extra set of client-defined metadata.
     * @perms {@link ACL#RIGHT_INSERT} on the parent folder
     * @throws ServiceException   The following error codes are possible:<ul>
     *    <li><tt>mail.CANNOT_CONTAIN</tt> - if the target folder can't have
     *        subfolders
     *    <li><tt>mail.ALREADY_EXISTS</tt> - if a folder by that name already
     *        exists in the parent folder
     *    <li><tt>mail.INVALID_NAME</tt> - if the new folder's name is invalid
     *    <li><tt>service.FAILURE</tt> - if there's a database failure
     *    <li><tt>service.PERM_DENIED</tt> - if you don't have sufficient
     *        permissions</ul>
     * @see #validateItemName(String)
     * @see #canContain(byte)
     * @see #FOLDER_IS_IMMUTABLE
     * @see #FOLDER_DONT_TRACK_COUNTS */
    public static Folder create(int id, Mailbox mbox, Folder parent, String name, byte attributes, Type view, int flags,
            Color color, String url, CustomMetadata custom) throws ServiceException {
        if (id != Mailbox.ID_FOLDER_ROOT) {
            if (parent == null || !parent.canContain(Type.FOLDER)) {
                throw MailServiceException.CANNOT_CONTAIN(parent, Type.FOLDER);
            }
            name = validateItemName(name);
            if (parent.findSubfolder(name) != null)
                throw MailServiceException.ALREADY_EXISTS(name);
            if (!parent.canAccess(ACL.RIGHT_SUBFOLDER))
                throw ServiceException.PERM_DENIED("you do not have the required rights on the parent folder");
        }
        if (view == Type.INVITE) {
            throw MailServiceException.INVALID_TYPE(view.toString());
        }

        UnderlyingData data = new UnderlyingData();
        data.id = id;
        data.type = Type.FOLDER.toByte();
        data.folderId = (id == Mailbox.ID_FOLDER_ROOT ? id : parent.getId());
        data.parentId = data.folderId;
        data.date = mbox.getOperationTimestamp();
        data.setFlags((flags | Flag.toBitmask(mbox.getAccount().getDefaultFolderFlags())) & Flag.FLAGS_FOLDER);
        data.name = name;
        data.setSubject(name);
        data.metadata = encodeMetadata(color, 1, custom, attributes, view, null, new SyncData(url), id + 1, 0,
                mbox.getOperationChangeID(), -1, 0, 0, 0);
        data.contentChanged(mbox);
        ZimbraLog.mailop.info("adding folder %s: id=%d, parentId=%d.", name, data.id, data.parentId);
        new DbMailItem(mbox).create(data);

        Folder folder = new Folder(mbox, data);
        folder.finishCreation(parent);
        return folder;
    }

    /**
     * Change the default view of this Folder.  Currently this call is only used during migration to correct a
     * folder created with wrong view.
     *
     * @param view the new default view of this folder
     * @throws ServiceException
     */
    void setDefaultView(Type view) throws ServiceException {
        if (!isMutable()) {
            throw MailServiceException.IMMUTABLE_OBJECT(mId);
        }
        if (!canAccess(ACL.RIGHT_WRITE)) {
            throw ServiceException.PERM_DENIED("you do not have the required rights on the folder");
        }
        if (view == defaultView) {
            return;
        }
        markItemModified(Change.MODIFIED_VIEW);
        defaultView = view;
        saveMetadata();
    }

    /** Sets the remote URL for the folder.  This can point to a remote
     *  calendar (<tt>.ics</tt> file), an RSS feed, etc.  Note that you
     *  cannot add a remote data source to an existing folder, as refreshing
     *  the linked content empties the folder.<p>
     *
     *  This is <i>not</i> used to mount other Zimbra users' folders; to do
     *  that, use a {@link Mountpoint}.
     *
     * @param url  The new URL for the folder, or <tt>null</tt> to remove the
     *             association with a remote object.
     * @perms {@link ACL#RIGHT_WRITE} on the folder
     * @throws ServiceException   The following error codes are possible:<ul>
     *    <li><tt>mail.CANNOT_SUBSCRIBE</tt> - if you're attempting to
     *        associate a URL with an existing, normal folder
     *    <li><tt>mail.IMMUTABLE_OBJECT</tt> - if the folder can't be modified
     *    <li><tt>service.FAILURE</tt> - if there's a database failure
     *    <li><tt>service.PERM_DENIED</tt> - if you don't have sufficient
     *        permissions</ul> */
    void setUrl(String url) throws ServiceException {
        if (url == null)
            url = "";
        if (getUrl().equals(url))
            return;
        if (getUrl().equals("") && !url.equals(""))
            throw MailServiceException.CANNOT_SUBSCRIBE(mId);
        if (!isMutable())
            throw MailServiceException.IMMUTABLE_OBJECT(mId);
        if (!canAccess(ACL.RIGHT_WRITE))
            throw ServiceException.PERM_DENIED("you do not have the required rights on the folder");

        markItemModified(Change.MODIFIED_URL);
        mSyncData = new SyncData(url);
        saveMetadata();
    }

    /** Records the last-synced information for a subscribed folder.  If the
     *  folder does not have an associated URL, no action is taken and no
     *  exception is thrown.
     *
     * @param guid  The last synchronized remote item's GUID.
     * @param date  The last synchronized remote item's timestamp, or the last-modified time of the remote feed,
     *              whichever is more recent
     * @perms {@link ACL#RIGHT_WRITE} on the folder
     * @throws ServiceException   The following error codes are possible:<ul>
     *    <li><tt>mail.IMMUTABLE_OBJECT</tt> - if the folder can't be modified
     *    <li><tt>service.FAILURE</tt> - if there's a database failure
     *    <li><tt>service.PERM_DENIED</tt> - if you don't have sufficient
     *        permissions</ul> */
    void setSubscriptionData(String guid, long date) throws ServiceException {
        if (getUrl().equals(""))
            return;
        if (!isMutable())
            throw MailServiceException.IMMUTABLE_OBJECT(mId);
        if (!canAccess(ACL.RIGHT_WRITE))
            throw ServiceException.PERM_DENIED("you do not have the required rights on the folder");

        markItemModified(Change.MODIFIED_URL);
        mSyncData = new SyncData(getUrl(), guid, date);
        saveMetadata();
    }

    void setSyncDate(long date) throws ServiceException {
        if (!canAccess(ACL.RIGHT_WRITE))
            throw ServiceException.PERM_DENIED("you do not have the required rights on the folder");

        markItemModified(Change.MODIFIED_URL);
        if (mSyncData == null)
            mSyncData = new SyncData(null, null, date);
        else
            mSyncData.lastDate = date;
        saveMetadata();
    }

    /** Updates the unread state of all items in the folder.  Persists the
     *  change to the database and cache, and also updates the unread counts
     *  for the folder and the affected items' parents and {@link Tag}s
     *  appropriately.  <i>Note: Folders may only be marked read, not
     *  unread.</i>
     *
     * @perms {@link ACL#RIGHT_READ} on the folder,
     *        {@link ACL#RIGHT_WRITE} on all affected messages. */
    @Override void alterUnread(boolean unread) throws ServiceException {
        if (unread)
            throw ServiceException.INVALID_REQUEST("folders can only be marked read", null);
        if (!canAccess(ACL.RIGHT_READ))
            throw ServiceException.PERM_DENIED("you do not have sufficient permissions on the folder");
        if (!isUnread())
            return;

        // first, fault in all the conversations for the folder's unread messages
        //   so that we don't fetch them one by one during the updateUnread()
        List<UnderlyingData> unreaddata = DbMailItem.getUnreadMessages(this);
        if (canAccess(ACL.RIGHT_WRITE)) {
            Set<Integer> conversations = new HashSet<Integer>(unreaddata.size());
            for (UnderlyingData data : unreaddata) {
                if (data.parentId > 0)
                    conversations.add(data.parentId);
            }
            mMailbox.getItemById(conversations, Type.CONVERSATION);
        }

        // mark all messages in this folder as read in memory; this implicitly
        //   decrements the unread count for its conversation, folder and tags
        List<Integer> targets = new ArrayList<Integer>();
        boolean missed = false;
        for (UnderlyingData data : unreaddata) {
            Message msg = mMailbox.getMessage(data);
            if (msg.checkChangeID() || !msg.canAccess(ACL.RIGHT_WRITE)) {
                msg.updateUnread(-1, msg.isTagged(Flag.ID_DELETED) ? -1 : 0);
                msg.mData.metadataChanged(mMailbox);
                targets.add(msg.getId());
            } else {
                missed = true;
            }
        }

        // mark all messages in this folder as read in the database
        if (!missed) {
            if (ZimbraLog.mailop.isDebugEnabled())
                ZimbraLog.mailop.debug("marking all messages in " + getMailopContext(this) + " as " + (unread ? "unread" : "read"));
            DbMailItem.alterUnread(this, unread);
        } else {
            if (ZimbraLog.mailop.isDebugEnabled() && targets.size() > 0) {
                String state = unread ? "unread" : "read";
                String context = getMailopContext(this);
                for (List<Integer> ids : ListUtil.split(targets, 200))
                    ZimbraLog.mailop.debug("marking messages in %s as %s.  ids: %s", context, state, StringUtil.join(",", ids));
            }
            DbMailItem.alterUnread(mMailbox, targets, unread);
        }
    }

    /** Tags or untags a folder.  Persists the change to the database and
     *  cache.  In most cases, we call {@link MailItem#alterTag(Tag, boolean)}
     *  and the action will be performed on the folder's contents.  <i>Note:
     *  At present, user tags and non-folder-specific flags cannot be applied
     *  or removed on a folder.</i>  For folder-specific flags like
     *  {@link Mailbox#mSubscribedFlag}, the tagging or untagging applies to
     *  the <tt>Folder</tt> itself.<p>
     *
     *  You must use {@link #alterUnread} to change a folder's unread state.<p>
     *
     *  Note that clearing the "no inherit" flag on a folder enables permission
     *  inheritance and hence clears the folder's ACL as a side-effect.
     *
     * @perms {@link ACL#RIGHT_WRITE} on the folder */
    @Override
    void alterTag(Tag tag, boolean newValue) throws ServiceException {
        // folder flags are applied to the folder, not the contents
        if (!(tag instanceof Flag) || (((Flag) tag).toBitmask() & Flag.FLAGS_FOLDER) == 0) {
            super.alterTag(tag, newValue);
            return;
        }

        if (newValue == isTagged(tag)) {
            return;
        }
        boolean isNoInheritFlag = tag.getId() == Flag.ID_NO_INHERIT;
        if (!canAccess(isNoInheritFlag ? ACL.RIGHT_ADMIN : ACL.RIGHT_WRITE)) {
            throw ServiceException.PERM_DENIED("you do not have the necessary privileges on the folder");
        }
        ACL effectiveACL = isNoInheritFlag ? getEffectiveACL() : null;
        if (effectiveACL != null && effectiveACL.isEmpty()) {
            effectiveACL = null;
        }
        // change the tag on the Folder itself, not on its contents
        markItemModified(tag instanceof Flag ? Change.MODIFIED_FLAGS : Change.MODIFIED_TAGS);
        tagChanged(tag, newValue);

        if (ZimbraLog.mailop.isDebugEnabled()) {
            ZimbraLog.mailop.debug("setting " + getMailopContext(tag) + " for " + getMailopContext(this));
        }
        DbMailItem.alterTag(tag, Arrays.asList(mId), newValue);

        if (isNoInheritFlag) {
            markItemModified(Change.MODIFIED_ACL);
            if (!newValue && mRights != null) {
                // clearing the "no inherit" flag sets inherit ON and thus must clear the folder's ACL
                mRights = null;
                saveMetadata();
            } else if (newValue) {
                // setting the "no inherit" flag turns inherit OFF and thus must make a copy of the folder's effective ACL
                //   note: can't just call Folder.setPermissions() because at this point inherit is OFF and mRights is NULL, so delegated admin would fail
                mRights = effectiveACL;
                saveMetadata();
            }
        }
    }

    /** Renames the item and optionally moves it.  Altering an item's case
     *  (e.g. from <tt>foo</tt> to <tt>FOO</tt>) is allowed.  Trailing
     *  whitespace is stripped from the name.  If you don't want the item to be
     *  moved, you must pass <tt>folder.getFolder()</tt> as the second parameter.
     *
     * @perms {@link ACL#RIGHT_WRITE} on the folder to rename it,
     *        {@link ACL#RIGHT_DELETE} on the folder and
     *        {@link ACL#RIGHT_INSERT} on the target folder to move it */
    @Override void rename(String name, Folder target) throws ServiceException {
        name = validateItemName(name);
        boolean renamed = !name.equals(mData.name);
        if (!renamed && target == mParent)
            return;

        super.rename(name, target);
    }

    /** Moves this folder so that it is a subfolder of <tt>target</tt>.
     *
     * @perms {@link ACL#RIGHT_INSERT} on the target folder,
     *        {@link ACL#RIGHT_DELETE} on the folder being moved */
    @Override
    boolean move(Folder target) throws ServiceException {
        markItemModified(Change.MODIFIED_FOLDER | Change.MODIFIED_PARENT);
        if (mData.folderId == target.getId()) {
            return false;
        }
        if (!isMovable()) {
            throw MailServiceException.IMMUTABLE_OBJECT(mId);
        }
        if (!canAccess(ACL.RIGHT_DELETE)) {
            throw ServiceException.PERM_DENIED("you do not have the required permissions");
        }
        if (target.getId() != Mailbox.ID_FOLDER_TRASH && target.getId() != Mailbox.ID_FOLDER_SPAM &&
                !target.canAccess(ACL.RIGHT_INSERT)) {
            throw ServiceException.PERM_DENIED("you do not have the required permissions");
        }
        if (!target.canContain(this)) {
            throw MailServiceException.CANNOT_CONTAIN();
        }

        boolean fromTrash = inTrash();
        boolean toTrash = target.inTrash();
        if (!fromTrash && toTrash) { // moving this folder into Trash
            onSoftDelete();
        } else if (fromTrash && !toTrash) { // moving this folder out of Trash
            onSoftRecover();
        }

        // tell the folder's old and new parents
        mParent.removeChild(this);
        target.addChild(this);

        ZimbraLog.mailop.info("moving %s to %s", getMailopContext(this), getMailopContext(target));

        // and update the folder's data (in memory and DB)
        mData.folderId = target.getId();
        mData.parentId = target.getId();
        mData.metadataChanged(mMailbox);
        DbMailItem.setFolder(this, target);

        return true;
    }

    private void onSoftDelete() throws ServiceException {
        alterUnread(false);
        if (defaultView == Type.CONTACT) {
            for (Contact contact : mMailbox.getContactList(null, getId())) { //TODO may cause OOME
                contact.onSoftDelete();
            }
        }
        if (subfolders != null) { // call on all sub folders recursively
            for (Folder subfolder : subfolders) {
                subfolder.onSoftDelete();
            }
        }
    }

    private void onSoftRecover() throws ServiceException {
        if (defaultView == Type.CONTACT) {
            for (Contact contact : mMailbox.getContactList(null, getId())) { //TODO may cause OOME
                contact.onSoftRecover();
            }
        }
        if (subfolders != null) { // call on all sub folders recursively
            for (Folder subfolder : subfolders) {
                subfolder.onSoftRecover();
            }
        }
    }

    @Override void addChild(MailItem child) throws ServiceException {
        addChild(child, true);
    }

    void addChild(MailItem child, boolean newChild) throws ServiceException {
        if (child == null || !canParent(child)) {
            throw MailServiceException.CANNOT_CONTAIN();
        } else if (child == this) {
            if (mId != Mailbox.ID_FOLDER_ROOT) {
                throw MailServiceException.CANNOT_CONTAIN();
            }
        } else if (!(child instanceof Folder)) {
            super.addChild(child);
        } else {
            if (newChild) {
                markItemModified(Change.MODIFIED_CHILDREN);
            }
            Folder subfolder = (Folder) child;
            if (subfolders == null) {
                subfolders = new ArrayList<Folder>();
            } else {
                Folder existing = findSubfolder(subfolder.getName());
                if (existing == child) {
                    return;
                }
                if (existing != null) {
                    throw MailServiceException.ALREADY_EXISTS(subfolder.getName());
                }
            }
            subfolders.add(subfolder);
            subfolder.mParent = this;
        }
    }

    @Override
    void removeChild(MailItem child) throws ServiceException {
        if (child == null) {
            throw MailServiceException.CANNOT_CONTAIN();
        } else if (!(child instanceof Folder)) {
            super.removeChild(child);
        } else {
            markItemModified(Change.MODIFIED_CHILDREN);
            Folder subfolder = (Folder) child;
            if (subfolders == null) {
                throw MailServiceException.IS_NOT_CHILD();
            }
            int index = subfolders.indexOf(subfolder);
            if (index == -1) {
                throw MailServiceException.IS_NOT_CHILD();
            }
            subfolders.remove(index);
            subfolder.mParent = null;
        }
    }

    /** Deletes this folder and all its subfolders. */
    @Override void delete(DeleteScope scope, boolean writeTombstones) throws ServiceException {
        if (scope == DeleteScope.CONTENTS_ONLY) {
            throw ServiceException.INVALID_REQUEST("Use empty folder instead", null);
        }

        if (hasSubfolders()) {
            List<Folder> subfolders = getSubfolderHierarchy();
            // walking the list in the reverse order
            // so that the leaf folders are deleted first.
            // the loop stops shorts of deleting the first
            // item which is the current folder.
            for (int i = subfolders.size() - 1; i > 0; i--) {
                Folder subfolder = subfolders.get(i);
                subfolder.delete(DeleteScope.ENTIRE_ITEM, writeTombstones);
            }
        }
        ZimbraLog.mailbox.info("deleting folder id=%d,path=%s", getId(), getPath());
        super.delete(scope, writeTombstones);
    }

    /** Determines the set of items to be deleted.  Assembles a new
     *  {@link PendingDelete} object encapsulating the data on the items
     *  to be deleted.  This set of items will include the folder itself,
     *  but will exclude any subfolders.  If the caller has specified the
     *  maximum change number they know about, this set will also exclude
     *  any item for which the (modification/content) change number is
     *  greater.
     *
     * @perms {@link ACL#RIGHT_DELETE} on the folder
     * @throws ServiceException The following error codes are possible:<ul>
     *    <li><tt>mail.MODIFY_CONFLICT</tt> - if the caller specified a
     *        max change number and a modification check, and the modified
     *        change number of a contained item is greater
     *    <li><tt>service.FAILURE</tt> - if there's a database failure
     *    <li><tt>service.PERM_DENIED</tt> - if you don't have
     *        sufficient permissions</ul> */
    @Override MailItem.PendingDelete getDeletionInfo() throws ServiceException {
        if (!canAccess(ACL.RIGHT_DELETE))
            throw ServiceException.PERM_DENIED("you do not have the required rights on the item");
        return DbMailItem.getLeafNodes(this);
    }

    @Override
    void propagateDeletion(PendingDelete info) throws ServiceException {
        if (info.incomplete) {
            info.cascadeIds = DbMailItem.markDeletionTargets(mMailbox,
                    info.itemIds.getIds(EnumSet.of(Type.MESSAGE, Type.CHAT)), info.modifiedIds);
        } else {
            info.cascadeIds = DbMailItem.markDeletionTargets(this, info.modifiedIds);
        }
        if (info.cascadeIds != null) {
            info.modifiedIds.removeAll(info.cascadeIds);
        }
        if (info.contacts > 0 && !inTrash()) {
            for (Contact contact : mMailbox.getContactList(null, getId())) { //TODO may cause OOME
                contact.onHardDelete(false);
            }
        }
        super.propagateDeletion(info);
    }

    @Override
    void purgeCache(PendingDelete info, boolean purgeItem) throws ServiceException {
        // when deleting a folder, need to purge conv cache!
        mMailbox.purge(Type.CONVERSATION);
        // fault modified conversations back in, thereby marking them dirty
        mMailbox.getItemById(ArrayUtil.toIntArray(info.modifiedIds), Type.CONVERSATION);
        // remove this folder from the cache if needed
        super.purgeCache(info, purgeItem);
    }

    /** @return the number of messages that were purged */
    static int purgeMessages(Mailbox mbox, Folder folder, int beforeDate, Boolean unread,
                             boolean useChangeDate, boolean deleteEmptySubfolders, Integer maxItems)
    throws ServiceException {
        if (beforeDate <= 0 || beforeDate >= mbox.getOperationTimestamp())
            return 0;

        // get the full list of things that are being removed
        boolean allFolders = (folder == null);
        List<Folder> folders = (allFolders ? null : folder.getSubfolderHierarchy());
        PendingDelete info = DbMailItem.getLeafNodes(mbox, folders, beforeDate, allFolders, unread, useChangeDate, maxItems);
        delete(mbox, info, null, MailItem.DeleteScope.ENTIRE_ITEM, false);

        if (deleteEmptySubfolders) {
            // Iterate folder list in order of decreasing depth.
            for (int i = folders.size() - 1; i >= 1; i--) {
                Folder f = folders.get(i);
                long date = (useChangeDate ? f.getChangeDate() : f.getDate()) / 1000;
                if (f.getItemCount() <= 0 && date < beforeDate) {
                    f.delete(DeleteScope.ENTIRE_ITEM, false);
                }
            }
        }

        List<Integer> ids = info.itemIds.getIds(Type.MESSAGE);
        return (ids == null ? 0 : ids.size());
    }

    /** To be used for special situation such as migration. */
    void migrateDefaultView(MailItem.Type view) throws ServiceException {
        if (!canAccess(ACL.RIGHT_WRITE)) {
            throw ServiceException.PERM_DENIED("you do not have the required rights on the folder");
        }
        if (view == defaultView) {
            return;
        }
        markItemModified(Change.MODIFIED_VIEW);
        defaultView = view;
        saveMetadata();
    }

    @Override
    void decodeMetadata(Metadata meta) throws ServiceException {
        super.decodeMetadata(meta);

        // avoid a painful data migration...
        Type view;
        switch (mId) {
        case Mailbox.ID_FOLDER_INBOX:
        case Mailbox.ID_FOLDER_SPAM:
        case Mailbox.ID_FOLDER_SENT:
        case Mailbox.ID_FOLDER_DRAFTS:
            view = Type.MESSAGE;
            break;
        case Mailbox.ID_FOLDER_CALENDAR:
            view = Type.APPOINTMENT;
            break;
        case Mailbox.ID_FOLDER_TASKS:
            view = Type.TASK;
            break;
        case Mailbox.ID_FOLDER_AUTO_CONTACTS:
        case Mailbox.ID_FOLDER_CONTACTS:
            view = Type.CONTACT;
            break;
        case Mailbox.ID_FOLDER_IM_LOGS:
            view = Type.MESSAGE;
            break;
        default:
            view = Type.UNKNOWN;
            break;
        }
        byte bview = (byte) meta.getLong(Metadata.FN_VIEW, -1);
        defaultView = bview >= 0 ? Type.of(bview) : view;
        mAttributes  = (byte) meta.getLong(Metadata.FN_ATTRS, 0);
        mTotalSize   = meta.getLong(Metadata.FN_TOTAL_SIZE, 0L);
        mImapUIDNEXT = (int) meta.getLong(Metadata.FN_UIDNEXT, 0);
        mImapMODSEQ  = (int) meta.getLong(Metadata.FN_MODSEQ, 0);
        mImapRECENT  = (int) meta.getLong(Metadata.FN_RECENT, -1);
        mImapRECENTCutoff = (int) meta.getLong(Metadata.FN_RECENT_CUTOFF, 0);
        mDeletedCount       = (int) meta.getLong(Metadata.FN_DELETED, 0);
        mDeletedUnreadCount = (int) meta.getLong(Metadata.FN_DELETED_UNREAD, 0);

        if (meta.containsKey(Metadata.FN_URL) || meta.containsKey(Metadata.FN_SYNC_DATE)) {
            mSyncData = new SyncData(meta.get(Metadata.FN_URL, null), meta.get(Metadata.FN_SYNC_GUID, null),
                    meta.getLong(Metadata.FN_SYNC_DATE, 0));
        }
        MetadataList mlistACL = meta.getList(Metadata.FN_RIGHTS, true);
        if (mlistACL != null) {
            ACL acl = new ACL(mlistACL);
            mRights = acl.isEmpty() ? null : acl;
            if (!isTagged(Flag.ID_NO_INHERIT)) {
                alterTag(mMailbox.getFlagById(Flag.ID_NO_INHERIT), true);
            }
        }
    }

    @Override
    Metadata encodeMetadata(Metadata meta) {
        return encodeMetadata(meta, mRGBColor, mVersion, mExtendedData, mAttributes, defaultView, mRights, mSyncData,
                mImapUIDNEXT, mTotalSize, mImapMODSEQ, mImapRECENT, mImapRECENTCutoff, mDeletedCount,
                mDeletedUnreadCount);
    }

    private static String encodeMetadata(Color color, int version, CustomMetadata custom, byte attributes, Type view,
            ACL rights, SyncData fsd, int uidnext, long totalSize, int modseq, int imapRecent, int imapRecentCutoff,
            int deleted, int deletedUnread) {
        CustomMetadataList extended = (custom == null ? null : custom.asList());
        return encodeMetadata(new Metadata(), color, version, extended, attributes, view, rights, fsd, uidnext,
                              totalSize, modseq, imapRecent, imapRecentCutoff, deleted, deletedUnread).toString();
    }

    static Metadata encodeMetadata(Metadata meta, Color color, int version, CustomMetadataList extended,
            byte attributes, Type view, ACL rights, SyncData fsd, int uidnext, long totalSize, int modseq,
            int imapRecent, int imapRecentCutoff, int deleted, int deletedUnread) {
        if (view != Type.UNKNOWN) {
            meta.put(Metadata.FN_VIEW, view.toByte());
        }
        if (attributes != 0)
            meta.put(Metadata.FN_ATTRS, attributes);
        if (totalSize > 0)
            meta.put(Metadata.FN_TOTAL_SIZE, totalSize);
        if (uidnext > 0)
            meta.put(Metadata.FN_UIDNEXT, uidnext);
        if (modseq > 0)
            meta.put(Metadata.FN_MODSEQ, modseq);
        if (imapRecent > 0)
            meta.put(Metadata.FN_RECENT, imapRecent);
        if (imapRecentCutoff > 0)
            meta.put(Metadata.FN_RECENT_CUTOFF, imapRecentCutoff);
        if (rights != null)
            meta.put(Metadata.FN_RIGHTS, rights.encode());
        if (fsd != null && fsd.url != null && !fsd.url.equals("")) {
            meta.put(Metadata.FN_URL, fsd.url);
            meta.put(Metadata.FN_SYNC_GUID, fsd.lastGuid);
        }
        if (fsd != null && fsd.lastDate > 0)
            meta.put(Metadata.FN_SYNC_DATE, fsd.lastDate);
        if (deleted > 0)
            meta.put(Metadata.FN_DELETED, deleted);
        if (deletedUnread > 0)
            meta.put(Metadata.FN_DELETED_UNREAD, deletedUnread);
        return MailItem.encodeMetadata(meta, color, version, extended);
    }

    protected static final String CN_NAME         = "n";
    protected static final String CN_ATTRIBUTES   = "attributes";
    private static final String CN_DELETED        = "deleted";
    private static final String CN_DELETED_UNREAD = "del_unread";

    @Override
    public String toString() {
        Objects.ToStringHelper helper = Objects.toStringHelper(this);
        helper.add(CN_NAME, getName());
        appendCommonMembers(helper);
        helper.add(CN_DELETED, mDeletedCount);
        helper.add(CN_DELETED_UNREAD, mDeletedUnreadCount);
        helper.add(CN_ATTRIBUTES, mAttributes);
        return helper.toString();
    }
}<|MERGE_RESOLUTION|>--- conflicted
+++ resolved
@@ -739,11 +739,7 @@
             return false;
         } else if ((type == Type.CONVERSATION) != (mId == Mailbox.ID_FOLDER_CONVERSATIONS)) {
             return false;
-<<<<<<< HEAD
-        } else if (mId == Mailbox.ID_FOLDER_SPAM && type == Type.FOLDER) {
-=======
-        else if (type == TYPE_FOLDER && !mMailbox.isChildFolderPermitted(mId))
->>>>>>> 6707f0ac
+        } else if (type == Type.FOLDER && !mMailbox.isChildFolderPermitted(mId)) {
             return false;
         }
         return true;
