/*
 * ***** BEGIN LICENSE BLOCK *****
 * Zimbra Collaboration Suite Server
 * Copyright (C) 2006, 2007, 2009, 2010 Zimbra, Inc.
 * 
 * The contents of this file are subject to the Zimbra Public License
 * Version 1.3 ("License"); you may not use this file except in
 * compliance with the License.  You may obtain a copy of the License at
 * http://www.zimbra.com/license.
 * 
 * Software distributed under the License is distributed on an "AS IS"
 * basis, WITHOUT WARRANTY OF ANY KIND, either express or implied.
 * ***** END LICENSE BLOCK *****
 */
package com.zimbra.cs.mailbox;

import com.zimbra.common.service.ServiceException;

public class MailboxVersion {
    // These should be incremented with changes to serialization format.
    private static final short CURRENT_MAJOR = 1;  // range: 0 - Short.MAX_VALUE
    private static final short CURRENT_MINOR = 10; // range: 0 - Short.MAX_VALUE

<<<<<<< HEAD
    private short mMajorVer;
    private short mMinorVer;
=======
    private short majorVer;
    private short minorVer;

    static final MailboxVersion CURRENT = new MailboxVersion();
    public static MailboxVersion getCurrent() { return CURRENT; }
>>>>>>> 3931eb00

    static MailboxVersion CURRENT() {
        return new MailboxVersion();
    }
                    
    MailboxVersion() {
        mMajorVer = CURRENT_MAJOR;
        mMinorVer = CURRENT_MINOR;
    }
<<<<<<< HEAD
    
    MailboxVersion(short major, short minor) {
        mMajorVer = major;
        mMinorVer = minor;
=======

    public MailboxVersion(short major, short minor) {
        majorVer = major;
        minorVer = minor;
>>>>>>> 3931eb00
    }
    
    MailboxVersion(MailboxVersion other) {
        mMajorVer = other.mMajorVer;
        mMinorVer = other.mMinorVer;
    }

    public short getMajor() { return majorVer; }
    public short getMinor() { return minorVer; }

    static MailboxVersion fromMetadata(Metadata md) throws ServiceException {
        // unknown version are set to 1.0
        short majorVer = 1;
        short minorVer = 0;

        if (md != null) {
            majorVer = (short) md.getLong("vmaj", 1);
            minorVer = (short) md.getLong("vmin", 0);
        }

        return new MailboxVersion(majorVer, minorVer);
    }

    Metadata writeToMetadata(Metadata md) {
        md.put("vmaj", mMajorVer);
        md.put("vmin", mMinorVer);
        return md;
    }
    
    /**
     * Returns if this version is at least as high as the version specified
     * by major and minor.
     * @param major
     * @param minor
     * @return true if this version is higher than or equal to major/minor,
     *         false if this version is lower
     */
    public boolean atLeast(int major, int minor) {
        return (mMajorVer > major ||
                (mMajorVer == major && mMinorVer >= minor));
    }

    /**
     * Returns if this version is at least as high as version b.
     * @param b
     * @return true if this version is higher than or equal to version b,
     *         false if this version is lower than version b
     */
    public boolean atLeast(MailboxVersion b) {
        return atLeast(b.mMajorVer, b.mMinorVer);
    }

    public boolean isLatest() {
        return (mMajorVer == CURRENT_MAJOR && mMinorVer == CURRENT_MINOR);
    }

    /**
     * Returns if this version is higher than latest known code version.
     * @return
     */
    public boolean tooHigh() {
        return (mMajorVer > CURRENT_MAJOR ||
                (mMajorVer == CURRENT_MAJOR && mMinorVer > CURRENT_MINOR));
    }

    @Override public String toString() {
        return Integer.toString(mMajorVer) + "." + Integer.toString(mMinorVer);
    }
}<|MERGE_RESOLUTION|>--- conflicted
+++ resolved
@@ -21,16 +21,10 @@
     private static final short CURRENT_MAJOR = 1;  // range: 0 - Short.MAX_VALUE
     private static final short CURRENT_MINOR = 10; // range: 0 - Short.MAX_VALUE
 
-<<<<<<< HEAD
     private short mMajorVer;
     private short mMinorVer;
-=======
-    private short majorVer;
-    private short minorVer;
 
-    static final MailboxVersion CURRENT = new MailboxVersion();
-    public static MailboxVersion getCurrent() { return CURRENT; }
->>>>>>> 3931eb00
+    public static MailboxVersion getCurrent() { return CURRENT(); }
 
     static MailboxVersion CURRENT() {
         return new MailboxVersion();
@@ -40,17 +34,10 @@
         mMajorVer = CURRENT_MAJOR;
         mMinorVer = CURRENT_MINOR;
     }
-<<<<<<< HEAD
     
-    MailboxVersion(short major, short minor) {
+    public MailboxVersion(short major, short minor) {
         mMajorVer = major;
         mMinorVer = minor;
-=======
-
-    public MailboxVersion(short major, short minor) {
-        majorVer = major;
-        minorVer = minor;
->>>>>>> 3931eb00
     }
     
     MailboxVersion(MailboxVersion other) {
@@ -58,8 +45,8 @@
         mMinorVer = other.mMinorVer;
     }
 
-    public short getMajor() { return majorVer; }
-    public short getMinor() { return minorVer; }
+    public short getMajor() { return mMajorVer; }
+    public short getMinor() { return mMinorVer; }
 
     static MailboxVersion fromMetadata(Metadata md) throws ServiceException {
         // unknown version are set to 1.0
