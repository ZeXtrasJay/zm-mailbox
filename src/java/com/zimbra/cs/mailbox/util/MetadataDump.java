--- conflicted
+++ resolved
@@ -182,11 +182,7 @@
         }
     }
 
-<<<<<<< HEAD
-    private static Row getItemRow(Connection conn, int groupId, int mboxId, int itemId)
-=======
-    private static Row getItemRow(DbConnection conn, int groupId, int mboxId, int itemId, boolean fromDumpster)
->>>>>>> 3b5e583b
+    private static Row getItemRow(Connection conn, int groupId, int mboxId, int itemId, boolean fromDumpster)
     throws ServiceException {
         PreparedStatement stmt = null;
         ResultSet rs = null;
@@ -218,11 +214,7 @@
         }
     }
 
-<<<<<<< HEAD
-    private static List<Row> getRevisionRows(Connection conn, int groupId, int mboxId, int itemId)
-=======
-    private static List<Row> getRevisionRows(DbConnection conn, int groupId, int mboxId, int itemId, boolean fromDumpster)
->>>>>>> 3b5e583b
+    private static List<Row> getRevisionRows(Connection conn, int groupId, int mboxId, int itemId, boolean fromDumpster)
     throws ServiceException {
         PreparedStatement stmt = null;
         ResultSet rs = null;
@@ -286,7 +278,7 @@
         return fmt.format(time);
     }
 
-    public static void doDump(DbConnection conn, int mboxId, int itemId, boolean fromDumpster, PrintStream out) throws ServiceException {
+    public static void doDump(Connection conn, int mboxId, int itemId, boolean fromDumpster, PrintStream out) throws ServiceException {
         try {
             int groupId = getMailboxGroup(conn, mboxId);
     
@@ -380,34 +372,7 @@
     
                 if (conn == null)
                     conn = DbPool.getConnection();
-<<<<<<< HEAD
-                int groupId = getMailboxGroup(conn, mboxId);
-    
-                boolean first = true;
-    
-                Row item = getItemRow(conn, groupId, mboxId, itemId);
-                List<Row> revs = getRevisionRows(conn, groupId, mboxId, itemId);
-    
-                // main item
-                if (!revs.isEmpty())
-                    printBanner(out, "Current Revision");
-                item.print(out);
-                first = false;
-    
-                // revisions
-                for (Row rev : revs) {
-                    String version = rev.get("version");
-                    if (!first) {
-                        out.println();
-                        out.println();
-                    }
-                    printBanner(out, "Revision " + version);
-                    rev.print(out);
-                    first = false;
-                }
-=======
                 doDump(conn, mboxId, itemId, fromDumpster, out);
->>>>>>> 3b5e583b
             } finally {
                 DbPool.quietClose(conn);
             }
