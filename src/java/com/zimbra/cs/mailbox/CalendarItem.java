--- conflicted
+++ resolved
@@ -3175,29 +3175,7 @@
             return null;
         MimeMessage mm = null;
         try {
-<<<<<<< HEAD
-            is = getRawMessage();
-            if (is == null)
-                return null;
-            mm = new Mime.FixedMimeMessage(JMSession.getSession(), is);
-            ByteUtil.closeStream(is);
-
-            if (!DebugConfig.disableMimeConvertersForCalendarBlobs) {
-                try {
-                    for (Class<? extends MimeVisitor> visitor : MimeVisitor.getConverters())
-                        visitor.newInstance().accept(mm);
-                } catch (Exception e) {
-                    // If the conversion bombs for any reason, revert to the original
-                    ZimbraLog.mailbox.warn("MIME converter failed for message " + getId(), e);
-                    is = getRawMessage();
-                    mm = new MimeMessage(JMSession.getSession(), is);
-                    ByteUtil.closeStream(is);
-                }
-            }
-
-=======
             mm = MessageCache.getMimeMessage(this, !DebugConfig.disableMimeConvertersForCalendarBlobs);
->>>>>>> fd43a0d5
             // It should be multipart/digest.
             MimeMultipart mmp;
             Object obj = null;
