--- conflicted
+++ resolved
@@ -564,17 +564,16 @@
                 addRevision = false;
             }
 
-<<<<<<< HEAD
-            if (forcePrivateClass) {
-                cur.setClassProp(IcalXmlStrMap.CLASS_PRIVATE);
-                cur.setClassPropSetByMe(true);
-=======
             // If inviting a calendar resource, don't allow the organizer to specify intended free/busy value
             // other than BUSY.  And don't allow transparent meetings.  This will prevent double booking in the future.
             if (cur.isEvent() && (acct instanceof CalendarResource)) {
                 cur.setFreeBusy(IcalXmlStrMap.FBTYPE_BUSY);
                 cur.setTransparency(IcalXmlStrMap.TRANSP_OPAQUE);
->>>>>>> 454a9f6b
+            }
+
+            if (forcePrivateClass) {
+                cur.setClassProp(IcalXmlStrMap.CLASS_PRIVATE);
+                cur.setClassPropSetByMe(true);
             }
 
             // Discard alarms set by organizer.  Add a new one based on attendee's preferences.
