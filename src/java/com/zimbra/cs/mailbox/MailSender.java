--- conflicted
+++ resolved
@@ -22,6 +22,7 @@
 import java.util.Date;
 import java.util.List;
 import java.util.Map;
+import java.util.Properties;
 
 import javax.mail.Address;
 import javax.mail.MessagingException;
@@ -180,21 +181,10 @@
                 authuser = acct;
             boolean isDelegatedRequest = !acct.getId().equalsIgnoreCase(authuser.getId());
 
-<<<<<<< HEAD
-=======
-            if (mSaveToSent == null)
-                mSaveToSent = authuser.getBooleanAttr(Provisioning.A_zimbraPrefSaveToSent, true);
-
->>>>>>> 7a6f50ba
             // slot the message in the parent's conversation if subjects match
             int convId = Mailbox.ID_AUTO_INCREMENT;
             if (origMsgId != null && !isDelegatedRequest && origMsgId.belongsTo(mbox))
                 convId = mbox.getConversationIdFromReferent(mm, origMsgId.getId());
-
-            if (mm instanceof FixedMimeMessage && mSession != null) {
-                ZimbraLog.smtp.debug("setting alternate Session on the FixedMimeMessage");
-                ((FixedMimeMessage) mm).setSession(mSession);
-            }
 
             // set the From, Sender, Date, Reply-To, etc. headers
             updateHeaders(mm, acct, authuser, octxt, octxt != null ? octxt.getRequestIP() : null, replyToSender);
@@ -260,11 +250,6 @@
                 rollback[1] = new RollbackData(msg);
             }
 
-<<<<<<< HEAD
-=======
-            logMessage(mm, mOriginalMessageId, mUploads, mReplyType);
-
->>>>>>> 7a6f50ba
             // actually send the message via SMTP
             applyDomainSmtpSettings(acct, mm);
             sendMessage(mm, ignoreFailedAddresses, rollback);
@@ -552,10 +537,12 @@
         if (mm instanceof FixedMimeMessage) {
             FixedMimeMessage fmm = (FixedMimeMessage) mm;
             Session session = fmm.getSession() != null ? fmm.getSession() : JMSession.getSession();
+            Properties props = new Properties(session.getProperties());
             // set MAIL FROM to authenticated user for bounce purposes
             String mailfrom = (sender != null ? sender : AccountUtil.getFriendlyEmailAddress(authuser)).getAddress();
-            session.getProperties().setProperty("mail.smtp.from", mailfrom);
-            fmm.setSession(session);
+            props.setProperty("mail.smtp.from", mailfrom);
+            // can't modify the old Session because JMSession just reuses one global Session object 
+            fmm.setSession(JMSession.createSession(props));
         }
 
         mm.saveChanges();
