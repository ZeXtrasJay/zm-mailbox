--- conflicted
+++ resolved
@@ -2,12 +2,12 @@
  * ***** BEGIN LICENSE BLOCK *****
  * Zimbra Collaboration Suite Server
  * Copyright (C) 2006, 2007, 2008, 2009, 2010, 2011, 2012, 2013 Zimbra Software, LLC.
- *
+ * 
  * The contents of this file are subject to the Zimbra Public License
  * Version 1.4 ("License"); you may not use this file except in
  * compliance with the License.  You may obtain a copy of the License at
  * http://www.zimbra.com/license.
- *
+ * 
  * Software distributed under the License is distributed on an "AS IS"
  * basis, WITHOUT WARRANTY OF ANY KIND, either express or implied.
  * ***** END LICENSE BLOCK *****
@@ -88,15 +88,8 @@
     private Identity mIdentity;
     private Boolean mSendPartial;
     private boolean mReplyToSender = false;
-<<<<<<< HEAD
     private boolean mSkipSendAsCheck = false;
-    private List<String> mSmtpHosts = new ArrayList<String>();
-=======
-    private boolean mRedirectMode = false;
-    private boolean mCalendarMode = false;
-    private boolean mSkipHeaderUpdate = false;
     private final List<String> mSmtpHosts = new ArrayList<String>();
->>>>>>> 78879304
     private Session mSession;
     private boolean mTrackBadHosts = true;
     private int mCurrentHostIndex = 0;
@@ -456,16 +449,11 @@
             boolean isDelegatedRequest = !acct.getId().equalsIgnoreCase(authuser.getId());
             boolean allowSaveToSent = true; // like mSaveToSent but not over-ridden by authuser peference
 
-<<<<<<< HEAD
-            if (mSaveToSent == null)
+            if (mSaveToSent == null) {
                 mSaveToSent = authuser.getBooleanAttr(Provisioning.A_zimbraPrefSaveToSent, true);
-=======
-            if (mSaveToSent == null) {
-                mSaveToSent = authuser.isPrefSaveToSent();
             } else {
                 allowSaveToSent = mSaveToSent;
             }
->>>>>>> 78879304
 
             // slot the message in the parent's conversation if subjects match
             int convId = Mailbox.ID_AUTO_INCREMENT;
@@ -550,16 +538,10 @@
                 }
             }
 
-<<<<<<< HEAD
-            // for delegated sends where the authenticated user is reflected in the Sender header (c.f. updateHeaders),
-            //   automatically save a copy to the "From" user's mailbox
-            if (hasRecipients && isDelegatedRequest && mm.getSender() != null && acct.getBooleanAttr(Provisioning.A_zimbraPrefSaveToSent, true)) {
-=======
             // for delegated sends automatically save a copy to the "From" user's mailbox, unless we've been
             // specifically requested not to do the save (for instance BES does its own save to Sent, so does'nt
             // want it done here).
-            if (allowSaveToSent && hasRecipients && isDelegatedRequest && acct.isPrefSaveToSent()) {
->>>>>>> 78879304
+            if (allowSaveToSent && hasRecipients && isDelegatedRequest && acct.getBooleanAttr(Provisioning.A_zimbraPrefSaveToSent, true)) {
                 int flags = Flag.BITMASK_UNREAD | Flag.BITMASK_FROM_ME;
                 // save the sent copy using the target's credentials, as the sender doesn't necessarily have write access
                 OperationContext octxtTarget = new OperationContext(acct);
