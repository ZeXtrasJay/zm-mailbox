/*
 * ***** BEGIN LICENSE BLOCK *****
 * Version: MPL 1.1
 * 
 * The contents of this file are subject to the Mozilla Public License
 * Version 1.1 ("License"); you may not use this file except in
 * compliance with the License. You may obtain a copy of the License at
 * http://www.zimbra.com/license
 * 
 * Software distributed under the License is distributed on an "AS IS"
 * basis, WITHOUT WARRANTY OF ANY KIND, either express or implied. See
 * the License for the specific language governing rights and limitations
 * under the License.
 * 
 * The Original Code is: Zimbra Collaboration Suite Server.
 * 
 * The Initial Developer of the Original Code is Zimbra, Inc.
 * Portions created by Zimbra are Copyright (C) 2006 Zimbra, Inc.
 * All Rights Reserved.
 * 
 * Contributor(s): 
 * 
 * ***** END LICENSE BLOCK *****
 */

package com.zimbra.cs.mailbox;

import com.zimbra.cs.account.Account;
import com.zimbra.cs.account.AuthToken;
import com.zimbra.cs.account.Config;
import com.zimbra.cs.account.Identity;
import com.zimbra.cs.account.Provisioning;
import com.zimbra.cs.account.Provisioning.IdentityBy;
import com.zimbra.cs.mailbox.MailServiceException.NoSuchItemException;
import com.zimbra.cs.mailbox.Mailbox.OperationContext;
import com.zimbra.cs.mime.MimeVisitor;
import com.zimbra.cs.mime.ParsedAddress;
import com.zimbra.cs.mime.ParsedMessage;
import com.zimbra.cs.mime.Mime.FixedMimeMessage;
import com.zimbra.cs.service.FileUploadServlet;
import com.zimbra.cs.service.FileUploadServlet.Upload;
import com.zimbra.cs.util.AccountUtil;
import com.zimbra.cs.util.JMSession;
import com.zimbra.common.service.ServiceException;
import com.zimbra.common.util.ZimbraLog;
import com.zimbra.cs.zclient.ZMailbox;
import com.zimbra.common.util.Log;
import com.zimbra.common.util.LogFactory;

import javax.mail.Address;
import javax.mail.Message.RecipientType;
import javax.mail.MessagingException;
import javax.mail.SendFailedException;
import javax.mail.Session;
import javax.mail.Transport;
import javax.mail.internet.InternetAddress;
import javax.mail.internet.MimeMessage;
import java.io.ByteArrayOutputStream;
import java.io.IOException;
import java.io.UnsupportedEncodingException;
import java.util.ArrayList;
import java.util.Date;
import java.util.List;
import java.util.Properties;

public class MailSender {

    public static final String MSGTYPE_REPLY = Flag.getAbbreviation(Flag.ID_FLAG_REPLIED) + "";
    public static final String MSGTYPE_FORWARD = Flag.getAbbreviation(Flag.ID_FLAG_FORWARDED) + "";

    static Log sLog = LogFactory.getLog(MailSender.class);

    MailSender()  { }

    public static int getSentFolderId(Mailbox mbox, Identity identity) throws ServiceException {
        int folderId = Mailbox.ID_FOLDER_SENT;
        String sentFolder = identity.getAttr(Provisioning.A_zimbraPrefSentMailFolder, null);
        if (sentFolder != null)
            try {
                folderId = mbox.getFolderByPath(null, sentFolder).getId();
            } catch (NoSuchItemException nsie) { }
        return folderId;
    }

    private static Address[] removeInvalidAddresses(Address[] orig, Address[] invalidAddrs) {
        if (orig == null || invalidAddrs == null) 
            return orig;

        List<Address> newTo = new ArrayList<Address>();
        for (int i = 0; i < orig.length; i++) {
            boolean invalid = false;
            for (int j = 0; j < invalidAddrs.length; j++) {
                if (invalidAddrs[j].equals(orig[i])) {
                    invalid = true;
                    break;
                }
            }
            if (!invalid)
                newTo.add(orig[i]);
        }
        Address[] valid = newTo.toArray(new Address[newTo.size()]);
        return valid;
    }


    public static enum ReplyForwardType {
        ORIGINAL,  // This is an original message; not a reply or forward.
        REPLY,     // Reply to another message
        FORWARD    // Forwarding another message
    }

    public int sendMimeMessage(OperationContext octxt, Mailbox mbox, MimeMessage mm,
                               List<InternetAddress> newContacts, List<Upload> uploads,
                               int origMsgId, String replyType, String identityId,
                               boolean ignoreFailedAddresses, boolean replyToSender)
    throws ServiceException {
        Account authuser = octxt == null ? null : octxt.getAuthenticatedUser();
        Identity identity = Provisioning.getInstance().get(authuser, IdentityBy.id, identityId);
        if (identity == null)
            identity = Provisioning.getInstance().getDefaultIdentity(authuser);

        boolean saveToSent = identity.getBooleanAttr(Provisioning.A_zimbraPrefSaveToSent, true);

        return sendMimeMessage(octxt, mbox, saveToSent, mm, newContacts, uploads, origMsgId, replyType, identity,
                               ignoreFailedAddresses, replyToSender);
    }

    static class RollbackData {
        Mailbox mbox;
        ZMailbox zmbox;
        int msgId;

        RollbackData(Mailbox m, int i)      { mbox = m;  msgId = i; }
        RollbackData(Message msg)           { mbox = msg.getMailbox();  msgId = msg.getId(); }
        RollbackData(ZMailbox z, String s)  { zmbox = z;  msgId = Integer.parseInt(s); }

        void rollback() {
            try {
                if (mbox != null)
                    mbox.delete(null, msgId, MailItem.TYPE_MESSAGE);
                else
                    zmbox.deleteMessage("" + msgId);
            } catch (ServiceException e) {
                sLog.warn("ignoring error while deleting saved sent message: " + msgId, e);
            }
        }
    }

    /**
     * Send MimeMessage out as an email.
     * Returns the msg-id of the copy in the first saved folder, or 0 if none
     * @param mbox
     * @param mm the MimeMessage to send
     * @param newContacts
     * @param uploads
     * @param origMsgId if replying or forwarding, item ID of original message
     * @param replyType reply/forward type (null if original, which is neither
     *                  reply nor forward)
     * @param identityId TODO
     * @param ignoreFailedAddresses If TRUE, then will attempt to send even if
     *                              some addresses fail (no error is returned!)
     * @param replyToSender if true and if setting Sender header, set Reply-To
     *                      header to the same address, otherwise don't set
     *                      Reply-To, letting the recipient MUA choose to whom
     *                      to send reply
     * 
     * @return
     * @throws ServiceException
     */

    public int sendMimeMessage(OperationContext octxt, Mailbox mbox, boolean saveToSent, MimeMessage mm,
                               List<InternetAddress> newContacts, List<Upload> uploads,
                               int origMsgId, String replyType, Identity identity,
                               boolean ignoreFailedAddresses, boolean replyToSender)
    throws ServiceException {
        try {
            Account acct = mbox.getAccount();
            Account authuser = octxt == null ? null : octxt.getAuthenticatedUser();
            boolean isAdminRequest = octxt == null ? false : octxt.isUsingAdminPrivileges();
            if (authuser == null)
                authuser = acct;
            boolean isDelegatedRequest = !acct.getId().equalsIgnoreCase(authuser.getId());

            // slot the message in the parent's conversation if subjects match
            int convId = Mailbox.ID_AUTO_INCREMENT;
            if (origMsgId > 0 && !isDelegatedRequest)
                convId = mbox.getConversationIdFromReferent(mm, origMsgId);

            // set the From, Sender, Date, Reply-To, etc. headers
            updateHeaders(mm, acct, authuser,
                    octxt != null ? octxt.getRequestIP() : null,
                    replyToSender);

            // run any pre-send/pre-save MIME mutators
            try {
                for (Class vclass : MimeVisitor.getMutators())
                    ((MimeVisitor) vclass.newInstance()).accept(mm);
            } catch (Exception e) {
                ZimbraLog.misc.warn("failure to modify outbound message; aborting send", e);
                throw ServiceException.FAILURE("mutator error; aborting send", e);
            }

            // don't save if the message doesn't actually get *sent*
            if (saveToSent)
                saveToSent &= (mm.getAllRecipients() != null);

            // if requested, save a copy of the message to the Sent Mail folder
            RollbackData rdata = null;
            if (saveToSent) {
                if (identity == null)
                    identity = Provisioning.getInstance().getDefaultIdentity(authuser);

                // figure out where to save the save-to-sent copy
                Mailbox mboxSave = isDelegatedRequest ? null : mbox;
                if (isDelegatedRequest && Provisioning.onLocalServer(authuser))
                    mboxSave = MailboxManager.getInstance().getMailboxByAccount(authuser);

                if (mboxSave != null) {
                    int flags = Flag.BITMASK_FROM_ME;
                    ParsedMessage pm = new ParsedMessage(mm, mm.getSentDate().getTime(),
                                                         mboxSave.attachmentsIndexingEnabled());
                    // save it to the requested folder
                    int sentFolderId = getSentFolderId(mboxSave, identity);
                    Message msg = mboxSave.addMessage(octxt, pm, sentFolderId, true, flags, null, convId);
                    rdata = new RollbackData(msg);
                } else {
                    // delegated request, not local
                    String uri = AccountUtil.getSoapUri(authuser);
                    if (uri != null) {
                        try {
                            ZMailbox.Options options = new ZMailbox.Options(new AuthToken(authuser, isAdminRequest).getEncoded(), uri);
                            options.setNoSession(true);
                            ZMailbox zmbox = ZMailbox.getMailbox(options);
                            String sentFolder = identity.getAttr(Provisioning.A_zimbraPrefSentMailFolder, "" + Mailbox.ID_FOLDER_SENT);
                            ByteArrayOutputStream baos = new ByteArrayOutputStream();
                            mm.writeTo(baos);

                            String msgId = zmbox.addMessage(sentFolder, "s", null, mm.getSentDate().getTime(), baos.toByteArray(), true);
                            rdata = new RollbackData(zmbox, msgId);
                        } catch (Exception e) {
                            ZimbraLog.misc.warn("could not save to remote sent folder (perm denied); continuing", e);
                        }
                    }
                }
            }

            // actually send the message via SMTP
            sendMessage(mm, ignoreFailedAddresses, rdata);

            // check if this is a reply, and if so flag the msg appropriately
            if (origMsgId > 0) {
                try {
                    if (MSGTYPE_REPLY.equals(replyType))
                        mbox.alterTag(octxt, origMsgId, MailItem.TYPE_MESSAGE, Flag.ID_FLAG_REPLIED, true);
                    else if (MSGTYPE_FORWARD.equals(replyType))
                        mbox.alterTag(octxt, origMsgId, MailItem.TYPE_MESSAGE, Flag.ID_FLAG_FORWARDED, true);
                } catch (ServiceException e) {
                    // this is not an error case: when accepting/declining an
                    // appointment, the original message may be gone
                }
            }


            // we can now purge the uploaded attachments
            if (uploads != null)
                FileUploadServlet.deleteUploads(uploads);

            // add any new contacts to the personal address book
            if (newContacts != null) {
                for (InternetAddress inetaddr : newContacts) {
                    ParsedAddress addr = new ParsedAddress(inetaddr);
                    try {
                        mbox.createContact(octxt, addr.getAttributes(), Mailbox.ID_FOLDER_AUTO_CONTACTS, null);
                    } catch (ServiceException e) {
                        sLog.warn("ignoring error while auto-adding contact", e);
                    }
                }
            }

            return (!isDelegatedRequest && rdata != null ? rdata.msgId : 0);

        } catch (SendFailedException sfe) {
<<<<<<< HEAD
            sLog.warn("exception ocurred during SendMsg", sfe);
            Address[] invalidAddrs = sfe.getInvalidAddresses();
            Address[] validUnsentAddrs = sfe.getValidUnsentAddresses();
=======
            SafeSendFailedException ssfe = new SafeSendFailedException(sfe);
            ZimbraLog.smtp.warn("Exception occurred during SendMsg: ", ssfe);

            Address[] invalidAddrs = ssfe.getInvalidAddresses();
            Address[] validUnsentAddrs = ssfe.getValidUnsentAddresses();
>>>>>>> c248395b
            if (invalidAddrs != null && invalidAddrs.length > 0) { 
                StringBuilder msg = new StringBuilder("Invalid address").append(invalidAddrs.length > 1 ? "es: " : ": ");
                if (invalidAddrs != null && invalidAddrs.length > 0) {
                    for (int i = 0; i < invalidAddrs.length; i++) {
                        if (i > 0)
                            msg.append(",");
                        msg.append(invalidAddrs[i]);
                    }
                }
                if (JMSession.getSmtpConfig().getSendPartial())
                    throw MailServiceException.SEND_PARTIAL_ADDRESS_FAILURE(msg.toString(), ssfe, invalidAddrs, validUnsentAddrs);
                else
                    throw MailServiceException.SEND_ABORTED_ADDRESS_FAILURE(msg.toString(), ssfe, invalidAddrs, validUnsentAddrs);
            } else {
                throw MailServiceException.SEND_FAILURE("SMTP server reported: " + ssfe.getMessage(), ssfe, invalidAddrs, validUnsentAddrs);
            }
        } catch (IOException ioe) {
            sLog.warn("exception occured during send msg", ioe);
            throw ServiceException.FAILURE("IOException", ioe);
        } catch (MessagingException me) {
            sLog.warn("exception occurred during SendMsg", me);
            throw ServiceException.FAILURE("MessagingException", me);
        }
    }

    private static final String X_ORIGINATING_IP = "X-Originating-IP";
        
    void updateHeaders(MimeMessage mm, Account acct, Account authuser, String originIP, boolean replyToSender) throws UnsupportedEncodingException, MessagingException, ServiceException {
        if (originIP != null) {
            Provisioning prov = Provisioning.getInstance();
            Config gcf = prov.getConfig();
            boolean addOriginatingIP = gcf.getBooleanAttr(Provisioning.A_zimbraSmtpSendAddOriginatingIP, true);
            if (addOriginatingIP) {
                mm.addHeader(X_ORIGINATING_IP, "[" + originIP + "]");
            }
        }
        
        boolean overrideFromHeader = true;
        try {
            String fromHdr = mm.getHeader("From", null);
            if (fromHdr != null && !fromHdr.equals("")) {
                InternetAddress from = new InternetAddress(fromHdr);
                if (AccountUtil.allowFromAddress(acct, from.getAddress()))
                    overrideFromHeader = false;
            }
        } catch (Exception e) { }

        boolean isDelegatedRequest = !acct.getId().equalsIgnoreCase(authuser.getId());
        InternetAddress sender = isDelegatedRequest ? AccountUtil.getFriendlyEmailAddress(authuser) : null;

        // set various headers on the outgoing message
        if (overrideFromHeader)
            mm.setFrom(AccountUtil.getFriendlyEmailAddress(acct));
        mm.setSentDate(new Date());
        mm.setSender(sender);
        if (sender == null) {
            Address[] existingReplyTos = mm.getReplyTo();
            if (existingReplyTos == null || existingReplyTos.length == 0) {
                String replyTo = acct.getAttr(Provisioning.A_zimbraPrefReplyToAddress);
                if (replyTo != null && !replyTo.trim().equals(""))
                    mm.setHeader("Reply-To", replyTo);
            }
        } else {
            if (replyToSender)
                mm.setReplyTo(new Address[] {sender});
            // set MAIL FROM to authenticated user for bounce purposes
            if (mm instanceof FixedMimeMessage) {
                Properties props = new Properties(JMSession.getSession().getProperties());
                props.setProperty("mail.smtp.from", sender.getAddress());
                ((FixedMimeMessage) mm).setSession(Session.getInstance(props));
            }
        }
        mm.saveChanges();
    }

    private void sendMessage(final MimeMessage mm, final boolean ignoreFailedAddresses, final RollbackData rdata) throws MessagingException {
        // send the message via SMTP
        try {
            boolean retry = ignoreFailedAddresses;
            if (mm.getAllRecipients() != null) {
                do {
                    try {
                        Transport.send(mm);
                        retry = false;
                    } catch (SendFailedException sfe) {
                        Address[] invalidAddrs = sfe.getInvalidAddresses();
                        if (!retry)
                            throw sfe;

                        Address[] to = removeInvalidAddresses(mm.getRecipients(RecipientType.TO), invalidAddrs);
                        Address[] cc = removeInvalidAddresses(mm.getRecipients(RecipientType.CC), invalidAddrs);
                        Address[] bcc = removeInvalidAddresses(mm.getRecipients(RecipientType.BCC), invalidAddrs);

                        // if there are NO valid addrs, then give up!
                        if ((to == null || to.length == 0) &&
                                (cc == null || cc.length == 0) &&
                                (bcc == null || bcc.length == 0))
                            retry = false;

                        mm.setRecipients(RecipientType.TO, to);
                        mm.setRecipients(RecipientType.CC, cc);
                        mm.setRecipients(RecipientType.BCC, bcc);
                    }
                } while(retry);
            }
        } catch (MessagingException e) {
            if (rdata != null)  rdata.rollback();
            throw e;
        } catch (RuntimeException e) {
            if (rdata != null)  rdata.rollback();
            throw e;
        } 
    }

    /**
     * Class that temporarily fixes the OutOfMemoryError issue with
     * MessagingException.toString() that occurs when sending an SMTP
     * message with too many recipients
     */
    public static class SafeSendFailedException extends SendFailedException {
        private SendFailedException mSfe;

        public SafeSendFailedException(SendFailedException sfe) {
            mSfe = sfe;
            setStackTrace(mSfe.getStackTrace());
        }

        public Address[] getInvalidAddresses() {
            return mSfe.getInvalidAddresses();
        }

        public Address[] getValidSentAddresses() {
            return mSfe.getValidSentAddresses();
        }

        public Address[] getValidUnsentAddresses() {
            return mSfe.getValidUnsentAddresses();
        }

        /**
         * Override toString method to provide information on nested exceptions
         * without causing OutOfMemoryError. (meaning, don't call toString()
         * on the chained exceptions!)
         */
        public synchronized String toString() {
            StringBuilder sb = new StringBuilder(getClass().getName());
            String s = getMessage();
            if (s != null)
                sb.append(": ").append(s);
            Exception n = mSfe.getNextException();
            if (n == null)
                return sb.toString();
            int numChained = 0;
            while (n != null) {
                if (s == null) {
                    s = n.getMessage();
                    if (s != null)
                        sb.append(": ").append(s);
                } else {
                    numChained++;
                }
                if (n instanceof MessagingException) {
                    MessagingException mex = (MessagingException)n;
                    n = mex.getNextException();
                } else {
                    n = null;
                }
            }
            sb.append(" (").append(numChained).append(" more chained exceptions)");
            return sb.toString();
        }
    }
}<|MERGE_RESOLUTION|>--- conflicted
+++ resolved
@@ -280,17 +280,11 @@
             return (!isDelegatedRequest && rdata != null ? rdata.msgId : 0);
 
         } catch (SendFailedException sfe) {
-<<<<<<< HEAD
-            sLog.warn("exception ocurred during SendMsg", sfe);
-            Address[] invalidAddrs = sfe.getInvalidAddresses();
-            Address[] validUnsentAddrs = sfe.getValidUnsentAddresses();
-=======
             SafeSendFailedException ssfe = new SafeSendFailedException(sfe);
-            ZimbraLog.smtp.warn("Exception occurred during SendMsg: ", ssfe);
+            sLog.warn("Exception occurred during SendMsg: ", ssfe);
 
             Address[] invalidAddrs = ssfe.getInvalidAddresses();
             Address[] validUnsentAddrs = ssfe.getValidUnsentAddresses();
->>>>>>> c248395b
             if (invalidAddrs != null && invalidAddrs.length > 0) { 
                 StringBuilder msg = new StringBuilder("Invalid address").append(invalidAddrs.length > 1 ? "es: " : ": ");
                 if (invalidAddrs != null && invalidAddrs.length > 0) {
