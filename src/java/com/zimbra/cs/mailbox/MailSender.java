--- conflicted
+++ resolved
@@ -279,19 +279,10 @@
 
             return (!isDelegatedRequest && rdata != null ? rdata.msgId : 0);
 
-<<<<<<< HEAD
-        } catch (SendFailedException sfe) {
-            SafeSendFailedException ssfe = new SafeSendFailedException(sfe);
-            sLog.warn("Exception occurred during SendMsg: ", ssfe);
-
-            Address[] invalidAddrs = ssfe.getInvalidAddresses();
-            Address[] validUnsentAddrs = ssfe.getValidUnsentAddresses();
-=======
         } catch (SafeSendFailedException sfe) {
-            ZimbraLog.smtp.warn("Exception occurred during SendMsg: ", sfe);
+            sLog.warn("Exception occurred during SendMsg: ", sfe);
             Address[] invalidAddrs = sfe.getInvalidAddresses();
             Address[] validUnsentAddrs = sfe.getValidUnsentAddresses();
->>>>>>> 11be404e
             if (invalidAddrs != null && invalidAddrs.length > 0) { 
                 StringBuilder msg = new StringBuilder("Invalid address").append(invalidAddrs.length > 1 ? "es: " : ": ");
                 if (invalidAddrs != null && invalidAddrs.length > 0) {
@@ -367,12 +358,8 @@
         mm.saveChanges();
     }
 
-<<<<<<< HEAD
-    private void sendMessage(final MimeMessage mm, final boolean ignoreFailedAddresses, final RollbackData rdata) throws MessagingException {
-=======
-    private void sendMessage(final MimeMessage mm, final boolean ignoreFailedAddresses, final RollbackData[] rollback)
+    private void sendMessage(final MimeMessage mm, final boolean ignoreFailedAddresses, final RollbackData rdata)
     throws SafeMessagingException {
->>>>>>> 11be404e
         // send the message via SMTP
         try {
             boolean retry = ignoreFailedAddresses;
@@ -403,20 +390,11 @@
                 } while(retry);
             }
         } catch (SendFailedException e) {
-            for (RollbackData rdata : rollback)
-                if (rdata != null)
-                    rdata.rollback();
+            if (rdata != null)  rdata.rollback();
             throw new SafeSendFailedException(e);
         } catch (MessagingException e) {
-<<<<<<< HEAD
             if (rdata != null)  rdata.rollback();
-            throw e;
-=======
-            for (RollbackData rdata : rollback)
-                if (rdata != null)
-                    rdata.rollback();
             throw new SafeMessagingException(e);
->>>>>>> 11be404e
         } catch (RuntimeException e) {
             if (rdata != null)  rdata.rollback();
             throw e;
