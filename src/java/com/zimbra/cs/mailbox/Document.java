/*
 * ***** BEGIN LICENSE BLOCK *****
 * Zimbra Collaboration Suite Server
 * Copyright (C) 2004, 2005, 2006, 2007, 2008, 2009, 2010, 2011 Zimbra, Inc.
 *
 * The contents of this file are subject to the Zimbra Public License
 * Version 1.3 ("License"); you may not use this file except in
 * compliance with the License.  You may obtain a copy of the License at
 * http://www.zimbra.com/license.
 *
 * Software distributed under the License is distributed on an "AS IS"
 * basis, WITHOUT WARRANTY OF ANY KIND, either express or implied.
 * ***** END LICENSE BLOCK *****
 */
package com.zimbra.cs.mailbox;

import java.io.IOException;
import java.util.ArrayList;
import java.util.List;

import com.google.common.base.Objects;
import com.google.common.base.Strings;
import com.zimbra.cs.account.Account;
import com.zimbra.cs.account.Provisioning;
import com.zimbra.cs.db.DbMailItem;
import com.zimbra.cs.index.IndexDocument;
import com.zimbra.cs.mailbox.MailItem.CustomMetadata.CustomMetadataList;
import com.zimbra.cs.mime.ParsedDocument;
import com.zimbra.cs.session.PendingModifications.Change;
import com.zimbra.cs.store.MailboxBlob;
import com.zimbra.cs.store.StagedBlob;
import com.zimbra.common.mailbox.Color;
import com.zimbra.common.service.ServiceException;
import com.zimbra.common.util.ZimbraLog;
import com.zimbra.common.localconfig.LC;
/**
 * @since Aug 23, 2004
 */
public class Document extends MailItem {
    protected String contentType;
    protected String creator;
    protected String fragment;
    protected String lockOwner;
    protected long lockTimestamp;
    protected String description;
    protected boolean descEnabled;

    public Document(Mailbox mbox, UnderlyingData data) throws ServiceException {
        super(mbox, data);
    }

    public String getContentType() {
        return contentType;
    }

    @Override
    public String getSender() {
        return getCreator();
    }

    public String getCreator() {
        return Strings.nullToEmpty(creator);
    }

    public String getFragment() {
        return Strings.nullToEmpty(fragment);
    }

    public String getLockOwner() {
        return lockOwner;
    }

    public long getLockTimestamp() {
        return lockTimestamp;
    }

    public String getDescription() {
        return Strings.nullToEmpty(description);
    }

    public boolean isDescriptionEnabled() {
        return descEnabled;
    }

    @Override
    boolean isTaggable() {
        return true;
    }

    @Override
    boolean isCopyable() {
        return true;
    }

    @Override
    boolean isMovable() {
        return true;
    }

    @Override
    boolean isMutable() {
        return true;
    }

    @Override
    boolean canHaveChildren() {
        return true;
    }

    @Override
    int getMaxRevisions() throws ServiceException {
        return getAccount().getIntAttr(Provisioning.A_zimbraNotebookMaxRevisions, 0);
    }

    @Override
    public List<IndexDocument> generateIndexData() throws TemporaryIndexingException {
        try {
            MailboxBlob mblob = getBlob();
            if (mblob == null) {
                ZimbraLog.index.warn("Unable to fetch blob for Document id=%d,ver=%d,vol=%s",
                        mId, mVersion, getLocator());
                throw new MailItem.TemporaryIndexingException();
            }

            ParsedDocument pd = null;
            pd = new ParsedDocument(mblob.getLocalBlob(), getName(), getContentType(),
                    getChangeDate(), getCreator(), getDescription(), isDescriptionEnabled());

            if (pd.hasTemporaryAnalysisFailure()) {
                throw new MailItem.TemporaryIndexingException();
            }

            IndexDocument doc = pd.getDocument();
            if (doc != null) {
                List<IndexDocument> toRet = new ArrayList<IndexDocument>(1);
                toRet.add(doc);
                return toRet;
            } else {
                return new ArrayList<IndexDocument>(0);
            }
        } catch (IOException e) {
            ZimbraLog.index.warn("Error generating index data for Wiki Document "+getId()+". Item will not be indexed", e);
            return new ArrayList<IndexDocument>(0);
        } catch (ServiceException e) {
            ZimbraLog.index.warn("Error generating index data for Wiki Document "+getId()+". Item will not be indexed", e);
            return new ArrayList<IndexDocument>(0);
        }
    }

    @Override
    public void reanalyze(Object obj, long newSize) throws ServiceException {
        if (!(obj instanceof ParsedDocument)) {
            throw ServiceException.FAILURE("cannot reanalyze non-ParsedDocument object", null);
        }
        if (mData.isSet(Flag.FlagInfo.UNCACHED)) {
            throw ServiceException.FAILURE("cannot reanalyze an old item revision", null);
        }
        ParsedDocument pd = (ParsedDocument) obj;

        // new revision has at least new date.
        markItemModified(Change.METADATA);

        // new revision might have new name.
        if (!mData.name.equals(pd.getFilename())) {
            markItemModified(Change.NAME);
        }

        contentType = pd.getContentType();
        creator = pd.getCreator();

        if(!LC.documents_disable_instant_parsing.booleanValue())
            fragment = pd.getFragment();

        mData.date = (int) (pd.getCreatedDate() / 1000L);
        mData.name = pd.getFilename();
        mData.setSubject(pd.getFilename());
        description = pd.getDescription();
        descEnabled = pd.isDescriptionEnabled();
        pd.setVersion(getVersion());

        if (mData.size != pd.getSize()) {
            markItemModified(Change.SIZE);
            mMailbox.updateSize(pd.getSize() - mData.size, false);
            getFolder().updateSize(0, 0, pd.getSize() - mData.size);
            mData.size = pd.getSize();
        }

        saveData(new DbMailItem(mMailbox));
    }

    protected static UnderlyingData prepareCreate(MailItem.Type type, int id, String uuid, Folder folder, String name,
            String mimeType, ParsedDocument pd, Metadata meta, CustomMetadata custom, int flags) throws ServiceException {

        return prepareCreate(type, id, uuid, folder, name, mimeType, pd, meta, custom, flags, LC.documents_disable_instant_parsing.booleanValue());
    }

    protected static UnderlyingData prepareCreate(MailItem.Type type, int id, String uuid, Folder folder, String name,
            String mimeType, ParsedDocument pd, Metadata meta, CustomMetadata custom, int flags, boolean skipParsing) throws ServiceException {
        if (folder == null || !folder.canContain(Type.DOCUMENT)) {
            throw MailServiceException.CANNOT_CONTAIN();
        }
        if (!folder.canAccess(ACL.RIGHT_INSERT)) {
            throw ServiceException.PERM_DENIED("you do not have the required rights on the folder");
        }
        name = validateItemName(name);

        CustomMetadataList extended = (custom == null ? null : custom.asList());

        Mailbox mbox = folder.getMailbox();

        UnderlyingData data = new UnderlyingData();
        data.uuid = uuid;
        data.id = id;
        data.type = type.toByte();
        data.folderId = folder.getId();
        if (!folder.inSpam() || mbox.getAccount().getBooleanAttr(Provisioning.A_zimbraJunkMessagesIndexingEnabled, false)) {
            data.indexId = IndexStatus.DEFERRED.id();
        }
        data.imapId = id;
        data.date = (int) (pd.getCreatedDate() / 1000L);
        data.size = pd.getSize();
        data.name = name;
        data.setSubject(name);
        data.setBlobDigest(pd.getDigest());
        data.metadata = encodeMetadata(meta, DEFAULT_COLOR_RGB, 1, 1, extended, mimeType, pd.getCreator(),
                skipParsing ? null : pd.getFragment(), null, 0, pd.getDescription(), pd.isDescriptionEnabled(), null).toString();
        data.setFlags(flags);
       return data;
    }

    static Document create(int id, String uuid, Folder folder, String filename, String type, ParsedDocument pd,
            CustomMetadata custom, int flags) throws ServiceException {
        assert(id != Mailbox.ID_AUTO_INCREMENT);

        Mailbox mbox = folder.getMailbox();
        UnderlyingData data = prepareCreate(Type.DOCUMENT, id, uuid, folder, filename, type, pd, null, custom, flags);
        data.contentChanged(mbox);

        ZimbraLog.mailop.info("Adding Document %s: id=%d, folderId=%d, folderName=%s",
                filename, data.id, folder.getId(), folder.getName());
        new DbMailItem(mbox).create(data);

        Document doc = new Document(mbox, data);
        doc.finishCreation(null);
        pd.setVersion(doc.getVersion());
        return doc;
    }

    @Override
    void decodeMetadata(Metadata meta) throws ServiceException {
        // roll forward from the old versioning mechanism (old revisions are lost)
        MetadataList revlist = meta.getList(Metadata.FN_REVISIONS, true);
        if (revlist != null && !revlist.isEmpty()) {
            try {
                Metadata rev = revlist.getMap(revlist.size() - 1);
                creator = rev.get(Metadata.FN_CREATOR, null);
                fragment = rev.get(Metadata.FN_FRAGMENT, null);

                int version = (int) rev.getLong(Metadata.FN_VERSION, 1);
                if (version > 1 && rev.getLong(Metadata.FN_VERSION, 1) != 1) {
                    meta.put(Metadata.FN_VERSION, version);
                }
            } catch (ServiceException ignored) {
            }
        }

        super.decodeMetadata(meta);

        contentType = meta.get(Metadata.FN_MIME_TYPE);
        creator     = meta.get(Metadata.FN_CREATOR, creator);
        fragment    = meta.get(Metadata.FN_FRAGMENT, fragment);
        lockOwner   = meta.get(Metadata.FN_LOCK_OWNER, lockOwner);
        description = meta.get(Metadata.FN_DESCRIPTION, description);
        lockTimestamp = meta.getLong(Metadata.FN_LOCK_TIMESTAMP, 0);
        descEnabled = meta.getBool(Metadata.FN_DESC_ENABLED, true);
    }

    @Override
    Metadata encodeMetadata(Metadata meta) {
        return encodeMetadata(meta, mRGBColor, mMetaVersion, mVersion, mExtendedData, contentType, creator, fragment, lockOwner,
                lockTimestamp, description, descEnabled, rights);
    }

    static Metadata encodeMetadata(Metadata meta, Color color, int metaVersion, int version, CustomMetadataList extended,
            String mimeType, String creator, String fragment, String lockowner, long lockts, String description,
            boolean descEnabled, ACL rights) {
        if (meta == null) {
            meta = new Metadata();
        }
        meta.put(Metadata.FN_MIME_TYPE, mimeType);
        meta.put(Metadata.FN_CREATOR, creator);
        meta.put(Metadata.FN_FRAGMENT, fragment);
        meta.put(Metadata.FN_LOCK_OWNER, lockowner);
        meta.put(Metadata.FN_LOCK_TIMESTAMP, lockts);
        meta.put(Metadata.FN_DESCRIPTION, description);
        meta.put(Metadata.FN_DESC_ENABLED, descEnabled);
        return MailItem.encodeMetadata(meta, color, rights, metaVersion, version, extended);
    }

    private static final String CN_FRAGMENT  = "fragment";
    private static final String CN_MIME_TYPE = "mime_type";
    private static final String CN_FILE_NAME = "filename";
    private static final String CN_EDITOR    = "edited_by";
    private static final String CN_LOCKOWNER = "locked_by";
    private static final String CN_LOCKTIMESTAMP = "locked_at";
    private static final String CN_DESCRIPTION = "description";

    @Override
    public String toString() {
        Objects.ToStringHelper helper = Objects.toStringHelper(this);
        helper.add("type", getType());
        helper.add(CN_FILE_NAME, getName());
        helper.add(CN_EDITOR, getCreator());
        helper.add(CN_MIME_TYPE, contentType);
        appendCommonMembers(helper);
        helper.add(CN_FRAGMENT, fragment);
        if (description != null) {
            helper.add(CN_DESCRIPTION, description);
        }
        if (lockOwner != null) {
            helper.add(CN_LOCKOWNER, lockOwner);
        }
        if (lockTimestamp > 0) {
            helper.add(CN_LOCKTIMESTAMP, lockTimestamp);
        }
        return helper.toString();
    }

    @Override
    protected boolean trackUserAgentInMetadata() {
        return true;
    }

    @Override
    MailboxBlob setContent(StagedBlob staged, Object content) throws ServiceException, IOException {
        checkLock();
        return super.setContent(staged, content);
    }

    @Override
    boolean move(Folder target) throws ServiceException {
        checkLock();
        return super.move(target);
    }
    
    @Override
    void rename(String name, Folder target) throws ServiceException {
        String oldName = getName();
        super.rename(name, target);
        if (!oldName.equalsIgnoreCase(name))
            mMailbox.index.add(this);
    }

    @Override
    void lock(Account authuser) throws ServiceException {
        if (lockOwner != null && !lockOwner.equalsIgnoreCase(authuser.getId())) {
            throw MailServiceException.CANNOT_LOCK(mId, lockOwner);
        }
        lockOwner = authuser.getId();
        lockTimestamp = System.currentTimeMillis();
        markItemModified(Change.LOCK);
        saveMetadata();
    }

    @Override
    void unlock(Account authuser) throws ServiceException {
        if (lockOwner == null) {
            return;
        }
        if (!lockOwner.equalsIgnoreCase(authuser.getId()) && checkRights(ACL.RIGHT_ADMIN, authuser, false) == 0) {
            throw MailServiceException.CANNOT_UNLOCK(mId, lockOwner);
        }
        lockOwner = null;
        lockTimestamp = 0;
        markItemModified(Change.LOCK);
        saveMetadata();
    }

    protected void checkLock() throws ServiceException {
<<<<<<< HEAD
        Account authenticatedAccount = mMailbox.getAuthenticatedAccount();
        if (authenticatedAccount == null) {
            authenticatedAccount = mMailbox.getAccount();
        }
        if (lockOwner != null && !authenticatedAccount.getId().equalsIgnoreCase(lockOwner)) {
            throw MailServiceException.LOCKED(mId, lockOwner);
        }
    }

    @Override
    PendingDelete getDeletionInfo() throws ServiceException {
        PendingDelete info = super.getDeletionInfo();
        for (Comment comment : mMailbox.getComments(null, mId, 0, -1, inDumpster())) {
            info.add(comment.getDeletionInfo());
        }
        return info;
    }

    @Override
    protected long getMaxAllowedExternalShareLifetime(Account account) {
        return account.getFileExternalShareLifetime();
    }

    @Override
    protected long getMaxAllowedInternalShareLifetime(Account account) {
        return account.getFileShareLifetime();
=======
        if (mLockOwner != null &&
                !mMailbox.getLockAccount().getId().equalsIgnoreCase(mLockOwner))
            throw MailServiceException.LOCKED(mId, mLockOwner);
>>>>>>> d6fe00d7
    }
}<|MERGE_RESOLUTION|>--- conflicted
+++ resolved
@@ -342,7 +342,7 @@
         checkLock();
         return super.move(target);
     }
-    
+
     @Override
     void rename(String name, Folder target) throws ServiceException {
         String oldName = getName();
@@ -377,12 +377,7 @@
     }
 
     protected void checkLock() throws ServiceException {
-<<<<<<< HEAD
-        Account authenticatedAccount = mMailbox.getAuthenticatedAccount();
-        if (authenticatedAccount == null) {
-            authenticatedAccount = mMailbox.getAccount();
-        }
-        if (lockOwner != null && !authenticatedAccount.getId().equalsIgnoreCase(lockOwner)) {
+        if (lockOwner != null && !mMailbox.getLockAccount().getId().equalsIgnoreCase(lockOwner)) {
             throw MailServiceException.LOCKED(mId, lockOwner);
         }
     }
@@ -404,10 +399,5 @@
     @Override
     protected long getMaxAllowedInternalShareLifetime(Account account) {
         return account.getFileShareLifetime();
-=======
-        if (mLockOwner != null &&
-                !mMailbox.getLockAccount().getId().equalsIgnoreCase(mLockOwner))
-            throw MailServiceException.LOCKED(mId, mLockOwner);
->>>>>>> d6fe00d7
     }
 }