/*
 * ***** BEGIN LICENSE BLOCK *****
 * Zimbra Collaboration Suite Server
 * Copyright (C) 2008, 2009, 2010 Zimbra, Inc.
 *
 * The contents of this file are subject to the Zimbra Public License
 * Version 1.3 ("License"); you may not use this file except in
 * compliance with the License.  You may obtain a copy of the License at
 * http://www.zimbra.com/license.
 *
 * Software distributed under the License is distributed on an "AS IS"
 * basis, WITHOUT WARRANTY OF ANY KIND, either express or implied.
 * ***** END LICENSE BLOCK *****
 */
package com.zimbra.cs.mailbox;

import java.io.IOException;
import java.util.ArrayList;
import java.util.Arrays;
import java.util.Collection;
import java.util.Date;
import java.util.HashMap;
import java.util.HashSet;
import java.util.List;
import java.util.Map;
import java.util.TreeSet;

import com.zimbra.common.mailbox.ContactConstants;
import com.zimbra.common.service.ServiceException;
import com.zimbra.common.soap.Element;
import com.zimbra.common.soap.MailConstants;
import com.zimbra.common.util.ZimbraLog;
import com.zimbra.cs.account.Account;
import com.zimbra.cs.account.GalContact;
import com.zimbra.cs.account.Provisioning;
import com.zimbra.cs.account.Provisioning.GalSearchType;
import com.zimbra.cs.gal.GalGroup;
import com.zimbra.cs.gal.GalSearchControl;
import com.zimbra.cs.gal.GalSearchParams;
import com.zimbra.cs.gal.GalSearchResultCallback;
import com.zimbra.cs.index.ContactHit;
import com.zimbra.cs.index.ProxiedHit;
import com.zimbra.cs.index.SortBy;
import com.zimbra.cs.index.ZimbraHit;
import com.zimbra.cs.index.ZimbraQueryResults;
import com.zimbra.cs.service.util.ItemId;
import com.zimbra.soap.ZimbraSoapContext;

public class ContactAutoComplete {
    public static class AutoCompleteResult {
        public ContactRankings rankings;
        public final Collection<ContactEntry> entries;
        public boolean canBeCached;
        public final int limit;
        private final HashSet<String> keys;

        public AutoCompleteResult(int l) {
            entries = new TreeSet<ContactEntry>();
            keys = new HashSet<String>();
            canBeCached = true;
            limit = l;
        }

        public void addEntry(ContactEntry entry) {
            String key = entry.getKey();
            if (keys.contains(key)) {
                return;
            }
            if (entries.size() >= limit) {
                canBeCached = false;
                return;
            }
            if (entry.mRanking == 0) {
                // if the match comes from gal or folder search
                // check the ranking table for matching email
                // address
                int ranking = rankings.query(key);
                if (ranking > 0)
                    entry.mRanking = ranking;
            }
            entries.add(entry);
            keys.add(key);
        }

        public void appendEntries(AutoCompleteResult result) {
            for (ContactEntry entry : result.entries) {
                addEntry(entry);
            }
        }

    }

    public static class ContactEntry implements Comparable<ContactEntry> {
        String mEmail;
        String mDisplayName;
        String mLastName;
        String mDlist;
        boolean mIsGroup;
        boolean mCanExpandGroupMembers;
        ItemId mId;
        int mFolderId;
        int mRanking;
        long mLastAccessed;

        private String getKey() {
            return (mDlist != null ? mDlist : mEmail).toLowerCase();
        }

        public String getEmail() {
            if (mDlist != null) {
                return mDlist;
            }
            StringBuilder buf = new StringBuilder();
            if (mDisplayName != null && mDisplayName.length() > 0) {
                buf.append("\"");
                buf.append(mDisplayName);
                buf.append("\" ");
            }
            buf.append("<").append(mEmail).append(">");
            return buf.toString();
        }

        public ItemId getId() {
            return mId;
        }

        public int getFolderId() {
            return mFolderId;
        }

        public int getRanking() {
            return mRanking;
        }

        public boolean isDlist() {
            return mDlist != null;
        }

        public boolean isGroup() {
            return mIsGroup;
        }

        public boolean canExpandGroupMembers() {
            return mCanExpandGroupMembers;
        }

        public String getDisplayName() {
            return mDisplayName;
        }

        void setIsGalGroup(String email, Map<String,? extends Object> attrs, Account authedAcct, boolean needCanExpand) {
            setIsGalGroup(email, (String)attrs.get(ContactConstants.A_zimbraId), authedAcct, needCanExpand);
        }

        void setIsGalGroup(String email, String zimbraId, Account authedAcct, boolean needCanExpand) {
            boolean canExpand = false;
            if (needCanExpand)
                canExpand = GalSearchControl.canExpandGalGroup(email, zimbraId, authedAcct);
            setIsGalGroup(canExpand);
        }
        
        void setIsGalGroup(boolean canExpand) {
            mIsGroup = true;
            mCanExpandGroupMembers = canExpand;
        }

        void setName(String name) {
            if (name == null) {
                name = "";
            }
            mDisplayName = name;
            mLastName = "";
            int space = name.lastIndexOf(' ');
            if (space > 0) {
                mLastName = name.substring(space+1);
            }
        }

        // ascending order
        @Override
        public int compareTo(ContactEntry that) {
            int nameCompare = this.getKey().compareToIgnoreCase(that.getKey());
            if (nameCompare == 0) {
                return 0;
            }
            // check the ranking
            int diff = that.mRanking - this.mRanking;
            if (diff != 0) {
                return diff;
            }
            // make ranked contacts more prominent, followed by
            // address book contacts then gal contacts.
            if (this.mFolderId == FOLDER_ID_GAL && that.mFolderId != FOLDER_ID_GAL ||
                    that.mFolderId == FOLDER_ID_UNKNOWN) {
                return 1;
            }
            if (this.mFolderId != FOLDER_ID_GAL && that.mFolderId == FOLDER_ID_GAL ||
                    this.mFolderId == FOLDER_ID_UNKNOWN) {
                return -1;
            }
            // alphabetical
            return nameCompare;
        }

        @Override
        public boolean equals(Object obj) {
            if (obj instanceof ContactEntry) {
                return compareTo((ContactEntry)obj) == 0;
            }
            return false;
        }

        @Override
        public String toString() {
            StringBuilder buf = new StringBuilder();
            toString(buf);
            return buf.toString();
        }

        public void toString(StringBuilder buf) {
            buf.append(mRanking).append(" ");
            if (isDlist()) {
                buf.append(getDisplayName()).append(" (dlist)");
            } else {
                buf.append(getEmail());
            }
            buf.append(" ").append(new Date(mLastAccessed));
        }
    }

    public static final int FOLDER_ID_GAL = 0;
    public static final int FOLDER_ID_UNKNOWN = -1;

    private boolean mIncludeGal;
    private boolean mNeedCanExpand; // whether the canExpand info is needed for GAL groups

    private static final byte[] CONTACT_TYPES = new byte[] { MailItem.TYPE_CONTACT };

    private boolean mIncludeSharedFolders;
    private Collection<String> mEmailKeys;

    private GalSearchType mSearchType;
    private ZimbraSoapContext mZsc;
    private Account mAuthedAcct;
    private Account mRequestedAcct;
    

    private static final String[] DEFAULT_EMAIL_KEYS = {
        ContactConstants.A_email, ContactConstants.A_email2, ContactConstants.A_email3
    };


    public ContactAutoComplete(Account acct) {
        this (acct, null);
    }

    public ContactAutoComplete(Account acct, ZimbraSoapContext zsc) {
        mZsc = zsc;
        try {
            mRequestedAcct = acct;
            mIncludeSharedFolders = mRequestedAcct.getBooleanAttr(Provisioning.A_zimbraPrefSharedAddrBookAutoCompleteEnabled, false);
            String emailKeys = mRequestedAcct.getAttr(Provisioning.A_zimbraContactEmailFields);
            if (emailKeys != null) {
                mEmailKeys = Arrays.asList(emailKeys.split(","));
            }
            mIncludeGal = mRequestedAcct.getBooleanAttr(Provisioning.A_zimbraPrefGalAutoCompleteEnabled , false);

            if (mZsc != null) {
                String authedAcctId = mZsc.getAuthtokenAccountId();
                if (authedAcctId != null)
                    mAuthedAcct = Provisioning.getInstance().get(Provisioning.AccountBy.id, authedAcctId);
            }
            if (mAuthedAcct == null)
                mAuthedAcct = mRequestedAcct;

        } catch (ServiceException se) {
            ZimbraLog.gal.warn("error initializing ContactAutoComplete", se);
        }
        if (mEmailKeys == null) {
            mEmailKeys = Arrays.asList(DEFAULT_EMAIL_KEYS);
        }
        mSearchType = GalSearchType.account;
    }
    
    private String getRequestedAcctId() {
        return mRequestedAcct.getId();
    }

    public Collection<String> getEmailKeys() {
        return mEmailKeys;
    }

    public boolean includeGal() {
        return mIncludeGal;
    }

    public void setIncludeGal(boolean includeGal) {
        mIncludeGal = includeGal;
    }

    public void setNeedCanExpand(boolean needCanExpand) {
        mNeedCanExpand = needCanExpand;
    }

    public void setSearchType(GalSearchType type) {
        mSearchType = type;
    }

    public AutoCompleteResult query(String str, Collection<Integer> folders, int limit) throws ServiceException {
        ZimbraLog.gal.debug("AutoComplete querying: " + str);
        long t0 = System.currentTimeMillis();
        AutoCompleteResult result = new AutoCompleteResult(limit);
        result.rankings = new ContactRankings(getRequestedAcctId());
        if (limit <= 0) {
            return result;
        }

        if (result.entries.size() >= limit) {
            return result;
        }

        // query ranking table
        Collection<ContactEntry> rankingTableMatches = result.rankings.search(str);

        if (!rankingTableMatches.isEmpty()) {
            for (ContactEntry entry : rankingTableMatches) {
                String emailAddr = entry.getKey();
                GalGroup.GroupInfo groupInfo = GalGroup.getGroupInfo(emailAddr, mNeedCanExpand, mRequestedAcct, mAuthedAcct);
                if (groupInfo != null) {
                    boolean canExpand = (GalGroup.GroupInfo.CAN_EXPAND == groupInfo);
                    entry.setIsGalGroup(canExpand);
                    entry.mFolderId = FOLDER_ID_GAL;
                }
                result.addEntry(entry);
            }
        }

        long t1 = System.currentTimeMillis();

        // search other folders
        if (result.entries.size() < limit) {
            queryFolders(str, folders, limit, result);
        }
        long t2 = System.currentTimeMillis();

        if (mIncludeGal && result.entries.size() < limit) {
            queryGal(str, result);
        }



        long t3 = System.currentTimeMillis();

        ZimbraLog.gal.info("autocomplete: overall="+(t3-t0)+"ms, ranking="+(t1-t0)+"ms, folder="+(t2-t1)+"ms, gal="+(t3-t2)+"ms");
        return result;
    }

    private void queryGal(String str, AutoCompleteResult result) throws ServiceException {
        ZimbraLog.gal.debug("querying gal");
        GalSearchParams params = new GalSearchParams(mRequestedAcct, mZsc);
        params.setQuery(str);
        params.setType(mSearchType);
        params.setLimit(200);
        params.setNeedCanExpand(mNeedCanExpand);
        params.setResultCallback(new AutoCompleteCallback(str, result, params));
        try {
            try {
                GalSearchControl gal = new GalSearchControl(params);
                gal.autocomplete();
            } catch (ServiceException e) {
                if (ServiceException.PERM_DENIED.equals(e.getCode())) {
                    ZimbraLog.gal.debug("cannot autocomplete gal:" + e.getMessage()); // do not log stack
                } else {
                    throw e;
                }
            }
        } catch (Exception e) {
            ZimbraLog.gal.warn("cannot autocomplete gal", e);
            return;
        }
    }

    private class AutoCompleteCallback extends GalSearchResultCallback {
        AutoCompleteResult result;
        String str;

        public AutoCompleteCallback(String str, AutoCompleteResult result, GalSearchParams params) {
            super(params);
            this.result = result;
            this.str = str;
        }

        public void handleContactAttrs(Map<String,? extends Object> attrs) {
            addMatchedContacts(str, attrs, FOLDER_ID_GAL, null, result);
        }

        @Override
        public Element handleContact(Contact c) throws ServiceException {
            ZimbraLog.gal.debug("gal entry: "+""+c.getId());
            handleContactAttrs(c.getFields());
            return null;
        }

        @Override
        public void visit(GalContact c) throws ServiceException {
            ZimbraLog.gal.debug("gal entry: "+""+c.getId());
            handleContactAttrs(c.getAttrs());
        }

        @Override
        public void handleElement(Element e) throws ServiceException {
            ZimbraLog.gal.debug("gal entry: "+""+e.getAttribute(MailConstants.A_ID));
            handleContactAttrs(parseContactElement(e));
        }

        @Override
        public void setSortBy(String sortBy) {
        }

        @Override
        public void setQueryOffset(int offset) {
        }

        @Override
        public void setHasMoreResult(boolean more) {
        }
    }

    private boolean matches(String query, String text) {
        if (query == null || text == null) {
            return false;
        }
        int space = query.indexOf(' ');
        if (space > 0)
            return matches(query.substring(0, space).trim(), text) || matches(query.substring(space + 1).trim(), text);
        else
            return text.toLowerCase().startsWith(query.toLowerCase());
    }

    public void addMatchedContacts(String query, Map<String,? extends Object> attrs, int folderId, ItemId id, AutoCompleteResult result) {
        if (!result.canBeCached) {
            return;
        }

        String firstName = (String) attrs.get(ContactConstants.A_firstName);
        String phoneticFirstName = (String) attrs.get(ContactConstants.A_phoneticFirstName);
        String lastName = (String) attrs.get(ContactConstants.A_lastName);
        String phoneticLastName = (String) attrs.get(ContactConstants.A_phoneticLastName);
        String middleName = (String) attrs.get(ContactConstants.A_middleName);
        String fullName = (String) attrs.get(ContactConstants.A_fullName);
        String nickname = (String) attrs.get(ContactConstants.A_nickname);
        String firstLastName = ((firstName == null) ? "" : firstName + " ") + lastName;
        if (fullName == null) {
            fullName = ((firstName == null) ? "" : firstName + " ") +
                    ((middleName == null) ? "" : middleName + " ") +
                    ((lastName == null) ? "" : lastName);
        }
        if (attrs.get(ContactConstants.A_dlist) == null) {
            boolean nameMatches =
                matches(query, firstName) ||
                matches(query, phoneticFirstName) ||
                matches(query, lastName) ||
                matches(query, phoneticLastName) ||
                matches(query, fullName) ||
                matches(query, firstLastName) ||
                matches(query, nickname);

            // matching algorithm is slightly different between matching
            // personal Contacts in the addressbook vs GAL entry if there is
            // multiple email address associated to the entry.  multiple
            // email address in Contact typically means alternative email
            // address, such as work email, home email, etc.  however in GAL,
            // multiple email address indicates an alias to the same contact
            // object.  for Contacts we want to show all the email addresses
            // available for the Contact entry.  but for GAL we need to show
            // just one email address.

            for (String emailKey : mEmailKeys) {
                String email = (String) attrs.get(emailKey);
                if (email != null && (nameMatches || matches(query, email))) {
                    ContactEntry entry = new ContactEntry();
                    entry.mEmail = email;
                    entry.setName(fullName);
                    entry.mId = id;
                    entry.mFolderId = folderId;
                    if (Contact.isGroup(attrs))
                        entry.setIsGalGroup(email, attrs, mAuthedAcct, mNeedCanExpand);

                    result.addEntry(entry);
                    ZimbraLog.gal.debug("adding " + entry.getEmail());
                    if (folderId == FOLDER_ID_GAL) {
                        // we've matched the first email address for this
                        // GAL contact.  move onto the next contact.
                        return;
                    }
                }
            }
        } else {
            //
            // is a local contact group
            //

            if (mRequestedAcct.isPrefContactsDisableAutocompleteOnContactGroupMembers() &&
                    !matches(query, nickname)) {
                return;
            }
            // distribution list
            ContactEntry entry = new ContactEntry();
            entry.mDisplayName = nickname;
            entry.mDlist = (String) attrs.get(ContactConstants.A_dlist);
            entry.mId = id;
            entry.mFolderId = folderId;
            entry.mIsGroup = Contact.isGroup(attrs);
            result.addEntry(entry);
            ZimbraLog.gal.debug("adding " + entry.getEmail());
        }
    }

    private void queryFolders(String str, Collection<Integer> folderIDs, int limit, AutoCompleteResult result) throws ServiceException {
        str = str.toLowerCase();
        ZimbraQueryResults qres = null;
        try {
            Mailbox mbox = MailboxManager.getInstance().getMailboxByAccountId(getRequestedAcctId());
            OperationContext octxt = (mZsc == null) ?
                    new OperationContext(mbox) :
                    new OperationContext(mZsc.getAuthtokenAccountId());
            List<Folder> folders = new ArrayList<Folder>();
            Map<ItemId, Mountpoint> mountpoints = new HashMap<ItemId, Mountpoint>();
            if (folderIDs == null) {
                for (Folder folder : mbox.getFolderList(octxt, SortBy.NONE)) {
                    if (folder.getDefaultView() != MailItem.TYPE_CONTACT ||
                            folder.inTrash()) {
                        continue;
                    } else if (folder instanceof Mountpoint) {
                        Mountpoint mp = (Mountpoint) folder;
                        mountpoints.put(mp.getTarget(), mp);
                        if (mIncludeSharedFolders) {
                            folders.add(folder);
                        }
                    } else {
                        folders.add(folder);
                    }
                }
            } else {
                for (int fid : folderIDs) {
                    Folder folder = mbox.getFolderById(octxt, fid);
                    folders.add(folder);
                    if (folder instanceof Mountpoint) {
                        Mountpoint mp = (Mountpoint) folder;
                        mountpoints.put(mp.getTarget(), mp);
                    }
                }
            }
            String query = generateQuery(str, folders);
<<<<<<< HEAD
            ZimbraLog.gal.debug("querying folders: " + query);
            qres = mbox.search(octxt, query, CONTACT_TYPES, SortBy.NONE, limit + 1);
=======
            ZimbraLog.gal.debug("querying contact folders: " + query);
            qres = mbox.index.search(octxt, query, CONTACT_TYPES, SortBy.NONE, limit + 1);
>>>>>>> 76eeb176
            while (qres.hasNext()) {
                ZimbraHit hit = qres.getNext();
                Map<String,String> fields = null;
                ItemId id = null;
                int fid = 0;
                if (hit instanceof ContactHit) {
                    Contact c = ((ContactHit) hit).getContact();
                    ZimbraLog.gal.debug("hit: " + c.getId());
                    fields = c.getFields();
                    id = new ItemId(c);
                    fid = c.getFolderId();
                } else if (hit instanceof ProxiedHit) {
                    fields = new HashMap<String, String>();
                    Element top = ((ProxiedHit) hit).getElement();
                    id = new ItemId(top.getAttribute(MailConstants.A_ID), (String) null);
                    ZimbraLog.gal.debug("hit: " + id);
                    ItemId fiid = new ItemId(top.getAttribute(MailConstants.A_FOLDER), (String) null);
                    Mountpoint mp = mountpoints.get(fiid);
                    if (mp != null) {
                        // if the hit came from a descendant folder of
                        // the mountpoint, we don't have a peer folder ID.
                        fid = mp.getId();
                    }
                    for (Element elt : top.listElements(MailConstants.E_ATTRIBUTE)) {
                        try {
                            String name = elt.getAttribute(MailConstants.A_ATTRIBUTE_NAME);
                            fields.put(name, elt.getText());
                        } catch (ServiceException se) {
                            ZimbraLog.gal.warn("error handling proxied query result " + hit);
                        }
                    }
                } else {
                    continue;
                }

                addMatchedContacts(str, fields, fid, id, result);
                if (!result.canBeCached) {
                    return;
                }
            }
        } catch (IOException e) {
            throw ServiceException.FAILURE(e.getMessage(), e);
        } finally {
            if (qres != null) {
                qres.doneWithSearchResults();
            }
        }
    }

    private String generateQuery(String query, Collection<Folder> folders) {
        StringBuilder buf = new StringBuilder("(");
        boolean first = true;
        for (Folder folder : folders) {
            int fid = folder.getId();
            if (fid < 1) {
                continue;
            }
            if (first) {
                first = false;
            } else {
                buf.append(" OR ");
            }
            // include descendant folders if mountpoint
            buf.append(folder instanceof Mountpoint ? "underid:" : "inid:");
            buf.append(fid);
        }

        buf.append(") AND contact:\"");
        buf.append(query.replace("\"", "\\\"")); // escape quotes
        buf.append("\"");
        return buf.toString();
    }
}<|MERGE_RESOLUTION|>--- conflicted
+++ resolved
@@ -552,13 +552,8 @@
                 }
             }
             String query = generateQuery(str, folders);
-<<<<<<< HEAD
-            ZimbraLog.gal.debug("querying folders: " + query);
+            ZimbraLog.gal.debug("querying contact folders: " + query);
             qres = mbox.search(octxt, query, CONTACT_TYPES, SortBy.NONE, limit + 1);
-=======
-            ZimbraLog.gal.debug("querying contact folders: " + query);
-            qres = mbox.index.search(octxt, query, CONTACT_TYPES, SortBy.NONE, limit + 1);
->>>>>>> 76eeb176
             while (qres.hasNext()) {
                 ZimbraHit hit = qres.getNext();
                 Map<String,String> fields = null;
