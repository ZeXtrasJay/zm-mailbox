--- conflicted
+++ resolved
@@ -1904,11 +1904,7 @@
         assert(mCurrentChange.depth == 0);
 
         Map<Integer, MailItem> cache = mItemCache.get();
-<<<<<<< HEAD
-        Map<Integer, Folder> folders = Collections.disjoint(pms.changedTypes, FOLDER_TYPES) ? mFolderCache : snapshotFolders();
-=======
-        Map<Integer, Folder> folders = mFolderCache == null || (pms.changedTypes & FOLDER_TYPES) == 0 ? mFolderCache : snapshotFolders();
->>>>>>> d4bc709a
+        Map<Integer, Folder> folders =  mFolderCache == null || Collections.disjoint(pms.changedTypes, FOLDER_TYPES) ? mFolderCache : snapshotFolders();
 
         PendingModifications snapshot = new PendingModifications();
 
