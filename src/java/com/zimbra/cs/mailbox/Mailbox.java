--- conflicted
+++ resolved
@@ -6387,22 +6387,13 @@
         // If syncing a folder with calendar items, remember the current items.  After applying the new
         // appointments/tasks, we need to remove ones that were not updated because they are apparently
         // deleted from the source feed.
-<<<<<<< HEAD
         boolean isCalendar = folder.getDefaultView() == MailItem.TYPE_APPOINTMENT ||
                              folder.getDefaultView() == MailItem.TYPE_TASK;
-        Set<Integer> existingCalItems = new HashSet<Integer>();
-        if (subscription && isCalendar) {
-            for (int i : listItemIds(octxt, MailItem.TYPE_UNKNOWN, folder.getId()))
-                existingCalItems.add(i);
-=======
-        boolean isCalendar = folder.getDefaultView() == MailItem.Type.APPOINTMENT ||
-                             folder.getDefaultView() == MailItem.Type.TASK;
         Set<Integer> toRemove = new HashSet<Integer>();
         if (subscription && isCalendar) {
-            for (int i : listItemIds(octxt, MailItem.Type.UNKNOWN, folder.getId())) {
+            for (int i : listItemIds(octxt, MailItem.TYPE_UNKNOWN, folder.getId())) {
                 toRemove.add(i);
             }
->>>>>>> a410edfd
         }
 
         // if there's nothing to add, we can short-circuit here
@@ -6459,7 +6450,7 @@
                                 // If appointment is under trash/spam, delete it now to allow the downloaded invite to
                                 // be imported cleanly.  Appointment in trash/spam is effectively non-existent, because
                                 // it will eventually get purged.
-                                delete(octxtNoConflicts, calItem.getId(), MailItem.Type.UNKNOWN);
+                                delete(octxtNoConflicts, calItem.getId(), MailItem.TYPE_UNKNOWN);
                                 importIt = true;
                             } else {
                                 // Don't import if item is in a different folder.  It might be a regular appointment, and
@@ -6492,13 +6483,8 @@
         }
 
         // Delete calendar items that have been deleted in the source feed.
-<<<<<<< HEAD
-        for (int toRemove : existingCalItems) {
-            delete(octxtNoConflicts, toRemove, MailItem.TYPE_UNKNOWN);
-=======
         for (int i : toRemove) {
-            delete(octxtNoConflicts, i, MailItem.Type.UNKNOWN);
->>>>>>> a410edfd
+            delete(octxtNoConflicts, i, MailItem.TYPE_UNKNOWN);
         }
 
         // update the subscription to avoid downloading items twice
