/*
 * ***** BEGIN LICENSE BLOCK *****
 * Zimbra Collaboration Suite Server
 * Copyright (C) 2004, 2005, 2006, 2007, 2008, 2009, 2010, 2011, 2012, 2013, 2014 Zimbra, Inc.
 *
 * This program is free software: you can redistribute it and/or modify it under
 * the terms of the GNU General Public License as published by the Free Software Foundation,
 * version 2 of the License.
 *
 * This program is distributed in the hope that it will be useful, but WITHOUT ANY WARRANTY;
 * without even the implied warranty of MERCHANTABILITY or FITNESS FOR A PARTICULAR PURPOSE.
 * See the GNU General Public License for more details.
 * You should have received a copy of the GNU General Public License along with this program.
 * If not, see <http://www.gnu.org/licenses/>.
 * ***** END LICENSE BLOCK *****
 */
package com.zimbra.cs.mailbox;

import java.io.IOException;
import java.io.InputStream;
import java.io.StringWriter;
import java.io.UnsupportedEncodingException;
import java.io.Writer;
import java.lang.ref.SoftReference;
import java.util.ArrayList;
import java.util.Arrays;
import java.util.Collection;
import java.util.Collections;
import java.util.Comparator;
import java.util.Date;
import java.util.EnumSet;
import java.util.HashMap;
import java.util.HashSet;
import java.util.Iterator;
import java.util.LinkedList;
import java.util.List;
import java.util.Map;
import java.util.Set;
import java.util.UUID;
import java.util.concurrent.ConcurrentHashMap;
import java.util.concurrent.CopyOnWriteArrayList;
import java.util.concurrent.TimeUnit;
import java.util.concurrent.locks.ReentrantLock;

import javax.mail.Address;
import javax.mail.internet.MimeMessage;

import com.google.common.base.CharMatcher;
import com.google.common.base.Objects;
import com.google.common.base.Preconditions;
import com.google.common.base.Strings;
import com.google.common.collect.ImmutableSet;
import com.google.common.collect.Lists;
import com.zimbra.client.ZFolder;
import com.zimbra.client.ZMailbox;
import com.zimbra.client.ZMailbox.Options;
import com.zimbra.common.account.Key;
import com.zimbra.common.account.Key.AccountBy;
import com.zimbra.common.account.ZAttrProvisioning;
import com.zimbra.common.auth.ZAuthToken;
import com.zimbra.common.calendar.ICalTimeZone;
import com.zimbra.common.calendar.ParsedDateTime;
import com.zimbra.common.calendar.TimeZoneMap;
import com.zimbra.common.calendar.ZCalendar;
import com.zimbra.common.calendar.ZCalendar.ICalTok;
import com.zimbra.common.calendar.ZCalendar.ZComponent;
import com.zimbra.common.calendar.ZCalendar.ZProperty;
import com.zimbra.common.calendar.ZCalendar.ZVCalendar;
import com.zimbra.common.localconfig.DebugConfig;
import com.zimbra.common.mailbox.Color;
import com.zimbra.common.mime.InternetAddress;
import com.zimbra.common.mime.Rfc822ValidationInputStream;
import com.zimbra.common.service.ServiceException;
import com.zimbra.common.soap.SoapProtocol;
import com.zimbra.common.util.ArrayUtil;
import com.zimbra.common.util.BufferStream;
import com.zimbra.common.util.ByteUtil;
import com.zimbra.common.util.Constants;
import com.zimbra.common.util.CopyInputStream;
import com.zimbra.common.util.DateUtil;
import com.zimbra.common.util.Pair;
import com.zimbra.common.util.SetUtil;
import com.zimbra.common.util.StringUtil;
import com.zimbra.common.util.UUIDUtil;
import com.zimbra.common.util.ZimbraLog;
import com.zimbra.cs.account.AccessManager;
import com.zimbra.cs.account.Account;
import com.zimbra.cs.account.AccountServiceException;
import com.zimbra.cs.account.AuthToken;
import com.zimbra.cs.account.DataSource;
import com.zimbra.cs.account.Domain;
import com.zimbra.cs.account.Provisioning;
import com.zimbra.cs.account.Server;
import com.zimbra.cs.account.ShareLocator;
import com.zimbra.cs.analytics.BehaviorManager;
import com.zimbra.cs.analytics.MessageBehavior;
import com.zimbra.cs.datasource.DataSourceManager;
import com.zimbra.cs.db.DbMailItem;
import com.zimbra.cs.db.DbMailItem.QueryParams;
import com.zimbra.cs.db.DbMailbox;
import com.zimbra.cs.db.DbPool;
import com.zimbra.cs.db.DbPool.DbConnection;
import com.zimbra.cs.db.DbSession;
import com.zimbra.cs.db.DbTag;
import com.zimbra.cs.db.DbVolumeBlobs;
import com.zimbra.cs.fb.FreeBusy;
import com.zimbra.cs.fb.FreeBusyQuery;
import com.zimbra.cs.fb.LocalFreeBusyProvider;
import com.zimbra.cs.imap.ImapMessage;
import com.zimbra.cs.index.BrowseTerm;
import com.zimbra.cs.index.DomainBrowseTerm;
import com.zimbra.cs.index.IndexDocument;
import com.zimbra.cs.index.LuceneFields;
import com.zimbra.cs.index.SearchParams;
import com.zimbra.cs.index.SortBy;
import com.zimbra.cs.index.ZimbraQuery;
import com.zimbra.cs.iochannel.MailboxNotification;
import com.zimbra.cs.iochannel.MessageChannel;
import com.zimbra.cs.iochannel.MessageChannelException;
import com.zimbra.cs.ldap.LdapConstants;
import com.zimbra.cs.mailbox.CalendarItem.AlarmData;
import com.zimbra.cs.mailbox.CalendarItem.Callback;
import com.zimbra.cs.mailbox.CalendarItem.ReplyInfo;
import com.zimbra.cs.mailbox.MailItem.CustomMetadata;
import com.zimbra.cs.mailbox.MailItem.PendingDelete;
import com.zimbra.cs.mailbox.MailItem.TargetConstraint;
import com.zimbra.cs.mailbox.MailServiceException.NoSuchItemException;
import com.zimbra.cs.mailbox.MailboxListener.ChangeNotification;
import com.zimbra.cs.mailbox.Note.Rectangle;
import com.zimbra.cs.mailbox.Tag.NormalizedTags;
import com.zimbra.cs.mailbox.calendar.CalendarMailSender;
import com.zimbra.cs.mailbox.calendar.IcalXmlStrMap;
import com.zimbra.cs.mailbox.calendar.Invite;
import com.zimbra.cs.mailbox.calendar.RecurId;
import com.zimbra.cs.mailbox.calendar.Util;
import com.zimbra.cs.mailbox.calendar.ZOrganizer;
import com.zimbra.cs.mailbox.calendar.cache.CalSummaryCache;
import com.zimbra.cs.mailbox.calendar.cache.CalSummaryCache.CalendarDataResult;
import com.zimbra.cs.mailbox.calendar.cache.CalendarCacheManager;
import com.zimbra.cs.mailbox.calendar.tzfixup.TimeZoneFixupRules;
import com.zimbra.cs.mailbox.util.TypedIdList;
import com.zimbra.cs.mime.Mime;
import com.zimbra.cs.mime.ParsedAddress;
import com.zimbra.cs.mime.ParsedContact;
import com.zimbra.cs.mime.ParsedDocument;
import com.zimbra.cs.mime.ParsedMessage;
import com.zimbra.cs.mime.ParsedMessage.CalendarPartInfo;
import com.zimbra.cs.mime.ParsedMessageDataSource;
import com.zimbra.cs.mime.ParsedMessageOptions;
import com.zimbra.cs.pop3.Pop3Message;
import com.zimbra.cs.redolog.op.AddDocumentRevision;
import com.zimbra.cs.redolog.op.AlterItemTag;
import com.zimbra.cs.redolog.op.ColorItem;
import com.zimbra.cs.redolog.op.CopyItem;
import com.zimbra.cs.redolog.op.CreateCalendarItemPlayer;
import com.zimbra.cs.redolog.op.CreateCalendarItemRecorder;
import com.zimbra.cs.redolog.op.CreateChat;
import com.zimbra.cs.redolog.op.CreateComment;
import com.zimbra.cs.redolog.op.CreateContact;
import com.zimbra.cs.redolog.op.CreateFolder;
import com.zimbra.cs.redolog.op.CreateFolderPath;
import com.zimbra.cs.redolog.op.CreateInvite;
import com.zimbra.cs.redolog.op.CreateLink;
import com.zimbra.cs.redolog.op.CreateMailbox;
import com.zimbra.cs.redolog.op.CreateMessage;
import com.zimbra.cs.redolog.op.CreateMountpoint;
import com.zimbra.cs.redolog.op.CreateNote;
import com.zimbra.cs.redolog.op.CreateSavedSearch;
import com.zimbra.cs.redolog.op.CreateTag;
import com.zimbra.cs.redolog.op.DateItem;
import com.zimbra.cs.redolog.op.DeleteConfig;
import com.zimbra.cs.redolog.op.DeleteItem;
import com.zimbra.cs.redolog.op.DeleteItemFromDumpster;
import com.zimbra.cs.redolog.op.DeleteMailbox;
import com.zimbra.cs.redolog.op.DismissCalendarItemAlarm;
import com.zimbra.cs.redolog.op.EditNote;
import com.zimbra.cs.redolog.op.EnableSharedReminder;
import com.zimbra.cs.redolog.op.FixCalendarItemEndTime;
import com.zimbra.cs.redolog.op.FixCalendarItemPriority;
import com.zimbra.cs.redolog.op.FixCalendarItemTZ;
import com.zimbra.cs.redolog.op.GrantAccess;
import com.zimbra.cs.redolog.op.ICalReply;
import com.zimbra.cs.redolog.op.ImapCopyItem;
import com.zimbra.cs.redolog.op.LockItem;
import com.zimbra.cs.redolog.op.ModifyContact;
import com.zimbra.cs.redolog.op.ModifyInvitePartStat;
import com.zimbra.cs.redolog.op.ModifySavedSearch;
import com.zimbra.cs.redolog.op.MoveItem;
import com.zimbra.cs.redolog.op.PurgeImapDeleted;
import com.zimbra.cs.redolog.op.PurgeOldMessages;
import com.zimbra.cs.redolog.op.PurgeRevision;
import com.zimbra.cs.redolog.op.RecoverItem;
import com.zimbra.cs.redolog.op.RedoableOp;
import com.zimbra.cs.redolog.op.RefreshMountpoint;
import com.zimbra.cs.redolog.op.RenameItem;
import com.zimbra.cs.redolog.op.RenameItemPath;
import com.zimbra.cs.redolog.op.RenameMailbox;
import com.zimbra.cs.redolog.op.RepositionNote;
import com.zimbra.cs.redolog.op.RevokeAccess;
import com.zimbra.cs.redolog.op.SaveChat;
import com.zimbra.cs.redolog.op.SaveDocument;
import com.zimbra.cs.redolog.op.SaveDraft;
import com.zimbra.cs.redolog.op.SetActiveSyncDisabled;
import com.zimbra.cs.redolog.op.SetCalendarItem;
import com.zimbra.cs.redolog.op.SetConfig;
import com.zimbra.cs.redolog.op.SetCustomData;
import com.zimbra.cs.redolog.op.SetFolderDefaultView;
import com.zimbra.cs.redolog.op.SetFolderUrl;
import com.zimbra.cs.redolog.op.SetImapUid;
import com.zimbra.cs.redolog.op.SetItemTags;
import com.zimbra.cs.redolog.op.SetPermissions;
import com.zimbra.cs.redolog.op.SetRetentionPolicy;
import com.zimbra.cs.redolog.op.SetSubscriptionData;
import com.zimbra.cs.redolog.op.SetWebOfflineSyncDays;
import com.zimbra.cs.redolog.op.SnoozeCalendarItemAlarm;
import com.zimbra.cs.redolog.op.StoreIncomingBlob;
import com.zimbra.cs.redolog.op.TrackImap;
import com.zimbra.cs.redolog.op.TrackSync;
import com.zimbra.cs.redolog.op.UnlockItem;
import com.zimbra.cs.service.AuthProvider;
import com.zimbra.cs.service.FeedManager;
import com.zimbra.cs.service.util.ItemData;
import com.zimbra.cs.service.util.ItemId;
import com.zimbra.cs.service.util.SpamHandler;
import com.zimbra.cs.service.util.SpamHandler.SpamReport;
import com.zimbra.cs.session.AllAccountsRedoCommitCallback;
import com.zimbra.cs.session.PendingModifications;
import com.zimbra.cs.session.PendingModifications.Change;
import com.zimbra.cs.session.Session;
import com.zimbra.cs.session.SessionCache;
import com.zimbra.cs.session.SoapSession;
import com.zimbra.cs.stats.ZimbraPerf;
import com.zimbra.cs.store.Blob;
import com.zimbra.cs.store.MailboxBlob;
import com.zimbra.cs.store.MailboxBlobDataSource;
import com.zimbra.cs.store.StagedBlob;
import com.zimbra.cs.store.StoreManager;
import com.zimbra.cs.store.StoreManager.StoreFeature;
import com.zimbra.cs.util.AccountUtil;
import com.zimbra.cs.util.AccountUtil.AccountAddressMatcher;
import com.zimbra.cs.util.ProvisioningUtil;
import com.zimbra.cs.util.SpoolingCache;
import com.zimbra.cs.util.Zimbra;
import com.zimbra.soap.admin.type.DataSourceType;
import com.zimbra.soap.mail.type.Policy;
import com.zimbra.soap.mail.type.RetentionPolicy;

/**
 * @since Jun 13, 2004
 */
public class Mailbox {

    /* these probably should be ints... */
    public static final String BROWSE_BY_DOMAINS = "domains";
    public static final String BROWSE_BY_OBJECTS = "objects";
    public static final String BROWSE_BY_ATTACHMENTS = "attachments";

    public static final int ID_AUTO_INCREMENT = -1;
    public static final int ID_FOLDER_USER_ROOT = 1;
    public static final int ID_FOLDER_INBOX = 2;
    public static final int ID_FOLDER_TRASH = 3;
    public static final int ID_FOLDER_SPAM = 4;
    public static final int ID_FOLDER_SENT = 5;
    public static final int ID_FOLDER_DRAFTS = 6;
    public static final int ID_FOLDER_CONTACTS = 7;
    public static final int ID_FOLDER_TAGS = 8;
    public static final int ID_FOLDER_CONVERSATIONS = 9;
    public static final int ID_FOLDER_CALENDAR = 10;
    public static final int ID_FOLDER_ROOT = 11;
    @Deprecated
    public static final int ID_FOLDER_NOTEBOOK  = 12;      // no longer created in new mailboxes since Helix (bug 39647).  old mailboxes may still contain a system folder with id 12
    public static final int ID_FOLDER_AUTO_CONTACTS = 13;
    public static final int ID_FOLDER_IM_LOGS = 14;
    public static final int ID_FOLDER_TASKS = 15;
    public static final int ID_FOLDER_BRIEFCASE = 16;
    public static final int ID_FOLDER_COMMENTS  = 17;
    // ID_FOLDER_PROFILE Was used for folder related to ProfileServlet which was used in pre-release Iron Maiden only.
    // Old mailboxes may still contain a system folder with id 18
    @Deprecated
    public static final int ID_FOLDER_PROFILE = 18;

    public static final int HIGHEST_SYSTEM_ID = 18;
    public static final int FIRST_USER_ID = 256;

    public static final String CONF_PREVIOUS_MAILBOX_IDS = "prev_mbox_ids";

    public static class MailboxData implements Cloneable {
        public int id;
        public int schemaGroupId;
        public String accountId;
        public long size;
        public int contacts;
        public short indexVolumeId;
        public int lastBackupDate;
        public int lastItemId;
        public int lastChangeId;
        public long lastChangeDate;
        public int lastWriteDate;
        public int recentMessages;
        public int trackSync;
        public boolean trackImap;
        public Set<String> configKeys;
        public MailboxVersion version;

        @Override
        protected MailboxData clone() {
            MailboxData mbd = new MailboxData();
            mbd.id = id;
            mbd.schemaGroupId = schemaGroupId;
            mbd.accountId = accountId;
            mbd.size = size;
            mbd.contacts = contacts;
            mbd.indexVolumeId = indexVolumeId;
            mbd.lastItemId = lastItemId;
            mbd.lastChangeId = lastChangeId;
            mbd.lastChangeDate = lastChangeDate;
            mbd.lastWriteDate = lastWriteDate;
            mbd.recentMessages = recentMessages;
            mbd.trackSync = trackSync;
            mbd.trackImap = trackImap;
            if (configKeys != null) {
                mbd.configKeys = new HashSet<String>(configKeys);
            }
            mbd.version = version;
            return mbd;
        }

        public void apply(MailboxChange change) {
            if (change.sync != null) {
                this.trackSync = change.sync;
            }
            if (change.imap != null) {
                this.trackImap = change.imap;
            }
            if (change.size != MailboxChange.NO_CHANGE) {
                this.size = change.size;
            }
            if (change.itemId != MailboxChange.NO_CHANGE) {
                this.lastItemId = change.itemId;
            }
            if (change.contacts != MailboxChange.NO_CHANGE) {
                this.contacts = change.contacts;
            }
            if (change.changeId != MailboxChange.NO_CHANGE && change.changeId > this.lastChangeId) {
                this.lastChangeId = change.changeId;
                this.lastChangeDate = change.timestamp;
            }
            if (change.accessed != MailboxChange.NO_CHANGE) {
                this.lastWriteDate = change.accessed;
            }
            if (change.recent != MailboxChange.NO_CHANGE) {
                this.recentMessages = change.recent;
            }
            if (change.config != null) {
                if (change.config.getSecond() == null) {
                    if (this.configKeys != null) {
                        this.configKeys.remove(change.config.getFirst());
                    }
                } else {
                    if (this.configKeys == null) {
                        this.configKeys = new HashSet<String>(1);
                    }
                    this.configKeys.add(change.config.getFirst());
                }
            }
        }
    }

    public static final class IndexItemEntry {
        public final List<IndexDocument> documents;
        public final MailItem item;

        public IndexItemEntry(MailItem item, List<IndexDocument> docs) {
            this.item = item;
            this.documents = docs;
        }

        @Override
        public String toString() {
            return Objects.toStringHelper(this).add("id", item.getId()).toString();
        }
    }

    private final class MailboxChange {
        private static final int NO_CHANGE = -1;

        long timestamp = System.currentTimeMillis();
        int depth = 0;
        boolean active;
        DbConnection conn = null;
        RedoableOp recorder = null;
        List<MailItem> indexItems = new ArrayList<MailItem>();
        LocalItemCache itemCache = null;
        OperationContext octxt = null;
        TargetConstraint tcon = null;

        Integer sync = null;
        Boolean imap = null;
        long size = NO_CHANGE;
        int itemId = NO_CHANGE;
        int changeId = NO_CHANGE;
        int contacts = NO_CHANGE;
        int accessed = NO_CHANGE;
        int recent = NO_CHANGE;
        Pair<String, Metadata> config = null;

        PendingModifications dirty = new PendingModifications();
        final List<Object> otherDirtyStuff = new LinkedList<Object>();
        PendingDelete deletes = null;
        private boolean writeChange;

        MailboxChange() {
        }

        MailboxOperation getOperation() {
            if (recorder != null) {
                return recorder.getOperation();
            }
            return null;
        }

        void setTimestamp(long millis) {
            if (depth == 1) {
                timestamp = millis;
            }
        }

        void startChange(String caller, OperationContext ctxt, RedoableOp op, boolean write) {
            active = true;
            if (depth++ == 0) {
                octxt = ctxt;
                recorder = op;
                this.writeChange = write;
                ZimbraLog.mailbox.debug("beginning operation: %s", caller);
            } else {
                assert (write == false || writeChange); // if this call is a
                                                        // write, the first one
                                                        // must be a write
                ZimbraLog.mailbox.debug("  increasing stack depth to %d (%s)", depth, caller);
            }
        }

        boolean endChange() {
            if (ZimbraLog.mailbox.isDebugEnabled()) {
                if (depth <= 1) {
                    ZimbraLog.mailbox.debug("ending operation %s", recorder == null ? "" : recorder.getClass()
                                    .getSimpleName());
                } else {
                    ZimbraLog.mailbox.debug("  decreasing stack depth to %d", depth - 1);
                }
            }
            return (--depth == 0);
        }

        boolean isActive() {
            return active;
        }

        DbConnection getConnection() throws ServiceException {
            if (conn == null) {
                conn = DbPool.getConnection(Mailbox.this);
                ZimbraLog.mailbox.debug("  fetching new DB connection");
            }
            return conn;
        }

        RedoableOp getRedoPlayer() {
            return (octxt == null ? null : octxt.getPlayer());
        }

        RedoableOp getRedoRecorder() {
            return recorder;
        }

        /**
         * Add an item to the list of things to be queued for indexing at the end of the current transaction.
         * This is used when immediate (in-transaction) indexing fails
         */
        void addIndexItem(MailItem item) {
            indexItems.add(item);
        }

        void addPendingDelete(PendingDelete info) {
            if (deletes == null) {
                deletes = info;
            } else {
                deletes.add(info);
            }
        }

        boolean isMailboxRowDirty(MailboxData data) {
            if (recent != NO_CHANGE || size != NO_CHANGE || contacts != NO_CHANGE) {
                return true;
            }
            if (itemId != NO_CHANGE) {
                int itemCheckpointInc = DbMailbox.getItemCheckpointIncrement();
                if (itemId / itemCheckpointInc > data.lastItemId / itemCheckpointInc) {
                    return true;
                }
            }
            if (changeId != NO_CHANGE) {
                int changeCheckpointInc = DbMailbox.getChangeCheckpointIncrement();
                if (changeId / changeCheckpointInc > data.lastChangeId / changeCheckpointInc) {
                    return true;
                }
            }
            return false;
        }

        void reset() {
            DbPool.quietClose(conn);
            this.active = false;
            this.conn = null;
            this.octxt = null;
            this.tcon = null;
            this.imap = null;
            this.depth = 0;
            this.size = NO_CHANGE;
            this.changeId = NO_CHANGE;
            this.itemId = NO_CHANGE;
            this.contacts = NO_CHANGE;
            this.accessed = NO_CHANGE;
            this.recent = NO_CHANGE;
            this.sync = null;
            this.config = null;
            this.deletes = null;
            this.itemCache = null;
            this.indexItems.clear();
            this.dirty.clear();
            this.otherDirtyStuff.clear();
            threadChange.remove();

            ZimbraLog.mailbox.debug("clearing change");
        }

        boolean hasChanges() {
            if (sync != null) {
                return true;
            } else if (imap != null) {
                return true;
            } else if (size != MailboxChange.NO_CHANGE) {
                return true;
            } else if (itemId != MailboxChange.NO_CHANGE) {
                return true;
            } else if (contacts != MailboxChange.NO_CHANGE) {
                return true;
            } else if (changeId != MailboxChange.NO_CHANGE /*&& changeId > mData.lastChangeId*/) {
                return true;
            } else if (accessed != MailboxChange.NO_CHANGE) {
                return true;
            } else if (recent != MailboxChange.NO_CHANGE) {
                return true;
            } else if (config != null) {
                return true;
            } else if (deletes != null) {
                return true;
            }
            return false;
        }

    }

    private static class FolderCache {
        private final Map<Integer, Folder> mapById;
        private final Map<String, Folder> mapByUuid;

        public FolderCache() {
            mapById = new ConcurrentHashMap<Integer, Folder>();
            mapByUuid = new ConcurrentHashMap<String, Folder>();
        }

        public void put(Folder folder) {
            mapById.put(folder.getId(), folder);
            if (folder.getUuid() != null) {
                mapByUuid.put(folder.getUuid(), folder);
            }
        }

        public Folder get(int id) {
            return mapById.get(id);
        }

        public Folder get(String uuid) {
            return mapByUuid.get(uuid);
        }

        public void remove(Folder folder) {
            remove(folder.getId());
        }

        public void remove(int id) {
            Folder removed = mapById.remove(id);
            if (removed != null) {
                String uuid = removed.getUuid();
                if (uuid != null) {
                    mapByUuid.remove(uuid);
                }
            }
        }

        public Collection<Folder> values() {
            return mapById.values();
        }

        public int size() {
            return mapById.size();
        }

        public FolderCache makeCopy() throws ServiceException {
            FolderCache copy = new FolderCache();
            for (Folder folder : values()) {
                MailItem.UnderlyingData data = folder.getUnderlyingData().clone();
                data.setFlag(Flag.FlagInfo.UNCACHED);
                data.metadata = folder.encodeMetadata().toString();
                copy.put((Folder) MailItem.constructItem(folder.getAccount(), data, folder.getMailboxId()));
            }
            for (Folder folder : copy.values()) {
                Folder parent = copy.get(folder.getFolderId());
                if (parent != null) {
                    parent.addChild(folder, false);
                }
            }
            return copy;
        }
    }

    private final MailboxManager mailboxManager;

    // This class handles all the indexing internals for the Mailbox
    public final MailboxIndex index;
    public final MailboxLock lock;

    /**
     * Bug: 94985 - Only allow one large empty folder operation to run at a time
     * to reduce the danger of having too many expensive operations running
     * concurrently
     */
    private final ReentrantLock emptyFolderOpLock = new ReentrantLock();

    private final int mId;
    private MailboxData mData;
    private final ThreadLocal<MailboxChange> threadChange = new ThreadLocal<MailboxChange>();
    private final List<Session> mListeners = new CopyOnWriteArrayList<Session>();

    private FolderCache mFolderCache;
    private Map<Object, Tag> mTagCache;
    private SoftReference<LocalItemCache> mItemCache = new SoftReference<LocalItemCache>(null);

    private MailboxMaintenance maintenance;
    private volatile boolean open = false;
    private boolean galSyncMailbox = false;
    private volatile boolean requiresWriteLock = true;

    protected Mailbox(MailboxManager mailboxManager, MailboxData data) throws ServiceException {
    	this.mailboxManager = mailboxManager;
        mId = data.id;
        mData = data;
        mData.lastChangeDate = System.currentTimeMillis();
        index = new MailboxIndex(this);
        lock = mailboxManager.getMailboxLockFactory().create(data.accountId, this);
    }

    public MailboxManager getMailboxManager() {
        return mailboxManager;
    }

    public void setGalSyncMailbox(boolean galSyncMailbox) {
        this.galSyncMailbox = galSyncMailbox;
    }

    public boolean isGalSyncMailbox() {
        return galSyncMailbox;
    }

    boolean isOpen() {
        return open;
    }

    private MailboxChange currentChange() {
        MailboxChange change = threadChange.get();
        if (change == null) {
            change = new MailboxChange();
            threadChange.set(change);
        }
        return change;
    }

    boolean requiresWriteLock() {
        //mailbox currently forced to use write lock due to one of the following
        //1. pending tag/flag reload; i.e. cache flush or initial mailbox load
        //2. this is an always on node (distributed lock does not support read/write currently)
        //3. read/write disabled by LC for debugging

        return requiresWriteLock || Zimbra.isAlwaysOn() || !ProvisioningUtil.getServerAttribute(ZAttrProvisioning.A_zimbraMailBoxLockReadWrite, true);
    }

    /**
     * Called by the MailboxManager before returning the mailbox, this function makes sure the Mailbox is ready to use
     * (index initialized, version check, etc etc).
     * <p>
     * Any mailbox-open steps that require I/O should be done in this API and not in the Mailbox constructor since the
     * Mailbox constructor can conceivably be run twice in a race (even though the MailboxManager makes sure only one
     * instance of a particular mailbox "wins").
     *
     * @return TRUE if we did some work (this was the mailbox's first open) or FALSE if mailbox was already opened
     * @throws ServiceException
     */
    boolean open() throws ServiceException {
        if (open) { // already opened
            return false;
        }

        lock.lock();
        try {
            if (open) { // double checked locking
                return false;
            }
            index.open(); // init the index
            migrate();
            return open = true;
        } finally {
            lock.release();
        }
    }

    void migrate() throws ServiceException {
        if (mData.version == null) {
            // if we've just initialized() the mailbox, then the version will
            // be set in the config, but it won't be committed yet -- and unfortunately
            // getConfig() won't return us the proper value in this case....so just
            // use the local mVersion value if it is already set (that's the case
            // if we are initializing a new mailbox) and otherwise we'll read the
            // mailbox version from config
            Metadata md = getConfig(null, MailboxVersion.MD_CONFIG_VERSION);
            mData.version = MailboxVersion.fromMetadata(md);
        }

        // sanity-check the mailbox version
        if (mData.version.tooHigh()) {
            throw ServiceException.FAILURE("invalid mailbox version: " + mData.version + " (too high)", null);
        }

        if (!mData.version.atLeast(MailboxVersion.CURRENT)) { // check for mailbox upgrade
            // same prescription for both the 1.2 -> 1.3 and 1.3 -> 1.4 migrations
            if (!mData.version.atLeast(1, 4)) {
                ZimbraLog.mailbox.info("Upgrade mailbox from %s to 1.4", getVersion());
                recalculateFolderAndTagCounts();
                updateVersion(new MailboxVersion((short) 1, (short) 4));
            }

            if (!mData.version.atLeast(1, 5)) {
                ZimbraLog.mailbox.info("Upgrade mailbox from %s to 1.5", getVersion());
                index.indexAllDeferredFlagItems();
            }

            // bug 41893: revert folder colors back to mapped value
            if (!mData.version.atLeast(1, 7)) {
                ZimbraLog.mailbox.info("Upgrade mailbox from %s to 1.7", getVersion());
                MailboxUpgrade.upgradeTo1_7(this);
                updateVersion(new MailboxVersion((short) 1, (short) 7));
            }

            // bug 41850: revert tag colors back to mapped value
            if (!mData.version.atLeast(1, 8)) {
                ZimbraLog.mailbox.info("Upgrade mailbox from %s to 1.8", getVersion());
                MailboxUpgrade.upgradeTo1_8(this);
                updateVersion(new MailboxVersion((short) 1, (short) 8));
            }

            // bug 20620: track \Deleted counts separately
            if (!mData.version.atLeast(1, 9)) {
                ZimbraLog.mailbox.info("Upgrade mailbox from %s to 1.9", getVersion());
                purgeImapDeleted(null);
                updateVersion(new MailboxVersion((short) 1, (short) 9));
            }

            // bug 39647: wiki to document migration
            if (!mData.version.atLeast(1, 10)) {
                ZimbraLog.mailbox.info("Upgrade mailbox from %s to 1.10", getVersion());
                // update the version first so that the same mailbox
                // don't have to go through the migration again
                // if it was called to open() during the migration.
                updateVersion(new MailboxVersion((short) 1, (short) 10));
                migrateWikiFolders();
            }

            if (!mData.version.atLeast(2, 0)) {
                ZimbraLog.mailbox.info("Upgrade mailbox from %s to 2.0", getVersion());
                MailboxUpgrade.upgradeTo2_0(this);
                updateVersion(new MailboxVersion((short) 2, (short) 0));
            }

            // TAG and TAGGED_ITEM migration
            if (!mData.version.atLeast(2, 1)) {
                ZimbraLog.mailbox.info("Upgrade mailbox from %s to 2.1", getVersion());
                MailboxUpgrade.upgradeTo2_1(this);
                updateVersion(new MailboxVersion((short) 2, (short) 1));
            }

            // mailbox version in ZIMBRA.MAILBOX table
            if (!mData.version.atLeast(2, 2)) {
                ZimbraLog.mailbox.info("Upgrade mailbox from %s to 2.2", getVersion());
                // writing the new version itself performs the upgrade!
                updateVersion(new MailboxVersion((short) 2, (short) 2));
            }

            // PRIORITY flag
            if (!mData.version.atLeast(2, 3)) {
                ZimbraLog.mailbox.info("Upgrade mailbox from %s to 2.3", getVersion());
                MailboxUpgrade.upgradeTo2_3(this);
                updateVersion(new MailboxVersion((short) 2, (short) 3));
            }

            // POST flag
            if (!mData.version.atLeast(2, 4)) {
                ZimbraLog.mailbox.info("Upgrade mailbox from %s to 2.4", getVersion());
                MailboxUpgrade.upgradeTo2_4(this);
                updateVersion(new MailboxVersion((short) 2, (short) 4));
            }

            // UUID column
            if (!mData.version.atLeast(2, 5)) {
                ZimbraLog.mailbox.info("Upgrade mailbox from %s to 2.5", getVersion());
                MailboxUpgrade.upgradeTo2_5(this);
                updateVersion(new MailboxVersion((short) 2, (short) 5));
            }

            // Upgrade step for 2.6 is backed out due to bug 72131

            // MUTED flag
            if (!mData.version.atLeast(2, 7)) {
                ZimbraLog.mailbox.info("Upgrade mailbox from %s to 2.7", getVersion());
                MailboxUpgrade.upgradeTo2_7(this);
                updateVersion(new MailboxVersion((short) 2, (short) 7));
            }

            /*
             * 9.0 introduced a new external index store that is not backwards compatible with old index stores
             * queue all items for re-indexing into the new index store
             */
            if(!mData.version.atLeast(3, 0)) {
                ZimbraLog.mailbox.info("Upgrade mailbox from %s to 3.0", getVersion());
                index.upgradeMailboxTo3_0();
            }
        }
    }

    /** Returns the server-local numeric ID for this mailbox.  To get a
     *  system-wide, persistent unique identifier for the mailbox, use
     *  {@link #getAccountId()}. */
    public int getId() {
        return mId;
    }

    /** Returns which MBOXGROUP<N> database this mailbox is homed in. */
    public int getSchemaGroupId() {
        return mData.schemaGroupId;
    }

    /** Returns the ID of this mailbox's Account.
     *
     * @see #getAccount() */
    public String getAccountId() {
        return mData.accountId;
    }

    public MailboxData getData() {
        return mData;
    }

    /** Returns the {@link Account} object for this mailbox's owner.  At
     *  present, each account can have at most one <tt>Mailbox</tt>.
     *
     * @throws AccountServiceException if no account exists */
    public Account getAccount() throws ServiceException {
        String accountId = getAccountId();
        Account acct = Provisioning.getInstance().get(AccountBy.id, accountId);
        if (acct == null) {
            ZimbraLog.mailbox.warn("no account found in directory for mailbox %d (was expecting %s)", mId, accountId);
            throw AccountServiceException.NO_SUCH_ACCOUNT(accountId);
        }
        return acct;
    }

    /** Retuns the ID of the volume this <tt>Mailbox</tt>'s index lives on. */
    public short getIndexVolume() {
        return mData.indexVolumeId;
    }

    /**
     * Returns the mailbox maintenance context if this mailbox is under maintenance, otherwise null.
     */
    public MailboxMaintenance getMaintenance() {
        return maintenance;
    }

    /** Returns a {@link MailSender} object that can be used to send mail
     *  using the DataSource SMTP settings */
    public MailSender getDataSourceMailSender(DataSource ds, boolean isCalMessage) throws ServiceException {
        MailSender sender = new MailSender();
        sender.setTrackBadHosts(true);
        sender.setSession(ds);
        sender.setCalendarMode(isCalMessage);
        return sender;
    }

    /** Returns a {@link MailSender} object that can be used to send mail,
     *  save a copy to the Sent folder, etc. */
    public MailSender getMailSender() throws ServiceException {
        MailSender sender = new MailSender();
        sender.setTrackBadHosts(true);

        // Set the SMTP session properties on MailSender, so
        // that we don't require the caller to set them on
        // the message.
        sender.setSession(getAccount());

        return sender;
    }


    /** Returns the list of all <code>Mailbox</code> listeners of a given type.
     *  Returns all listeners when the passed-in type is <tt>null</tt>. */
    public List<Session> getListeners(Session.Type stype) {
        if (mListeners.isEmpty()) {
            return Collections.emptyList();
        } else if (stype == null) {
            return new ArrayList<Session>(mListeners);
        }

        List<Session> sessions = new ArrayList<Session>(mListeners.size());
        for (Session s : mListeners) {
            if (s.getType() == stype) {
                sessions.add(s);
            }
        }
        return sessions;
    }

    boolean hasListeners(Session.Type stype) {
        if (mListeners.isEmpty()) {
            return false;
        } else if (stype == null) {
            return true;
        }

        for (Session s : mListeners) {
            if (s.getType() == stype) {
                return true;
            }
        }
        return false;
    }

    /** Loookup a {@link Session} in the set of listeners on this mailbox. */
    public Session getListener(String sessionId) {
        if (sessionId != null) {
            for (Session session : mListeners) {
                if (sessionId.equals(session.getSessionId())) {
                    return session;
                }
            }
        }
        return null;
    }

    /** Adds a {@link Session} to the set of listeners notified on Mailbox
     *  changes.
     *
     * @param session  The Session registering for notifications.
     * @throws ServiceException  If the mailbox is in maintenance mode. */
    public void addListener(Session session) throws ServiceException {
        if (session == null) {
            return;
        }
        assert(session.getSessionId() != null);
        lock.lock();
        try {
            if (maintenance != null) {
                throw MailServiceException.MAINTENANCE(mId);
            }
            if (!mListeners.contains(session)) {
                mListeners.add(session);
            }

            if (Zimbra.isAlwaysOn()) {
                if (mListeners.size() == 1) {
                    // insert session into DB
                    DbConnection conn = DbPool.getConnection();
                    try {
                        DbSession.create(conn, session.getMailbox().getId(), Provisioning.getInstance()
                                        .getLocalServer().getId());
                        conn.commit();
                    } catch (ServiceException e) {
                        ZimbraLog.session.info("exception while inserting session into DB", e);
                    } finally {
                        if (conn != null) {
                            conn.closeQuietly();
                        }
                    }
                    //
                }
            }
        } finally {
            lock.release();
        }

        ZimbraLog.mailbox.debug("adding listener: %s", session);
    }

    /** Removes a {@link Session} from the set of listeners notified on
     *  Mailbox changes.
     *
     * @param session  The listener to deregister for notifications. */
    public void removeListener(Session session) {
        lock.lock();
        mListeners.remove(session);

        try {
            if (Zimbra.isAlwaysOn()) {
                if (mListeners.size() == 0) {
                    // DbSessions Cleanup
                    DbConnection conn = null;
                    try {
                        conn = DbPool.getConnection();
                        DbSession.delete(conn, getId(), Provisioning.getInstance().getLocalServer().getId());
                        conn.commit();
                    } catch (ServiceException e) {
                        ZimbraLog.mailbox.error("Deleting database session: ", e);
                    } finally {
                        if (conn != null) {
                            conn.closeQuietly();
                        }
                    }
                }
            }
        } finally {
            lock.release();
        }

        if (ZimbraLog.mailbox.isDebugEnabled()) {
            ZimbraLog.mailbox.debug("clearing listener: " + session);
        }
    }

    /** Cleans up and disconnects all {@link Session}s listening for
     *  notifications on this Mailbox.
     *
     * @see SessionCache#clearSession(Session) */
    private void purgeListeners() {
        ZimbraLog.mailbox.debug("purging listeners");

        for (Session session : mListeners) {
            SessionCache.clearSession(session);
        }
        // this may be redundant, as Session.doCleanup should dequeue
        //   the listener, but empty the list here just to be sure
        mListeners.clear();
    }

    /** Returns whether the server is keeping track of message deletes
     *  (etc.) for sync clients.  By default, sync tracking is off.
     *
     * @see #getSyncCutoff
     * @see #beginTrackingSync */
    boolean isTrackingSync() {
        return getSyncCutoff() > 0;
    }

    /** Returns the smallest change number that can be used as a sync token.
     *  If sync tracking is off, returns {@code 0}.
     *
     * @see #beginTrackingSync */
    public int getSyncCutoff() {
        return currentChange().sync == null ? mData.trackSync : currentChange().sync;
    }

    /** Returns whether the server is keeping track of message moves
     *  for imap clients.  By default, imap tracking is off.
     *
     * @see #beginTrackingImap */
    public boolean isTrackingImap() {
        return currentChange().imap == null ? mData.trackImap : currentChange().imap;
    }

    /**
     * @deprecated
     * Returns the operation timestamp as a UNIX int with 1-millisecond
     *  resolution.  This time is set at the start of the Mailbox
     *  transaction and should match the <tt>long</tt> returned
     *  by {@link #getOperationTimestampMillis}. */
    @Deprecated
    public long getOperationTimestamp() {
        return currentChange().timestamp;
    }

    /** Returns the operation timestamp as a Java long with full
     *  millisecond resolution.  This time is set at the start of
     *  the Mailbox transaction and should match the <tt>int</tt>
     *  returned by {@link #getOperationTimestamp}. */
    public long getOperationTimestampMillis() {
        return currentChange().timestamp;
    }

    /** Returns the timestamp of the last committed mailbox change.
     *  Note that this time is not persisted across server restart. */
    public long getLastChangeDate() {
        return mData.lastChangeDate;
    }

    /** Returns the change sequence number for the most recent
     *  transaction.  This will be either the change number for the
     *  current transaction or, if no database changes have yet been
     *  made in this transaction, the sequence number for the last
     *  committed change.
     *
     * @see #getOperationChangeID */
    public int getLastChangeID() {
        return currentChange().changeId == MailboxChange.NO_CHANGE ? mData.lastChangeId : Math.max(mData.lastChangeId,
                        currentChange().changeId);
    }

    private void setOperationChangeID(int changeFromRedo) throws ServiceException {
        if (currentChange().changeId != MailboxChange.NO_CHANGE) {
            if (currentChange().changeId == changeFromRedo) {
                return;
            }
            throw ServiceException.FAILURE("cannot specify change ID after change is in progress", null);
        }

        int lastId = getLastChangeID();
        int nextId = (changeFromRedo == ID_AUTO_INCREMENT ? lastId + 1 : changeFromRedo);

        // need to keep the current change ID regardless of whether it's a highwater mark
        currentChange().changeId = nextId;
    }

    /** Returns the change sequence number for the current transaction.
     *  If a change number has not yet been assigned to the transaction,
     *  assigns one.<p>
     *
     *  Every write to the database is assigned a monotonically-increasing
     *  (though not necessarily gap-free) change number.  All writes in
     *  a single transaction receive the same change number.  This change
     *  number is persisted as <tt>MAIL_ITEM.MOD_METADATA</tt> in all
     *  non-delete cases, as <tt>MAIL_ITEM.MOD_CONTENT</tt> for any
     *  items that were created or had their "content" modified, and as
     *  <tt>TOMBSTONE.SEQUENCE</tt> for hard deletes. */
    public int getOperationChangeID() throws ServiceException {
        if (currentChange().changeId == MailboxChange.NO_CHANGE) {
            setOperationChangeID(ID_AUTO_INCREMENT);
        }
        return currentChange().changeId;
    }

    /** @return whether the object has changed more recently than the client knows about */
    boolean checkItemChangeID(MailItem item) throws ServiceException {
        if (item == null) {
            return true;
        }
        return checkItemChangeID(item.getModifiedSequence(), item.getSavedSequence());
    }

    public boolean checkItemChangeID(int modMetadata, int modContent) throws ServiceException {
        if (currentChange().octxt == null || currentChange().octxt.change < 0) {
            return true;
        }
        OperationContext octxt = currentChange().octxt;
        if (octxt.changetype == OperationContext.CHECK_CREATED && modContent > octxt.change) {
            return false;
        } else if (octxt.changetype == OperationContext.CHECK_MODIFIED && modMetadata > octxt.change) {
            throw MailServiceException.MODIFY_CONFLICT();
        }
        return true;
    }

    /** Returns the last id assigned to an item successfully created in the
     *  mailbox.  On startup, this value will be rounded up to the nearest
     *  100, so there may be gaps in the set of IDs actually assigned.
     *
     * @see MailItem#getId()
     * @see DbMailbox#ITEM_CHECKPOINT_INCREMENT */
    public int getLastItemId() {
        return currentChange().itemId == MailboxChange.NO_CHANGE ? mData.lastItemId : currentChange().itemId;
    }

    // Don't make this method package-visible.  Keep it private.
    //   idFromRedo: specific ID value to use during redo execution, or ID_AUTO_INCREMENT
    private int getNextItemId(int idFromRedo) {
        int lastId = getLastItemId();
        int nextId = idFromRedo == ID_AUTO_INCREMENT ? lastId + 1 : idFromRedo;

        if (nextId > lastId) {
            currentChange().itemId = nextId;
        }
        return nextId;
    }

    TargetConstraint getOperationTargetConstraint() {
        return currentChange().tcon;
    }

    void setOperationTargetConstraint(TargetConstraint tcon) {
        currentChange().tcon = tcon;
    }

    public OperationContext getOperationContext() {
        return currentChange().active ? currentChange().octxt : null;
    }

    RedoableOp getRedoPlayer() {
        return currentChange().getRedoPlayer();
    }

    RedoableOp getRedoRecorder() {
        return currentChange().recorder;
    }

    PendingModifications getPendingModifications() {
        return currentChange().dirty;
    }


    /** Returns the {@link Account} for the authenticated user for the
     *  transaction.  Returns <tt>null</tt> if none was supplied in the
     *  transaction's {@link OperationContext} or if the authenticated
     *  user is the same as the <tt>Mailbox</tt>'s owner. */
    Account getAuthenticatedAccount() {
        Account authuser = null;
        if (currentChange().active && currentChange().octxt != null) {
            authuser = currentChange().octxt.getAuthenticatedUser();
        }
        // XXX if the current authenticated user is the owner, it will return null.
        // later on in Folder.checkRights(), the same assumption is used to validate
        // the access.
        if (authuser != null && authuser.getId().equals(getAccountId())) {
            authuser = null;
        }
        return authuser;
    }

    Account getLockAccount() throws ServiceException {
        Account authenticatedAccount = getAuthenticatedAccount();
        if (authenticatedAccount == null) {
            authenticatedAccount = getAccount();
        }
        return authenticatedAccount;
    }

    /** Returns whether the authenticated user for the transaction is using
     *  any admin privileges they might have.  Admin users not using privileges
     *  are exactly like any other user and cannot access any folder they have
     *  not explicitly been granted access to.
     *
     * @see #getAuthenticatedAccount() */
    boolean isUsingAdminPrivileges() {
        return currentChange().active && currentChange().octxt != null
                        && currentChange().octxt.isUsingAdminPrivileges();
    }

    /** Returns whether the authenticated user has full access to this
     *  <tt>Mailbox</tt>.   The following users have full access:<ul>
     *    <li>the mailbox's owner
     *    <li>all global admin accounts (if using admin privileges)
     *    <li>appropriate domain admins (if using admin privileges)</ul>
     *
     * @see #getAuthenticatedAccount()
     * @see #isUsingAdminPrivileges() */
    boolean hasFullAccess() throws ServiceException {
        Account authuser = getAuthenticatedAccount();
        // XXX: in Mailbox, authuser is set to null if authuser == owner.
        if (authuser == null || getAccountId().equals(authuser.getId())) {
            return true;
        }
        if (currentChange().active && currentChange().octxt != null) {
            return AccessManager.getInstance().canAccessAccount(authuser, getAccount(), isUsingAdminPrivileges());
        }
        return false;
    }

    /** Returns whether the authenticated user in the given op context has full access to this
     *  <tt>Mailbox</tt>.   The following users have full access:<ul>
     *    <li>the mailbox's owner
     *    <li>all global admin accounts (if using admin privileges)
     *    <li>appropriate domain admins (if using admin privileges)</ul> */
    public boolean hasFullAccess(OperationContext octxt) throws ServiceException {
        Account authuser = octxt != null ? octxt.getAuthenticatedUser() : null;
        // XXX: in Mailbox, authuser is set to null if authuser == owner.
        if (authuser == null || getAccountId().equals(authuser.getId())) {
            return true;
        }
        return AccessManager.getInstance().canAccessAccount(authuser, getAccount(), octxt.isUsingAdminPrivileges());
    }

    /** Returns true if the authenticated user has admin privileges over this
     * <tt>Mailbox</tt>.  Such users include:<ul>
     *   <li>all global admin accounts (if using admin privileges)</li>
     *   <li>appropriate domain admins (if using admin privileges)</li></ul> */
    public boolean hasFullAdminAccess(OperationContext octxt) throws ServiceException {
        return octxt == null || (octxt.isUsingAdminPrivileges() && hasFullAccess(octxt));
    }

    /** Returns the total (uncompressed) size of the mailbox's contents. */
    public long getSize() {
        return currentChange().size == MailboxChange.NO_CHANGE ? mData.size : currentChange().size;
    }

    /** change the current size of the mailbox */
    void updateSize(long delta) throws ServiceException {
        updateSize(delta, true);
    }

    void updateSize(long delta, boolean checkQuota) throws ServiceException {
        if (delta == 0) {
            return;
        }

        // if we go negative, that's OK! just pretend we're at 0.
        long size = Math.max(0, (currentChange().size == MailboxChange.NO_CHANGE ? mData.size : currentChange().size)
                        + delta);
        if (delta > 0 && checkQuota) {
            checkSizeChange(size);
        }

        currentChange().dirty.recordModified(this, Change.SIZE);
        currentChange().size = size;
    }

    void checkSizeChange(long newSize) throws ServiceException {
        Account acct = getAccount();
        long acctQuota = AccountUtil.getEffectiveQuota(acct);
        if (acctQuota != 0 && newSize > acctQuota) {
            throw MailServiceException.QUOTA_EXCEEDED(acctQuota);
        }
        Domain domain = Provisioning.getInstance().getDomain(acct);
        if (domain != null && AccountUtil.isOverAggregateQuota(domain)
                        && !AccountUtil.isReceiveAllowedOverAggregateQuota(domain)) {
            throw MailServiceException.DOMAIN_QUOTA_EXCEEDED(domain.getDomainAggregateQuota());
        }
    }

    /** Returns the last time that the mailbox had a write op caused by a SOAP
     *  session.  This value is written both right after the session's first
     *  write op as well as right after the session expires.
     *
     * @see #recordLastSoapAccessTime(long) */
    public long getLastSoapAccessTime() {
        lock.lock(false);
        try {
            long lastAccess = (currentChange().accessed == MailboxChange.NO_CHANGE ? mData.lastWriteDate
                            : currentChange().accessed) * 1000L;
            for (Session s : mListeners) {
                if (s instanceof SoapSession) {
                    lastAccess = Math.max(lastAccess, ((SoapSession) s).getLastWriteAccessTime());
                }
            }
            return lastAccess;
        } finally {
            lock.release();
        }
    }

    /** Records the last time that the mailbox had a write op caused by a SOAP
     *  session.  This value is written both right after the session's first
     *  write op as well as right after the session expires.
     *
     * @see #getLastSoapAccessTime() */
    public void recordLastSoapAccessTime(long time) throws ServiceException {
        boolean success = false;
        try {
            beginTransaction("recordLastSoapAccessTime", null);
            if (time > mData.lastWriteDate) {
                currentChange().accessed = (int) (time / 1000);
                DbMailbox.recordLastSoapAccess(this);
            }
            success = true;
        } finally {
            endTransaction(success);
        }
    }

    /** Returns the number of "recent" messages in the mailbox.  A message is
     *  considered "recent" if (a) it's not a draft or a sent message, and
     *  (b) it was added since the last write operation associated with any
     *  SOAP session. */
    public int getRecentMessageCount() {
        return currentChange().recent == MailboxChange.NO_CHANGE ? mData.recentMessages : currentChange().recent;
    }

    /** Resets the mailbox's "recent message count" to 0.  A message is
     *  considered "recent" if (a) it's not a draft or a sent message, and
     *  (b) it was added since the last write operation associated with any
     *  SOAP session. */
    public void resetRecentMessageCount(OperationContext octxt) throws ServiceException {
        boolean success = false;
        try {
            beginTransaction("resetRecentMessageCount", octxt);
            if (getRecentMessageCount() != 0) {
                currentChange().recent = 0;
            }
            success = true;
        } finally {
            endTransaction(success);
        }
    }

    public void refreshMailbox(OperationContext octxt) throws ServiceException {
        boolean success = false;
        try {
            beginTransaction("refreshMailboxStats", octxt);
            // begin transaction would refresh the mailbox.
            success = true;
        } finally {
            endTransaction(success);
        }
    }

    /** Returns the number of contacts currently in the mailbox.
     *
     * @see #updateContactCount(int) */
    public int getContactCount() {
        return currentChange().contacts == MailboxChange.NO_CHANGE ? mData.contacts : currentChange().contacts;
    }

    /** Updates the count of contacts currently in the mailbox.  The
     *  administrator can place a limit on a user's contact count by setting
     *  the <tt>zimbraContactMaxNumEntries</tt> COS attribute.  Contacts
     *  in the Trash still count against this quota.
     *
     * @param delta  The change in contact count, negative to decrease.
     * @throws ServiceException  The following error codes are possible:<ul>
     *    <li><tt>mail.TOO_MANY_CONTACTS</tt> - if the user's contact
     *        quota would be exceeded</ul> */
    void updateContactCount(int delta) throws ServiceException {
        if (delta == 0) {
            return;
        }
        // if we go negative, that's OK! just pretend we're at 0.
        currentChange().contacts = Math.max(0, (currentChange().contacts == MailboxChange.NO_CHANGE ? mData.contacts
                        : currentChange().contacts) + delta);

        if (delta < 0) {
            return;
        }
        int quota = getAccount().getContactMaxNumEntries();
        if (quota != 0 && currentChange().contacts > quota) {
            throw MailServiceException.TOO_MANY_CONTACTS(quota);
        }
    }


    /** Adds the item to the current change's list of items created during
     *  the transaction.
     * @param item  The created item. */
    void markItemCreated(MailItem item) {
        currentChange().dirty.recordCreated(item);
    }

    /** Adds the item to the current change's list of items deleted during the transaction.
     *
     * @param item  The item being deleted. */
    void markItemDeleted(MailItem item) {
        MailItem itemSnapshot = null;
        try {
            itemSnapshot = item.snapshotItem();
        } catch (ServiceException e) {
            ZimbraLog.mailbox.warn("could not snapshot to-be-deleted item", e);
        }
        if (itemSnapshot == null) {
            markItemDeleted(item.getType(), item.getId());
        } else {
            currentChange().dirty.recordDeleted(itemSnapshot);
        }
    }

    /** Adds the item to the current change's list of items deleted during the transaction.
     *
     * @param type item type
     * @param itemId  The id of the item being deleted. */
    void markItemDeleted(MailItem.Type type, int itemId) {
        currentChange().dirty.recordDeleted(mData.accountId, itemId, type);
    }

    /** Adds the items to the current change's list of items deleted during the transaction.
     *
     * @param idlist  The ids of the items being deleted. */
    void markItemDeleted(TypedIdList idlist) {
        currentChange().dirty.recordDeleted(mData.accountId, idlist);
    }

    /** Adds the item to the current change's list of items modified during
     *  the transaction.
     *
     *
     * @param item    The modified item.
     * @param reason  The bitmask describing the modified item properties.
     * @see com.zimbra.cs.session.PendingModifications.Change */
    void markItemModified(MailItem item, int reason) throws ServiceException {
        if (item.inDumpster() && (reason != Change.METADATA)) {
            throw MailServiceException.IMMUTABLE_OBJECT(item.getId());
        }
        currentChange().dirty.recordModified(item, reason);
    }

    /** Returns whether the given item has been marked dirty for a particular
     *  reason during the current transaction.  Outside of a transaction, this
     *  method will return {@code false}.
     * @param item  The {@code MailItem} we're interested in.
     * @param how   A bitmask of {@link Change} "why" flags (e.g. {@code
     *              Change#MODIFIED_FLAGS}).
     * @see Change */
    public boolean isItemModified(MailItem item, int how) {
        PendingModifications dirty = currentChange().dirty;
        if (!dirty.hasNotifications()) {
            return false;
        }
        PendingModifications.ModificationKey mkey = new PendingModifications.ModificationKey(item);
        if (dirty.created != null && dirty.created.containsKey(mkey)) {
            return true;
        }
        Change chg = dirty.modified == null ? null : dirty.modified.get(mkey);
        return chg != null && (chg.why & how) != 0;
    }

    /** Adds the object to the current change's list of non-{@link MailItem}
     *  objects affected during the transaction.  Among these "dirty" items
     *  can be:<ul>
     *    <li>The {@link Blob} or {@link MailboxBlob} for a newly-created file.
     *    <li>The {@link PendingDelete} holding blobs and index
     *        entries to be cleaned up after a {@link MailItem#deletes}.
     *    <li>The SHA1 hash of a conversation's subject stored in
     *        {@link #mConvHashes}.</ul>
     *
     * @param obj  The relevant object.
     * @see #commitCache(Mailbox.MailboxChange)
     * @see #rollbackCache(Mailbox.MailboxChange) */
    void markOtherItemDirty(Object obj) {
        if (obj instanceof PendingDelete) {
            currentChange().addPendingDelete((PendingDelete) obj);
        } else {
            currentChange().otherDirtyStuff.add(obj);
        }
    }

    public DbConnection getOperationConnection() throws ServiceException {
        if (!currentChange().isActive()) {
            throw ServiceException.FAILURE("cannot fetch Connection outside transaction", new Exception());
        }
        return currentChange().getConnection();
    }

    private void setOperationConnection(DbConnection conn) throws ServiceException {
        if (!currentChange().isActive()) {
            throw ServiceException.FAILURE("cannot set Connection outside transaction", new Exception());
        } else if (conn == null) {
            return;
        } else if (currentChange().conn != null) {
            throw ServiceException.FAILURE("cannot set Connection for in-progress transaction", new Exception());
        }
        currentChange().conn = conn;
    }

    /**
     * Puts the Mailbox into maintenance mode.  As a side effect, disconnects any {@link Session}s listening on this
     * {@link Mailbox} and flushes all changes to the search index of this {@link Mailbox}.
     *
     * @return A new {@link MailboxManager.MaintenanceContext} token for use in a subsequent call to
     * {@link MailboxManager#endMaintenance(MailboxManager.MaintenanceContext, boolean, boolean)}.
     * @throws ServiceException MailServiceException.MAINTENANCE if the {@link Mailbox} is already in maintenance mode.
     */
    MailboxMaintenance beginMaintenance() throws ServiceException {
        lock.lock();
        try {
            if (maintenance != null) {
                maintenance.startInnerMaintenance();
                ZimbraLog.mailbox.info("already in maintenance, nesting access for mailboxId %d", getId());
                return maintenance;
            }
            ZimbraLog.mailbox.info("Putting mailbox %d under maintenance.", getId());

            purgeListeners();
            index.evict();

            maintenance = new MailboxMaintenance(mData.accountId, mId, this);
            return maintenance;
        } finally {
            lock.release();
        }
    }


    /**
     * End maintenance mode
     * @param success - whether to mark operation as success or take mailbox out of commision due to failure
     * @return true if maintenance is actually ended; false if maintenance is still wrapped by outer lockout
     * @throws ServiceException
     */
    synchronized boolean endMaintenance(boolean success) throws ServiceException {
        if (maintenance == null) {
            throw ServiceException.FAILURE("mainbox not in maintenance mode", null);
        }

        if (success) {
            ZimbraLog.mailbox.info("Ending maintenance on mailbox %d.", getId());
            if (maintenance.endInnerMaintenance()) {
                ZimbraLog.mailbox.info("decreasing depth for mailboxId %d", getId());
                return false;
            } else {
                maintenance = null;
                return true;
            }
        } else {
            ZimbraLog.mailbox.info("Ending maintenance and marking mailbox %d as unavailable.", getId());
            maintenance.markUnavailable();
            return true;
        }
    }

    boolean isTransactionActive() {
        return currentChange().depth > 0;
    }

    protected void beginTransaction(String caller, OperationContext octxt) throws ServiceException {
        beginTransaction(caller, System.currentTimeMillis(), octxt, null, null, true);
    }

    protected void beginReadTransaction(String caller, OperationContext octxt) throws ServiceException {
        beginTransaction(caller, System.currentTimeMillis(), octxt, null, null, false);
    }

    protected void beginTransaction(String caller, OperationContext octxt, RedoableOp recorder) throws ServiceException {
        long timestamp = octxt == null ? System.currentTimeMillis() : octxt.getTimestamp();
        beginTransaction(caller, timestamp, octxt, recorder, null, true);
    }

    void beginTransaction(String caller, OperationContext octxt, RedoableOp recorder, DbConnection conn)
                    throws ServiceException {
        beginTransaction(caller, octxt, recorder, conn, true);
    }

    void beginTransaction(String caller, OperationContext octxt, RedoableOp recorder, DbConnection conn, boolean write)
                    throws ServiceException {
        long timestamp = octxt == null ? System.currentTimeMillis() : octxt.getTimestamp();
        beginTransaction(caller, timestamp, octxt, recorder, conn, write);
    }

    private void beginTransaction(String caller, long time, OperationContext octxt, RedoableOp recorder,
                    DbConnection conn, boolean write) throws ServiceException {
    	write = write || requiresWriteLock();
        assert recorder == null || write;
        assert !Thread.holdsLock(this) : "use MailboxLock";
        lock.lock(write);
        if (!write && requiresWriteLock()) {
            //another call must have purged the cache.
            //the lock.lock() call should have resulted in write lock already
            assert(lock.isWriteLockedByCurrentThread());
            write = true;

        }
        currentChange().startChange(caller, octxt, recorder, write);

        // if a Connection object was provided, use it
        if (conn != null) {
            setOperationConnection(conn);
        }

        // refresh mailbox stats - check cache 1st, then DB 2nd
        MailboxData newData = null;
        MailboxDataCache mailboxDataCache = mailboxManager.getMailboxDataCache();
        if (mailboxDataCache != null) {
            try {
                newData = mailboxManager.getMailboxDataCache().get(this);
            } catch (ServiceException e) {
                ZimbraLog.mailbox.warn("failed reading mailbox stats from cache", e);
            }
        }
        if (newData == null && Zimbra.isAlwaysOn()) {
            newData = DbMailbox.getMailboxStats(getOperationConnection(), getId());
            if (newData != null) { // Mailbox may have been deleted
                mData = newData;
            }
        }

        boolean needRedo = needRedo(octxt, recorder);
        // have a single, consistent timestamp for anything affected by this operation
        currentChange().setTimestamp(time);
        if (recorder != null && needRedo) {
            recorder.start(time);
        }

        // if the caller has specified a constraint on the range of affected items, store it
        if (recorder != null && needRedo && octxt != null && octxt.change > 0) {
            recorder.setChangeConstraint(octxt.changetype, octxt.change);
        }

        // if we're redoing an op, preserve the old change ID
        if (octxt != null && octxt.getChangeId() > 0) {
            setOperationChangeID(octxt.getChangeId());
        }
        if (recorder != null && needRedo) {
            recorder.setChangeId(getOperationChangeID());
        }

        // keep a hard reference to the item cache to avoid having it GCed during the op
        LocalItemCache cache = mItemCache.get();
        if (cache == null) {
            cache = new LocalItemCache();
            mItemCache = new SoftReference<LocalItemCache>(cache);
            ZimbraLog.cache.debug("created a new MailItem cache for mailbox " + getId());
        }
        currentChange().itemCache = cache;

        // don't permit mailbox access during maintenance
        if (maintenance != null && !maintenance.canAccess()) {
            throw MailServiceException.MAINTENANCE(mId);
        }
        // we can only start a redoable operation as the transaction's base change
        if (recorder != null && needRedo && currentChange().depth > 1) {
            throw ServiceException.FAILURE("cannot start a logged transaction from within another transaction "
                            + "(current recorder=" + currentChange().recorder + ")", null);
        }
        // we'll need folders and tags loaded in order to handle ACLs
        loadFoldersAndTags();
    }

    /** Returns the set of configuration info for the given section.
     *  We segment the mailbox-level configuration data into "sections" to
     *  allow server applications to store their config separate from all
     *  other apps.  (So the IMAP server could store and retrieve the
     *  <tt>"imap"</tt> config section, etc.)
     *
     * @param octxt    The context for this request (e.g. auth user id).
     * @param section  The config section to fetch.
     * @perms full access to the mailbox (see {@link #hasFullAccess()})
     * @return The {@link Metadata} representing the appropriate section's
     *         configuration information, or <tt>null</tt> if none is
     *         found or if the caller does not have sufficient privileges
     *         to read the mailbox's config. */
    public Metadata getConfig(OperationContext octxt, String section) throws ServiceException {
        if (Strings.isNullOrEmpty(section)) {
            return null;
        }

        // note: defaulting to true, not false...
        boolean success = true;
        try {
            beginTransaction("getConfig", octxt, null);
            // make sure they have sufficient rights to view the config
            if (!hasFullAccess()) {
                return null;
            }
            if (mData.configKeys == null || !mData.configKeys.contains(section)) {
                return null;
            }
            String config = DbMailbox.getConfig(this, section);
            if (config == null) {
                return null;
            }
            try {
                return new Metadata(config);
            } catch (ServiceException e) {
                success = false;
                ZimbraLog.mailbox.warn("could not decode config metadata for section:" + section);
                return null;
            }
        } finally {
            endTransaction(success);
        }
    }

    /** Sets the configuration info for the given section.  We segment the
     *  mailbox-level configuration data into "sections" to allow server
     *  applications to store their config separate from all other apps.
     *
     * @param octxt    The context for this request (e.g. auth user id).
     * @param section  The config section to store.
     * @param config   The new config data for the section.
     * @perms full access to the mailbox (see {@link #hasFullAccess()})
     * @throws ServiceException  The following error codes are possible:<ul>
     *    <li><tt>service.FAILURE</tt> - if there's a database failure
     *    <li><tt>service.PERM_DENIED</tt> - if you don't have
     *        sufficient permissions</ul>
     * @see #getConfig(OperationContext, String) */
    public void setConfig(OperationContext octxt, String section, Metadata config) throws ServiceException {
        Preconditions.checkNotNull(section);

        SetConfig redoPlayer = new SetConfig(mId, section, config);
        boolean success = false;
        try {
            beginTransaction("setConfig", octxt, redoPlayer);

            // make sure they have sufficient rights to view the config
            if (!hasFullAccess()) {
                throw ServiceException.PERM_DENIED("you do not have sufficient permissions");
            }
            currentChange().dirty.recordModified(this, Change.CONFIG);
            currentChange().config = new Pair<String, Metadata>(section, config);
            DbMailbox.updateConfig(this, section, config);
            success = true;
        } finally {
            endTransaction(success);
        }
    }

    /**
     * Delete all of the metadata of a device by given device id. In ActiveSync, section is composed of deviceId<:CollectionClass>
     *
     * @param octxt The context for this request
     * @param sectionPart The config section part
     * @throws ServiceException
     */
    public void deleteConfig(OperationContext octxt, String sectionPart) throws ServiceException {
        Preconditions.checkNotNull(sectionPart);

        DeleteConfig redoPlayer = new DeleteConfig(mId, sectionPart);
        boolean success = false;
        try {
            beginTransaction("deleteConfig", octxt, redoPlayer);

            // make sure they have sufficient rights to view the config
            if (!hasFullAccess()) {
                throw ServiceException.PERM_DENIED("you do not have sufficient permissions");
            }
            currentChange().dirty.recordModified(this, Change.CONFIG);
            DbMailbox.deleteConfig(this, sectionPart);
            success = true;
        } finally {
            endTransaction(success);
        }
    }

    private LocalItemCache getItemCache() throws ServiceException {
        if (!currentChange().isActive()) {
            throw ServiceException.FAILURE("cannot access item cache outside a transaction active="
                            + currentChange().active + ",depth=" + currentChange().depth, null);
        }
        return currentChange().itemCache;
    }

    private void clearItemCache() {
        if (currentChange().isActive()) {
            currentChange().itemCache.clear();
        } else {
            mItemCache.clear();
        }
    }

    void cache(MailItem item) throws ServiceException {
        if (item == null || item.isTagged(Flag.FlagInfo.UNCACHED)) {
            return;
        }

        if (item instanceof Tag) {
            if (mTagCache != null) {
                mTagCache.put(item.getId(), (Tag) item);
                mTagCache.put(item.getName().toLowerCase(), (Tag) item);
            }
        } else if (item instanceof Folder) {
            if (mFolderCache != null) {
                mFolderCache.put((Folder) item);
            }
        } else {
            getItemCache().put(item);
        }

        ZimbraLog.cache.debug("cached %s %d in mailbox %d", item.getType(), item.getId(), getId());
    }

    public void batchUncache(List<MailItem> items) throws ServiceException {
        beginTransaction("UncacheItemList", null);
        boolean success = false;
        try {
            for(MailItem item : items) {
                uncache(item);
            }
            success = true;
        } catch (ServiceException e) {
            ZimbraLog.cache.error("Failed to remove a batch of items from cache", e);
        } finally {
            endTransaction(success);
        }
    }

    public void uncache(MailItem item) throws ServiceException {
        if (item == null) {
            return;
        }

        if (item instanceof Tag) {
            if (mTagCache == null) {
                return;
            }
            mTagCache.remove(item.getId());
            mTagCache.remove(item.getName().toLowerCase());
        } else if (item instanceof Folder) {
            if (mFolderCache == null) {
                return;
            }
            mFolderCache.remove((Folder) item);
        } else {
            getItemCache().remove(item);
            MessageCache.purge(item);
        }

        ZimbraLog.cache.debug("uncached %s %d in mailbox %d", item.getType(), item.getId(), getId());

        uncacheChildren(item);
    }

    /** Removes an item from the <code>Mailbox</code>'s item cache.
     *  <i>Note: This function
     *  cannot be used to uncache {@link Tag}s and {@link Folder}s.  You must
     *  call {@link #uncache(MailItem)} to remove those items from their
     *  respective caches.</i>
     *
     * @param itemId  The id of the item to uncache */
    void uncacheItem(Integer itemId) throws ServiceException {
        MailItem item = getItemCache().remove(itemId);
        if (ZimbraLog.cache.isDebugEnabled()) {
            ZimbraLog.cache.debug("uncached item " + itemId + " in mailbox " + getId());
        }
        if (item != null) {
            MessageCache.purge(item);
        } else {
            MessageCache.purge(this, itemId);
        }
    }

    /** Removes all this item's children from the <code>Mailbox</code>'s cache.
     *  Does not uncache the item itself. */
    void uncacheChildren(MailItem parent) throws ServiceException {
        if (parent == null || !parent.canHaveChildren()) {
            return;
        }

        Collection<? extends MailItem> cached;
        if (!(parent instanceof Folder)) {
            cached = getItemCache().values();
        } else if (mFolderCache != null) {
            cached = mFolderCache.values();
        } else {
            return;
        }

        int parentId = parent.getId();
        List<MailItem> children = new ArrayList<MailItem>();
        for (MailItem item : cached) {
            if (item.getParentId() == parentId) {
                children.add(item);
            }
        }

        if (!children.isEmpty()) {
            for (MailItem child : children) {
                uncache(child);
            }
        }
    }

    private void clearFolderCache() {
        mFolderCache = null;
        requiresWriteLock = true;
        try {
            Zimbra.getAppContext().getBean(FoldersAndTagsCache.class).remove(this);
        } catch (ServiceException e) {
            ZimbraLog.mailbox.warn("error deleting folders/tags cache from memcached.");
        }
    }

    private void clearTagCache() {
        mTagCache = null;
        requiresWriteLock = true;
        try {
            Zimbra.getAppContext().getBean(FoldersAndTagsCache.class).remove(this);
        } catch (ServiceException e) {
            ZimbraLog.mailbox.warn("error deleting folders/tags cache from memcached.");
        }
    }

    /** Removes all items of a specified type from the <tt>Mailbox</tt>'s
     *  caches.  There may be some collateral damage: purging non-tag,
     *  non-folder types will drop the entire item cache.
     *
     * @param type  The type of item to completely uncache.  {@link MailItem#TYPE_UNKNOWN}
     * uncaches all items. */
    public void purge(MailItem.Type type) {
        lock.lock();
        try {
            switch (type) {
                case FOLDER:
                case MOUNTPOINT:
                case SEARCHFOLDER:
                    clearFolderCache();
                    break;
                case FLAG:
                case TAG:
                    clearTagCache();
                    break;
                default:
                    clearItemCache();
                    break;
                case UNKNOWN:
                    clearFolderCache();
                    clearTagCache();
                    clearItemCache();
                    break;
            }
        } finally {
            lock.release();
        }

        ZimbraLog.cache.debug("purged type=%s", type);
    }

    public static final Set<Integer> REIFIED_FLAGS = ImmutableSet.of(Flag.ID_FROM_ME, Flag.ID_ATTACHED,
                    Flag.ID_REPLIED, Flag.ID_FORWARDED, Flag.ID_COPIED, Flag.ID_FLAGGED, Flag.ID_DRAFT,
                    Flag.ID_DELETED, Flag.ID_NOTIFIED, Flag.ID_UNREAD, Flag.ID_HIGH_PRIORITY, Flag.ID_LOW_PRIORITY,
                    Flag.ID_VERSIONED, Flag.ID_POPPED, Flag.ID_NOTE, Flag.ID_PRIORITY, Flag.ID_INVITE, Flag.ID_POST,
                    Flag.ID_MUTED);

    /** Creates the default set of immutable system folders in a new mailbox.
     *  These system folders have fixed ids (e.g. {@link #ID_FOLDER_INBOX})
     *  and are hardcoded in the server:<pre>
     *     MAILBOX_ROOT
     *       +--Tags
     *       +--Conversations
     *       +--Comments
     *       +--&lt;other hidden system folders>
     *       +--USER_ROOT
     *            +--INBOX
     *            +--Trash
     *            +--Sent
     *            +--&lt;other immutable folders>
     *            +--&lt;user-created folders></pre>
     *  This method does <u>not</u> have hooks for inserting arbitrary folders,
     *  tags, or messages into a new mailbox.
     *
     * @see Folder#create(int, Mailbox, Folder, String, byte, byte, int, byte, String) */
    protected void initialize() throws ServiceException {
        // the new mailbox's caches are created and the default set of flags are
        // loaded by the earlier call to loadFoldersAndTags in beginTransaction
        lock.lock();
        try {
            createDefaultFolders();
            createDefaultFlags();

            currentChange().itemId = getInitialItemId();
            DbMailbox.updateMailboxStats(this);
        } finally {
            lock.release();
        }
    }

    /**
     * @see #initialize() */
    protected void createDefaultFolders() throws ServiceException {
        lock.lock();
        try {
            byte hidden = Folder.FOLDER_IS_IMMUTABLE | Folder.FOLDER_DONT_TRACK_COUNTS;
            Folder root = Folder.create(ID_FOLDER_ROOT, UUIDUtil.generateUUID(), this, null, "ROOT", hidden,
                            MailItem.Type.UNKNOWN, 0, MailItem.DEFAULT_COLOR_RGB, null, null, null);
            Folder.create(ID_FOLDER_TAGS, UUIDUtil.generateUUID(), this, root, "Tags", hidden, MailItem.Type.TAG, 0,
                            MailItem.DEFAULT_COLOR_RGB, null, null, null);
            Folder.create(ID_FOLDER_CONVERSATIONS, UUIDUtil.generateUUID(), this, root, "Conversations", hidden,
                            MailItem.Type.CONVERSATION, 0, MailItem.DEFAULT_COLOR_RGB, null, null, null);
            Folder.create(ID_FOLDER_COMMENTS, UUIDUtil.generateUUID(), this, root, "Comments", hidden,
                            MailItem.Type.COMMENT, 0, MailItem.DEFAULT_COLOR_RGB, null, null, null);

            byte system = Folder.FOLDER_IS_IMMUTABLE;
            Folder userRoot = Folder.create(ID_FOLDER_USER_ROOT, UUIDUtil.generateUUID(), this, root, "USER_ROOT",
                            system, MailItem.Type.UNKNOWN, 0, MailItem.DEFAULT_COLOR_RGB, null, null, null);
            Folder.create(ID_FOLDER_INBOX, UUIDUtil.generateUUID(), this, userRoot, "Inbox", system,
                            MailItem.Type.MESSAGE, 0, MailItem.DEFAULT_COLOR_RGB, null, null, null);
            Folder.create(ID_FOLDER_TRASH, UUIDUtil.generateUUID(), this, userRoot, "Trash", system,
                            MailItem.Type.UNKNOWN, 0, MailItem.DEFAULT_COLOR_RGB, null, null, null);
            Folder.create(ID_FOLDER_SPAM, UUIDUtil.generateUUID(), this, userRoot, "Junk", system,
                            MailItem.Type.MESSAGE, 0, MailItem.DEFAULT_COLOR_RGB, null, null, null);
            Folder.create(ID_FOLDER_SENT, UUIDUtil.generateUUID(), this, userRoot, "Sent", system,
                            MailItem.Type.MESSAGE, 0, MailItem.DEFAULT_COLOR_RGB, null, null, null);
            Folder.create(ID_FOLDER_DRAFTS, UUIDUtil.generateUUID(), this, userRoot, "Drafts", system,
                            MailItem.Type.MESSAGE, 0, MailItem.DEFAULT_COLOR_RGB, null, null, null);
            Folder.create(ID_FOLDER_CONTACTS, UUIDUtil.generateUUID(), this, userRoot, "Contacts", system,
                            MailItem.Type.CONTACT, 0, MailItem.DEFAULT_COLOR_RGB, null, null, null);
            Folder.create(ID_FOLDER_CALENDAR, UUIDUtil.generateUUID(), this, userRoot, "Calendar", system,
                            MailItem.Type.APPOINTMENT, Flag.BITMASK_CHECKED, MailItem.DEFAULT_COLOR_RGB, null, null,
                            null);
            Folder.create(ID_FOLDER_TASKS, UUIDUtil.generateUUID(), this, userRoot, "Tasks", system,
                            MailItem.Type.TASK, Flag.BITMASK_CHECKED, MailItem.DEFAULT_COLOR_RGB, null, null, null);
            Folder.create(ID_FOLDER_AUTO_CONTACTS, UUIDUtil.generateUUID(), this, userRoot, "Emailed Contacts", system,
                            MailItem.Type.CONTACT, 0, MailItem.DEFAULT_COLOR_RGB, null, null, null);
            Folder.create(ID_FOLDER_IM_LOGS, UUIDUtil.generateUUID(), this, userRoot, "Chats", system,
                            MailItem.Type.MESSAGE, 0, MailItem.DEFAULT_COLOR_RGB, null, null, null);
            Folder.create(ID_FOLDER_BRIEFCASE, UUIDUtil.generateUUID(), this, userRoot, "Briefcase", system,
                            MailItem.Type.DOCUMENT, 0, MailItem.DEFAULT_COLOR_RGB, null, null, null);
        } finally {
            lock.release();
        }
    }

    void createDefaultFlags() throws ServiceException {
        lock.lock();
        try {
            // for flags that we want to be searchable, put an entry in the TAG table
            for (int tagId : REIFIED_FLAGS) {
                DbTag.createTag(this, Flag.of(this, tagId).mData, null, false);
            }
        } finally {
            lock.release();
        }
    }

    int getInitialItemId() {
        return FIRST_USER_ID;
    }

    private void loadFoldersAndTags() throws ServiceException {
        // if the persisted mailbox sizes aren't available, we *must* recalculate
        boolean initial = mData.contacts < 0 || mData.size < 0;
        if (!Zimbra.isAlwaysOn() || lock.getHoldCount() > 1) {
            if (mFolderCache != null && mTagCache != null && !initial) {
                return;
            }
        }
        if (ZimbraLog.cache.isDebugEnabled()) {
            ZimbraLog.cache.debug("loading due to initial? %s folders? %s tags? %s writeChange? %s", initial, mFolderCache == null, mTagCache == null, currentChange().writeChange);
        }
        assert(currentChange().writeChange);
        assert(lock.isWriteLockedByCurrentThread());

        ZimbraLog.cache.info("initializing folder and tag caches for mailbox %d", getId());
        try {
            DbMailItem.FolderTagMap folderData = new DbMailItem.FolderTagMap();
            DbMailItem.FolderTagMap tagData = new DbMailItem.FolderTagMap();
            MailboxData stats = null;

            // Load folders and tags from cache if we can.
            boolean loadedFromCache = false;
            if (!initial && !DebugConfig.disableFoldersTagsCache) {
                FoldersAndTagsCache foldersAndTagsCache = Zimbra.getAppContext().getBean(FoldersAndTagsCache.class);
                FoldersAndTags foldersAndTags = foldersAndTagsCache.get(this);
                if (foldersAndTags != null) {
                    List<Metadata> foldersMeta = foldersAndTags.getFolderMetadata();
                    for (Metadata meta : foldersMeta) {
                        MailItem.UnderlyingData ud = new MailItem.UnderlyingData();
                        ud.deserialize(meta);
                        folderData.put(ud, null);
                    }
                    List<Metadata> tagsMeta = foldersAndTags.getTagMetadata();
                    for (Metadata meta : tagsMeta) {
                        MailItem.UnderlyingData ud = new MailItem.UnderlyingData();
                        ud.deserialize(meta);
                        tagData.put(ud, null);
                    }
                    loadedFromCache = true;
                }
            }

            if (!loadedFromCache) {
                stats = DbMailItem.getFoldersAndTags(this, folderData, tagData, initial);
            }

            boolean persist = stats != null;
            if (stats != null) {
                if (mData.size != stats.size) {
                    currentChange().dirty.recordModified(this, Change.SIZE);
                    ZimbraLog.mailbox.debug("setting mailbox size to %d (was %d) for mailbox %d", stats.size,
                                    mData.size, mId);
                    mData.size = stats.size;
                }
                if (mData.contacts != stats.contacts) {
                    ZimbraLog.mailbox.debug("setting contact count to %d (was %d) for mailbox %d", stats.contacts,
                                    mData.contacts, mId);
                    mData.contacts = stats.contacts;
                }
                DbMailbox.updateMailboxStats(this);
            }

            mFolderCache = new FolderCache();
            // create the folder objects and, as a side-effect, populate the new cache
            for (Map.Entry<MailItem.UnderlyingData, DbMailItem.FolderTagCounts> entry : folderData.entrySet()) {
                Folder folder = (Folder) MailItem.constructItem(this, entry.getKey());
                DbMailItem.FolderTagCounts fcounts = entry.getValue();
                if (fcounts != null) {
                    folder.setSize(folder.getItemCount(), fcounts.deletedCount, fcounts.totalSize, fcounts.deletedUnreadCount);
                }
            }
            // establish the folder hierarchy
            for (Folder folder : mFolderCache.values()) {
                Folder parent = mFolderCache.get(folder.getFolderId());
                // FIXME: side effect of this is that parent is marked as dirty...
                if (parent != null) {
                    parent.addChild(folder, false);
                }
                // some broken upgrades ended up with CHANGE_DATE = NULL; patch it here
                boolean badChangeDate = folder.getChangeDate() <= 0;
                if (badChangeDate) {
                    markItemModified(folder, Change.INTERNAL_ONLY);
                    folder.metadataChanged();
                }
                // if we recalculated folder counts or had to fix CHANGE_DATE, persist those values now
                if (persist || badChangeDate) {
                    folder.saveFolderCounts(initial);
                }
            }

            mTagCache = new ConcurrentHashMap<Object, Tag>(tagData.size() * 3);
            // create the tag objects and, as a side-effect, populate the new
            // cache
            for (Map.Entry<MailItem.UnderlyingData, DbMailItem.FolderTagCounts> entry : tagData.entrySet()) {
                Tag tag = new Tag(this, entry.getKey());
                if (persist) {
                    tag.saveTagCounts();
                }
            }

            if (!loadedFromCache && !DebugConfig.disableFoldersTagsCache) {
                cacheFoldersAndTags();
            }
            if (requiresWriteLock) {
                requiresWriteLock = false;
                ZimbraLog.mailbox.debug("consuming forceWriteMode");
                //we've reloaded folder/tags so new callers can go back to using read
            }
        } catch (ServiceException e) {
            mTagCache = null;
            mFolderCache = null;
            throw e;
        }
    }

    void cacheFoldersAndTags() throws ServiceException {
        lock.lock();
        try {
            FoldersAndTags foldersAndTags = getFoldersAndTags();
            Zimbra.getAppContext().getBean(FoldersAndTagsCache.class).put(this, foldersAndTags);
        } finally {
            lock.release();
        }
    }

    FoldersAndTags getFoldersAndTags() throws ServiceException {
        List<Folder> folderList = new ArrayList<Folder>(mFolderCache.values());
        List<Tag> tagList = new ArrayList<Tag>();
        for (Map.Entry<Object, Tag> entry : mTagCache.entrySet()) {
            // A tag is cached twice, once by its id and once by name.  Dedupe.
            if (entry.getKey() instanceof String) {
                tagList.add(entry.getValue());
            }
        }
        return new FoldersAndTags(folderList, tagList);
    }


    public void recalculateFolderAndTagCounts() throws ServiceException {
        boolean success = false;
        try {
            beginTransaction("recalculateFolderAndTagCounts", null);

            // force the recalculation of all folder/tag/mailbox counts and sizes
            clearFolderCache();
            clearTagCache();
            mData.contacts = -1;
            loadFoldersAndTags();

            success = true;
        } finally {
            endTransaction(success);
        }
    }

    public void deleteMailbox() throws ServiceException {
        deleteMailbox(DeleteBlobs.ALWAYS);
    }

    public enum DeleteBlobs {
        ALWAYS, NEVER, UNLESS_CENTRALIZED
    };

    private static class MessageCachePurgeCallback implements DbMailItem.Callback<String> {
        @Override
        public void call(String value) {
            MessageCache.purge(value);
        }
    }

    public void deleteMailbox(DeleteBlobs deleteBlobs) throws ServiceException {
        StoreManager sm = StoreManager.getInstance();
        boolean deleteStore = deleteBlobs == DeleteBlobs.ALWAYS
                        || (deleteBlobs == DeleteBlobs.UNLESS_CENTRALIZED && !sm.supports(StoreFeature.CENTRALIZED));
        SpoolingCache<MailboxBlob.MailboxBlobInfo> blobs = null;

        lock.lock();
        try {
            // first, throw the mailbox into maintenance mode
            //   (so anyone else with a cached reference to the Mailbox can't use it)
            MailboxMaintenance maint = null;
            try {
                maint = MailboxManager.getInstance().beginMaintenance(mData.accountId, mId);
            } catch (MailServiceException e) {
                // Ignore wrong mailbox exception.  It may be thrown if we're redoing a DeleteMailbox that was interrupted
                // when server crashed in the middle of the operation.  Database says the mailbox has been deleted, but
                // there may be other files that still need to be cleaned up.
                if (!MailServiceException.WRONG_MAILBOX.equals(e.getCode())) {
                    throw e;
                }
            }

            DeleteMailbox redoRecorder = new DeleteMailbox(mId);
            boolean needRedo = needRedo(null, redoRecorder);
            boolean success = false;
            try {
                beginTransaction("deleteMailbox", null, redoRecorder);
                if (needRedo) {
                    redoRecorder.log();
                }

                if (deleteStore && !sm.supports(StoreManager.StoreFeature.BULK_DELETE)) {
                    blobs = DbMailItem.getAllBlobs(this);
                }

                try {
                    // Remove the mime messages from MessageCache
                    if (deleteStore) {
                        DbMailItem.visitAllBlobDigests(this, new MessageCachePurgeCallback());
                    }
                    // remove all the relevant entries from the database
                    DbConnection conn = getOperationConnection();
                    DbMailbox.clearMailboxContent(this);
                    DbMailbox.deleteMailbox(conn, this);
                    DbVolumeBlobs.deleteBlobRef(conn, this);

                    // Remove all data related to this mailbox from caches, so the data doesn't
                    // get used by another user later by mistake if/when mailbox id gets reused.
                    CacheManager.purgeMailbox(this);

                    success = true;
                } finally {
                    // commit the DB transaction before touching the store!  (also ends the operation)
                    endTransaction(success);
                }

                if (success) {
                    // remove all traces of the mailbox from the Mailbox cache
                    //   (so anyone asking for the Mailbox gets NO_SUCH_MBOX or creates a fresh new empty one with a different id)
                    MailboxManager.getInstance().markMailboxDeleted(this);

                    // attempt to nuke the store and index
                    try {
                        index.deleteIndex();
                    } catch (IOException iox) {
                        ZimbraLog.store.warn("Unable to delete index data", iox);
                    }

                    if (deleteStore) {
                        try {
                            sm.deleteStore(this, blobs);
                        } catch (IOException iox) {
                            ZimbraLog.store.warn("Unable to delete message data", iox);
                        }
                    }
                }
            } finally {
                if (needRedo) {
                    if (success) {
                        redoRecorder.commit();
                    } else {
                        redoRecorder.abort();
                    }
                }

                if (maint != null) {
                    if (success) {
                        // twiddle the mailbox lock [must be the last command of this function!]
                        //   (so even *we* can't access this Mailbox going forward)
                        maint.markUnavailable();
                    } else {
                        // end the maintenance if the delete is not successful.
                        MailboxManager.getInstance().endMaintenance(maint, success, true);
                    }
                }

                if (blobs != null) {
                    blobs.cleanup();
                }
            }
        } finally {
            lock.release();
        }
    }

    public void renameMailbox(String oldName, String newName) throws ServiceException {
        renameMailbox(null, oldName, newName);
    }

    public void renameMailbox(OperationContext octxt, String oldName, String newName) throws ServiceException {
        if (Strings.isNullOrEmpty(newName)) {
            throw ServiceException.INVALID_REQUEST("Cannot rename mailbox to empty name", null);
        }
        RenameMailbox redoRecorder = new RenameMailbox(mId, oldName, newName);
        boolean success = false;
        try {
            beginTransaction("renameMailbox", octxt, redoRecorder);

            DbMailbox.renameMailbox(this, newName);
            success = true;
        } finally {
            endTransaction(success);
        }
    }

    public MailboxVersion getVersion() {
        lock.lock(); // for memory visibility
        try {
            return mData.version;
        } finally {
            lock.release();
        }
    }

    public void resetMailboxForRestore() throws ServiceException {
        boolean success = false;
        try {
            beginTransaction("resetMailboxForRestore", null);
            for (int tagId : REIFIED_FLAGS) {
                DbTag.deleteTagRow(this, tagId);
            }
            DbMailbox.updateVersion(this, null);
            success = true;
        } finally {
            endTransaction(success);
        }
    }

    void updateVersion(MailboxVersion vers) throws ServiceException {
        boolean success = false;
        try {
            beginTransaction("updateVersion", null);

            // remove the deprecated ZIMBRA.MAILBOX_METADATA version value, if present
            if (mData.configKeys != null && mData.configKeys.contains(MailboxVersion.MD_CONFIG_VERSION)) {
                currentChange().dirty.recordModified(this, Change.CONFIG);
                currentChange().config = new Pair<String, Metadata>(MailboxVersion.MD_CONFIG_VERSION, null);
                DbMailbox.updateConfig(this, MailboxVersion.MD_CONFIG_VERSION, null);
            }

            // write the new version to ZIMBRA.MAILBOX
            MailboxVersion version = new MailboxVersion(vers);
            DbMailbox.updateVersion(this, version);
            mData.version = version;
            success = true;
        } finally {
            endTransaction(success);
        }
    }

    /** Recalculates the size, metadata, etc. for an existing MailItem and
     *  persists that information to the database.  Maintains any existing
     *  mutable metadata.  Updates mailbox and folder sizes appropriately.
     *
     * @param id    The item ID of the MailItem to reanalyze.
     * @param type  The item's type (e.g. {@link MailItem#TYPE_MESSAGE}).
     * @param data  The (optional) extra item data for indexing (e.g.
     *              a Message's {@link ParsedMessage}. */
    void reanalyze(int id, MailItem.Type type, Object data, long size) throws ServiceException {
        boolean success = false;
        try {
            beginTransaction("reanalyze", null);
            MailItem item;
            try {
                item = getItemById(id, type, false);
            } catch (NoSuchItemException e) { // fallback to dumpster
                item = getItemById(id, type, true);
            }
            item.reanalyze(data, size);
            success = true;
        } finally {
            endTransaction(success);
        }
    }


    /** Returns the access rights that the user has been granted on this
     *  item.  The owner of the {@link Mailbox} has all rights on all items
     *  in the Mailbox, as do all admin accounts.  All other users must be
     *  explicitly granted access.  <i>(Tag sharing and negative rights not
     *  yet implemented.)</i>  This operation will succeed even if the
     *  authenticated user from the {@link OperationContext} does
     *  not have {@link ACL#RIGHT_READ} on the requested item.<p>
     *
     *  If you want to know if an account has {@link ACL#RIGHT_WRITE} on an
     *  item, call<pre>
     *    (mbox.getEffectivePermissions(new OperationContext(acct), itemId) &
     *         ACL.RIGHT_WRITE) != 0</pre>
     *
     * @param octxt    The context (authenticated user, redo player, other
     *                 constraints) under which this operation is executed.
     *                 Note, if the callstack is currently in a transaction,
     *                 this octxt will be ignored for right checking purpose;
     *                 the OperationContext object associated with the
     *                 top-most transaction will be used for right checking
     *                 purpose instead.
     *
     * @param itemId   The item whose permissions we need to query.
     * @param type     The item's type, or {@link MailItem#TYPE_UNKNOWN}.
     * @return An OR'ed-together set of rights, e.g. {@link ACL#RIGHT_READ}
     *         and {@link ACL#RIGHT_INSERT}.
     * @throws ServiceException   The following error codes are possible:<ul>
     *    <li><tt>mail.NO_SUCH_ITEM</tt> - the specified item does not
     *        exist
     *    <li><tt>service.FAILURE</tt> - if there's a database failure,
     *        LDAP error, or other internal error</ul>
     * @see ACL
     * @see MailItem#checkRights(short, Account, boolean) */
    public short getEffectivePermissions(OperationContext octxt, int itemId, MailItem.Type type)
                    throws ServiceException {
        boolean success = false;
        try {
            beginReadTransaction("getEffectivePermissions", octxt);

            // fetch the item without perm check so we get it even if the
            // authenticated user doesn't have read permissions on it
            MailItem item = getItemById(itemId, type);

            // use ~0 to query *all* rights; may need to change this when we do negative rights
            short rights = item.checkRights((short) ~0, getAuthenticatedAccount(), isUsingAdminPrivileges());
            success = true;
            return rights;
        } finally {
            endTransaction(success);
        }
    }

    /**
     * This API uses the credentials in authedAcct/asAdmin parameters.
     *
     * @see #getEffectivePermissions(OperationContext, int, com.zimbra.cs.mailbox.MailItem.Type)
     */
    public short getEffectivePermissions(Account authedAcct, boolean asAdmin, int itemId, MailItem.Type type)
                    throws ServiceException {

        boolean success = false;
        try {
            beginReadTransaction("getEffectivePermissions", new OperationContext(authedAcct, asAdmin));

            // fetch the item without perm check so we get it even if the
            // authenticated user doesn't have read permissions on it
            MailItem item = getItemById(itemId, type);

            // use ~0 to query *all* rights; may need to change this when we do negative rights
            short rights = item.checkRights((short) ~0, authedAcct, asAdmin);
            success = true;
            return rights;
        } finally {
            endTransaction(success);
        }
    }

    /**
     * Returns whether this type of {@link MailItem} is definitely preloaded in one of the {@link Mailbox}'s caches.
     *
     * @param type  The type of <tt>MailItem</tt>.
     * @return <tt>true</tt> if the item is a {@link Folder} or {@link Tag} or one of their subclasses.
     * @see #mTagCache
     * @see #mFolderCache
     */
    public static boolean isCachedType(MailItem.Type type) {
        switch (type) {
            case FOLDER:
            case SEARCHFOLDER:
            case TAG:
            case FLAG:
            case MOUNTPOINT:
                return true;
            default:
                return false;
        }
    }

    protected <T extends MailItem> T checkAccess(T item) throws ServiceException {
        if (item == null || item.canAccess(ACL.RIGHT_READ)) {
            return item;
        } else {
            throw ServiceException.PERM_DENIED("you do not have sufficient permissions");
        }
    }

    /** Makes a copy of the given item with {@link Flag#BITMASK_UNCACHED} set.
     *  This copy is not linked to its {@code Mailbox} and thus will not change
     *  when modifications are subsequently made to the original item.  The
     *  original item is unchanged.
     *  <p>
     *  This method should only be called <i>immediately</i> before returning
     *  an item from a public {@code Mailbox} method.  In order to handle
     *  recursive calls, item duplication occurs only when we're in a top-level
     *  transaction; otherwise, the original item is returned.
     * @see #snapshotFolders() */
    @SuppressWarnings("unchecked")
    private <T extends MailItem> T snapshotItem(T item) throws ServiceException {
        if (item == null || item.isTagged(Flag.FlagInfo.UNCACHED) || currentChange().depth > 1) {
            return item;
        }
        if (item instanceof Folder) {
            return mFolderCache == null ? item : (T) snapshotFolders().get(item.getId());
        }

        MailItem.UnderlyingData data = item.getUnderlyingData().clone();
        data.setFlag(Flag.FlagInfo.UNCACHED);
        data.metadata = item.encodeMetadata().toString();
        if (item instanceof VirtualConversation) {
            // VirtualConversations need to be special-cased since MailItem.constructItem() returns null for them
            return (T) new VirtualConversation(this, data);
        } else {
            return (T) MailItem.constructItem(this, data);
        }
    }

    /** Makes a copy of the {@code Mailbox}'s entire {@code Folder} tree with
     *  {@link Flag#BITMASK_UNCACHED} set on each copied folder.  This copy is
     *  not linked to its {@code Mailbox} and thus will not change when
     *  modifications are subsequently made to any of the folders.  The
     *  original folders are unchanged.
     *  <p>
     *  This method should only be called <i>immediately</i> before returning
     *  the folder set from a public {@code Mailbox} method.  In order to
     *  handle recursive calls, item duplication occurs only when we're in a
     *  top-level transaction; otherwise, the live folder cache is returned.
     *  <p>
     *  If the {@code Mailbox}'s folder cache is {@code null}, this method will
     *  also return {@code null}. */
    private FolderCache snapshotFolders() throws ServiceException {
        if (currentChange().depth > 1 || mFolderCache == null) {
            return mFolderCache;
        } else {
            return mFolderCache.makeCopy();
        }
    }

    private static Set<MailItem.Type> FOLDER_TYPES = EnumSet.of(MailItem.Type.FOLDER, MailItem.Type.SEARCHFOLDER,
                    MailItem.Type.MOUNTPOINT);

    /** Makes a deep copy of the {@code PendingModifications} object with
     *  {@link Flag#BITMASK_UNCACHED} set on each {@code MailItem} present in
     *  the {@code created} and {@code modified} hashes.  These copied {@code
     *  MailItem}s are not linked to their {@code Mailbox} and thus will not
     *  change when modifications are subsequently made to the contents of the
     *  {@code Mailbox}.  The original {@code PendingModifications} object and
     *  the {@code MailItem}s it references are unchanged.
     *  <p>
     *  This method should only be called <i>immediately</i> before notifying
     *  listeners of the changes from the currently-ending transaction. */
    private PendingModifications snapshotModifications(PendingModifications pms) throws ServiceException {
        if (pms == null) {
            return null;
        }
        assert (currentChange().depth == 0);

        LocalItemCache cache = mItemCache.get();
        FolderCache folders = mFolderCache == null || Collections.disjoint(pms.changedTypes, FOLDER_TYPES) ? mFolderCache
                        : snapshotFolders();

        PendingModifications snapshot = new PendingModifications();

        if (pms.deleted != null && !pms.deleted.isEmpty()) {
            snapshot.recordDeleted(pms.deleted);
        }

        if (pms.created != null && !pms.created.isEmpty()) {
            for (MailItem item : pms.created.values()) {
                if (item instanceof Folder && folders != null) {
                    Folder folder = folders.get(item.getId());
                    if (folder == null) {
                        ZimbraLog.mailbox.warn("folder missing from snapshotted folder set: %d", item.getId());
                        folder = (Folder) item;
                    }
                    snapshot.recordCreated(folder);
                } else if (item instanceof Tag) {
                    if (((Tag) item).isListed()) {
                        snapshot.recordCreated(snapshotItem(item));
                    }
                } else {
                    // NOTE: if the folder cache is null, folders fall down here and should always get copy == false
                    if (cache != null && cache.contains(item)) {
                        item = snapshotItem(item);
                    }
                    snapshot.recordCreated(item);
                }
            }
        }

        if (pms.modified != null && !pms.modified.isEmpty()) {
            for (Map.Entry<PendingModifications.ModificationKey, Change> entry : pms.modified.entrySet()) {
                Change chg = entry.getValue();
                if (!(chg.what instanceof MailItem)) {
                    snapshot.recordModified(entry.getKey(), chg);
                    continue;
                }

                MailItem item = (MailItem) chg.what;
                if (item instanceof Folder && folders != null) {
                    Folder folder = folders.get(item.getId());
                    if (folder == null) {
                        ZimbraLog.mailbox.warn("folder missing from snapshotted folder set: %d", item.getId());
                        folder = (Folder) item;
                    }
                    snapshot.recordModified(folder, chg.why, (MailItem) chg.preModifyObj);
                } else if (item instanceof Tag) {
                    if (((Tag) item).isListed()) {
                        snapshot.recordModified(snapshotItem(item), chg.why, (MailItem) chg.preModifyObj);
                    }
                } else {
                    // NOTE: if the folder cache is null, folders fall down here and should always get copy == false
                    if (cache != null && cache.contains(item)) {
                        item = snapshotItem(item);
                    }
                    snapshot.recordModified(item, chg.why, (MailItem) chg.preModifyObj);
                }
            }
        }

        return snapshot;
    }

    /**
     * Returns the <tt>MailItem</tt> with the specified id.
     * @throws NoSuchItemException if the item does not exist
     */
    public MailItem getItemById(OperationContext octxt, int id, MailItem.Type type) throws ServiceException {
        return getItemById(octxt, id, type, false);
    }

    public MailItem getItemById(OperationContext octxt, int id, MailItem.Type type, boolean fromDumpster)
                    throws ServiceException {
        boolean success = false;
        try {
            // tag/folder caches are populated in beginTransaction...
            beginReadTransaction("getItemById", octxt);
            MailItem item = checkAccess(getItemById(id, type, fromDumpster));
            success = true;
            return item;
        } finally {
            endTransaction(success);
        }
    }

    MailItem getItemById(int id, MailItem.Type type) throws ServiceException {
        return getItemById(id, type, false);
    }

    // Returns true if the item in dumpster is visible to the user.
    // Item is hidden from non-admin user if it is too old or is a spam.
    private boolean isVisibleInDumpster(MailItem item) throws ServiceException {
        OperationContext octxt = getOperationContext();
        if (!hasFullAdminAccess(octxt)) {
            long now = octxt != null ? octxt.getTimestamp() : System.currentTimeMillis();
            long threshold = now - getAccount().getDumpsterUserVisibleAge();
            if (item.getChangeDate() < threshold || item.inSpam()) {
                return false;
            }
        }
        return true;
    }

    MailItem getItemById(int id, MailItem.Type type, boolean fromDumpster) throws ServiceException {
        if (fromDumpster) {
            MailItem item = null;
            try {
                item = MailItem.getById(this, id, type, true);
                if (item != null && !isVisibleInDumpster(item)) {
                    item = null;
                }
            } catch (NoSuchItemException e) {
            }
            // Both truly non-existent case and age-filtered case throw
            // noSuchItem exception here. This way the client
            // can't distinguish the two cases from the stack trace in the soap
            // fault.
            if (item == null) {
                throw MailItem.noSuchItem(id, type);
            }
            return item;
        }

        // try the cache first
        MailItem item = getCachedItem(Integer.valueOf(id), type);
        if (item != null) {
            return item;
        }

        // the tag and folder caches contain ALL tags and folders, so cache miss == doesn't exist
        if (isCachedType(type)) {
            throw MailItem.noSuchItem(id, type);
        }
        boolean virtualConv = false;
        boolean cachedMsg = true;
        boolean sameId = true;
        if (id <= -FIRST_USER_ID) {
            virtualConv = true;
            ZimbraLog.mailbox.debug("getting virtual conversation");
            // special-case virtual conversations
            if (type != MailItem.Type.CONVERSATION && type != MailItem.Type.UNKNOWN) {
                throw MailItem.noSuchItem(id, type);
            }
            Message msg = getCachedMessage(Integer.valueOf(-id));
            if (msg == null) {
                ZimbraLog.mailbox.debug("message not cached");
                cachedMsg = false;
                msg = getMessageById(-id);
            }
            int convId = msg.getConversationId();
            if (msg.getConversationId() != id) {
                ZimbraLog.mailbox.debug("message(%d) conv id(%d) != id(%d), getting parent", msg.getId(), msg.getConversationId(), id);
                sameId = false;
                item = msg.getParent();
                if (item == null) {
                    ZimbraLog.mailbox.warn("got null parent for message id [%d] conv id [%d] (before condition [%d]) != id [%d]. equality? [%s:%s] in dumpster? [%s]", msg.getId(), msg.getConversationId(), convId, id, convId == id, msg.getConversationId() == id, msg.inDumpster());
                }
            } else {
                ZimbraLog.mailbox.debug("returning normal virtual conv");
                item = new VirtualConversation(this, msg);
            }
        } else {
            // cache miss, so fetch from the database
            item = MailItem.getById(this, id, type);
        }
        if (item == null) {
            ZimbraLog.mailbox.warn("item is null for id [%d] in mailbox [%d]. Virtual conv? [%s] cachedMsg? [%s] sameId? [%s]", id, this.mId, virtualConv, cachedMsg, sameId);
            throw MailItem.noSuchItem(id, type);
        }
        return item;
    }

    /**
     * Returns the <tt>MailItem</tt> with the specified UUID.
     * @throws NoSuchItemException if the item does not exist
     */
    public MailItem getItemByUuid(OperationContext octxt, String uuid, MailItem.Type type) throws ServiceException {
        return getItemByUuid(octxt, uuid, type, false);
    }

    public MailItem getItemByUuid(OperationContext octxt, String uuid, MailItem.Type type, boolean fromDumpster)
            throws ServiceException {
        boolean success = false;
        try {
            // tag/folder caches are populated in beginTransaction...
            beginReadTransaction("getItemByUuid", octxt);
            MailItem item = checkAccess(getItemByUuid(uuid, type, fromDumpster));
            success = true;
            return item;
        } finally {
            endTransaction(success);
        }
    }

    MailItem getItemByUuid(String uuid, MailItem.Type type) throws ServiceException {
        return getItemByUuid(uuid, type, false);
    }

    MailItem getItemByUuid(String uuid, MailItem.Type type, boolean fromDumpster) throws ServiceException {
        if (fromDumpster) {
            MailItem item = null;
            try {
                item = MailItem.getByUuid(this, uuid, type, true);
                if (item != null && !isVisibleInDumpster(item)) {
                    item = null;
                }
            } catch (NoSuchItemException e) {
            }
            // Both truly non-existent case and age-filtered case throw
            // noSuchItem exception here. This way the client
            // can't distinguish the two cases from the stack trace in the soap
            // fault.
            if (item == null) {
                throw MailItem.noSuchItemUuid(uuid, type);
            }
            return item;
        }

        // try the cache first
        MailItem item = getCachedItemByUuid(uuid, type);
        if (item != null) {
            return item;
        }

        // the tag and folder caches contain ALL tags and folders, so cache miss == doesn't exist
        if (isCachedType(type)) {
            throw MailItem.noSuchItemUuid(uuid, type);
        }

        // cache miss, so fetch from the database
        item = MailItem.getByUuid(this, uuid, type);

        return item;
    }

    /**
     * Returns <tt>MailItem</tt>s with the specified ids.
     * @throws NoSuchItemException any item does not exist
     */
    public MailItem[] getItemById(OperationContext octxt, Collection<Integer> ids, MailItem.Type type)
            throws ServiceException {
        return getItemById(octxt, ArrayUtil.toIntArray(ids), type);
    }

    /**
     * Returns <tt>MailItem</tt>s with the specified ids.
     * @throws NoSuchItemException any item does not exist
     */
    public MailItem[] getItemById(OperationContext octxt, int[] ids, MailItem.Type type) throws ServiceException {
        return getItemById(octxt, ids, type, false);
    }

    public MailItem[] getItemById(OperationContext octxt, int[] ids, MailItem.Type type, boolean fromDumpster)
            throws ServiceException {
        boolean success = false;
        try {
            // tag/folder caches are populated in beginTransaction...
            beginTransaction("getItemById[]", octxt);
            MailItem[] items = getItemById(ids, type, fromDumpster);
            // make sure all those items are visible...
            for (int i = 0; i < items.length; i++) {
                checkAccess(items[i]);
            }
            success = true;
            return items;
        } finally {
            endTransaction(success);
        }
    }

    MailItem[] getItemById(Collection<Integer> ids, MailItem.Type type) throws ServiceException {
        return getItemById(ArrayUtil.toIntArray(ids), type);
    }

    MailItem[] getItemById(int[] ids, MailItem.Type type) throws ServiceException {
        return getItemById(ids, type, false);
    }

    private MailItem[] getItemById(int[] ids, MailItem.Type type, boolean fromDumpster) throws ServiceException {
        if (!currentChange().active) {
            throw ServiceException.FAILURE("must be in transaction", null);
        }
        if (ids == null) {
            return null;
        }
        MailItem items[] = new MailItem[ids.length];
        if (fromDumpster) {
            for (int i = 0; i < items.length; ++i) {
                int id = ids[i];
                if (id > 0) {
                    items[i] = getItemById(id, type, true);
                }
            }
            return items;
        }

        Set<Integer> uncached = new HashSet<Integer>();

        // try the cache first
        Integer miss = null;
        boolean relaxType = false;
        for (int i = 0; i < ids.length; i++) {
            // special-case -1 as a signal to return null...
            if (ids[i] == ID_AUTO_INCREMENT) {
                items[i] = null;
            } else {
                Integer key = ids[i];
                MailItem item = getCachedItem(key, type);
                // special-case virtual conversations
                if (item == null && ids[i] <= -FIRST_USER_ID) {

                    if (!MailItem.isAcceptableType(type, MailItem.Type.CONVERSATION)) {
                        throw MailItem.noSuchItem(ids[i], type);
                    }
                    Message msg = getCachedMessage(-ids[i]);
                    if (msg != null) {
                        if (msg.getConversationId() == ids[i]) {
                            item = new VirtualConversation(this, msg);
                        } else {
                            item = getCachedConversation(key = msg.getConversationId());
                        }
                    } else {
                        // need to fetch the message in order to get its conv...
                        key = -ids[i];
                        relaxType = true;
                    }
                }
                items[i] = item;
                if (item == null) {
                    uncached.add(miss = key);
                }
            }
        }
        if (uncached.isEmpty()) {
            return items;
        }

        // the tag and folder caches contain ALL tags and folders, so cache miss == doesn't exist
        if (isCachedType(type)) {
            throw MailItem.noSuchItem(miss.intValue(), type);
        }

        // cache miss, so fetch from the database
        List<MailItem> itemsFromDb = MailItem.getById(this, uncached, relaxType ? MailItem.Type.UNKNOWN : type);
        HashMap<Integer, MailItem> tempCache = new HashMap<Integer, MailItem>();
        for (MailItem item : itemsFromDb) {
            tempCache.put(item.getId(), item);
        }
        uncached.clear();
        Map<Integer, Integer> virtualConvsToRealConvs = new HashMap<Integer, Integer>();
        for (int i = 0; i < ids.length; i++) {
            if (ids[i] != ID_AUTO_INCREMENT && items[i] == null) {
                if (ids[i] <= -FIRST_USER_ID) {
                    // special-case virtual conversations
                    MailItem item = tempCache.get(-ids[i]);
                    if (!(item instanceof Message)) {
                        throw MailItem.noSuchItem(ids[i], type);
                    } else if (item.getParentId() == ids[i]) {
                        items[i] = new VirtualConversation(this, (Message) item);
                    } else {
                        items[i] = tempCache.get(item.getParentId());
                        if (items[i] == null) {
                            virtualConvsToRealConvs.put(ids[i],item.getParentId());
                        }
                    }
                } else {
                    if ((items[i] = tempCache.get(ids[i])) == null) {
                        throw MailItem.noSuchItem(ids[i], type);
                    }
                }
            }
        }

        // special case asking for VirtualConversation but having it be a real Conversation
        if (!virtualConvsToRealConvs.isEmpty()) {
            itemsFromDb = MailItem.getById(this, virtualConvsToRealConvs.values(), MailItem.Type.CONVERSATION);
            for (MailItem item : itemsFromDb) {
                tempCache.put(item.getId(), item);
            }
            for (int i = 0; i < ids.length; i++) {
                if (ids[i] <= -FIRST_USER_ID && items[i] == null) {
                    items[i] = tempCache.get(virtualConvsToRealConvs.get(ids[i]));
                    if (items[i] == null) {
                        throw MailItem.noSuchItem(ids[i], type);
                    }
                }
            }
        }

        return items;
    }

    /** retrieve an item from the Mailbox's caches; return null if no item found */
    MailItem getCachedItem(Integer key) throws ServiceException {
        MailItem item = null;
        if (key < 0) {
            item = Flag.of(this, key);
        }
        if (item == null && mTagCache != null) {
            item = mTagCache.get(key);
        }
        if (item == null && mFolderCache != null) {
            item = mFolderCache.get(key);
        }
        if (item == null) {
            item = getItemCache().get(key);
        }
        logCacheActivity(key, item == null ? MailItem.Type.UNKNOWN : item.getType(), item);
        return item;
    }

    MailItem getCachedItem(Integer key, MailItem.Type type) throws ServiceException {
        MailItem item = null;
        switch (type) {
            case UNKNOWN:
                return getCachedItem(key);
            case FLAG:
            case TAG:
                if (key < 0) {
                    item = Flag.of(this, key);
                } else if (mTagCache != null) {
                    item = mTagCache.get(key);
                }
                break;
            case MOUNTPOINT:
            case SEARCHFOLDER:
            case FOLDER:
                if (mFolderCache != null) {
                    item = mFolderCache.get(key);
                }
                break;
            default:
                item = getItemCache().get(key);
                break;
        }

        if (item != null && !MailItem.isAcceptableType(type, MailItem.Type.of(item.mData.type))) {
            item = null;
        }

        logCacheActivity(key, type, item);
        return item;
    }

    /** retrieve an item from the Mailbox's caches; return null if no item found */
    MailItem getCachedItemByUuid(String uuid) throws ServiceException {
        MailItem item = null;
        if (item == null && mFolderCache != null) {
            item = mFolderCache.get(uuid);
        }
        if (item == null) {
            item = getItemCache().get(uuid);
        }
        logCacheActivity(uuid, item == null ? MailItem.Type.UNKNOWN : item.getType(), item);
        return item;
    }

    MailItem getCachedItemByUuid(String uuid, MailItem.Type type) throws ServiceException {
        MailItem item = null;
        switch (type) {
            case UNKNOWN:
                return getCachedItemByUuid(uuid);
            case MOUNTPOINT:
            case SEARCHFOLDER:
            case FOLDER:
                if (mFolderCache != null) {
                    item = mFolderCache.get(uuid);
                }
                break;
            default:
                item = getItemCache().get(uuid);
                break;
        }

        if (item != null && !MailItem.isAcceptableType(type, MailItem.Type.of(item.mData.type))) {
            item = null;
        }

        logCacheActivity(uuid, type, item);
        return item;
    }

    /** translate from the DB representation of an item to its Mailbox abstraction */
    MailItem getItem(MailItem.UnderlyingData data) throws ServiceException {
        if (data == null) {
            return null;
        }
        MailItem item = getCachedItem(data.id, MailItem.Type.of(data.type));
        // XXX: should we sanity-check the cached version to make sure all the data matches?
        if (item != null) {
            return item;
        }
        return MailItem.constructItem(this, data);
    }

    public MailItem getItemRevision(OperationContext octxt, int id, MailItem.Type type, int version)
            throws ServiceException {
        return getItemRevision(octxt, id, type, version, false);
    }

    /** Returns a current or past revision of an item.  Item version numbers
     *  are 1-based and incremented each time the "content" of the item changes
     *  (e.g. editing a draft, modifying a contact's fields).  If the requested
     *  revision does not exist, either because the version number is out of
     *  range or because the requested revision has not been retained, returns
     *  <tt>null</tt>. */
    public MailItem getItemRevision(OperationContext octxt, int id, MailItem.Type type, int version, boolean fromDumpster)
            throws ServiceException {
        boolean success = false;
        try {
            beginTransaction("getItemRevision", octxt);
            MailItem revision = checkAccess(getItemById(id, type, fromDumpster)).getRevision(version);
            success = true;
            return revision;
        } finally {
            endTransaction(success);
        }
    }

    /** Returns a {@link List} containing all available revisions of an item,
     *  both current and past.  These revisions are returned in increasing
     *  order of their 1-based "version", with the current revision always
     *  present and listed last. */
    @SuppressWarnings("unchecked")
    public <T extends MailItem> List<T> getAllRevisions(OperationContext octxt, int id, MailItem.Type type)
            throws ServiceException {
        boolean success = false;
        try {
            beginTransaction("getAllRevisions", octxt);
            T item = (T) checkAccess(getItemById(id, type));
            List<MailItem> previousRevisions = item.loadRevisions();
            List<T> result = new ArrayList<T>(previousRevisions.size());
            for (MailItem rev : previousRevisions) {
                result.add((T) rev);
            }
            result.add(item);

            success = true;
            return result;
        } finally {
            endTransaction(success);
        }
    }

    /**
     * Fetches a <tt>MailItem</tt> by its IMAP id.
     * @throws MailServiceException if there is no <tt>MailItem</tt> with the given id.
     * @see MailServiceException#NO_SUCH_ITEM
     */
    public MailItem getItemByImapId(OperationContext octxt, int imapId, int folderId) throws ServiceException {
        boolean success = false;
        try {
            // tag/folder caches are populated in beginTransaction...
            beginTransaction("getItemByImapId", octxt);

            MailItem item = checkAccess(getCachedItem(imapId));
            // in general, the item will not have been moved and its id will be the same as its IMAP id.
            if (item == null) {
                try {
                    item = checkAccess(MailItem.getById(this, imapId));
                    if (item.getImapUid() != imapId) {
                        item = null;
                    }
                } catch (NoSuchItemException nsie) {
                }
            }
            // if it's not found, we have to search on the non-indexed IMAP_ID column...
            if (item == null) {
                item = checkAccess(MailItem.getByImapId(this, imapId, folderId));
            }
            if (isCachedType(item.getType()) || item.getImapUid() != imapId || item.getFolderId() != folderId) {
                throw MailServiceException.NO_SUCH_ITEM(imapId);
            }
            success = true;
            return item;
        } finally {
            endTransaction(success);
        }
    }

    /** Fetches an item by path relative to {@link #ID_FOLDER_USER_ROOT}.
     * @see #getItemByPath(OperationContext, String, int) */
    public MailItem getItemByPath(OperationContext octxt, String path) throws ServiceException {
        return getItemByPath(octxt, path, ID_FOLDER_USER_ROOT);
    }

    /** Fetches an item by path.  If the path begins with <tt>/</tt>, it's
     *  considered an absolute path relative to {@link #ID_FOLDER_USER_ROOT}.
     *  If it doesn't, it's computed relative to the passed-in folder ID.<p>
     *
     *  This can return anything with a name; at present, that is limited to
     *  {@link Folder}s, {@link Tag}s, and {@link Document}s. */
    public MailItem getItemByPath(OperationContext octxt, String name, int folderId) throws ServiceException {
        if (name != null) {
            while (name.startsWith("/")) {
                folderId = ID_FOLDER_USER_ROOT;
                name = name.substring(1);
            }
            while (name.endsWith("/")) {
                name = name.substring(0, name.length() - 1);
            }
        }
        if (Strings.isNullOrEmpty(name)) {
            return getFolderById(octxt, folderId);
        }
        boolean success = false;
        try {
            // tag/folder caches are populated in beginTransaction...
            beginTransaction("getItemByPath", octxt);

            Folder parent = (Folder) getItemById(folderId, MailItem.Type.FOLDER);

            int slash = name.lastIndexOf('/');
            if (slash != -1) {
                for (String segment : name.substring(0, slash).split("/")) {
                    if ((parent = parent.findSubfolder(segment)) == null) {
                        throw MailServiceException.NO_SUCH_FOLDER(name);
                    }
                }
                name = name.substring(slash + 1);
            }

            MailItem item = null;
            if (folderId == ID_FOLDER_TAGS) {
                item = getTagByName(octxt, name);
            } else {
                // check for the specified item -- folder first, then document
                item = parent.findSubfolder(name);
                if (item == null) {
                    item = getItem(DbMailItem.getByName(this, parent.getId(), name, MailItem.Type.DOCUMENT));
                }
            }
            // make sure the item is visible to the requester
            if (checkAccess(item) == null) {
                throw MailServiceException.NO_SUCH_ITEM(name);
            }
            success = true;
            return item;
        } finally {
            endTransaction(success);
        }
    }

    /** Returns all the MailItems of a given type, optionally in a specified folder */
    public List<MailItem> getItemList(OperationContext octxt, MailItem.Type type) throws ServiceException {
        return getItemList(octxt, type, -1);
    }

    public List<MailItem> getItemList(OperationContext octxt, MailItem.Type type, int folderId) throws ServiceException {
        return getItemList(octxt, type, folderId, SortBy.NONE);
    }

    public List<MailItem> getItemList(OperationContext octxt, MailItem.Type type, int folderId, SortBy sort)
                    throws ServiceException {
        List<MailItem> result;
        boolean success = false;

        if (type == MailItem.Type.UNKNOWN) {
            return Collections.emptyList();
        }
        try {
            // tag/folder caches are populated in beginTransaction...
            beginReadTransaction("getItemList", octxt);

            Folder folder = folderId == -1 ? null : getFolderById(folderId);
            if (folder == null) {
                if (!hasFullAccess()) {
                    throw ServiceException.PERM_DENIED("you do not have sufficient permissions");
                }
            } else {
                if (!folder.canAccess(ACL.RIGHT_READ, getAuthenticatedAccount(), isUsingAdminPrivileges())) {
                    throw ServiceException.PERM_DENIED("you do not have sufficient permissions");
                }
            }

            switch (type) {
                case FOLDER:
                case SEARCHFOLDER:
                case MOUNTPOINT:
                    result = new ArrayList<MailItem>(mFolderCache.size());
                    for (Folder subfolder : mFolderCache.values()) {
                        if (subfolder.getType() == type || type == MailItem.Type.FOLDER) {
                            if (folder == null || subfolder.getFolderId() == folderId) {
                                result.add(subfolder);
                            }
                        }
                    }
                    success = true;
                    break;
                case TAG:
                    if (folderId != -1 && folderId != ID_FOLDER_TAGS) {
                        return Collections.emptyList();
                    }
                    result = new ArrayList<MailItem>(mTagCache.size() / 2);
                    for (Map.Entry<Object, Tag> entry : mTagCache.entrySet()) {
                        Tag tag = entry.getValue();
                        if (entry.getKey() instanceof String && tag.isListed()) {
                            result.add(tag);
                        }
                    }
                    success = true;
                    break;
                case FLAG:
                    if (folderId != -1 && folderId != ID_FOLDER_TAGS) {
                        return Collections.emptyList();
                    }
                    List<Flag> allFlags = Flag.allOf(this);
                    result = new ArrayList<MailItem>(allFlags.size());
                    for (Flag flag : allFlags) {
                        result.add(flag);
                    }
                    success = true;
                    break;
                default:
                    List<MailItem.UnderlyingData> dataList;
                    if (folder != null) {
                        dataList = DbMailItem.getByFolder(folder, type, sort);
                    } else {
                        dataList = DbMailItem.getByType(this, type, sort);
                    }
                    if (dataList == null) {
                        return Collections.emptyList();
                    }
                    result = new ArrayList<MailItem>(dataList.size());
                    for (MailItem.UnderlyingData data : dataList) {
                        if (data != null) {
                            result.add(getItem(data));
                        }
                    }
                    // DbMailItem call handles all sorts except SORT_BY_NAME_NAT
                    if (sort.getKey() == SortBy.Key.NAME_NATURAL_ORDER) {
                        sort = SortBy.NONE;
                    }
                    success = true;
                    break;
            }
        } finally {
            endTransaction(success);
        }

        Comparator<MailItem> comp = MailItem.getComparator(sort);
        if (comp != null) {
            Collections.sort(result, comp);
        }
        return result;
    }

    /** returns the list of IDs of items of the given type in the given folder. */
    public List<Integer> listItemIds(OperationContext octxt, MailItem.Type type, int folderId) throws ServiceException {
        boolean success = false;
        try {
            beginReadTransaction("listItemIds", octxt);
            Folder folder = getFolderById(folderId);
            List<Integer> ids = DbMailItem.listByFolder(folder, type, true);
            success = true;
            return ids;
        } finally {
            endTransaction(success);
        }
    }

    public TypedIdList getItemIds(OperationContext octxt, int folderId) throws ServiceException {
        boolean success = false;
        try {
            beginReadTransaction("listAllItemIds", octxt);
            Folder folder = getFolderById(folderId);
            TypedIdList ids = DbMailItem.listByFolder(folder, true);
            success = true;
            return ids;
        } finally {
            endTransaction(success);
        }
    }

    public List<ImapMessage> openImapFolder(OperationContext octxt, int folderId) throws ServiceException {
        boolean success = false;
        try {
            beginTransaction("openImapFolder", octxt);
            Folder folder = getFolderById(folderId);
            List<ImapMessage> i4list = DbMailItem.loadImapFolder(folder);
            success = true;
            return i4list;
        } finally {
            endTransaction(success);
        }
    }

    public List<Pop3Message> openPop3Folder(OperationContext octxt, Set<Integer> folderIds, Date popSince)
                    throws ServiceException {
        boolean success = false;
        try {
            beginTransaction("openPop3Folder", octxt);
            ImmutableSet.Builder<Folder> folders = ImmutableSet.builder();
            for (int folderId : folderIds) {
                folders.add(getFolderById(folderId));
            }
            List<Pop3Message> p3list = DbMailItem.loadPop3Folder(folders.build(), popSince);
            success = true;
            return p3list;
        } finally {
            endTransaction(success);
        }
    }

    public int getImapRecent(OperationContext octxt, int folderId) throws ServiceException {
        boolean success = false;
        try {
            beginTransaction("openImapFolder", octxt);
            Folder folder = checkAccess(getFolderById(folderId));
            int recent = folder.getImapRECENT();
            success = true;
            return recent;
        } finally {
            endTransaction(success);
        }
    }

    public void beginTrackingImap() throws ServiceException {
        lock.lock();
        try {
            if (isTrackingImap()) {
                return;
            }
            TrackImap redoRecorder = new TrackImap(mId);
            boolean success = false;
            try {
                beginTransaction("beginTrackingImap", null, redoRecorder);
                DbMailbox.startTrackingImap(this);
                currentChange().imap = Boolean.TRUE;
                success = true;
            } finally {
                endTransaction(success);
            }
        } finally {
            lock.release();
        }
    }

    public void beginTrackingSync() throws ServiceException {
        lock.lock(false);
        try {
            if (isTrackingSync()) {
                return;
            }
        } finally {
            lock.release();
        }
        lock.lock();
        try {
            if (isTrackingSync()) {
                return;
            }
            TrackSync redoRecorder = new TrackSync(mId);
            boolean success = false;
            try {
                beginTransaction("beginTrackingSync", null, redoRecorder);
                currentChange().sync = getLastChangeID();
                DbMailbox.startTrackingSync(this);
                success = true;
            } finally {
                endTransaction(success);
            }
        } finally {
            lock.release();
        }
    }

    public void recordImapSession(int folderId) throws ServiceException {
        boolean success = false;
        try {
            beginTransaction("recordImapSession", null);
            getFolderById(folderId).checkpointRECENT();
            success = true;
        } finally {
            endTransaction(success);
        }
    }

    public List<Integer> getTombstones(int lastSync, Set<MailItem.Type> types) throws ServiceException {
        lock.lock(false);
        try {
            if (!isTrackingSync()) {
                throw ServiceException.FAILURE("not tracking sync", null);
            } else if (lastSync < getSyncCutoff()) {
                throw MailServiceException.TOMBSTONES_EXPIRED();
            }

            boolean success = false;
            try {
                beginReadTransaction("getTombstones", null);
                List<Integer> tombstones = DbMailItem.readTombstones(this, getOperationConnection(), lastSync, types);
                success = true;
                return tombstones;
            } finally {
                endTransaction(success);
            }
        } finally {
            lock.release();
        }
    }

    public TypedIdList getTombstones(int lastSync) throws ServiceException {
        lock.lock(false);
        try {
            if (!isTrackingSync()) {
                throw ServiceException.FAILURE("not tracking sync", null);
            } else if (lastSync < getSyncCutoff()) {
                throw MailServiceException.TOMBSTONES_EXPIRED();
            }

            boolean success = false;
            try {
                beginReadTransaction("getTombstones", null);
                TypedIdList tombstones = DbMailItem.readTombstones(this, lastSync);
                success = true;
                return tombstones;
            } finally {
                endTransaction(success);
            }
        } finally {
            lock.release();
        }
    }

    public List<Integer> getDumpsterItems(int lastSync, int folderId, int maxTrack) throws ServiceException {
        lock.lock(false);
        try {
            boolean success = false;
            try {
                beginReadTransaction("getDumpsterItems", null);
                List<Integer> items = DbMailItem.getDumpsterItems(this, lastSync, folderId, maxTrack);
                success = true;
                return items;
            } finally {
                endTransaction(success);
            }
        } finally {
            lock.release();
        }
    }

    public List<Folder> getModifiedFolders(final int lastSync) throws ServiceException {
        return getModifiedFolders(lastSync, MailItem.Type.UNKNOWN);
    }

    public List<Folder> getModifiedFolders(final int lastSync, final MailItem.Type type) throws ServiceException {
        lock.lock(false);
        try {
            if (lastSync >= getLastChangeID()) {
                return Collections.emptyList();
            }

            List<Folder> modified = new ArrayList<Folder>();
            boolean success = false;
            try {
                beginReadTransaction("getModifiedFolders", null);
                for (Folder subfolder : getFolderById(ID_FOLDER_ROOT).getSubfolderHierarchy()) {
                    if (type == MailItem.Type.UNKNOWN || subfolder.getType() == type) {
                        if (subfolder.getModifiedSequence() > lastSync) {
                            modified.add(subfolder);
                        }
                    }
                }
                success = true;
                return modified;
            } finally {
                endTransaction(success);
            }
        } finally {
            lock.release();
        }
    }

    public List<Tag> getModifiedTags(OperationContext octxt, int lastSync) throws ServiceException {
        lock.lock(false);
        try {
            if (lastSync >= getLastChangeID()) {
                return Collections.emptyList();
            }
            List<Tag> modified = new ArrayList<Tag>();
            boolean success = false;
            try {
                beginReadTransaction("getModifiedTags", octxt);
                if (hasFullAccess()) {
                    for (Map.Entry<Object, Tag> entry : mTagCache.entrySet()) {
                        if (entry.getKey() instanceof String) {
                            Tag tag = entry.getValue();
                            if (tag.isListed() && tag.getModifiedSequence() > lastSync) {
                                modified.add(tag);
                            }
                        }
                    }
                }
                success = true;
                return modified;
            } finally {
                endTransaction(success);
            }
        } finally {
            lock.release();
        }
    }

    /** Returns the IDs of all items modified since a given change number.
     *  Will not return modified folders or tags; for these you need to call
     *  {@link #getModifiedFolders(long, byte)} or
     *  {@link #getModifiedTags(OperationContext, long)}.  Modified items not
     *  visible to the caller (i.e. the caller lacks {@link ACL#RIGHT_READ})
     *  are returned in a separate Integer List in the returned Pair.
     *
     * @param octxt     The context for this request (e.g. auth user id).
     * @param lastSync  We return items with change ID larger than this value.
     * @return A {@link Pair} containing:<ul>
     *         <li>a List of the IDs of all caller-visible MailItems of the
     *             given type modified since the checkpoint, and
     *         <li>a List of the IDs of all items modified since the checkpoint
     *             but not currently visible to the caller</ul> */
    public Pair<List<Integer>,TypedIdList> getModifiedItems(OperationContext octxt, int lastSync)
            throws ServiceException {
        return getModifiedItems(octxt, lastSync, MailItem.Type.UNKNOWN, null);
    }

    /** Returns the IDs of all items of the given type modified since a given
     *  change number.  Will not return modified folders or tags; for these
     *  you need to call {@link #getModifiedFolders(long, byte)} or
     *  {@link #getModifiedTags(OperationContext, long)}.  Modified items not
     *  visible to the caller (i.e. the caller lacks {@link ACL#RIGHT_READ})
     *  are returned in a separate Integer List in the returned Pair.  When
     *  <tt>type</tt> is {@link MailItem#TYPE_UNKNOWN}, all modified non-
     *  tag, non-folders are returned.
     *
     * @param octxt     The context for this request (e.g. auth user id).
     * @param lastSync  We return items with change ID larger than this value.
     * @param type      The type of MailItems to return.
     * @return A {@link Pair} containing:<ul>
     *         <li>a List of the IDs of all caller-visible MailItems of the
     *             given type modified since the checkpoint, and
     *         <li>a List of the IDs of all items of the given type modified
     *             since the checkpoint but not currently visible to the
     *             caller</ul> */
    public Pair<List<Integer>,TypedIdList> getModifiedItems(OperationContext octxt, int lastSync, MailItem.Type type)
            throws ServiceException {
        return getModifiedItems(octxt, lastSync, type, null);
    }

    public Pair<List<Integer>, TypedIdList> getModifiedItems(OperationContext octxt, int lastSync, MailItem.Type type,
                    Set<Integer> folderIds) throws ServiceException {
        return getModifiedItems(octxt, lastSync, 0, type, folderIds, -1);
    }

    public Pair<List<Integer>, TypedIdList> getModifiedItems(OperationContext octxt, int lastSync, MailItem.Type type,
        Set<Integer> folderIds, int lastDeleteSync) throws ServiceException {
        return getModifiedItems(octxt, lastSync, 0, type, folderIds, lastDeleteSync);
    }

    public Pair<List<Integer>, TypedIdList> getModifiedItems(OperationContext octxt, int lastSync, int sinceDate,
        MailItem.Type type, Set<Integer> folderIds) throws ServiceException {
        return getModifiedItems(octxt, lastSync, sinceDate, type, folderIds, -1);
    }

    /**
     * Returns all of the modified items since a given change number, newly added or modified
     * items within given folderIds will be returned as the First field of Pair.
     * Be noted that deleted items within folderIds as well as items that have been altered outside of given folderIds
     * will be returned as "deleted" (second part of Pair) in order to handle item moves
     * @param octxt     The context for this request.
     * @param lastSync  We return items with change ID larger than this value.
     * @param sinceDate We return items with date larger than this value.
     * @param type      The type of MailItems to return.
     * @param folderIds folders from which add/change items are returned
     * @return
     * @throws ServiceException
     */
<<<<<<< HEAD
    public Pair<List<Integer>, TypedIdList> getModifiedItems(OperationContext octxt, int lastSync, long sinceDate,
            MailItem.Type type, Set<Integer> folderIds) throws ServiceException {
=======
    public Pair<List<Integer>, TypedIdList> getModifiedItems(OperationContext octxt, int lastSync, int sinceDate,
            MailItem.Type type, Set<Integer> folderIds, int lastDeleteSync) throws ServiceException {
>>>>>>> 79b67008
        lock.lock(false);
        try {
            if (lastSync >= getLastChangeID()) {
                return new Pair<List<Integer>, TypedIdList>(Collections.<Integer> emptyList(), new TypedIdList());
            }
            boolean success = false;
            try {
                beginReadTransaction("getModifiedItems", octxt);

                Set<Integer> visible = Folder.toId(getAccessibleFolders(ACL.RIGHT_READ));
                if (folderIds == null) {
                    folderIds = visible;
                } else if (visible != null) {
                    folderIds = SetUtil.intersect(folderIds, visible);
                }
                Pair<List<Integer>, TypedIdList> dataList = DbMailItem
                                .getModifiedItems(this, type, lastSync, sinceDate, folderIds, lastDeleteSync);
                if (dataList == null) {
                    return null;
                }
                success = true;
                return dataList;
            } finally {
                endTransaction(success);
            }
        } finally {
            lock.release();
        }
    }

    /**
     * Returns a list of all {@link Folder}s the authenticated user has {@link ACL#RIGHT_READ} access to. Returns
     * {@code null} if the authenticated user has read access to the entire Mailbox.
     *
     * @see #getAccessibleFolders(short)
     */
    public Set<Folder> getVisibleFolders(OperationContext octxt) throws ServiceException {
        boolean success = false;
        try {
            beginReadTransaction("getVisibleFolders", octxt);
            Set<Folder> visible = getAccessibleFolders(ACL.RIGHT_READ);
            success = true;
            return visible;
        } finally {
            endTransaction(success);
        }
    }

    /**
     * Returns a list of all {@link Folder}s that the authenticated user from the current transaction has a certain set
     * of rights on. Returns {@code null} if the authenticated user has the required access on the entire Mailbox.
     *
     * @param rights bitmask representing the required permissions
     */
    Set<Folder> getAccessibleFolders(short rights) throws ServiceException {
        if (!currentChange().isActive()) {
            throw ServiceException.FAILURE("cannot get visible hierarchy outside transaction", null);
        }
        if (hasFullAccess()) {
            return null;
        }
        boolean incomplete = false;
        Set<Folder> visible = new HashSet<Folder>();
        for (Folder folder : mFolderCache.values()) {
            if (folder.canAccess(rights)) {
                visible.add(folder);
            } else {
                incomplete = true;
            }
        }
        return incomplete ? visible : null;
    }

    public Flag getFlagById(int flagId) throws ServiceException {
        Flag flag = Flag.of(this, flagId);
        if (flag == null) {
            throw MailServiceException.NO_SUCH_TAG(flagId);
        }
        return flag;
    }

    public List<Flag> getFlagList() throws ServiceException {
        return Flag.allOf(this);
    }

    public Tag getTagById(OperationContext octxt, int id) throws ServiceException {
        return (Tag) getItemById(octxt, id, MailItem.Type.TAG);
    }

    Tag getTagById(int id) throws ServiceException {
        return (Tag) getItemById(id, MailItem.Type.TAG);
    }

    public List<Tag> getTagList(OperationContext octxt) throws ServiceException {
        List<Tag> tags = new ArrayList<Tag>();
        for (MailItem item : getItemList(octxt, MailItem.Type.TAG)) {
            tags.add((Tag) item);
        }
        return tags;
    }

    /**
     * Returns the tag with the given name.
     *
     * @throws ServiceException
     *  <ul>
     *   <li>{@link ServiceException#INVALID_REQUEST} if the name is null or empty
     *   <li>{@link MailServiceException#NO_SUCH_TAG} if the tag does not exist
     *  </ul>
     */
    public Tag getTagByName(OperationContext octxt, String name) throws ServiceException {
        if (Strings.isNullOrEmpty(name)) {
            throw ServiceException.INVALID_REQUEST("tag name may not be null", null);
        }

        boolean success = false;
        try {
            beginReadTransaction("getTagByName", octxt);
            if (!hasFullAccess()) {
                throw ServiceException.PERM_DENIED("you do not have sufficient permissions");
            }

            Tag tag = checkAccess(getTagByName(name));
            success = true;
            return tag;
        } finally {
            endTransaction(success);
        }
    }

    Tag getTagByName(String name) throws ServiceException {
        Tag tag = name.startsWith(Tag.FLAG_NAME_PREFIX) ? Flag.of(this, name) : mTagCache.get(name.toLowerCase());
        if (tag == null) {
            throw MailServiceException.NO_SUCH_TAG(name);
        }
        return tag;
    }

    /** Returns the folder with the specified id.
     * @throws NoSuchItemException if the folder does not exist */
    public Folder getFolderById(OperationContext octxt, int id) throws ServiceException {
        return (Folder) getItemById(octxt, id, MailItem.Type.FOLDER);
    }

    /** Returns the folder with the specified id.
     * @throws NoSuchItemException if the folder does not exist */
    Folder getFolderById(int id) throws ServiceException {
        return (Folder) getItemById(id, MailItem.Type.FOLDER);
    }

    /** Returns the folder with the specified uuid.
     * @throws NoSuchItemException if the folder does not exist */
    public Folder getFolderByUuid(OperationContext octxt, String uuid) throws ServiceException {
        return (Folder) getItemByUuid(octxt, uuid, MailItem.Type.FOLDER);
    }

    /** Returns the folder with the specified uuid.
     * @throws NoSuchItemException if the folder does not exist */
    Folder getFolderByUuid(String uuid) throws ServiceException {
        return (Folder) getItemByUuid(uuid, MailItem.Type.FOLDER);
    }

    /** Returns the folder with the specified parent and name.
     * @throws NoSuchItemException if the folder does not exist */
    public Folder getFolderByName(OperationContext octxt, int parentId, String name) throws ServiceException {
        boolean success = false;
        try {
            beginReadTransaction("getFolderByName", octxt);
            Folder folder = getFolderById(parentId).findSubfolder(name);
            if (folder == null) {
                throw MailServiceException.NO_SUCH_FOLDER(name);
            } else if (!folder.canAccess(ACL.RIGHT_READ)) {
                throw ServiceException.PERM_DENIED("you do not have sufficient permissions on folder " + name);
            }
            success = true;
            return folder;
        } finally {
            endTransaction(success);
        }
    }

    /** Returns the folder with the specified path, delimited by slashes (<tt>/</tt>).
     * @throws {@link NoSuchItemException} if the folder does not exist */
    public Folder getFolderByPath(OperationContext octxt, String path) throws ServiceException {
        if (path == null) {
            throw MailServiceException.NO_SUCH_FOLDER(path);
        }

        while (path.startsWith("/")) {
            path = path.substring(1); // strip off the optional leading "/"
        }
        while (path.endsWith("/")) {
            path = path.substring(0, path.length() - 1); // strip off the optional trailing "/"
        }

        Folder folder = getFolderById(null, ID_FOLDER_USER_ROOT);

        boolean success = false;
        try {
            beginReadTransaction("getFolderByPath", octxt); // for ACL check
            if (!path.isEmpty()) {
                for (String segment : path.split("/")) {
                    if ((folder = folder.findSubfolder(segment)) == null) {
                        break;
                    }
                }
            }

            if (folder == null) {
                throw MailServiceException.NO_SUCH_FOLDER("/" + path);
            } else if (!folder.canAccess(ACL.RIGHT_READ)) {
                throw ServiceException.PERM_DENIED("you do not have sufficient permissions on folder /" + path);
            }
            success = true;
            return folder;
        } finally {
            endTransaction(success);
        }
    }

    /**
     * Given a path, resolves as much of the path as possible and returns the folder and the unmatched part.
     *
     * E.G. if the path is "/foo/bar/baz/gub" and this mailbox has a Folder at "/foo/bar" -- this API returns
     * a Pair containing that Folder and the unmatched part "baz/gub".
     *
     * If the returned folder is a Mountpoint, then it can be assumed that the remaining part is a subfolder in
     * the remote mailbox.
     *
     * @param baseFolderId Folder to start from (pass Mailbox.ID_FOLDER_ROOT to start from the root)
     * @throws ServiceException if the folder with {@code startingFolderId} does not exist or {@code path} is
     * {@code null} or empty.
     */
    public Pair<Folder, String> getFolderByPathLongestMatch(OperationContext octxt, int baseFolderId, String path)
            throws ServiceException {
        if (Strings.isNullOrEmpty(path)) {
            throw MailServiceException.NO_SUCH_FOLDER(path);
        }
        Folder folder = getFolderById(null, baseFolderId);  // Null ctxt avoids PERM_DENIED error when requester != owner.
        assert(folder != null);
        path = CharMatcher.is('/').trimFrom(path); // trim leading and trailing '/'
        if (path.isEmpty()) { // relative root to the base folder
            return new Pair<Folder, String>(checkAccess(folder), null);
        }

        boolean success = false;
        try {
            beginReadTransaction("getFolderByPathLongestMatch", octxt); // for ACL check
            String unmatched = null;
            String[] segments = path.split("/");
            for (int i = 0; i < segments.length; i++) {
                Folder subfolder = folder.findSubfolder(segments[i]);
                if (subfolder == null) {
                    unmatched = StringUtil.join("/", segments, i, segments.length - i);
                    break;
                }
                folder = subfolder;
            }
            // apply the "read access" check to the returned folder...
            return new Pair<Folder, String>(checkAccess(folder), unmatched);
        } finally {
            endTransaction(success);
        }
    }

    public List<Folder> getFolderList(OperationContext octxt, SortBy sort) throws ServiceException {
        List<Folder> folders = new ArrayList<Folder>();
        for (MailItem item : getItemList(octxt, MailItem.Type.FOLDER, -1, sort)) {
            folders.add((Folder) item);
        }
        return folders;
    }

    List<Folder> listAllFolders() {
        return new ArrayList<Folder>(mFolderCache.values());
    }

    public static class FolderNode {
        public int mId;
        public String mName;
        public Folder mFolder;
        public List<FolderNode> mSubfolders = new ArrayList<FolderNode>();

        @Override
        public String toString() {
            return "" + mName + " [" + mId + "]" + (mFolder == null ? " (hidden)" : "");
        }
    }

    public FolderNode getFolderTree(OperationContext octxt, ItemId iid, boolean returnAllVisibleFolders)
                    throws ServiceException {
        lock.lock(false);
        try {
            // get the root node...
            int folderId = iid != null ? iid.getId() : Mailbox.ID_FOLDER_USER_ROOT;
            Folder folder = getFolderById(returnAllVisibleFolders ? null : octxt, folderId);
            // for each subNode...
            Set<Folder> visibleFolders = getVisibleFolders(octxt);
            return handleFolder(folder, visibleFolders, returnAllVisibleFolders);
        } finally {
            lock.release();
        }
    }

    public FolderNode getFolderTreeByUuid(OperationContext octxt, String uuid, boolean returnAllVisibleFolders)
                    throws ServiceException {
        lock.lock(false);
        try {
            Folder folder;
            if (uuid != null) {
                folder = getFolderByUuid(returnAllVisibleFolders ? null : octxt, uuid);
            } else {
                folder = getFolderById(returnAllVisibleFolders ? null : octxt, Mailbox.ID_FOLDER_USER_ROOT);
            }
            // for each subNode...
            Set<Folder> visibleFolders = getVisibleFolders(octxt);
            return handleFolder(folder, visibleFolders, returnAllVisibleFolders);
        } finally {
            lock.release();
        }
    }

    private FolderNode handleFolder(Folder folder, Set<Folder> visible, boolean returnAllVisibleFolders)
                    throws ServiceException {
        boolean isVisible = visible == null || visible.remove(folder);
        if (!isVisible && !returnAllVisibleFolders) {
            return null;
        }
        // short-circuit if we know that this won't be in the output
        List<Folder> subfolders = folder.getSubfolders(null);
        if (!isVisible && subfolders.isEmpty()) {
            return null;
        }
        FolderNode node = new FolderNode();
        node.mId = folder.getId();
        node.mName = node.mId == Mailbox.ID_FOLDER_ROOT ? null : folder.getName();
        node.mFolder = isVisible ? folder : null;

        // if this was the last visible folder overall, no need to look at children
        if (isVisible && visible != null && visible.isEmpty()) {
            return node;
        }
        // write the subfolders' data to the response
        for (Folder subfolder : subfolders) {
            FolderNode child = handleFolder(subfolder, visible, returnAllVisibleFolders);
            if (child != null) {
                node.mSubfolders.add(child);
                isVisible = true;
            }
        }

        return isVisible ? node : null;
    }

    public static boolean isCalendarFolder(Folder f) {
        MailItem.Type view = f.getDefaultView();
        return (view == MailItem.Type.APPOINTMENT || view == MailItem.Type.TASK);
    }

    public List<Mountpoint> getCalendarMountpoints(OperationContext octxt, SortBy sort) throws ServiceException {
        lock.lock();
        try {
            List<Mountpoint> calFolders = Lists.newArrayList();
            for (MailItem item : getItemList(octxt, MailItem.Type.MOUNTPOINT, -1, sort)) {
                if (isCalendarFolder((Mountpoint) item)) {
                    calFolders.add((Mountpoint) item);
                }
            }
            return calFolders;
        } finally {
            lock.release();
        }
    }

    public List<Folder> getCalendarFolders(OperationContext octxt, SortBy sort) throws ServiceException {
        lock.lock(false);
        try {
            List<Folder> calFolders = Lists.newArrayList();
            for (MailItem item : getItemList(octxt, MailItem.Type.FOLDER, -1, sort)) {
                if (isCalendarFolder((Folder) item)) {
                    calFolders.add((Folder) item);
                }
            }
            for (MailItem item : getItemList(octxt, MailItem.Type.MOUNTPOINT, -1, sort)) {
                if (isCalendarFolder((Folder) item)) {
                    calFolders.add((Folder) item);
                }
            }
            return calFolders;
        } finally {
            lock.release();
        }
    }

    public SearchFolder getSearchFolderById(OperationContext octxt, int searchId) throws ServiceException {
        return (SearchFolder) getItemById(octxt, searchId, MailItem.Type.SEARCHFOLDER);
    }

    SearchFolder getSearchFolderById(int searchId) throws ServiceException {
        return (SearchFolder) getItemById(searchId, MailItem.Type.SEARCHFOLDER);
    }

    public Mountpoint getMountpointById(OperationContext octxt, int mptId) throws ServiceException {
        return (Mountpoint) getItemById(octxt, mptId, MailItem.Type.MOUNTPOINT);
    }

    public Mountpoint getMountpointByUuid(OperationContext octxt, String mptUuid) throws ServiceException {
        return (Mountpoint) getItemByUuid(octxt, mptUuid, MailItem.Type.MOUNTPOINT);
    }

    public Note getNoteById(OperationContext octxt, int noteId) throws ServiceException {
        return (Note) getItemById(octxt, noteId, MailItem.Type.NOTE);
    }

    Note getNoteById(int noteId) throws ServiceException {
        return (Note) getItemById(noteId, MailItem.Type.NOTE);
    }

    public List<Note> getNoteList(OperationContext octxt, int folderId) throws ServiceException {
        return getNoteList(octxt, folderId, SortBy.NONE);
    }

    public List<Note> getNoteList(OperationContext octxt, int folderId, SortBy sort) throws ServiceException {
        List<Note> notes = new ArrayList<Note>();
        for (MailItem item : getItemList(octxt, MailItem.Type.NOTE, folderId, sort)) {
            notes.add((Note) item);
        }
        return notes;
    }

    public Chat getChatById(OperationContext octxt, int id) throws ServiceException {
        return (Chat) getItemById(octxt, id, MailItem.Type.CHAT);
    }

    Chat getChatById(int id) throws ServiceException {
        return (Chat) getItemById(id, MailItem.Type.CHAT);
    }

    public List<Chat> getChatList(OperationContext octxt, int folderId) throws ServiceException {
        return getChatList(octxt, folderId, SortBy.NONE);
    }

    public List<Chat> getChatList(OperationContext octxt, int folderId, SortBy sort) throws ServiceException {
        List<Chat> chats = new ArrayList<Chat>();
        for (MailItem item : getItemList(octxt, MailItem.Type.CHAT, folderId, sort)) {
            chats.add((Chat) item);
        }
        return chats;
    }

    public Contact getContactById(OperationContext octxt, int id) throws ServiceException {
        return (Contact) getItemById(octxt, id, MailItem.Type.CONTACT);
    }

    Contact getContactById(int id) throws ServiceException {
        return (Contact) getItemById(id, MailItem.Type.CONTACT);
    }

    public List<Contact> getContactList(OperationContext octxt, int folderId) throws ServiceException {
        return getContactList(octxt, folderId, SortBy.NONE);
    }

    public List<Contact> getContactList(OperationContext octxt, int folderId, SortBy sort) throws ServiceException {
        List<Contact> contacts = new ArrayList<Contact>();
        for (MailItem item : getItemList(octxt, MailItem.Type.CONTACT, folderId, sort)) {
            contacts.add((Contact) item);
        }
        return contacts;
    }

    /**
     * Returns the <tt>Message</tt> with the specified id.
     * @throws NoSuchItemException if the item does not exist
     */
    public Message getMessageById(OperationContext octxt, int id) throws ServiceException {
        return (Message) getItemById(octxt, id, MailItem.Type.MESSAGE);
    }

    Message getMessageById(int id) throws ServiceException {
        return (Message) getItemById(id, MailItem.Type.MESSAGE);
    }

    Message getMessage(MailItem.UnderlyingData data) throws ServiceException {
        return (Message) getItem(data);
    }

    Message getCachedMessage(Integer id) throws ServiceException {
        return (Message) getCachedItem(id, MailItem.Type.MESSAGE);
    }

    public List<Message> getMessagesByConversation(OperationContext octxt, int convId) throws ServiceException {
        return getMessagesByConversation(octxt, convId, SortBy.DATE_ASC, -1);
    }

    public List<Message> getMessagesByConversation(OperationContext octxt, int convId, SortBy sort, int limit)
                    throws ServiceException {
        return getMessagesByConversation(octxt, convId, sort, limit, false);
    }

    public List<Message> getMessagesByConversation(OperationContext octxt, int convId, SortBy sort, int limit,
                    boolean excludeSpamAndTrash) throws ServiceException {
        boolean success = false;
        try {
            beginReadTransaction("getMessagesByConversation", octxt);
            List<Message> msgs = getConversationById(convId).getMessages(sort, limit);

            boolean hasMailboxAccess = hasFullAccess();
            List<Message> filteredMsgs = new ArrayList<Message>(msgs.size());
            for (Message msg : msgs) {
                if (!hasMailboxAccess && !msg.canAccess(ACL.RIGHT_READ)) {
                    continue;
                }
                if (excludeSpamAndTrash && (msg.inTrash() || msg.inSpam())) {
                    continue;
                }
                filteredMsgs.add(msg);
            }
            msgs = filteredMsgs;
            success = true;
            return msgs;
        } finally {
            endTransaction(success);
        }
    }

    public Conversation getConversationById(OperationContext octxt, int id) throws ServiceException {
        return (Conversation) getItemById(octxt, id, MailItem.Type.CONVERSATION);
    }

    Conversation getConversationById(int id) throws ServiceException {
        return (Conversation) getItemById(id, MailItem.Type.CONVERSATION);
    }

    Conversation getConversation(MailItem.UnderlyingData data) throws ServiceException {
        return (Conversation) getItem(data);
    }

    Conversation getCachedConversation(Integer id) throws ServiceException {
        return (Conversation) getCachedItem(id, MailItem.Type.CONVERSATION);
    }

    public Conversation getConversationByHash(OperationContext octxt, String hash) throws ServiceException {
        boolean success = false;
        try {
            beginReadTransaction("getConversationByHash", octxt);
            Conversation conv = checkAccess(getConversationByHash(hash));
            success = true;
            return conv;
        } finally {
            endTransaction(success);
        }
    }

    Conversation getConversationByHash(String hash) throws ServiceException {
        Conversation conv = null;

        Integer convId = mailboxManager.getConversationIdCache().get(this, hash);
        if (convId != null) {
            conv = getCachedConversation(convId);
        }
        if (conv != null) {
            return conv;
        }

        // XXX: why not just do a "getConversationById()" if convId != null?
        MailItem.UnderlyingData data = DbMailItem.getByHash(this, hash);
        if (data == null || data.type == MailItem.Type.CONVERSATION.toByte()) {
            return getConversation(data);
        }
        return (Conversation) getMessage(data).getParent();
    }

    public SenderList getConversationSenderList(int convId) throws ServiceException {
        boolean success = false;
        try {
            beginTransaction("getSenderList", null);
            Conversation conv = getConversationById(convId);
            SenderList sl = conv.getSenderList();
            success = true;
            return sl;
        } finally {
            endTransaction(success);
        }
    }

    public Document getDocumentById(OperationContext octxt, int id) throws ServiceException {
        return (Document) getItemById(octxt, id, MailItem.Type.DOCUMENT);
    }

    public Document getDocumentByUuid(OperationContext octxt, String uuid) throws ServiceException {
        return (Document) getItemByUuid(octxt, uuid, MailItem.Type.DOCUMENT);
    }

    Document getDocumentById(int id) throws ServiceException {
        return (Document) getItemById(id, MailItem.Type.DOCUMENT);
    }

    public List<Document> getDocumentList(OperationContext octxt, int folderId) throws ServiceException {
        return getDocumentList(octxt, folderId, SortBy.NONE);
    }

    public List<Document> getDocumentList(OperationContext octxt, int folderId, SortBy sort) throws ServiceException {
        lock.lock(false);
        try {
            List<Document> docs = new ArrayList<Document>();
            for (MailItem item : getItemList(octxt, MailItem.Type.DOCUMENT, folderId, sort)) {
                docs.add((Document) item);
            }
            return docs;
        } finally {
            lock.release();
        }
    }

    public Collection<CalendarItem.CalendarMetadata> getCalendarItemMetadata(int folderId, long start, long end)
                    throws ServiceException {
        boolean success = false;
        try {
            beginReadTransaction("getCalendarItemMetadata", null);
            Folder f = getFolderById(folderId);
            if (!f.canAccess(ACL.RIGHT_READ)) {
                throw ServiceException.PERM_DENIED("you do not have sufficient permissions");
            }
            success = true;
            return DbMailItem.getCalendarItemMetadata(f, start, end);
        } finally {
            endTransaction(success);
        }
    }

    private void checkCalendarType(MailItem item) throws ServiceException {
        MailItem.Type type = item.getType();
        if (type != MailItem.Type.APPOINTMENT && type != MailItem.Type.TASK) {
            throw MailServiceException.NO_SUCH_CALITEM(item.getId());
        }
    }

    /**
     * Get Calendar entry associated with {@code id} as long as the calendar belongs to this mailbox
     * Note: This means that entries for mounted calendars are NOT returned.
     */
    public CalendarItem getCalendarItemById(OperationContext octxt, ItemId id) throws ServiceException {
        if ((id == null) || (!id.belongsTo(this))) {
            return null;
        }
        return getCalendarItemById(octxt, id.getId());
    }

    public CalendarItem getCalendarItemById(OperationContext octxt, int id) throws ServiceException {
        lock.lock(false);
        try {
            MailItem item = getItemById(octxt, id, MailItem.Type.UNKNOWN);
            checkCalendarType(item);
            return (CalendarItem) item;
        } finally {
            lock.release();
        }
    }

    private CalendarItem getCalendarItemById(int id) throws ServiceException {
        MailItem item = getItemById(id, MailItem.Type.UNKNOWN);
        checkCalendarType(item);
        return (CalendarItem) item;
    }

    CalendarItem getCalendarItem(MailItem.UnderlyingData data) throws ServiceException {
        return (CalendarItem) getItem(data);
    }

    public List<MailItem> getCalendarItemList(OperationContext octxt, int folderId) throws ServiceException {
        return getItemList(octxt, MailItem.Type.UNKNOWN, folderId);
    }

    public Appointment getAppointmentById(OperationContext octxt, int id) throws ServiceException {
        return (Appointment) getItemById(octxt, id, MailItem.Type.APPOINTMENT);
    }

    Appointment getAppointmentById(int id) throws ServiceException {
        return (Appointment) getItemById(id, MailItem.Type.APPOINTMENT);
    }

    public List<MailItem> getAppointmentList(OperationContext octxt, int folderId) throws ServiceException {
        return getItemList(octxt, MailItem.Type.APPOINTMENT, folderId);
    }

    public Task getTaskById(OperationContext octxt, int id) throws ServiceException {
        return (Task) getItemById(octxt, id, MailItem.Type.TASK);
    }

    Task getTaskById(int id) throws ServiceException {
        return (Task) getItemById(id, MailItem.Type.TASK);
    }

    public List<MailItem> getTaskList(OperationContext octxt, int folderId) throws ServiceException {
        return getItemList(octxt, MailItem.Type.TASK, folderId);
    }

    /**
     * @param start     start time of range, in milliseconds. {@code -1} means to leave the start time unconstrained.
     * @param end       end time of range, in milliseconds. {@code -1} means to leave the end time unconstrained.
     */
    public TypedIdList listCalendarItemsForRange(OperationContext octxt, MailItem.Type type, long start, long end,
                    int folderId) throws ServiceException {
        if (folderId == ID_AUTO_INCREMENT) {
            return new TypedIdList();
        }
        boolean success = false;
        try {
            beginReadTransaction("listCalendarItemsForRange", octxt);

            // if they specified a folder, make sure it actually exists
            getFolderById(folderId);

            // get the list of all visible calendar items in the specified folder
            TypedIdList ids = DbMailItem.listCalendarItems(this, type, start, end, folderId, null);
            success = true;
            return ids;
        } finally {
            endTransaction(success);
        }
    }

    public List<CalendarItem> getCalendarItems(OperationContext octxt, MailItem.Type type, int folderId)
            throws ServiceException {
        return getCalendarItemsForRange(octxt, type, -1, -1, folderId, null);
    }

    /**
     * @param start     start time of range, in milliseconds. {@code -1} means to leave the start time unconstrained.
     * @param end       end time of range, in milliseconds. {@code -1} means to leave the end time unconstrained.
     */
    public List<CalendarItem> getCalendarItemsForRange(OperationContext octxt, long start, long end,
            int folderId, int[] excludeFolders) throws ServiceException {
        return getCalendarItemsForRange(octxt, MailItem.Type.UNKNOWN, start, end, folderId, excludeFolders);
    }

    /** Returns a <tt>Collection</tt> of all {@link CalendarItem}s which
     *  overlap the specified time period.  There is no guarantee that the
     *  returned calendar items actually contain a recurrence within the range;
     *  all that is required is that there is some intersection between the
     *  (<tt>start</tt>, <tt>end</tt>) range and the period from the
     *  start time of the calendar item's first recurrence to the end time of
     *  its last recurrence.<p>
     *
     *  If a <tt>folderId</tt> is specified, only calendar items
     *  in that folder are returned.  If {@link #ID_AUTO_INCREMENT} is passed
     *  in as the <tt>folderId</tt>, all calendar items not in
     *  <tt>Spam</tt> or <tt>Trash</tt> are returned.
     * @param octxt     The {@link OperationContext}.
     * @param type      If MailItem.TYPE_APPOINTMENT, return only appointments.
     *                  If MailItem.TYPE_TASK, return only tasks.
     *                  If MailItem.TYPE_UNKNOWN, return both.
     * @param start     The start time of the range, in milliseconds.
     *                  <tt>-1</tt> means to leave the start time unconstrained.
     * @param end       The end time of the range, in milliseconds.
     *                  <tt>-1</tt> means to leave the end time unconstrained.
     * @param folderId  The folder to search for matching calendar items, or
     *                  {@link #ID_AUTO_INCREMENT} to search all non-Spam and
     *                  Trash folders in the mailbox.
     *
     * @perms {@link ACL#RIGHT_READ} on all returned calendar items.
     * @throws ServiceException */
    public List<CalendarItem> getCalendarItemsForRange(OperationContext octxt, MailItem.Type type,
            long start, long end, int folderId, int[] excludeFolders) throws ServiceException {
        boolean success = false;
        try {
            beginReadTransaction("getCalendarItemsForRange", octxt);

            // if they specified a folder, make sure it actually exists
            if (folderId != ID_AUTO_INCREMENT) {
                getFolderById(folderId);
            }

            // get the list of all visible calendar items in the specified folder
            List<CalendarItem> calItems = new ArrayList<CalendarItem>();
            List<MailItem.UnderlyingData> invData = DbMailItem.getCalendarItems(this, type, start, end, folderId,
                            excludeFolders);
            for (MailItem.UnderlyingData data : invData) {
                try {
                    CalendarItem calItem = getCalendarItem(data);
                    if (folderId == calItem.getFolderId() || (folderId == ID_AUTO_INCREMENT && calItem.inMailbox())) {
                        if (calItem.canAccess(ACL.RIGHT_READ)) {
                            calItems.add(calItem);
                        }
                    }
                } catch (ServiceException e) {
                    ZimbraLog.calendar.warn("Error while retrieving calendar item " + data.id + " in mailbox " + mId
                                    + "; skipping item", e);
                }
            }
            success = true;
            return calItems;
        } finally {
            endTransaction(success);
        }
    }

    public List<Integer> getItemIdList(OperationContext octxt, QueryParams params) throws ServiceException {
        boolean success = false;
        try {
            beginTransaction("getItemIdList", octxt);
            List<Integer> msgIds = DbMailItem.getIdsInOrder(this, this.getOperationConnection(), params, false);
            success = true;
            return msgIds;
        } finally {
            endTransaction(success);
        }
    }

    public List<Pair<Long, Long>> getDateAndItemIdList(OperationContext octxt, QueryParams params)
            throws ServiceException {
        boolean success = false;
        try {
            beginTransaction("getDateAndItemIdList", octxt);
            List<Pair<Long, Long>> result =
                    DbMailItem.getDatesAndIdsInOrder(this, this.getOperationConnection(), params, false);
            success = true;
            return result;
        } finally {
            endTransaction(success);
        }
    }

    public void writeICalendarForCalendarItems(Writer writer, OperationContext octxt, Collection<CalendarItem> calItems,
        boolean useOutlookCompatMode, boolean ignoreErrors, boolean needAppleICalHacks, boolean trimCalItemsList)
            throws ServiceException {
        writeICalendarForCalendarItems(writer, octxt, calItems, null,
                useOutlookCompatMode, ignoreErrors, needAppleICalHacks, trimCalItemsList, false);
    }

    public void writeICalendarForCalendarItems(Writer writer, OperationContext octxt, Collection<CalendarItem> calItems,
            Folder f, boolean useOutlookCompatMode, boolean ignoreErrors, boolean needAppleICalHacks,
            boolean trimCalItemsList, boolean escapeHtmlTags)
    throws ServiceException {
        writeICalendarForCalendarItems(writer, octxt, calItems,
            f, useOutlookCompatMode, ignoreErrors, needAppleICalHacks,
            trimCalItemsList, escapeHtmlTags, false /* includeAttaches */);
    }

    public void writeICalendarForCalendarItems(Writer writer, OperationContext octxt, Collection<CalendarItem> calItems,
            Folder f, boolean useOutlookCompatMode, boolean ignoreErrors, boolean needAppleICalHacks,
            boolean trimCalItemsList, boolean escapeHtmlTags, boolean includeAttaches)
    throws ServiceException {
        lock.lock();
        try {
            writer.write("BEGIN:VCALENDAR\r\n");
            if (f != null) {
                writer.write("X-WR-CALNAME:");
                writer.write(f.getName());
                writer.write("\r\n");
                writer.write("X-WR-CALID:");
                writer.write(new ItemId(f).toString());
                writer.write("\r\n");
            }

            ZProperty prop;
            prop = new ZProperty(ICalTok.PRODID, ZCalendar.sZimbraProdID);
            prop.toICalendar(writer, needAppleICalHacks);
            prop = new ZProperty(ICalTok.VERSION, ZCalendar.sIcalVersion);
            prop.toICalendar(writer, needAppleICalHacks);
            prop = new ZProperty(ICalTok.METHOD, ICalTok.PUBLISH.toString());
            prop.toICalendar(writer, needAppleICalHacks);

            // timezones
            ICalTimeZone localTz = Util.getAccountTimeZone(getAccount());
            TimeZoneMap tzmap = new TimeZoneMap(localTz);
            for (CalendarItem calItem : calItems) {
                tzmap.add(calItem.getTimeZoneMap());
            }
            // iterate the tzmap and add all the VTimeZone's
            for (Iterator<ICalTimeZone> iter = tzmap.tzIterator(); iter.hasNext();) {
                ICalTimeZone tz = iter.next();
                tz.newToVTimeZone().toICalendar(writer, needAppleICalHacks);
            }
            tzmap = null; // help keep memory consumption low

            // build all the event components and add them to the Calendar
            for (Iterator<CalendarItem> iter = calItems.iterator(); iter.hasNext();) {
                CalendarItem calItem = iter.next();
                boolean allowPrivateAccess = calItem.isPublic()
                                || calItem.allowPrivateAccess(octxt.getAuthenticatedUser(),
                                                octxt.isUsingAdminPrivileges());
                if (trimCalItemsList)
                 {
                    iter.remove(); // help keep memory consumption low
                }
                Invite[] invites = calItem.getInvites();
                if (invites != null && invites.length > 0) {
                    boolean appleICalExdateHack = Provisioning.getInstance().getLocalServer().isCalendarAppleICalCompatibleCanceledInstances();
                    ZComponent[] comps = null;
                    try {
                        comps = Invite.toVComponents(invites, allowPrivateAccess, useOutlookCompatMode,
                                        appleICalExdateHack, includeAttaches);
                    } catch (ServiceException e) {
                        if (ignoreErrors) {
                            ZimbraLog.calendar.warn("Error retrieving iCalendar data for item %s: %s", calItem.getId(),
                                            e.getMessage(), e);
                        } else {
                            throw e;
                        }
                    }
                    if (comps != null) {
                        for (ZComponent comp : comps) {
                            comp.toICalendar(writer, needAppleICalHacks, escapeHtmlTags);
                        }
                    }
                }
            }

            writer.write("END:VCALENDAR\r\n");
        } catch (IOException e) {
            throw ServiceException.FAILURE("Error writing iCalendar", e);
        } finally {
            lock.release();
        }
    }

    public void writeICalendarForRange(Writer writer, OperationContext octxt, long start, long end, int folderId,
            boolean useOutlookCompatMode, boolean ignoreErrors, boolean needAppleICalHacks) throws ServiceException {
        writeICalendarForRange(writer, octxt, start, end, folderId, useOutlookCompatMode, ignoreErrors,
                needAppleICalHacks, false);
    }

    public void writeICalendarForRange(Writer writer, OperationContext octxt, long start, long end, int folderId,
            boolean useOutlookCompatMode, boolean ignoreErrors, boolean needAppleICalHacks, boolean escapeHtmlTags)
            throws ServiceException {
        boolean success = false;
        try {
            beginTransaction("writeICalendarForRange", octxt);
            Collection<CalendarItem> calItems = getCalendarItemsForRange(octxt, start, end, folderId, null);
            writeICalendarForCalendarItems(writer, octxt, calItems, null, useOutlookCompatMode, ignoreErrors,
                    needAppleICalHacks, true, escapeHtmlTags);
        } finally {
            endTransaction(success);
        }
    }

    public CalendarDataResult getCalendarSummaryForRange(OperationContext octxt, int folderId, MailItem.Type type,
                    long start, long end) throws ServiceException {
        lock.lock(false);
        try {
            Folder folder = getFolderById(folderId);
            if (!folder.canAccess(ACL.RIGHT_READ)) {
                throw ServiceException.PERM_DENIED("you do not have sufficient permissions on folder "
                                + folder.getName());
            }
            CalSummaryCache calSummaryCache = Zimbra.getAppContext().getBean(CalendarCacheManager.class).getSummaryCache();
            return calSummaryCache.getCalendarSummary(octxt, getAccountId(), folderId, type, start, end, true);
        } finally {
            lock.release();
        }
    }

    public List<CalendarDataResult> getAllCalendarsSummaryForRange(OperationContext octxt, MailItem.Type type,
                    long start, long end) throws ServiceException {
        boolean success = false;
        try {
            // folder cache is populated in beginTransaction...
            beginReadTransaction("getAllCalendarsSummaryForRange", octxt);
            success = true;
            List<CalendarDataResult> list = new ArrayList<CalendarDataResult>();
            for (Folder folder : listAllFolders()) {
                if (folder.inTrash() || folder.inSpam()) {
                    continue;
                }
                // Only look at folders of right view type.  We might have to relax this to allow appointments/tasks
                // in any folder, but that requires scanning too many folders each time, most of which don't contain
                // any calendar items.
                if (folder.getDefaultView() != type) {
                    continue;
                }
                try {
                    if (!folder.canAccess(ACL.RIGHT_READ)) {
                        continue;
                    }
                    CalSummaryCache calSummaryCache = Zimbra.getAppContext().getBean(CalendarCacheManager.class).getSummaryCache();
                    CalendarDataResult result = calSummaryCache.getCalendarSummary(octxt, getAccountId(), folder.getId(), type, start, end, true);
                    if (result != null) {
                        list.add(result);
                    }
                } catch (ServiceException se) {
                    ZimbraLog.fb.info("Problem getting calendar summary cache for folder '%s' - ignoring",
                            folder.getName(), se);
                    throw se;
                }
            }
            return list;
        } finally {
            endTransaction(success);
        }
    }

    /**
     * @param octxt
     * @param params
     * @return A "mailbox neutral" representation of the query string: ie one that is re-written so that all Folder names (and other by-name
     *         search parts) are re-written using ID's.  This is useful in some situations where you want to proxy the search
     *         request (since you cannot directly proxy a search request with local folder names in it)
     * @throws IOException
     * @throws ServiceException
     */
    public String getRewrittenQueryString(OperationContext octxt, SearchParams params) throws ServiceException {
        if (octxt == null) {
            throw ServiceException.INVALID_REQUEST("The OperationContext must not be null", null);
        }

        // okay, lets run the search through the query parser -- this has the side-effect of
        // re-writing the query in a format that is OK to proxy to the other server
        ZimbraQuery zq = new ZimbraQuery(octxt, SoapProtocol.Soap12, this, params);
        return zq.toQueryString();
    }

    public FreeBusy getFreeBusy(OperationContext octxt, long start, long end, int folder) throws ServiceException {
        return getFreeBusy(octxt, getAccount().getName(), start, end, folder, null);
    }

    public FreeBusy getFreeBusy(OperationContext octxt, long start, long end, Appointment exAppt)
            throws ServiceException {
        return getFreeBusy(octxt, getAccount().getName(), start, end, FreeBusyQuery.CALENDAR_FOLDER_ALL, exAppt);
    }

    public FreeBusy getFreeBusy(OperationContext octxt, String name, long start, long end, int folder)
            throws ServiceException {
        return getFreeBusy(octxt, name, start, end, folder, null);
    }

    public FreeBusy getFreeBusy(OperationContext octxt, String name, long start, long end, int folder,
                    Appointment exAppt) throws ServiceException {
        lock.lock(false);
        try {
            Account authAcct;
            boolean asAdmin;
            if (octxt != null) {
                authAcct = octxt.getAuthenticatedUser();
                asAdmin = octxt.isUsingAdminPrivileges();
            } else {
                authAcct = null;
                asAdmin = false;
            }
            return LocalFreeBusyProvider.getFreeBusyList(authAcct, asAdmin, this, name, start, end, folder, exAppt);
        } finally {
            lock.release();
        }
    }

    public static enum BrowseBy {
        attachments, domains, objects;
    }

    /**
     * Return a list of all the {attachments} or {doamins} or {objects} in this Mailbox, optionally with a prefix string
     * or limited by maximum number.
     *
     * @param max Maximum number of results to return.  0 means "return all results"  If more than max entries exist,
     * only the first max are returned, sorted by frequency.
     */
    public List<BrowseTerm> browse(OperationContext octxt, BrowseBy browseBy, String regex, int max)
            throws IOException, ServiceException {
        boolean success = false;
        try {
            beginTransaction("browse", octxt);
            if (!hasFullAccess()) {
                throw ServiceException.PERM_DENIED("you do not have sufficient permissions on this mailbox");
            }
            List<BrowseTerm> result = null;
            switch (browseBy) {
                case attachments:
                    result = index.getAttachmentTypes(regex);
                    break;
                case domains:
                    Map<String, DomainBrowseTerm> domains = new HashMap<String, DomainBrowseTerm>();
                    for (BrowseTerm term : index.getDomains(LuceneFields.L_H_FROM, regex)) {
                        DomainBrowseTerm domain = domains.get(term.getText());
                        if (domain == null) {
                            domain = new DomainBrowseTerm(term);
                            domains.put(term.getText(), domain);
                        }
                        domain.addField(DomainBrowseTerm.Field.FROM);
                    }
                    for (BrowseTerm term : index.getDomains(LuceneFields.L_H_TO, regex)) {
                        DomainBrowseTerm domain = domains.get(term.getText());
                        if (domain == null) {
                            domain = new DomainBrowseTerm(term);
                            domains.put(term.getText(), domain);
                        }
                        domain.addField(DomainBrowseTerm.Field.TO);
                    }
                    for (BrowseTerm term : index.getDomains(LuceneFields.L_H_CC, regex)) {
                        DomainBrowseTerm domain = domains.get(term.getText());
                        if (domain == null) {
                            domain = new DomainBrowseTerm(term);
                            domains.put(term.getText(), domain);
                        }
                        domain.addField(DomainBrowseTerm.Field.CC);
                    }
                    result = new ArrayList<BrowseTerm>(domains.values());
                    break;
                case objects:
                    result = index.getObjects(regex);
                    break;
                default:
                    assert false : browseBy;
            }

            Collections.sort(result, new Comparator<BrowseTerm>() {
                @Override
                public int compare(BrowseTerm o1, BrowseTerm o2) {
                    int retVal = o2.getFreq() - o1.getFreq();
                    if (retVal == 0) {
                        retVal = o1.getText().compareTo(o2.getText());
                    }
                    return retVal;
                }
            });

            if (max > 0 && result.size() > max) {
                result = result.subList(0, max);
            }

            success = true;
            return result;
        } finally {
            endTransaction(success);
        }
    }

    public void dismissCalendarItemAlarm(OperationContext octxt, int calItemId, long dismissedAt)
            throws ServiceException {
        DismissCalendarItemAlarm redoRecorder = new DismissCalendarItemAlarm(getId(), calItemId, dismissedAt);
        boolean success = false;
        try {
            beginTransaction("dismissAlarm", octxt, redoRecorder);
            CalendarItem calItem = getCalendarItemById(octxt, calItemId);
            if (calItem == null) {
                throw MailServiceException.NO_SUCH_CALITEM(calItemId);
            }
            markItemModified(calItem, Change.INVITE);
            calItem.snapshotRevision();
            calItem.updateNextAlarm(dismissedAt + 1, true);
            success = true;
        } finally {
            endTransaction(success);
        }
    }

    public void snoozeCalendarItemAlarm(OperationContext octxt, int calItemId, long snoozeUntil)
            throws ServiceException {
        SnoozeCalendarItemAlarm redoRecorder = new SnoozeCalendarItemAlarm(getId(), calItemId, snoozeUntil);
        boolean success = false;
        try {
            beginTransaction("snoozeAlarm", octxt, redoRecorder);
            CalendarItem calItem = getCalendarItemById(octxt, calItemId);
            if (calItem == null) {
                throw MailServiceException.NO_SUCH_CALITEM(calItemId);
            }
            markItemModified(calItem, Change.INVITE);
            calItem.snapshotRevision();
            calItem.updateNextAlarm(snoozeUntil, false);
            success = true;
        } finally {
            endTransaction(success);
        }
    }

    public static final class SetCalendarItemData {
        public Invite invite;
        public ParsedMessage message;

        @Override
        public String toString() {
            return Objects.toStringHelper(this).add("inv", invite).add("hasBody", message != null).toString();
        }
    }

    public static final class AddInviteData {
        public final int calItemId;
        public final int invId;
        public final int compNum;
        public final int modSeq;
        public final int rev;

        private AddInviteData(int calItemId, int invId, int compNum, int modSeq, int rev) {
            this.calItemId = calItemId;
            this.invId = invId;
            this.compNum = compNum;
            this.modSeq = modSeq;
            this.rev = rev;
        }
    }

    /**
     * @param exceptions can be NULL
     * @return calendar item ID
     */
    public CalendarItem setCalendarItem(OperationContext octxt, int folderId, int flags, String[] tags,
            SetCalendarItemData defaultInv, SetCalendarItemData[] exceptions, List<ReplyInfo> replies, long nextAlarm)
    throws ServiceException {
        flags = (flags & ~Flag.FLAGS_SYSTEM);
        SetCalendarItem redoRecorder = new SetCalendarItem(getId(), attachmentsIndexingEnabled(), flags, tags);

        boolean success = false;
        try {
            beginTransaction("setCalendarItem", octxt, redoRecorder);
            Tag.NormalizedTags ntags = new Tag.NormalizedTags(this, tags);

            // Make a single list containing default and exceptions.
            int scidLen = (defaultInv != null ? 1 : 0) + (exceptions != null ? exceptions.length : 0);
            List<SetCalendarItemData> scidList = new ArrayList<SetCalendarItemData>(scidLen);
            if (defaultInv != null) {
                defaultInv.invite.setLastFullSeqNo(defaultInv.invite.getSeqNo());
                scidList.add(defaultInv);
            }
            if (exceptions != null) {
                for (SetCalendarItemData scid : exceptions) {
                    scid.invite.setLastFullSeqNo(scid.invite.getSeqNo());
                    scidList.add(scid);
                }
            }

            CalendarItem calItem = null;

            // bug 19868: Preserve invId of existing Invites.  We have to do this before making any
            // calls to processNewInvite() because it'll delete all existing Invites and we'll lose
            // old invId information.
            if (!scidList.isEmpty()) {
                calItem = getCalendarItemByUid(octxt, scidList.get(0).invite.getUid());
                for (SetCalendarItemData scid : scidList) {
                    int idBeingSet = scid.invite.getMailItemId();
                    if (idBeingSet <= 0) {
                        if (calItem != null) {
                            Invite currInv = calItem.getInvite(scid.invite.getRecurId());
                            if (currInv != null) {
                                scid.invite.setInviteId(currInv.getMailItemId());
                                // Carry over local-only setting.
                                boolean currLO = currInv.isLocalOnly();
                                boolean newLO = scid.invite.isLocalOnly();
                                scid.invite.setLocalOnly(currLO && newLO);
                            } else {
                                scid.invite.setInviteId(getNextItemId(Mailbox.ID_AUTO_INCREMENT));
                            }
                        } else {
                            scid.invite.setInviteId(getNextItemId(Mailbox.ID_AUTO_INCREMENT));
                        }
                    }
                }

                // If modifying an existing calendar item, inherit intended f/b from old version
                // if new version doesn't specify it.  (bug 41002)
                if (calItem != null && calItem.getFolderId() != Mailbox.ID_FOLDER_TRASH) {
                    Invite currSeries = calItem.getDefaultInviteOrNull();
                    for (SetCalendarItemData scid : scidList) {
                        if (!scid.invite.hasFreeBusy()) {
                            Invite currInv = calItem.getInvite(scid.invite.getRecurId());
                            if (currInv == null) { // Inherit from series as fallback.
                                currInv = currSeries;
                            }
                            if (currInv != null && currInv.hasFreeBusy()) {
                                if (scid.invite.isTransparent()) {
                                    // New invite is transparent.  New intended f/b must be free.
                                    scid.invite.setFreeBusy(IcalXmlStrMap.FBTYPE_FREE);
                                } else {
                                    // New invite is opaque.
                                    if (IcalXmlStrMap.FBTYPE_FREE.equals(currInv.getFreeBusy())) {
                                        // An opaque invite cannot have intended f/b value of free.  Make it busy.
                                        scid.invite.setFreeBusy(IcalXmlStrMap.FBTYPE_BUSY);
                                    } else {
                                        // Current intended f/b has a non-free value, so keep it.  It's better
                                        // to preserve tentative or OOO value than to unconditionally change to busy.
                                        scid.invite.setFreeBusy(currInv.getFreeBusy());
                                    }
                                }
                            }
                        }
                    }
                }
            }

            // trace logging
            if (!scidList.isEmpty()) {
                Invite invLog = scidList.get(0).invite;
                String idStr = calItem != null ? Integer.toString(calItem.getId()) : "(new)";
                ZimbraLog.calendar.info("setCalendarItem: id=%s, folderId=%d, subject=\"%s\", UID=%s",
                        idStr, folderId, (invLog != null && invLog.isPublic() ? invLog.getName() : "(private)"),
                        invLog.getUid());
            }

            redoRecorder.setData(defaultInv, exceptions, replies, nextAlarm);

            AlarmData oldAlarmData = null;
            for (SetCalendarItemData scid : scidList) {
                if (scid.message == null) {
                    scid.invite.setDontIndexMimeMessage(true); // the MimeMessage is fake, so we don't need to index it
                    String desc = scid.invite.getDescription();
                    if (desc != null && desc.length() > Invite.getMaxDescInMeta()) {
                        MimeMessage mm = CalendarMailSender.createCalendarMessage(scid.invite);
                        scid.message = new ParsedMessage(mm,
                                octxt == null ? System.currentTimeMillis() : octxt.getTimestamp(), true);
                    }
                }
            }

            if (scidList.size() > 0) {
                SetCalendarItemData scid = scidList.get(0);
                if (calItem == null) {
                    // ONLY create an calendar item if this is a REQUEST method...otherwise don't.
                    String method = scid.invite.getMethod();
                    if ("REQUEST".equals(method) || "PUBLISH".equals(method)) {
                        try {
                            calItem = createCalendarItem(folderId, flags, ntags, scid.invite.getUid(), scid.message, scid.invite, null);
                        } catch (MailServiceException e) {
                            if (e.getCode() == MailServiceException.ALREADY_EXISTS) {
                                //bug 49106 - did not find the appointment above in getCalendarItemByUid(), but the mail_item exists
                                ZimbraLog.calendar.error("failed to create calendar item; already exists. cause: " +
                                        (scidList.isEmpty() ? "no items in uid list." :
                                            "uid not found in appointment: " + scidList.get(0).invite.getUid() +
                                        " or bad mail_item type"));
                            }
                            throw e;
                        }
                    } else {
                        return null; // for now, just ignore this Invitation
                    }
                } else {
                    calItem.snapshotRevision();

                    // Preserve alarm time before any modification is made to the item.
                    if (calItem.getAlarmData() != null) {
                        oldAlarmData = (AlarmData) calItem.getAlarmData().clone();
                    }

                    calItem.setTags(flags, ntags);
                    calItem.processNewInvite(scid.message, scid.invite, folderId, nextAlarm, false, true);
                }
                redoRecorder.setCalendarItemAttrs(calItem.getId(), calItem.getFolderId());
            }
            if (scidList.size() > 1) {
                // remove the first one. it is already processed
                scidList.remove(0);
                // exceptions
                calItem.processNewInviteExceptions(scidList, folderId, nextAlarm, false, false);
            }

            // Recompute alarm time after processing all Invites.
            if (nextAlarm == CalendarItem.NEXT_ALARM_KEEP_CURRENT) {
                nextAlarm = oldAlarmData != null ? oldAlarmData.getNextAt() : CalendarItem.NEXT_ALARM_FROM_NOW;
            }
            calItem.updateNextAlarm(nextAlarm, oldAlarmData, false);

            // Override replies list if one is provided.
            // Null list means keep existing replies.  Empty list means to clear existing replies.
            // List with one or more replies means replacing existing replies.
            if (replies != null) {
                calItem.setReplies(replies);
            }
            indexItem(calItem);

            success = true;
            return calItem;
        } finally {
            endTransaction(success);
        }
    }

    /**
     * Fix up timezone definitions in all appointments/tasks in the mailbox.
     *
     * @param after only fix calendar items that have instances after this time
     */
    public int fixAllCalendarItemTZ(OperationContext octxt, long after, TimeZoneFixupRules fixupRules)
            throws ServiceException {
        int numFixedCalItems = 0;
        int numFixedTZs = 0;
        ZimbraLog.calendar.info("Started: timezone fixup in calendar of mailbox " + getId());
        List<List<MailItem>> lists = new ArrayList<List<MailItem>>(2);
        lists.add(getItemList(octxt, MailItem.Type.APPOINTMENT));
        lists.add(getItemList(octxt, MailItem.Type.TASK));
        for (List<MailItem> items : lists) {
            for (Iterator<MailItem> iter = items.iterator(); iter.hasNext();) {
                Object obj = iter.next();
                if (!(obj instanceof CalendarItem)) {
                    continue;
                }
                CalendarItem calItem = (CalendarItem) obj;
                long end = calItem.getEndTime();
                if (end <= after) {
                    continue;
                }
                try {
                    int num = fixCalendarItemTZ(octxt, calItem.getId(), fixupRules);
                    numFixedTZs += num;
                    if (num > 0) {
                        numFixedCalItems++;
                    }
                } catch (ServiceException e) {
                    ZimbraLog.calendar.error("Error fixing calendar item " + calItem.getId() + " in mailbox " +
                            getId() + ": " + e.getMessage(), e);
                }
            }
        }
        ZimbraLog.calendar.info("Finished: timezone fixup in calendar of mailbox " + getId() + "; fixed " +
                numFixedTZs + " timezone entries in " + numFixedCalItems + " calendar items");
        return numFixedCalItems;
    }

    /**
     * Fix up timezone definitions in an appointment/task.  Fixup is
     * required when governments change the daylight savings policy.
     *
     * @param fixupRules rules specifying which timezones to fix and how
     * @return number of timezone objects that were modified
     */
    public int fixCalendarItemTZ(OperationContext octxt, int calItemId, TimeZoneFixupRules fixupRules)
            throws ServiceException {
        FixCalendarItemTZ redoRecorder = new FixCalendarItemTZ(getId(), calItemId);
        boolean success = false;
        try {
            beginTransaction("fixCalendarItemTimeZone2", octxt, redoRecorder);
            CalendarItem calItem = getCalendarItemById(octxt, calItemId);
            Map<String, ICalTimeZone> replaced = new HashMap<String, ICalTimeZone>();
            int numFixed = fixupRules.fixCalendarItem(calItem, replaced);
            if (numFixed > 0) {
                ZimbraLog.calendar.info("Fixed " + numFixed + " timezone entries in calendar item " + calItem.getId());
                redoRecorder.setReplacementMap(replaced);
                markItemModified(calItem, Change.CONTENT | Change.INVITE);
                calItem.snapshotRevision();
                calItem.saveMetadata();
                // Need to uncache and refetch the item because there are fields
                // in the appointment/task that reference the old, pre-fix version
                // of the timezones.  We can either visit them all and update them,
                // or simply invalidate the calendar item and refetch it.
                uncacheItem(calItemId);
                calItem = getCalendarItemById(octxt, calItemId);
                success = true;

                Callback cb = CalendarItem.getCallback();
                if (cb != null) {
                    cb.modified(calItem);
                }
            }
            return numFixed;
        } finally {
            endTransaction(success);
        }
    }

    public int fixAllCalendarItemEndTime(OperationContext octxt) throws ServiceException {
        int numFixed = 0;
        ZimbraLog.calendar.info("Started: end time fixup in calendar of mailbox " + getId());
        @SuppressWarnings("unchecked")
        List<MailItem>[] lists = new List[2];
        lists[0] = getItemList(octxt, MailItem.Type.APPOINTMENT);
        lists[1] = getItemList(octxt, MailItem.Type.TASK);
        for (List<MailItem> items : lists) {
            for (Iterator<MailItem> iter = items.iterator(); iter.hasNext();) {
                Object obj = iter.next();
                if (!(obj instanceof CalendarItem)) {
                    continue;
                }
                CalendarItem calItem = (CalendarItem) obj;
                try {
                    numFixed += fixCalendarItemEndTime(octxt, calItem);
                } catch (ServiceException e) {
                    ZimbraLog.calendar.error(
                            "Error fixing calendar item " + calItem.getId() +
                            " in mailbox " + getId() + ": " + e.getMessage(), e);
                }
            }
        }
        ZimbraLog.calendar.info(
                "Finished: end time fixup in calendar of mailbox " +
                getId() + "; fixed " + numFixed + " entries");
        return numFixed;
    }

    public int fixCalendarItemEndTime(OperationContext octxt, CalendarItem calItem) throws ServiceException {
        FixCalendarItemEndTime redoRecorder = new FixCalendarItemEndTime(getId(), calItem.getId());
        boolean success = false;
        try {
            beginTransaction("fixupCalendarItemEndTime", octxt, redoRecorder);
            int numFixed = calItem.fixRecurrenceEndTime();
            if (numFixed > 0) {
                ZimbraLog.calendar.info("Fixed calendar item " + calItem.getId());
                calItem.snapshotRevision();
                calItem.saveMetadata();
                success = true;
            }
            return numFixed;
        } finally {
            endTransaction(success);
        }
    }

    public int fixAllCalendarItemPriority(OperationContext octxt) throws ServiceException {
        int numFixed = 0;
        ZimbraLog.calendar.info("Started: priority fixup in calendar of mailbox " + getId());
        @SuppressWarnings("unchecked")
        List<MailItem>[] lists = new List[2];
        lists[0] = getItemList(octxt, MailItem.Type.APPOINTMENT);
        lists[1] = getItemList(octxt, MailItem.Type.TASK);
        for (List<MailItem> items : lists) {
            for (Iterator<MailItem> iter = items.iterator(); iter.hasNext();) {
                Object obj = iter.next();
                if (!(obj instanceof CalendarItem)) {
                    continue;
                }
                CalendarItem calItem = (CalendarItem) obj;
                try {
                    numFixed += fixCalendarItemPriority(octxt, calItem);
                } catch (ServiceException e) {
                    ZimbraLog.calendar.error(
                            "Error fixing calendar item " + calItem.getId() +
                            " in mailbox " + getId() + ": " + e.getMessage(), e);
                }
            }
        }
        ZimbraLog.calendar.info(
                "Finished: priority fixup in calendar of mailbox " +
                getId() + "; fixed " + numFixed + " entries");
        return numFixed;
    }

    public int fixCalendarItemPriority(OperationContext octxt, CalendarItem calItem) throws ServiceException {
        FixCalendarItemPriority redoRecorder = new FixCalendarItemPriority(getId(), calItem.getId());
        boolean success = false;
        try {
            beginTransaction("fixupCalendarItemPriority", octxt, redoRecorder);
            int flags = calItem.mData.getFlags() & ~(Flag.BITMASK_HIGH_PRIORITY | Flag.BITMASK_LOW_PRIORITY);
            Invite[] invs = calItem.getInvites();
            if (invs != null) {
                for (Invite cur : invs) {
                    String method = cur.getMethod();
                    if (method.equals(ICalTok.REQUEST.toString()) ||
                        method.equals(ICalTok.PUBLISH.toString())) {
                        if (cur.isHighPriority()) {
                            flags |= Flag.BITMASK_HIGH_PRIORITY;
                        }
                        if (cur.isLowPriority()) {
                            flags |= Flag.BITMASK_LOW_PRIORITY;
                        }
                    }
                }
            }
            int numFixed = 0;
            if (flags != calItem.mData.getFlags()) {
                ZimbraLog.calendar.info("Fixed calendar item " + calItem.getId());
                markItemModified(calItem, Change.INVITE);
                calItem.mData.setFlags(flags);
                calItem.snapshotRevision();
                calItem.saveMetadata();
                success = true;
                numFixed = 1;
            }
            return numFixed;
        } finally {
            endTransaction(success);
        }
    }

    public AddInviteData addInvite(OperationContext octxt, Invite inv, int folderId)
            throws ServiceException {
        boolean addRevision = true;  // Always rev the calendar item.
        return addInvite(octxt, inv, folderId, null, false, false, addRevision);
    }

    public AddInviteData addInvite(OperationContext octxt, Invite inv, int folderId, ParsedMessage pm)
            throws ServiceException {
        boolean addRevision = true;  // Always rev the calendar item.
        return addInvite(octxt, inv, folderId, pm, false, false, addRevision);
    }

    public AddInviteData addInvite(OperationContext octxt, Invite inv, int folderId, boolean preserveExistingAlarms,
            boolean addRevision) throws ServiceException {
        return addInvite(octxt, inv, folderId, null, preserveExistingAlarms, false, addRevision);
    }

    /**
     * Directly add an Invite into the system...this process also gets triggered when we add a Message
     * that has a text/calendar Mime part: but this API is useful when you don't want to add a corresponding
     * message.
     * @param octxt
     * @param inv
     * @param pm NULL is OK here
     * @param preserveExistingAlarms
     * @param discardExistingInvites
     * @param addRevision if true and revisioning is enabled and calendar item exists already, add a revision
     *                    with current snapshot of the calendar item
     *
     * @return AddInviteData
     * @throws ServiceException
     */
    public AddInviteData addInvite(OperationContext octxt, Invite inv, int folderId, ParsedMessage pm,
            boolean preserveExistingAlarms, boolean discardExistingInvites, boolean addRevision)
            throws ServiceException {
        if (pm == null) {
            inv.setDontIndexMimeMessage(true); // the MimeMessage is fake, so we don't need to index it
            String desc = inv.getDescription();
            if (inv.hasAttachment() || (desc != null && (desc.length() > Invite.getMaxDescInMeta()))) {
                MimeMessage mm = CalendarMailSender.createCalendarMessage(inv);
                pm = new ParsedMessage(mm, octxt == null ? System.currentTimeMillis() : octxt.getTimestamp(), true);
            }
        }

        byte[] data = null;
        try {
            if (pm != null) {
                data = pm.getRawData();
            }
        } catch (IOException ioe) {
            throw ServiceException.FAILURE("Caught IOException", ioe);
        }

        CreateInvite redoRecorder =
            new CreateInvite(mId, inv, folderId, data, preserveExistingAlarms, discardExistingInvites, addRevision);

        boolean success = false;
        try {
            beginTransaction("addInvite", octxt, redoRecorder);
            CreateInvite redoPlayer = (octxt == null ? null : (CreateInvite) octxt.getPlayer());

            if (redoPlayer == null || redoPlayer.getCalendarItemId() == 0) {
                int currId = inv.getMailItemId();
                if (currId <= 0) {
                    inv.setInviteId(getNextItemId(Mailbox.ID_AUTO_INCREMENT));
                } else {
                    inv.setInviteId(currId);
                }
            }

            CalendarItem calItem = getCalendarItemByUid(octxt, inv.getUid());
            boolean processed = true;
            if (calItem == null) {
                // ONLY create an calendar item if this is a REQUEST method...otherwise don't.
                if (inv.getMethod().equals("REQUEST") || inv.getMethod().equals("PUBLISH")) {
                    calItem = createCalendarItem(folderId, 0, null, inv.getUid(), pm, inv, null);
                } else {
                    return null; // for now, just ignore this Invitation
                }
            } else {
                if (!checkItemChangeID(calItem)) {
                    throw MailServiceException.MODIFY_CONFLICT();
                }
                if (inv.getMethod().equals("REQUEST") || inv.getMethod().equals("PUBLISH")) {
                    // Preserve invId.  (bug 19868)
                    Invite currInv = calItem.getInvite(inv.getRecurId());
                    if (currInv != null) {
                        inv.setInviteId(currInv.getMailItemId());
                    }
                }
                if (addRevision) {
                    calItem.snapshotRevision();
                }
                processed = calItem.processNewInvite(pm, inv, folderId, CalendarItem.NEXT_ALARM_KEEP_CURRENT,
                        preserveExistingAlarms, discardExistingInvites);
            }

            if (Invite.isOrganizerMethod(inv.getMethod())) { // Don't update the index for replies. (bug 55317)
                indexItem(calItem);
            }

            redoRecorder.setCalendarItemAttrs(calItem.getId(), calItem.getFolderId());

            success = true;
            if (processed) {
                return new AddInviteData(calItem.getId(), inv.getMailItemId(), inv.getComponentNum(),
                        calItem.getModifiedSequence(), calItem.getSavedSequence());
            } else {
                return null;
            }
        } finally {
            endTransaction(success);
        }
    }

    public CalendarItem getCalendarItemByUid(OperationContext octxt, String uid) throws ServiceException {
        boolean success = false;
        try {
            beginReadTransaction("getCalendarItemByUid", octxt);
            MailItem.UnderlyingData data = DbMailItem.getCalendarItem(this, uid);
            CalendarItem calItem = (CalendarItem) getItem(data);
            success = true;
            return calItem;
        } finally {
            endTransaction(success);
        }
    }

    public Map<String, CalendarItem> getCalendarItemsByUid(OperationContext octxt, List<String> uids)
    throws ServiceException {
        boolean success = false;
        try {
            beginTransaction("getCalendarItemsByUid", octxt);
            ArrayList<String> uidList = new ArrayList<String>(uids);
            Map<String,CalendarItem> calItems = new HashMap<String,CalendarItem>();
            List<MailItem.UnderlyingData> invData = DbMailItem.getCalendarItems(this, uids);
            for (MailItem.UnderlyingData data : invData) {
                try {
                    CalendarItem calItem = getCalendarItem(data);
                    calItems.put(calItem.getUid(), calItem);
                    uidList.remove(calItem.getUid());
                } catch (ServiceException e) {
                    ZimbraLog.calendar.warn("Error while retrieving calendar item %d; skipping item", data.id, e);
                }
            }
            success = true;
            for (String missingUid : uidList) {
                calItems.put(missingUid, null);
            }
            return calItems;
        } finally {
            endTransaction(success);
        }
    }


    public boolean dedupeForSelfMsg(ParsedMessage pm) throws ServiceException {
        if (pm == null) {
            return false;
        }
        CalendarPartInfo cpi = pm.getCalendarPartInfo();
        String msgidHeader = pm.getMessageID();
        boolean dedupe = false;

        if (msgidHeader == null) {
            return false;
        }

        // if the deduping rules say to drop this duplicated incoming message,
        // .... but only dedupe messages not carrying a calendar part
        if (mailboxManager.getSentMessageIdCache().get(this, msgidHeader) != null
            && (cpi == null || !CalendarItem.isAcceptableInvite(getAccount(), cpi))) {
            Account acct = getAccount();
            switch (acct.getPrefDedupeMessagesSentToSelf()) {
            case dedupeAll: {
                dedupe = true;
                break;
            }
            case secondCopyifOnToOrCC:
                try {
                    dedupe = !AccountUtil.isDirectRecipient(acct, pm.getMimeMessage());
                } catch (Exception e) {
                    ZimbraLog.mailbox.info(e.getMessage());
                }
                break;
            case dedupeNone:
            default:
            }
        }
        return dedupe;
    }

    public int getConversationIdFromReferent(MimeMessage newMsg, int parentID) {
        try {
            // file into same conversation as parent message as long as subject hasn't really changed
            Message parentMsg = getMessageById(null, parentID);
            if (parentMsg.getNormalizedSubject().equals(ParsedMessage.normalize(Mime.getSubject(newMsg)))) {
                return parentMsg.getConversationId();
            }
        } catch (Exception e) {
            if (!(e instanceof MailServiceException.NoSuchItemException)) {
                ZimbraLog.mailbox.warn("ignoring error while checking conversation: %d", parentID, e);
            }
        }
        return ID_AUTO_INCREMENT;
    }

    /**
     * Process an iCalendar REPLY containing a single VEVENT or VTODO.
     *
     * @param inv REPLY iCalendar object
     */
    public void processICalReply(OperationContext octxt, Invite inv, String sender) throws ServiceException {
        ICalReply redoRecorder = new ICalReply(getId(), inv, sender);
        boolean success = false;
        try {
            beginTransaction("iCalReply", octxt, redoRecorder);
            String uid = inv.getUid();
            CalendarItem calItem = getCalendarItemByUid(octxt, uid);
            if (calItem == null) {
                ZimbraLog.calendar.warn("Unknown calendar item UID %s", uid);
                return;
            }
            calItem.snapshotRevision();
            calItem.processNewInviteReply(inv, sender);
            success = true;
        } finally {
            endTransaction(success);
        }
    }

    private AuthToken getAuthToken(OperationContext octxt) throws ServiceException {
        AuthToken authToken = octxt == null ? null : octxt.getAuthToken();

        if (authToken == null) {
            Account authuser = octxt == null ? getAccount() : octxt.getAuthenticatedUser();
            boolean isAdminRequest = octxt == null ? false : octxt.isUsingAdminPrivileges();
            authToken = AuthProvider.getAuthToken(authuser, isAdminRequest);
        }
        return authToken;
    }

    private void processICalReplies(OperationContext octxt, ZVCalendar cal, String sender)
    throws ServiceException {
        // Reply from Outlook will usually have PRODID set to the following:
        //
        // Outlook2007+ZCO: PRODID:-//Microsoft Corporation//Outlook 12.0 MIMEDIR//EN
        // Outlook2010+ZCO: PRODID:-//Microsoft Corporation//Outlook 14.0 MIMEDIR//EN
        // Outlook20xx+Exchange: PRODID:Microsoft Exchange Server 2007
        //   (if Exchange is Exchange 2007; Exchange 2010 probably works similarly)
        //
        // Lowest common denominator is "Microsoft" substring.
        String prodId = cal.getPropVal(ICalTok.PRODID, null);
        boolean fromOutlook = prodId != null && prodId.toLowerCase().contains("microsoft");

        AccountAddressMatcher acctMatcher = new AccountAddressMatcher(getAccount());
        List<Invite> components = Invite.createFromCalendar(getAccount(), null, cal, false);
        for (Invite inv : components) {
            String orgAddress;
            if (inv.hasOrganizer()) {
                ZOrganizer org = inv.getOrganizer();
                orgAddress = org.getAddress();
            } else {
                ZimbraLog.calendar.warn("No ORGANIZER found in REPLY.  Assuming current mailbox.");
                orgAddress = getAccount().getName();
            }
            if (acctMatcher.matches(orgAddress)) {
                // bug 62042: Fixup bad RECURRENCE-ID sent by Outlook when replying to an orphan instance.
                // Date is correct relative to the organizer's time zone, but time is set to 000000 and
                // the time zone is set to the attendee's time zone.  Fix it up by taking the series DTSTART
                // in the organizer's appointment and replacing the date part with the value from supplied
                // RECURRENCE-ID.
                if (fromOutlook && !inv.isAllDayEvent() && inv.hasRecurId()) {
                    RecurId rid = inv.getRecurId();
                    if (rid.getDt() != null && rid.getDt().hasZeroTime()) {
                        CalendarItem calItem = getCalendarItemByUid(octxt, inv.getUid());
                        if (calItem != null) {
                            Invite seriesInv = calItem.getDefaultInviteOrNull();
                            if (seriesInv != null) {
                                ParsedDateTime seriesDtStart = seriesInv.getStartTime();
                                if (seriesDtStart != null) {
                                    ParsedDateTime fixedDt = seriesDtStart.cloneWithNewDate(rid.getDt());
                                    RecurId fixedRid = new RecurId(fixedDt, rid.getRange());
                                    ZimbraLog.calendar.debug("Fixed up invalid RECURRENCE-ID with zero time; before=[%s], after=[%s]",
                                            rid, fixedRid);
                                    inv.setRecurId(fixedRid);
                                }
                            }
                        }
                    }
                }
                processICalReply(octxt, inv, sender);
            } else {
                Account orgAccount = inv.getOrganizerAccount();
                // Unknown organizer
                if (orgAccount == null) {
                    ZimbraLog.calendar.warn("Unknown organizer " + orgAddress + " in REPLY");
                    continue;
                }
                if (Provisioning.onLocalServer(orgAccount)) {
                    // Run in the context of organizer's mailbox.
                    Mailbox mbox = MailboxManager.getInstance().getMailboxByAccount(orgAccount);
                    OperationContext orgOctxt = new OperationContext(mbox);
                    mbox.processICalReply(orgOctxt, inv, sender);
                } else {
                    // Organizer's mailbox is on a remote server.
                    String uri = AccountUtil.getSoapUri(orgAccount);
                    if (uri == null) {
                        ZimbraLog.calendar.warn("Unable to determine URI for organizer account %s", orgAddress);
                        continue;
                    }
                    try {
                        // TODO: Get the iCalendar data from the
                        // MIME part since we already have it.
                        String ical;
                        StringWriter sr = null;
                        try {
                            sr = new StringWriter();
                            inv.setMethod(ICalTok.REPLY.toString());
                            inv.newToICalendar(true).toICalendar(sr);
                            ical = sr.toString();
                        } finally {
                            if (sr != null) {
                                sr.close();
                            }
                        }
                        Options options = new Options();
                        AuthToken authToken = AuthToken.getCsrfUnsecuredAuthToken(getAuthToken(octxt));
                        options.setAuthToken(authToken.toZAuthToken());
                        options.setTargetAccount(orgAccount.getName());
                        options.setTargetAccountBy(AccountBy.name);
                        options.setUri(uri);
                        options.setNoSession(true);
                        ZMailbox zmbox = ZMailbox.getMailbox(options);
                        zmbox.iCalReply(ical, sender);
                    } catch (IOException e) {
                        throw ServiceException.FAILURE("Error while posting REPLY to organizer mailbox host", e);
                    }
                }
            }
        }
    }

    public com.zimbra.soap.mail.type.CalendarItemInfo getRemoteCalItemByUID(Account ownerAccount, String uid,
            boolean includeInvites, boolean includeContent)
    throws ServiceException {
        Options options = new Options();
        AuthToken authToken = AuthToken.getCsrfUnsecuredAuthToken(getAuthToken(getOperationContext()));
        options.setAuthToken(authToken.toZAuthToken());
        options.setTargetAccount(getAccount().getName());
        options.setTargetAccountBy(AccountBy.name);
        options.setUri(AccountUtil.getSoapUri(ownerAccount));
        options.setNoSession(true);
        ZMailbox zmbox = ZMailbox.getMailbox(options);
        try {
            return zmbox.getRemoteCalItemByUID(ownerAccount.getId(), uid, includeInvites, includeContent);
        } catch (ServiceException e) {
            String exceptionCode = e.getCode();
            if (exceptionCode.equals(AccountServiceException.NO_SUCH_ACCOUNT) ||
                    exceptionCode.equals(MailServiceException.NO_SUCH_CALITEM)) {
                ZimbraLog.calendar.debug("Either remote acct or calendar item not found [%s]", exceptionCode);
            } else {
                ZimbraLog.calendar.debug("Unexpected exception thrown when getting remote calendar item - ignoring", e);
            }
            return null;
        }
    }

    public Message addMessage(OperationContext octxt, InputStream in, long sizeHint, Long receivedDate, DeliveryOptions dopt, DeliveryContext dctxt, ItemData id)
    throws IOException, ServiceException {
        int bufLen = Provisioning.getInstance().getLocalServer().getMailDiskStreamingThreshold();
        CopyInputStream cs = new CopyInputStream(in, sizeHint, bufLen, bufLen);
        in = cs;
        Blob blob = null;

        try {
            BufferStream bs = cs.getBufferStream();
            ParsedMessage pm = null;

            Rfc822ValidationInputStream validator = null;
            if (ProvisioningUtil.getServerAttribute(Provisioning.A_zimbraLmtpValidateMessages, true)) {
                validator = new Rfc822ValidationInputStream(cs, ProvisioningUtil.getServerAttribute(Provisioning.A_zimbraLmtpMaxLineLength, 10240));
                in = validator;
            }

            blob = StoreManager.getInstance().storeIncoming(in);

            if (id != null && id.ud != null && id.ud.getBlobDigest() != null && !id.ud.getBlobDigest().isEmpty()) {
                blob.setDigest(id.ud.getBlobDigest());
            }

            if (validator != null && !validator.isValid()) {
                StoreManager.getInstance().delete(blob);
                throw ServiceException.INVALID_REQUEST("Message content is invalid.", null);
            }

            pm = new ParsedMessage(new ParsedMessageOptions(blob, bs.isPartial() ? null : bs.getBuffer(), receivedDate, attachmentsIndexingEnabled()));
            cs.release();
            if (dctxt == null) {
                dctxt = new DeliveryContext();
            }
            dctxt.setIncomingBlob(blob);
            return addMessage(octxt, pm, dopt, dctxt);
        } finally {
            cs.release();
            StoreManager.getInstance().quietDelete(blob);
        }
    }

    public Message addMessage(OperationContext octxt, InputStream in, long sizeHint, Long receivedDate, DeliveryOptions dopt, DeliveryContext dctxt)
        throws IOException, ServiceException {
        return addMessage(octxt, in, sizeHint, receivedDate, dopt, dctxt, null);
    }

    public Message addMessage(OperationContext octxt, ParsedMessage pm, DeliveryOptions dopt, DeliveryContext dctxt)
    throws IOException, ServiceException {
        return addMessage(octxt, pm, dopt, dctxt, null);
    }

    public Message addMessage(OperationContext octxt, ParsedMessage pm, DeliveryOptions dopt, DeliveryContext dctxt, Message.DraftInfo dinfo)
    throws IOException, ServiceException {
        return addMessage(octxt, pm, dopt.getFolderId(), dopt.getNoICal(), dopt.getFlags(), dopt.getTags(),
                          dopt.getConversationId(), dopt.getRecipientEmail(), dinfo, dopt.getCustomMetadata(), dctxt);
    }

    private Message addMessage(OperationContext octxt, ParsedMessage pm, int folderId, boolean noICal, int flags,
            String[] tags, int conversationId, String rcptEmail, Message.DraftInfo dinfo, CustomMetadata customData,
            DeliveryContext dctxt)
    throws IOException, ServiceException {

        // and then actually add the message
        long start = ZimbraPerf.STOPWATCH_MBOX_ADD_MSG.start();

        // We process calendar replies here, where no transaction has yet
        // been started on the current mailbox.  This is because some replies
        // may require starting a transaction on another mailbox.  We thus avoid
        // starting a nested transaction, which doesn't work.
        //
        // In addition, the current mailbox is not locked/synchronized at this
        // point.  If we were synchronized and a reply processing enters a
        // synchronized method on another mailbox, we're locking two mailboxes
        // and that can easily lead to deadlocks.
        //
        // TODO: Generalize this technique for all calendar operations, not
        // just REPLY's.
        //
        if (!noICal) {
            try {
                CalendarPartInfo cpi = pm.getCalendarPartInfo();
                if (cpi != null && CalendarItem.isAcceptableInvite(getAccount(), cpi)) {
                    if (ICalTok.REPLY.equals(cpi.method)) {
                        processICalReplies(octxt, cpi.cal, null);
                    } else if (ICalTok.COUNTER.equals(cpi.method)) {
                        processICalReplies(octxt, cpi.cal, pm.getSender());
                    }
                }
            } catch (Exception e) {
                ZimbraLog.calendar.warn("Error during calendar processing.  Continuing with message add", e);
            }
        }

        // Store the incoming blob if necessary.
        if (dctxt == null) {
            dctxt = new DeliveryContext();
        }

        StoreManager sm = StoreManager.getInstance();
        Blob blob = dctxt.getIncomingBlob();
        boolean deleteIncoming = false;

        if (blob == null) {
            InputStream in = null;
            try {
                in = pm.getRawInputStream();
                blob = sm.storeIncoming(in);
            } finally {
                ByteUtil.closeStream(in);
            }
            dctxt.setIncomingBlob(blob);
            deleteIncoming = true;
        }

        StagedBlob staged = sm.stage(blob, this);

        lock.lock();
        try {
            try {
                return addMessageInternal(octxt, pm, folderId, noICal, flags, tags, conversationId,
                        rcptEmail, dinfo, customData, dctxt, staged);
            } finally {
                if (deleteIncoming) {
                    sm.quietDelete(dctxt.getIncomingBlob());
                }
                sm.quietDelete(staged);
            }
        } finally {
            lock.release();
            ZimbraPerf.STOPWATCH_MBOX_ADD_MSG.stop(start);
        }
    }

    void indexItem(MailItem item) throws ServiceException {
        if(!index.add(item) && Provisioning.getInstance().getLocalServer().getMaxIndexingRetries() > 0) {
            currentChange().addIndexItem(item);
        }
    }
    private Message addMessageInternal(OperationContext octxt, ParsedMessage pm, int folderId, boolean noICal,
            int flags, String[] tags, int conversationId, String rcptEmail, Message.DraftInfo dinfo,
            CustomMetadata customData, DeliveryContext dctxt, StagedBlob staged)
    throws IOException, ServiceException {
        assert lock.isWriteLockedByCurrentThread();
        if (pm == null) {
            throw ServiceException.INVALID_REQUEST("null ParsedMessage when adding message to mailbox " + mId, null);
        }

        if (Math.abs(conversationId) <= HIGHEST_SYSTEM_ID) {
            conversationId = ID_AUTO_INCREMENT;
        }

        CreateMessage redoPlayer = (octxt == null ? null : (CreateMessage) octxt.getPlayer());
        boolean needRedo = needRedo(octxt, redoPlayer);
        boolean isRedo = redoPlayer != null;

        Blob blob = dctxt.getIncomingBlob();
        if (blob == null) {
            throw ServiceException.FAILURE("Incoming blob not found.", null);
        }

        // make sure we're parsing headers using the target account's charset
        pm.setDefaultCharset(getAccount().getPrefMailDefaultCharset());

        // quick check to make sure we don't deliver 5 copies of the same message
        String msgidHeader = pm.getMessageID();
        boolean isSent = ((flags & Flag.BITMASK_FROM_ME) != 0);
        if (!isRedo && msgidHeader != null && !isSent) {
            Integer sentMsgID = mailboxManager.getSentMessageIdCache().get(this, msgidHeader);
            if (sentMsgID != null && conversationId == ID_AUTO_INCREMENT) {
                conversationId = getConversationIdFromReferent(pm.getMimeMessage(), sentMsgID.intValue());
                ZimbraLog.mailbox.debug("duplicate detected but not deduped (%s); will try to slot into conversation %d",
                        msgidHeader, conversationId);
            }
        }

        // caller can't set system flags other than \Draft, \Sent and \Post
        flags &= ~Flag.FLAGS_SYSTEM | Flag.BITMASK_DRAFT | Flag.BITMASK_FROM_ME | Flag.BITMASK_POST;
        // caller can't specify non-message flags
        flags &= Flag.FLAGS_GENERIC | Flag.FLAGS_MESSAGE;

        String digest;
        int msgSize;
        try {
            digest = blob.getDigest();
            msgSize = (int) blob.getRawSize();
        } catch (IOException e) {
            throw ServiceException.FAILURE("Unable to get message properties.", e);
        }

        CreateMessage redoRecorder = new CreateMessage(mId, rcptEmail, pm.getReceivedDate(), dctxt.getShared(),
                digest, msgSize, folderId, noICal, flags, tags, customData);
        StoreIncomingBlob storeRedoRecorder = null;

        // strip out unread flag for internal storage (don't do this before redoRecorder initialization)
        boolean unread = (flags & Flag.BITMASK_UNREAD) > 0;
        flags &= ~Flag.BITMASK_UNREAD;

        // "having attachments" is currently tracked via flags
        if (pm.hasAttachments()) {
            flags |= Flag.BITMASK_ATTACHED;
        } else {
            flags &= ~Flag.BITMASK_ATTACHED;
        }

        // priority is calculated from headers
        flags &= ~(Flag.BITMASK_HIGH_PRIORITY | Flag.BITMASK_LOW_PRIORITY);
        flags |= pm.getPriorityBitmask();

        boolean isSpam = folderId == ID_FOLDER_SPAM;
        boolean isDraft = (flags & Flag.BITMASK_DRAFT) != 0;

        // draft replies get slotted in the same conversation as their parent, if possible
        if (isDraft && !isRedo && conversationId == ID_AUTO_INCREMENT && dinfo != null &&
                !Strings.isNullOrEmpty(dinfo.origId)) {
            try {
                ItemId iid = new ItemId(dinfo.origId, getAccountId());
                if (iid.getId() > 0 && iid.belongsTo(this)) {
                    conversationId = getMessageById(octxt, iid.getId()).getConversationId();
                }
            } catch (ServiceException e) {
            }
        }

        Message msg = null;
        boolean success = false;

        CustomMetadata.CustomMetadataList extended = MetadataCallback.preDelivery(pm);
        if (customData != null) {
            if (extended == null) {
                extended = customData.asList();
            } else {
                extended.addSection(customData);
            }
        }

        Threader threader = pm.getThreader(this);
        String subject = pm.getNormalizedSubject();

        try {
            beginTransaction("addMessage", octxt, redoRecorder);
            if (isRedo) {
                rcptEmail = redoPlayer.getRcptEmail();
            }

            Tag.NormalizedTags ntags = new Tag.NormalizedTags(this, tags);

            Folder folder = getFolderById(folderId);

            // step 0: preemptively check for quota issues (actual update is done in Message.create)
            if (!getAccount().isMailAllowReceiveButNotSendWhenOverQuota()) {
                checkSizeChange(getSize() + staged.getSize());
            }

            // step 1: get an ID assigned for the new message
            int messageId = getNextItemId(!isRedo ? ID_AUTO_INCREMENT : redoPlayer.getMessageId());

            List<Conversation> mergeConvs = null;
            if (isRedo) {
                conversationId = redoPlayer.getConvId();

                // fetch the conversations that were merged in as a result of the original delivery...
                List<Integer> mergeConvIds = redoPlayer.getMergedConvIds();
                mergeConvs = new ArrayList<Conversation>(mergeConvIds.size());
                for (int mergeId : mergeConvIds) {
                    try {
                        mergeConvs.add(getConversationById(mergeId));
                    } catch (NoSuchItemException nsie) {
                        ZimbraLog.mailbox.debug("could not find merge conversation %d", mergeId);
                    }
                }
            }

            // step 2: figure out where the message belongs
            Conversation conv = null;
            if (threader.isEnabled()) {
                boolean isReply = pm.isReply();
                if (conversationId != ID_AUTO_INCREMENT) {
                    try {
                        // fetch the requested conversation
                        //   (we'll ensure that it's receiving new mail after the new message is added to it)
                        conv = getConversationById(conversationId);
                        ZimbraLog.mailbox.debug("fetched explicitly-specified conversation %d", conv.getId());
                    } catch (NoSuchItemException nsie) {
                        if (!isRedo) {
                            ZimbraLog.mailbox.debug("could not find explicitly-specified conversation %d", conversationId);
                            conversationId = ID_AUTO_INCREMENT;
                        }
                    }
                } else if (!isRedo && !isSpam && (isReply || (!isSent && !subject.isEmpty()))) {
                    List<Conversation> matches = threader.lookupConversation();
                    if (matches != null && !matches.isEmpty()) {
                        // file the message into the largest conversation, then later merge any other matching convs
                        Collections.sort(matches, new MailItem.SortSizeDescending());
                        conv = matches.remove(0);
                        mergeConvs = matches;
                    }
                }
            }
            if (conv != null && conv.isTagged(Flag.FlagInfo.MUTED)) {
                // adding a message to a muted conversation marks it muted and read
                unread = false;
                flags |= Flag.BITMASK_MUTED;
            }

            // step 3: create the message and update the cache
            //         and if the message is also an invite, deal with the calendar item
            Conversation convTarget = conv instanceof VirtualConversation ? null : conv;
            if (convTarget != null) {
                ZimbraLog.mailbox.debug("  placing message in existing conversation %d", convTarget.getId());
            }

            CalendarPartInfo cpi = pm.getCalendarPartInfo();
            ZVCalendar iCal = null;
            if (cpi != null && CalendarItem.isAcceptableInvite(getAccount(), cpi)) {
                iCal = cpi.cal;
            }

            msg = Message.create(messageId, folder, convTarget, pm, staged, unread, flags, ntags, dinfo, noICal, iCal, extended);

            redoRecorder.setMessageId(msg.getId());

            // step 4: create a conversation for the message, if necessary
            if (threader.isEnabled() && convTarget == null) {
                if (conv == null && conversationId == ID_AUTO_INCREMENT) {
                    conv = VirtualConversation.create(this, msg);
                    ZimbraLog.mailbox.debug("placed message %d in vconv %d", msg.getId(), conv.getId());
                    redoRecorder.setConvFirstMsgId(-1);
                } else {
                    Message[] contents = null;
                    VirtualConversation vconv = null;
                    if (!isRedo) {
                        vconv = (VirtualConversation) conv;
                        contents = (vconv == null ? new Message[] { msg } : new Message[] { vconv.getMessage(), msg });
                    } else {
                        // Executing redo.
                        int convFirstMsgId = redoPlayer.getConvFirstMsgId();
                        Message convFirstMsg = null;
                        // If there was a virtual conversation, then...
                        if (convFirstMsgId > 0) {
                            try {
                                convFirstMsg = getMessageById(octxt, redoPlayer.getConvFirstMsgId());
                            } catch (MailServiceException e) {
                                if (!MailServiceException.NO_SUCH_MSG.equals(e.getCode())) {
                                    throw e;
                                }
                                // The first message of conversation may have been deleted
                                // by user between the time of original operation and redo.
                                // Handle the case by skipping the updating of its
                                // conversation ID.
                            }
                            // The message may have become part of a real conversation
                            // between the original operation and redo.  Leave it alone
                            // in that case, and only join it to this message's conversation
                            // if it is still a standalone message.
                            if (convFirstMsg != null && convFirstMsg.getConversationId() < 0) {
                                contents = new Message[] { convFirstMsg, msg };
                                vconv = new VirtualConversation(this, convFirstMsg);
                            }
                        }
                        if (contents == null) {
                            contents = new Message[] { msg };
                        }
                    }
                    redoRecorder.setConvFirstMsgId(vconv != null ? vconv.getMessageId() : -1);
                    conv = createConversation(conversationId, contents);
                    if (vconv != null) {
                        ZimbraLog.mailbox.debug("removed vconv %d", vconv.getId());
                        vconv.removeChild(vconv.getMessage());
                    }
                    // if we're threading by references and promoting a virtual conversation to a real one,
                    //   associate the first message's reference hashes with the new conversation
                    if (contents.length == 2) {
                        threader.changeThreadingTargets(contents[0], conv);
                    }
                }
            } else {
                // conversation feature turned off
                redoRecorder.setConvFirstMsgId(-1);
            }
            redoRecorder.setConvId(conv != null && !(conv instanceof VirtualConversation) ? conv.getId() : -1);
            // if we're threading by references, associate the new message's reference hashes with its conversation
            if (!isSpam && !isDraft) {
                threader.recordAddedMessage(conv);
            }

            if (conv != null && mergeConvs != null) {
                redoRecorder.setMergedConversations(mergeConvs);
                for (Conversation smaller : mergeConvs) {
                    ZimbraLog.mailbox.info("merging conversation %d for references threading", smaller.getId());
                    conv.merge(smaller);
                }
            }

            // conversations may have shifted, so the threader's cached state is now questionable
            threader.reset();

            // step 5: write the redolog entries
            if (dctxt.getShared()) {
                if (dctxt.isFirst() && needRedo) {
                    // Log entry in redolog for blob save.  Blob bytes are logged in the StoreIncoming entry.
                    // Subsequent CreateMessage ops will reference this blob.
                    storeRedoRecorder = new StoreIncomingBlob(digest, msgSize, dctxt.getMailboxIdList());
                    storeRedoRecorder.start(getOperationTimestampMillis());
                    //TODO: keep staged locator; not incoming path...
                    storeRedoRecorder.setBlobBodyInfo(blob.getFile());
                    storeRedoRecorder.log();
                }
                // Link to the file created by StoreIncomingBlob.
                redoRecorder.setMessageLinkInfo(blob.getPath());
            } else {
                // Store the blob data inside the CreateMessage op.
                redoRecorder.setMessageBodyInfo(blob.getFile());
            }

            // step 6: link to existing blob
            MailboxBlob mblob = StoreManager.getInstance().link(staged, this, messageId, getOperationChangeID());
            markOtherItemDirty(mblob);
            // when we created the Message, we used the staged locator/size/digest;
            //   make sure that data actually matches the final blob in the store
            msg.updateBlobData(mblob);

            if (dctxt.getMailboxBlob() == null) {
                // Set mailbox blob for in case we want to add the message to the
                // message cache after delivery.
                dctxt.setMailboxBlob(mblob);
            }

            // step 7: send to indexing service
            indexItem(msg);
            success = true;

            // step 9: send lawful intercept message
            try {
                Notification.getInstance().interceptIfNecessary(this, pm.getMimeMessage(), "add message", folder);
            } catch (ServiceException e) {
                ZimbraLog.mailbox.error("unable to send legal intercept message", e);
            }
        } finally {
            if (storeRedoRecorder != null) {
                if (success) {
                    storeRedoRecorder.commit();
                } else {
                    storeRedoRecorder.abort();
                }
            }

            endTransaction(success);

            if (success) {
                // Everything worked.  Update the blob field in ParsedMessage
                // so the next recipient in the multi-recipient case will link
                // to this blob as opposed to saving its own copy.
                dctxt.setFirst(false);
                if(getAccount().isFeaturePriorityInboxEnabled() && BehaviorManager.getFactory() != null) {
                    //log RECEIVED event for the message
                    try {
                    	BehaviorManager.getFactory().getBehaviorManager().storeBehavior(new MessageBehavior(getAccountId(),MessageBehavior.BehaviorType.RECIEVED,msg.getId(),msg.getDate(),null));
                    } catch (Exception e) {
                    	ZimbraLog.mailbox.error("unable to log RECEIVED behavior for message", e);
                    }
                }
            }
        }

        // step 8: remember the Message-ID header so that we can avoid receiving duplicates
        if (isSent && !isRedo && msgidHeader != null) {
            mailboxManager.getSentMessageIdCache().put(this, msgidHeader, msg.getId());
        }

        return msg;
    }

    public List<Conversation> lookupConversation(ParsedMessage pm) throws ServiceException {
        boolean success = false;
        beginTransaction("lookupConversation", null);
        try {
            List<Conversation> result = pm.getThreader(this).lookupConversation();
            success = true;
            return result;
        } finally {
            endTransaction(success);
        }
    }

    public static String getHash(String subject) {
        try {
            return ByteUtil.getSHA1Digest(Strings.nullToEmpty(subject).getBytes("utf-8"), true);
        } catch (UnsupportedEncodingException uee) {
            return ByteUtil.getSHA1Digest(Strings.nullToEmpty(subject).getBytes(), true);
        }
    }

    // please keep this package-visible but not public
    void openConversation(Conversation conv, String subjectHash) throws ServiceException {
        String hash = subjectHash != null ? subjectHash : getHash(conv.getNormalizedSubject());
        conv.open(hash);
        markOtherItemDirty(hash);
        mailboxManager.getConversationIdCache().put(this, hash, Integer.valueOf(conv.getId()));
    }

    // please keep this package-visible but not public
    void closeConversation(Conversation conv, String subjectHash) throws ServiceException {
        String hash = subjectHash != null ? subjectHash : getHash(conv.getNormalizedSubject());
        conv.close(hash);
        mailboxManager.getConversationIdCache().remove(this, hash);
    }

    // please keep this package-visible but not public
    Conversation createConversation(int convId, Message... contents) throws ServiceException {
        int id = Math.max(convId, ID_AUTO_INCREMENT);
        Conversation conv = Conversation.create(this, getNextItemId(id), contents);
        if (ZimbraLog.mailbox.isDebugEnabled()) {
            StringBuilder sb = new StringBuilder();
            for (int i = 0; i < contents.length; i++) {
                sb.append(i == 0 ? "" : ",").append(contents[i].getId());
            }
            ZimbraLog.mailbox.debug("  created conv " + conv.getId() + " holding msg(s): " + sb);
        }
        return conv;
    }

    public Message saveDraft(OperationContext octxt, ParsedMessage pm, int id) throws IOException, ServiceException {
        return saveDraft(octxt, pm, id, null, null, null, null, 0);
    }

    /**
     * Saves draft.
     *
     * @param autoSendTime time at which the draft needs to be auto-sent. Note that this method does not schedule
     *                     the task for auto-sending the draft. It just persists this time for tracking purposes.
     * @see com.zimbra.cs.service.mail.SaveDraft#handle(com.zimbra.common.soap.Element, java.util.Map)
     */
    public Message saveDraft(OperationContext octxt, ParsedMessage pm, int id, String origId, String replyType,
            String identityId, String accountId, long autoSendTime)
    throws IOException, ServiceException {
        Message.DraftInfo dinfo = null;
        if ((replyType != null && origId != null) || identityId != null || accountId != null || autoSendTime != 0) {
            dinfo = new Message.DraftInfo(replyType, origId, identityId, accountId, autoSendTime);
        }

        if (id == ID_AUTO_INCREMENT) {
            // special-case saving a new draft
            return addMessage(octxt, pm, ID_FOLDER_DRAFTS, true, Flag.BITMASK_DRAFT | Flag.BITMASK_FROM_ME,
                              null, ID_AUTO_INCREMENT, ":API:", dinfo, null, null);
        }

        // write the draft content directly to the mailbox's blob staging area
        StoreManager sm = StoreManager.getInstance();
        StagedBlob staged;
        InputStream is = pm.getRawInputStream();
        try {
            staged = sm.stage(is, this);
        } finally {
            ByteUtil.closeStream(is);
        }

        String digest = staged.getDigest();
        int size = (int) staged.getSize();

        SaveDraft redoRecorder = new SaveDraft(mId, id, digest, size);
        InputStream redoStream = null;

        boolean success = false;
        try {
            beginTransaction("saveDraft", octxt, redoRecorder);
            SaveDraft redoPlayer = (SaveDraft) currentChange().getRedoPlayer();

            Message msg = getMessageById(id);
            if (!msg.isTagged(Flag.FlagInfo.DRAFT)) {
                throw MailServiceException.IMMUTABLE_OBJECT(id);
            }
            if (!checkItemChangeID(msg)) {
                throw MailServiceException.MODIFY_CONFLICT();
            }

            // content changed, so we're obliged to change the IMAP uid
            int imapID = getNextItemId(redoPlayer == null ? ID_AUTO_INCREMENT : redoPlayer.getImapId());
            redoRecorder.setImapId(imapID);
            redoRecorder.setMessageBodyInfo(new ParsedMessageDataSource(pm), size);

            msg.setDraftAutoSendTime(autoSendTime);

            if (dinfo != null) {
                if (replyType != null) {
                    msg.setDraftReplyType(replyType);
                }
                if (origId != null) {
                    msg.setDraftOrigId(origId);
                }
                if (identityId != null) {
                    msg.setDraftIdentityId(identityId);
                }
                if (accountId != null) {
                    msg.setDraftAccountId(accountId);
                }
                if (autoSendTime != 0) {
                    msg.setDraftAutoSendTime(autoSendTime);
                }
            }

            // update the content and increment the revision number
            msg.setContent(staged, pm);

            indexItem(msg);

            success = true;

            try {
                Notification.getInstance().interceptIfNecessary(this, pm.getMimeMessage(), "save draft", msg.getFolder());
            } catch (ServiceException e) {
                ZimbraLog.mailbox.error("Unable to send lawful intercept message.", e);
            }

            return msg;
        } finally {
            endTransaction(success);

            ByteUtil.closeStream(redoStream);
            sm.quietDelete(staged);
        }
    }

    /**
     * Modify the Participant-Status of your LOCAL data part of an calendar item -- this is used when you Reply to
     * an Invite so that you can track the fact that you've replied to it.
     */
    public void modifyPartStat(OperationContext octxt, int calItemId, RecurId recurId, String cnStr, String addressStr,
            String cutypeStr, String roleStr, String partStatStr, Boolean rsvp, int seqNo, long dtStamp)
            throws ServiceException {

        ModifyInvitePartStat redoRecorder = new ModifyInvitePartStat(mId, calItemId, recurId, cnStr, addressStr,
                cutypeStr, roleStr, partStatStr, rsvp, seqNo, dtStamp);

        boolean success = false;
        try {
            beginTransaction("updateInvitePartStat", octxt, redoRecorder);
            CalendarItem calItem = getCalendarItemById(calItemId);
            Account acct = getAccount();
            markItemModified(calItem, Change.INVITE);
            calItem.modifyPartStat(acct, recurId, cnStr, addressStr, cutypeStr, roleStr, partStatStr, rsvp, seqNo, dtStamp);
            success = true;
        } finally {
            endTransaction(success);
        }
    }

    public List<Integer> resetImapUid(OperationContext octxt, List<Integer> itemIds) throws ServiceException {
        SetImapUid redoRecorder = new SetImapUid(mId, itemIds);

        List<Integer> newIds = new ArrayList<Integer>();
        boolean success = false;
        try {
            beginTransaction("resetImapUid", octxt, redoRecorder);
            SetImapUid redoPlayer = (SetImapUid) currentChange().getRedoPlayer();

            for (int id : itemIds) {
                MailItem item = getItemById(id, MailItem.Type.UNKNOWN);
                int imapId = redoPlayer == null ? ID_AUTO_INCREMENT : redoPlayer.getImapUid(id);
                item.setImapUid(getNextItemId(imapId));
                redoRecorder.setImapUid(item.getId(), item.getImapUid());
                newIds.add(item.getImapUid());
            }
            success = true;
            return newIds;
        } finally {
            endTransaction(success);
        }
    }

    /**
     * Resets all INDEX_ID in MAIL_ITEM table. The caller must hold the mailbox lock.
     */
    void resetIndex() throws ServiceException {
        assert (lock.isWriteLockedByCurrentThread());

        boolean success = false;
        try {
            beginTransaction("resetIndex", null);
            DbMailItem.resetIndexId(getOperationConnection(), this);
            success = true;
        } finally {
            endTransaction(success);
        }
    }

    public void setColor(OperationContext octxt, int itemId, MailItem.Type type, byte color) throws ServiceException {
        setColor(octxt, new int[] { itemId }, type, color);
    }

    public void setColor(OperationContext octxt, int[] itemIds, MailItem.Type type, byte color)
    throws ServiceException {
        setColor(octxt, itemIds, type, new Color(color));
    }

    public void setColor(OperationContext octxt, int[] itemIds, MailItem.Type type, Color color)
    throws ServiceException {
        ColorItem redoRecorder = new ColorItem(mId, itemIds, type, color);

        boolean success = false;
        try {
            beginTransaction("setColor", octxt, redoRecorder);

            MailItem[] items = getItemById(itemIds, type);
            for (MailItem item : items) {
                if (!checkItemChangeID(item)) {
                    throw MailServiceException.MODIFY_CONFLICT();
                }
            }
            for (MailItem item : items) {
                item.setColor(color);
            }
            success = true;
        } finally {
            endTransaction(success);
        }
    }

    public void setCustomData(OperationContext octxt, int itemId, MailItem.Type type, CustomMetadata custom)
    throws ServiceException {
        String key = custom.getSectionKey();
        if (MetadataCallback.isSectionRegistered(key)) {
            throw ServiceException.PERM_DENIED("custom metadata section '" + key + "' may only be calculated, not set");
        }
        SetCustomData redoRecorder = new SetCustomData(mId, itemId, type, custom);

        boolean success = false;
        try {
            beginTransaction("setCustomData", octxt, redoRecorder);

            MailItem item = checkAccess(getItemById(itemId, type));
            if (!checkItemChangeID(item)) {
                throw MailServiceException.MODIFY_CONFLICT();
            }
            item.setCustomData(custom);
            success = true;
        } finally {
            endTransaction(success);
        }
    }

    public void setDate(OperationContext octxt, int itemId, MailItem.Type type, long date) throws ServiceException {
        DateItem redoRecorder = new DateItem(mId, itemId, type, date);

        boolean success = false;
        try {
            beginTransaction("setDate", octxt, redoRecorder);

            MailItem item = getItemById(itemId, type);
            if (!checkItemChangeID(item)) {
                throw MailServiceException.MODIFY_CONFLICT();
            }

            item.setDate(date);
            success = true;
        } finally {
            endTransaction(success);
        }
    }

    public void alterTag(OperationContext octxt, int itemId, MailItem.Type type, Flag.FlagInfo finfo,
            boolean addTag, TargetConstraint tcon)
    throws ServiceException {
        alterTag(octxt, new int[] { itemId }, type, finfo, addTag, tcon);
    }

    public void alterTag(OperationContext octxt, int[] itemIds, MailItem.Type type, Flag.FlagInfo finfo,
            boolean addTag, TargetConstraint tcon)
    throws ServiceException {
        AlterItemTag redoRecorder = new AlterItemTag(mId, itemIds, type, finfo.flagName, addTag, tcon);

        boolean success = false;
        try {
            beginTransaction("alterTag", octxt, redoRecorder);
            setOperationTargetConstraint(tcon);

            alterTag(itemIds, type, finfo.toFlag(this), addTag);
            if(getAccount().isFeaturePriorityInboxEnabled() && BehaviorManager.getFactory() != null) {
                BehaviorManager bm = BehaviorManager.getFactory().getBehaviorManager();
                for(int itemId : itemIds) {
    	            if(finfo == Flag.FlagInfo.UNREAD && !addTag) {
    	            	bm.storeBehavior(new MessageBehavior(getAccountId(), MessageBehavior.BehaviorType.READ,itemId,System.currentTimeMillis(),null));
    	            }
                }
            }
            success = true;
        } finally {
            endTransaction(success);
        }
    }

    public void alterTag(OperationContext octxt, int itemId, MailItem.Type type, String tagName,
            boolean addTag, TargetConstraint tcon)
    throws ServiceException {
        alterTag(octxt, new int[] { itemId }, type, tagName, addTag, tcon);
    }

    public void alterTag(OperationContext octxt, int[] itemIds, MailItem.Type type, String tagName,
            boolean addTag, TargetConstraint tcon)
    throws ServiceException {
        AlterItemTag redoRecorder = new AlterItemTag(mId, itemIds, type, tagName, addTag, tcon);

        boolean success = false;
        try {
            beginTransaction("alterTag", octxt, redoRecorder);
            setOperationTargetConstraint(tcon);

            Tag tag;
            try {
                tag = getTagByName(tagName);
            } catch (NoSuchItemException nsie) {
                if (tagName.startsWith(Tag.FLAG_NAME_PREFIX)) {
                    throw nsie;
                }
                Tag.NormalizedTags ntags = new NormalizedTags(this, new String[] { tagName }, addTag);
                if (ntags.getTags().length == 0) {
                    success = true;
                    return;
                }
                tag = getTagByName(ntags.getTags()[0]);
            }

            alterTag(itemIds, type, tag, addTag);
            success = true;
        } finally {
            endTransaction(success);
        }
    }

    // common code for the two AlterTag variants (Flag.FlagInfo vs. by tag name)
    private void alterTag(int itemIds[], MailItem.Type type, Tag tag, boolean addTag) throws ServiceException {
        MailItem[] items = getItemById(itemIds, type);
        for (MailItem item : items) {
            if (!(item instanceof Conversation)) {
                if (!checkItemChangeID(item) && item instanceof Tag) {
                    throw MailServiceException.MODIFY_CONFLICT();
                }
            }
        }

        for (MailItem item : items) {
            if (item == null) {
                continue;
            }

            if (tag.getId() == Flag.ID_UNREAD) {
                item.alterUnread(addTag);
            } else {
                item.alterTag(tag, addTag);
            }
        }
    }

    public void setTags(OperationContext octxt, int itemId, MailItem.Type type, int flags, String[] tags)
    throws ServiceException {
        setTags(octxt, itemId, type, flags, tags, null);
    }

    public void setTags(OperationContext octxt, int itemId, MailItem.Type type, int flags, String[] tags,
            TargetConstraint tcon)
    throws ServiceException {
        setTags(octxt, new int[] { itemId }, type, flags, tags, tcon);
    }

    public void setTags(OperationContext octxt, int[] itemIds, MailItem.Type type, int flags, String[] tags,
            TargetConstraint tcon)
    throws ServiceException {
        if (flags == MailItem.FLAG_UNCHANGED && tags == MailItem.TAG_UNCHANGED) {
            return;
        }

        SetItemTags redoRecorder = new SetItemTags(mId, itemIds, type, flags, tags, tcon);

        boolean success = false;
        try {
            beginTransaction("setTags", octxt, redoRecorder);
            setOperationTargetConstraint(tcon);

            MailItem[] items = getItemById(itemIds, type);
            for (MailItem item : items) {
                checkItemChangeID(item);
            }
            Flag unreadFlag = getFlagById(Flag.ID_UNREAD);

            Tag.NormalizedTags ntags = tags == MailItem.TAG_UNCHANGED ? null : new Tag.NormalizedTags(this, tags);

            for (MailItem item : items) {
                if (item == null) {
                    continue;
                }
                int iflags = flags;
                Tag.NormalizedTags itags = ntags;
                if ((iflags & MailItem.FLAG_UNCHANGED) != 0) {
                    iflags = item.getFlagBitmask();
                }
                if (itags == null) {
                    itags = new Tag.NormalizedTags(item.getTags());
                }
                // special-case "unread" -- it's passed in with the flags, but the server process it separately
                boolean iunread = (iflags & Flag.BITMASK_UNREAD) > 0;
                iflags &= ~Flag.BITMASK_UNREAD;

                item.setTags(iflags, itags);
                if (unreadFlag.canTag(item)) {
                    item.alterUnread(iunread);
                }
            }

            success = true;
        } finally {
            endTransaction(success);
        }
    }

    /**
     * Recovers items from dumpster.
     */
    public List<MailItem> recover(OperationContext octxt, int[] itemIds, MailItem.Type type, int folderId)
            throws ServiceException {
        RecoverItem redoRecorder = new RecoverItem(mId, type, folderId);
        boolean success = false;
        try {
            beginTransaction("recover[]", octxt, redoRecorder);
            List<MailItem> result = copyInternal(octxt, itemIds, type, folderId, true);
            deleteFromDumpster(itemIds);
            success = true;
            return result;
        } finally {
            endTransaction(success);
        }
    }

    public MailItem copy(OperationContext octxt, int itemId, MailItem.Type type, int folderId)
    throws ServiceException {
        return copy(octxt, new int[] { itemId }, type, folderId).get(0);
    }

    public List<MailItem> copy(OperationContext octxt, int[] itemIds, MailItem.Type type, int folderId)
    throws ServiceException {
        CopyItem redoRecorder = new CopyItem(mId, type, folderId);
        boolean success = false;
        try {
            beginTransaction("copy[]", octxt, redoRecorder);
            List<MailItem> result = copyInternal(octxt, itemIds, type, folderId, false);
            success = true;
            return result;
        } finally {
            endTransaction(success);
        }
    }

    private List<MailItem> copyInternal(OperationContext octxt, int[] itemIds, MailItem.Type type, int folderId,
            boolean fromDumpster)
    throws ServiceException {
        CopyItem redoRecorder = (CopyItem) currentChange().getRedoRecorder();
        try {
            if (fromDumpster) {
                Folder trash = getFolderById(ID_FOLDER_TRASH);
                if (!trash.canAccess(ACL.RIGHT_READ)) {
                    throw ServiceException.PERM_DENIED("dumpster access denied");
                }
            }
            CopyItem redoPlayer = (CopyItem) currentChange().getRedoPlayer();

            List<MailItem> result = new ArrayList<MailItem>();

            Folder folder = getFolderById(folderId);

            MailItem[] items = getItemById(itemIds, type, fromDumpster);
            for (MailItem item : items) {
                checkItemChangeID(item);
            }
            for (MailItem item : items) {
                MailItem copy;

                if (item instanceof Conversation) {
                    // this should be done in Conversation.copy(), but redolog issues make that impossible
                    Conversation conv = (Conversation) item;
                    List<Message> msgs = new ArrayList<Message>((int) conv.getSize());
                    for (Message original : conv.getMessages()) {
                        if (!original.canAccess(ACL.RIGHT_READ)) {
                            continue;
                        }
                        int newId = getNextItemId(redoPlayer == null ? ID_AUTO_INCREMENT : redoPlayer.getDestId(original.getId()));
                        String uuid;
                        if (redoPlayer != null) {
                            uuid = redoPlayer.getDestUuid(original.getId());
                        } else if (fromDumpster) {
                            // Keep the same uuid if recovering from dumpster.
                            uuid = original.getUuid();
                        } else {
                            uuid = UUIDUtil.generateUUID();
                        }
                        Message msg = (Message) original.copy(folder, newId, uuid, null);
                        msgs.add(msg);
                        redoRecorder.setDest(original.getId(), newId, msg.getUuid());
                    }
                    if (msgs.isEmpty()) {
                        throw ServiceException.PERM_DENIED("you do not have sufficient permissions");
                    } else if (msgs.size() == 1) {
                        copy = msgs.get(0).getParent();
                    } else {
                        int newId = getNextItemId(redoPlayer == null ? ID_AUTO_INCREMENT : redoPlayer.getDestId(conv.getId()));
                        copy = Conversation.create(this, newId, msgs.toArray(new Message[msgs.size()]));
                        redoRecorder.setDest(conv.getId(), newId, copy.getUuid());
                    }
                } else {
                    int newId = getNextItemId(redoPlayer == null ? ID_AUTO_INCREMENT : redoPlayer.getDestId(item.getId()));
                    String uuid;
                    if (redoPlayer != null) {
                        uuid = redoPlayer.getDestUuid(item.getId());
                    } else if (fromDumpster) {
                        // Keep the same uuid if recovering from dumpster.
                        uuid = item.getUuid();
                    } else {
                        uuid = UUIDUtil.generateUUID();
                    }
                    int parentId = item.getParentId();
                    MailItem parent = null;
                    if (parentId > 0) {
                        try {
                            parent = getItemById(parentId, MailItem.Type.UNKNOWN);
                        } catch (MailServiceException.NoSuchItemException e) {
                            // ignore
                        }
                    }
                    copy = item.copy(folder, newId, uuid, parent);
                    if (fromDumpster) {
                        for (MailItem.UnderlyingData data : DbMailItem.getByParent(item, SortBy.DATE_DESC, -1, true)) {
                            MailItem child = getItem(data);
                            Folder destination = (child.getType() == MailItem.Type.COMMENT) ? getFolderById(ID_FOLDER_COMMENTS) : folder;
                            child.copy(destination, getNextItemId(ID_AUTO_INCREMENT), child.getUuid(), copy);
                        }
                    }
                    redoRecorder.setDest(item.getId(), newId, copy.getUuid());
                }

                result.add(copy);
            }
            return result;
        } catch (IOException e) {
            throw ServiceException.FAILURE("IOException while copying items", e);
        }
    }

    public List<MailItem> imapCopy(OperationContext octxt, int[] itemIds, MailItem.Type type, int folderId)
    throws IOException, ServiceException {
        // this is an IMAP command, so we'd better be tracking IMAP changes by now...
        beginTrackingImap();

        for (int id : itemIds) {
            if (id <= 0) {
                throw MailItem.noSuchItem(id, type);
            }
        }

        ImapCopyItem redoRecorder = new ImapCopyItem(mId, type, folderId);

        boolean success = false;
        try {
            beginTransaction("icopy", octxt, redoRecorder);
            ImapCopyItem redoPlayer = (ImapCopyItem) currentChange().getRedoPlayer();

            Folder target = getFolderById(folderId);

            // fetch the items to copy and make sure the caller is up-to-date on change IDs
            MailItem[] items = getItemById(itemIds, type);
            for (MailItem item : items) {
                checkItemChangeID(item);
            }
            List<MailItem> result = new ArrayList<MailItem>();

            for (MailItem item : items) {
                int srcId = item.getId();
                int newId = getNextItemId(redoPlayer == null ? ID_AUTO_INCREMENT : redoPlayer.getDestId(srcId));
                String newUuid = redoPlayer == null ? UUIDUtil.generateUUID() : redoPlayer.getDestUuid(srcId);

                trainSpamFilter(octxt, item, target, "imap copy");

                MailItem copy = item.icopy(target, newId, newUuid);
                result.add(copy);
                redoRecorder.setDest(srcId, newId, newUuid);
            }

            success = true;
            return result;
        } finally {
            endTransaction(success);
        }
    }

    private <T extends MailItem> T trainSpamFilter(OperationContext octxt, T item, Folder target, String opDescription) {
        if (currentChange().getRedoPlayer() != null) { // don't re-train filter
                                                       // on replayed operation
            return item;
        }
        TargetConstraint tcon = getOperationTargetConstraint();

        try {
            List<? extends MailItem> items = item instanceof Conversation ?
                    ((Conversation) item).getMessages() : Arrays.asList((MailItem) item);
            List<Folder> trashAliases = getTrashAliases(octxt);
            for (MailItem candidate : items) {
                // if it's not a move into or out of Spam, no training is necessary
                //   (moves from Spam to Trash also do not train the filter)
                boolean fromSpam = candidate.inSpam();
                boolean toSpam = target.inSpam();
                if (!fromSpam && !toSpam) {
                    continue;
                }
                if (fromSpam && (toSpam || target.inTrash() || inFolder(trashAliases, target))) {
                    continue;
                }
                if (!TargetConstraint.checkItem(tcon, item) || !item.canAccess(ACL.RIGHT_READ)) {
                    continue;
                }
                try {
                    SpamReport report = new SpamReport(toSpam, opDescription, target.getPath());
                    Folder source = item.getFolder();
                    if (!source.equals(target)) {
                        report.setSourceFolderPath(source.getPath());
                    }
                    SpamHandler.getInstance().handle(octxt, this, candidate.getId(), candidate.getType(), report);
                } catch (Exception e) {
                    ZimbraLog.mailop.info("could not train spam filter: " + MailItem.getMailopContext(candidate), e);
                }
            }
        } catch (ServiceException e) {
            ZimbraLog.mailop.info("could not train spam filter: " + MailItem.getMailopContext(item), e);
        }

        return item;
    }

    private List<Folder> getTrashAliases(OperationContext octx) throws ServiceException {
        String[] aliases = Provisioning.getInstance().getConfig().getSpamTrashAlias();
        List<Folder> result = new ArrayList<Folder>(aliases.length);
        for (String path : aliases) {
            try {
                result.add(getFolderByPath(octx, path));
            } catch (ServiceException ignore) { // NO_SUCH_FOLDER
            }
        }
        return result;
    }

    private boolean inFolder(List<Folder> base, Folder target) throws ServiceException {
        for (Folder folder : base) {
            if (folder.getId() == target.getId() || folder.isDescendant(target)) {
                return true;
            }
        }
        return false;
    }

    /** Moves an item from one folder into another in the same Mailbox.  The
     *  target folder may not be a {@link Mountpoint} or {@link SearchFolder}.
     *  To move an item between Mailboxes, you must do the copy by hand, then
     *  remove the original.
     *
     * @perms {@link ACL#RIGHT_INSERT} on the target folder,
     *        {@link ACL#RIGHT_DELETE} on the source folder
     * @param octxt     The context for this request (e.g. auth user id).
     * @param itemId    The ID of the item to move.
     * @param type      The type of the item or {@link MailItem.Type#UNKNOWN}.
     * @param targetId  The ID of the target folder for the move. */
    public void move(OperationContext octxt, int itemId, MailItem.Type type, int targetId) throws ServiceException {
        move(octxt, new int[] { itemId }, type, targetId, null);
    }

    /** Moves an item from one folder into another in the same Mailbox.  The
     *  target folder may not be a {@link Mountpoint} or {@link SearchFolder}.
     *  To move an item between Mailboxes, you must do the copy by hand, then
     *  remove the original.
     *
     * @perms {@link ACL#RIGHT_INSERT} on the target folder,
     *        {@link ACL#RIGHT_DELETE} on the source folder
     * @param octxt     The context for this request (e.g. auth user id).
     * @param itemId    The ID of the item to move.
     * @param type      The type of the item or {@link MailItem.Type#UNKNOWN}.
     * @param targetId  The ID of the target folder for the move.
     * @param tcon      An optional constraint on the item being moved. */
    public void move(OperationContext octxt, int itemId, MailItem.Type type, int targetId,
            TargetConstraint tcon) throws ServiceException {
        move(octxt, new int[] { itemId }, type, targetId, tcon);
    }

    /** Moves a set of items into a given folder in the same Mailbox.  The
     *  target folder may not be a {@link Mountpoint} or {@link SearchFolder}.
     *  To move items between Mailboxes, you must do the copy by hand, then
     *  remove the originals.
     *
     * @perms {@link ACL#RIGHT_INSERT} on the target folder,
     *        {@link ACL#RIGHT_DELETE} on all the the source folders
     * @param octxt     The context for this request (e.g. auth user id).
     * @param itemId    A list of the IDs of the items to move.
     * @param type      The type of the items or {@link MailItem.Type#UNKNOWN}.
     * @param targetId  The ID of the target folder for the move.
     * @param tcon      An optional constraint on the items being moved. */
    public void move(OperationContext octxt, int[] itemIds, MailItem.Type type, int targetId, TargetConstraint tcon)
    throws ServiceException {
        lock.lock();
        try {
            try {
                moveInternal(octxt, itemIds, type, targetId, tcon);
                return;
            } catch (ServiceException e) {
                // make sure that move-to-Trash never fails with a naming conflict
                if (!e.getCode().equals(MailServiceException.ALREADY_EXISTS) || targetId != ID_FOLDER_TRASH) {
                    throw e;
                }
            }

            // if we're here, we hit a naming conflict during move-to-Trash
            if (itemIds.length == 1) {
                // rename the item being moved instead of the one already there...
                rename(octxt, itemIds[0], type, generateAlternativeItemName(octxt, itemIds[0], type), targetId);
            } else {
                // iterate one-by-one and move the items individually
                for (int id : itemIds) {
                    // FIXME: non-transactional
                    try {
                        // still more likely than not to succeed...
                        moveInternal(octxt, new int[] { id }, type, targetId, tcon);
                    } catch (ServiceException e) {
                        // rename the item being moved instead of the one already there...
                        rename(octxt, id, type, generateAlternativeItemName(octxt, id, type), targetId);
                    }
                }
            }
        } finally {
            lock.release();
        }
    }

    private String generateAlternativeItemName(OperationContext octxt, int id, MailItem.Type type)
    throws ServiceException {
        String name = getItemById(octxt, id, type).getName();
        String uuid = '{' + UUID.randomUUID().toString() + '}';
        if (name.length() + uuid.length() > MailItem.MAX_NAME_LENGTH) {
            return name.substring(0, MailItem.MAX_NAME_LENGTH - uuid.length()) + uuid;
        } else {
            return name + uuid;
        }
    }

    private void moveInternal(OperationContext octxt, int[] itemIds, MailItem.Type type, int targetId,
            TargetConstraint tcon)
    throws ServiceException {
        MoveItem redoRecorder = new MoveItem(mId, itemIds, type, targetId, tcon);

        boolean success = false;
        try {
            beginTransaction("move", octxt, redoRecorder);
            setOperationTargetConstraint(tcon);

            Folder target = getFolderById(targetId);

            MailItem[] items = getItemById(itemIds, type);
            for (MailItem item : items) {
                checkItemChangeID(item);
            }
            int oldUIDNEXT = target.getImapUIDNEXT();
            boolean resetUIDNEXT = false;

            for (MailItem item : items) {

                // train the spam filter if necessary...
                trainSpamFilter(octxt, item, target, "move");

                // ...do the move...
                boolean moved = item.move(target);

                // ...and determine whether the move needs to cause an UIDNEXT change
                if (moved && !resetUIDNEXT && isTrackingImap() &&
                        (item instanceof Conversation || item instanceof Message || item instanceof Contact)) {
                    resetUIDNEXT = true;
                }
            }

            // if this operation should cause the target folder's UIDNEXT value to change but it hasn't yet, do it here
            if (resetUIDNEXT && oldUIDNEXT == target.getImapUIDNEXT()) {
                MoveItem redoPlayer = (MoveItem) currentChange().getRedoPlayer();
                redoRecorder.setUIDNEXT(getNextItemId(redoPlayer == null ? ID_AUTO_INCREMENT : redoPlayer.getUIDNEXT()));
                target.updateUIDNEXT();
            }
            success = true;
        } finally {
            endTransaction(success);
        }
    }

    public void rename(OperationContext octxt, int id, MailItem.Type type, String name, int folderId)
    throws ServiceException {
        rename(octxt, id, type, name, folderId, null);
    }

    public void rename(OperationContext octxt, int id, MailItem.Type type, String name, int folderId, Long date)
    throws ServiceException {
        if (name != null && name.startsWith("/")) {
            rename(octxt, id, type, name);
            return;
        }

        name = StringUtil.stripControlCharacters(name);
        if (Strings.isNullOrEmpty(name)) {
            throw ServiceException.INVALID_REQUEST("cannot set name to empty string", null);
        }

        RenameItem redoRecorder = new RenameItem(mId, id, type, name, folderId, date);

        boolean success = false;
        try {
            beginTransaction("rename", octxt, redoRecorder);

            MailItem item = getItemById(id, type);
            checkItemChangeID(item);
            if (folderId <= 0) {
                folderId = item.getFolderId();
            }
            Folder target = getFolderById(folderId);
            trainSpamFilter(octxt, item, target, "rename");

            String oldName = item.getName();
            item.rename(name, target);

            if (date != null) {
                item.setDate(date);
            }

            if (item instanceof Tag) {
                mTagCache.remove(oldName.toLowerCase());
                mTagCache.put(name.toLowerCase(), (Tag) item);
            }
            success = true;
        } finally {
            endTransaction(success);
        }
    }

    public void rename(OperationContext octxt, int id, MailItem.Type type, String path) throws ServiceException {
        if (path == null || !path.startsWith("/")) {
            rename(octxt, id, type, path, ID_AUTO_INCREMENT);
            return;
        }

        RenameItemPath redoRecorder = new RenameItemPath(mId, id, type, path);

        boolean success = false;
        try {
            beginTransaction("renameFolderPath", octxt, redoRecorder);
            RenameItemPath redoPlayer = (RenameItemPath) currentChange().getRedoPlayer();

            MailItem item = getItemById(id, type);
            Folder parent;
            checkItemChangeID(item);

            String[] parts = path.substring(1).split("/");
            if (parts.length == 0) {
                throw MailServiceException.ALREADY_EXISTS(path);
            }
            int[] recorderParentIds = new int[parts.length - 1];
            String[] recorderParentUuids = new String[parts.length - 1];
            int[] playerParentIds = redoPlayer == null ? null : redoPlayer.getParentIds();
            String[] playerParentUuids = redoPlayer == null ? null : redoPlayer.getParentUuids();
            if (playerParentIds != null && playerParentIds.length != recorderParentIds.length) {
                throw ServiceException.FAILURE("incorrect number of path segment ids in redo player", null);
            }
            if (playerParentUuids != null && playerParentUuids.length != recorderParentUuids.length) {
                throw ServiceException.FAILURE("incorrect number of path segment uuids in redo player", null);
            }
            parent = getFolderById(ID_FOLDER_USER_ROOT);
            for (int i = 0; i < parts.length - 1; i++) {
                String name = MailItem.validateItemName(parts[i]);
                int subfolderId = playerParentIds == null ? ID_AUTO_INCREMENT : playerParentIds[i];
                String subfolderUuid = playerParentUuids == null ? UUIDUtil.generateUUID() : playerParentUuids[i];
                Folder subfolder = parent.findSubfolder(name);
                if (subfolder == null) {
                    subfolder = Folder.create(getNextItemId(subfolderId), subfolderUuid, this, parent, name, (byte) 0, MailItem.Type.UNKNOWN, 0, null, null, null, null);
                } else if (subfolderId != ID_AUTO_INCREMENT && subfolderId != subfolder.getId()) {
                    throw ServiceException.FAILURE("parent folder id changed since operation was recorded", null);
                } else if (!subfolder.getName().equals(name) && subfolder.isMutable()) {
                    // Same folder name, different case.
                    subfolder.rename(name, parent);
                }
                recorderParentIds[i] = subfolder.getId();
                recorderParentUuids[i] = subfolder.getUuid();
                parent = subfolder;
            }
            redoRecorder.setParentIdsAndUuids(recorderParentIds, recorderParentUuids);

            trainSpamFilter(octxt, item, parent, "rename");

            String name = parts[parts.length - 1];
            item.rename(name, parent);

            success = true;
        } finally {
            endTransaction(success);
        }
    }

    /**
     * Deletes the <tt>MailItem</tt> with the given id.  Does nothing
     * if the <tt>MailItem</tt> doesn't exist.
     */
    public void delete(OperationContext octxt, int itemId, MailItem.Type type) throws ServiceException {
        delete(octxt, new int[] { itemId }, type, null);
    }

    /** Deletes the <tt>MailItem</tt> with the given id.  If there is no such
     *  <tt>MailItem</tt>, nothing happens and no error is generated.  If the
     *  id maps to an existing <tt>MailItem</tt> of an incompatible type,
     *  however, an error is thrown.
     *
     * @param octxt operation context or {@code null}
     * @param itemId item id
     * @param type item type or {@link MailItem.Type#UNKNOWN}
     * @param tcon target constraint or {@code null} */
    public void delete(OperationContext octxt, int itemId, MailItem.Type type, TargetConstraint tcon)
    throws ServiceException {
        delete(octxt, new int[] { itemId }, type, tcon);
    }

    /**
     * Delete the <tt>MailItem</tt>s with the given ids.  If there is no <tt>MailItem</tt> for a given id, that id is
     * ignored.  If the id maps to an existing <tt>MailItem</tt> of an incompatible type, however, an error is thrown.
     *
     * @param octxt operation context or {@code null}
     * @param itemIds item ids
     * @param type item type or {@link MailItem.Type#UNKNOWN}
     * @param tcon target constraint or {@code null}
     * @param useEmptyForFolders empty folder {@code true} or {@code false}
     * @param nonExistingItems object of {@link ArrayList} or {@code null}
     */
    private void delete(OperationContext octxt, int[] itemIds, MailItem.Type type, TargetConstraint tcon,
            boolean useEmptyForFolders, List<Integer> nonExistingItems)
    throws ServiceException {
        DeleteItem redoRecorder = new DeleteItem(mId, itemIds, type, tcon);

        List<Integer> folderIds = Lists.newArrayList();
        boolean success = false;
        try {
            beginTransaction("delete", octxt, redoRecorder);
            setOperationTargetConstraint(tcon);

            for (int id : itemIds) {
                if (id == ID_AUTO_INCREMENT) {
                    continue;
                }
                MailItem item;
                try {
                    item = getItemById(id, MailItem.Type.UNKNOWN);
                } catch (NoSuchItemException nsie) {
                    if (nonExistingItems != null) {
                        nonExistingItems.add(id);
                    }
                    // trying to delete nonexistent things is A-OK!
                    continue;
                }

                // however, trying to delete messages and passing in a folder ID is not OK
                if (!MailItem.isAcceptableType(type, item.getType())) {
                    throw MailItem.noSuchItem(id, type);
                } else if (!checkItemChangeID(item) && item instanceof Tag) {
                    throw MailServiceException.MODIFY_CONFLICT();
                }
                if (useEmptyForFolders && MailItem.Type.FOLDER.equals(item.getType())) {
                    folderIds.add(id); // removed later to allow batching delete of contents in there own transactions
                } else {
                    // delete the item, but don't write the tombstone until we're finished...
                    item.delete(false);
                }
            }

            // deletes have already been collected, so fetch the tombstones and write once
            TypedIdList tombstones = collectPendingTombstones();
            if (tombstones != null && !tombstones.isEmpty()) {
                DbMailItem.writeTombstones(this, tombstones);
            }

            success = true;
        } finally {
            endTransaction(success);
        }
        for (Integer folderId : folderIds) {
            emptyFolder(octxt, folderId, true /* removeTopLevelFolder */, true /* removeSubfolders */, tcon);
        }
    }

    /**
     * Delete the <tt>MailItem</tt>s with the given ids.  If there is no <tt>MailItem</tt> for a given id, that id is
     * ignored.  If the id maps to an existing <tt>MailItem</tt> of an incompatible type, however, an error is thrown.
     *
     * @param octxt operation context or {@code null}
     * @param itemIds item ids
     * @param type item type or {@link MailItem.Type#UNKNOWN}
     * @param tcon target constraint or {@code null}
     */
    public void delete(OperationContext octxt, int[] itemIds, MailItem.Type type, TargetConstraint tcon)
    throws ServiceException {
        delete(octxt, itemIds, type, tcon, true /* useEmptyForFolders */, null);
    }

    /**
     * Delete the <tt>MailItem</tt>s with the given ids.  If there is no <tt>MailItem</tt> for a given id, that id is
     * ignored.  If the id maps to an existing <tt>MailItem</tt> of an incompatible type, however, an error is thrown.
     *
     * @param octxt operation context or {@code null}
     * @param itemIds item ids
     * @param type item type or {@link MailItem.Type#UNKNOWN}
     * @param tcon target constraint or {@code null}
     * @param nonExistingItems object of {@link ArrayList} or {@code null}
     */
    public void delete(OperationContext octxt, int[] itemIds, MailItem.Type type, TargetConstraint tcon, List<Integer> nonExistingItems)
    throws ServiceException {
        delete(octxt, itemIds, type, tcon, true /* useEmptyForFolders */, nonExistingItems);
    }

    TypedIdList collectPendingTombstones() {
        if (!isTrackingSync() || currentChange().deletes == null) {
            return null;
        }
        return new TypedIdList(currentChange().deletes.itemIds);
    }

    private int deleteFromDumpster(int[] itemIds) throws ServiceException {
        Folder trash = getFolderById(ID_FOLDER_TRASH);
        if (!trash.canAccess(ACL.RIGHT_DELETE)) {
            throw ServiceException.PERM_DENIED("dumpster access denied");
        }

        int numDeleted = 0;
        for (int id : itemIds) {
            MailItem item = null;
            try {
                item = getItemById(id, MailItem.Type.UNKNOWN, true);
            } catch (MailServiceException.NoSuchItemException e) {
                ZimbraLog.mailbox.info("ignoring NO_SUCH_ITEM exception during dumpster delete; item id=" + id);
                continue;
            }
            item.delete();
            ++numDeleted;
        }
        return numDeleted;
    }

    public int deleteFromDumpster(OperationContext octxt, int[] itemIds) throws ServiceException {
        boolean isRedo = octxt != null && octxt.isRedo();
        if (!isRedo && !hasFullAdminAccess(octxt)) {
            throw ServiceException.PERM_DENIED("only admins can delete from dumpster");
        }
        DeleteItemFromDumpster redoRecorder = new DeleteItemFromDumpster(mId, itemIds);
        boolean success = false;
        try {
            beginTransaction("deleteFromDumpster[]", octxt, redoRecorder);
            int numDeleted = deleteFromDumpster(itemIds);
            success = true;
            return numDeleted;
        } finally {
            endTransaction(success);
        }
    }

    public int emptyDumpster(OperationContext octxt) throws ServiceException {
        if (!hasFullAdminAccess(octxt)) {
            throw ServiceException.PERM_DENIED("only admins can delete from dumpster");
        }

        int numDeleted = 0;
        int batchSize = Provisioning.getInstance().getLocalServer().getMailEmptyFolderBatchSize();
        ZimbraLog.mailbox.info("Emptying dumpster with batchSize=" + batchSize);
        QueryParams params = new QueryParams();
        // +1 to catch items put into dumpster in the same second
        params.setChangeDateBefore(System.currentTimeMillis() + 1000).setRowLimit(batchSize);
        while (true) {
            lock.lock();
            try {
                Set<Integer> itemIds = null;
                // XXX: should we be in a txn and using getOperationConnection() instead?
                DbConnection conn = DbPool.getConnection(this);
                try {
                    itemIds = DbMailItem.getIds(this, conn, params, true);
                } finally {
                    conn.closeQuietly();
                }

                if (itemIds.isEmpty()) {
                    break;
                }

                numDeleted += deleteFromDumpster(octxt, ArrayUtil.toIntArray(itemIds));
            } finally {
                lock.release();
            }
        }
        return numDeleted;
    }

    private int purgeDumpster(long olderThanMillis, int maxItems) throws ServiceException {
        QueryParams params = new QueryParams();
        params.setChangeDateBefore(olderThanMillis).setRowLimit(maxItems);

        Set<Integer> itemIds = DbMailItem.getIds(this, getOperationConnection(), params, true);
        if (!itemIds.isEmpty()) {
            return deleteFromDumpster(ArrayUtil.toIntArray(itemIds));
        } else {
            return 0;
        }
    }

    public Tag createTag(OperationContext octxt, String name, byte color) throws ServiceException {
        return createTag(octxt, name, new Color(color));
    }

    public Tag createTag(OperationContext octxt, String name, Color color) throws ServiceException {
        name = StringUtil.stripControlCharacters(name);
        if (Strings.isNullOrEmpty(name)) {
            throw ServiceException.INVALID_REQUEST("tag must have a name", null);
        }
        CreateTag redoRecorder = new CreateTag(mId, name, color);

        boolean success = false;
        try {
            beginTransaction("createTag", octxt, redoRecorder);
            if (!hasFullAccess()) {
                throw ServiceException.PERM_DENIED("you do not have sufficient permissions");
            }

            CreateTag redoPlayer = (CreateTag) currentChange().getRedoPlayer();
            int tagId = redoPlayer == null ? ID_AUTO_INCREMENT : redoPlayer.getTagId();
            Tag tag = createTagInternal(tagId, name, color, true);
            redoRecorder.setTagId(tag.getId());
            success = true;
            return tag;
        } finally {
            endTransaction(success);
        }
    }

    Tag createTagInternal(int tagId, String name, Color color, boolean listed) throws ServiceException {
        try {
            Tag tag = getTagByName(name);
            if (!listed) {
                // want an implicitly-created tag but there's already a listed tag, so just return it unchanged
                return tag;
            } else if (tag.isListed()) {
                // can't have two listed tags with the same name
                throw MailServiceException.ALREADY_EXISTS(name);
            }

            // promote an implicitly-created tag to a listed tag
            markItemCreated(tag);
            tag.setListed();
            if (!name.equals(tag.getName())) {
                tag.rename(name);
            }
            tag.setColor(color);
            return tag;
        } catch (NoSuchItemException nsie) {
            // no conflict, so just create the new tag as requested
            return Tag.create(this, getNextItemId(tagId), name, color, listed);
        }
    }

    public Note createNote(OperationContext octxt, String content, Rectangle location, byte color, int folderId)
    throws ServiceException {
        return createNote(octxt, content, location, new Color(color), folderId);
    }

    public Note createNote(OperationContext octxt, String content, Rectangle location, Color color, int folderId)
    throws ServiceException {
        content = StringUtil.stripControlCharacters(content);
        if (Strings.isNullOrEmpty(content)) {
            throw ServiceException.INVALID_REQUEST("note content may not be empty", null);
        }
        CreateNote redoRecorder = new CreateNote(mId, folderId, content, color, location);

        boolean success = false;
        try {
            beginTransaction("createNote", octxt, redoRecorder);
            CreateNote redoPlayer = (CreateNote) currentChange().getRedoPlayer();

            int noteId = getNextItemId(redoPlayer == null ? ID_AUTO_INCREMENT : redoPlayer.getNoteId());
            Note note = Note.create(noteId, getFolderById(folderId), content, location, color, null);
            redoRecorder.setNoteId(noteId);

            indexItem(note);
            success = true;
            return note;
        } finally {
            endTransaction(success);
        }
    }

    public void editNote(OperationContext octxt, int noteId, String content) throws ServiceException {
        content = StringUtil.stripControlCharacters(content);
        if (Strings.isNullOrEmpty(content)) {
            throw ServiceException.INVALID_REQUEST("note content may not be empty", null);
        }
        EditNote redoRecorder = new EditNote(mId, noteId, content);

        boolean success = false;
        try {
            beginTransaction("editNote", octxt, redoRecorder);

            Note note = getNoteById(noteId);
            checkItemChangeID(note);

            note.setContent(content);
            indexItem(note);
            success = true;
        } finally {
            endTransaction(success);
        }
    }

    public void repositionNote(OperationContext octxt, int noteId, Rectangle location) throws ServiceException {
        Preconditions.checkNotNull(location, "must specify note bounds");
        RepositionNote redoRecorder = new RepositionNote(mId, noteId, location);

        boolean success = false;
        try {
            beginTransaction("repositionNote", octxt, redoRecorder);

            Note note = getNoteById(noteId);
            checkItemChangeID(note);

            note.reposition(location);
            success = true;
        } finally {
            endTransaction(success);
        }
    }

    CalendarItem createCalendarItem(int folderId, int flags, Tag.NormalizedTags ntags, String uid,
                                    ParsedMessage pm, Invite invite, CustomMetadata custom)
    throws ServiceException {
        // FIXME: assuming that we're in the middle of a AddInvite op
        CreateCalendarItemPlayer redoPlayer = (CreateCalendarItemPlayer) currentChange().getRedoPlayer();
        CreateCalendarItemRecorder redoRecorder = (CreateCalendarItemRecorder) currentChange().getRedoRecorder();

        int newCalItemId = redoPlayer == null ? Mailbox.ID_AUTO_INCREMENT : redoPlayer.getCalendarItemId();
        int createId = getNextItemId(newCalItemId);

        CalendarItem calItem = CalendarItem.create(createId, getFolderById(folderId), flags, ntags,
                                                   uid, pm, invite, CalendarItem.NEXT_ALARM_FROM_NOW, custom);

        if (redoRecorder != null) {
            redoRecorder.setCalendarItemAttrs(calItem.getId(), calItem.getFolderId());
        }
        return calItem;
    }

    public Contact createContact(OperationContext octxt, ParsedContact pc, int folderId, String[] tags)
    throws ServiceException {
        StoreManager sm = StoreManager.getInstance();
        StagedBlob staged = null;
        if (pc.hasAttachment()) {
            // write the contact content directly to the mailbox's blob staging area
            InputStream is = null;
            try {
                staged = sm.stage(is = pc.getContentStream(), (int) pc.getSize(), this);
            } catch (IOException ioe) {
                throw ServiceException.FAILURE("could not save contact blob", ioe);
            } finally {
                ByteUtil.closeStream(is);
            }
        }

        CreateContact redoRecorder = new CreateContact(mId, folderId, pc, tags);

        boolean success = false;
        try {
            beginTransaction("createContact", octxt, redoRecorder);
            CreateContact redoPlayer = (CreateContact) currentChange().getRedoPlayer();
            boolean isRedo = redoPlayer != null;

            Tag.NormalizedTags ntags = new Tag.NormalizedTags(this, tags);

            int contactId = getNextItemId(isRedo ? redoPlayer.getContactId() : ID_AUTO_INCREMENT);

            MailboxBlob mblob = null;
            if (pc.hasAttachment()) {
                try {
                    mblob = sm.renameTo(staged, this, contactId, getOperationChangeID());
                    markOtherItemDirty(mblob);
                } catch (IOException ioe) {
                    throw ServiceException.FAILURE("could not save contact blob", ioe);
                }
            }

            int flags = 0;
            Contact con = Contact.create(contactId, getFolderById(folderId), mblob, pc, flags, ntags, null);
            redoRecorder.setContactId(contactId);

            indexItem(con);

            success = true;
            return con;
        } finally {
            endTransaction(success);
            sm.quietDelete(staged);
        }
    }

    public void modifyContact(OperationContext octxt, int contactId, ParsedContact pc) throws ServiceException {
        StoreManager sm = StoreManager.getInstance();
        StagedBlob staged = null;
        if (pc.hasAttachment()) {
            // write the contact content directly to the mailbox's blob staging area
            InputStream is = null;
            try {
                staged = sm.stage(is = pc.getContentStream(), pc.getSize(), this);
            } catch (IOException ioe) {
                throw ServiceException.FAILURE("could not save contact blob", ioe);
            } finally {
                ByteUtil.closeStream(is);
            }
        }

        ModifyContact redoRecorder = new ModifyContact(mId, contactId, pc);
        boolean success = false;
        try {
            beginTransaction("modifyContact", octxt, redoRecorder);
            Contact con = getContactById(contactId);
            if (!checkItemChangeID(con)) {
                throw MailServiceException.MODIFY_CONFLICT();
            }

            try {
                // setContent() calls reanalyze(), which also updates the contact fields even when there is no blob
                con.setContent(staged, pc);
            } catch (IOException ioe) {
                throw ServiceException.FAILURE("could not save contact blob", ioe);
            }

            indexItem(con);
            success = true;
        } finally {
            endTransaction(success);
            sm.quietDelete(staged);
        }
    }

    /**
     * Creates new contacts in AUTO_CONTACTS folder.
     * Note: Its upto the caller to check whether the email addresses in the list pre-exist.
     *
     * @param octxt operation context
     * @param addrs email addresses
     * @return newly created contacts
     */
    public List<Contact> createAutoContact(OperationContext octxt, Collection<InternetAddress> addrs)
            throws IOException {
        if (addrs.isEmpty()) {
            return Collections.emptyList();
        }
        List<Contact> result = new ArrayList<Contact>(addrs.size());
        String locale = octxt != null && octxt.getAuthenticatedUser() != null ? octxt.getAuthenticatedUser().getPrefLocale() : null;
        boolean nameFormatLastFirst = false;
        if (locale != null && locale.equals("ja")) {
            nameFormatLastFirst = true;
        }
        for (InternetAddress addr : addrs) {
            ZimbraLog.mailbox.debug("Auto-adding new contact addr=%s", addr);
            try {
                result.add(createContact(octxt, new ParsedContact(new ParsedAddress(addr, nameFormatLastFirst).getAttributes()),
                        Mailbox.ID_FOLDER_AUTO_CONTACTS, null));
            } catch (ServiceException e) {
                if (e.getCode().equals(MailServiceException.TOO_MANY_CONTACTS)) {
                    ZimbraLog.mailbox.warn("Aborting contact addition, " +
                            "Failed to auto-add contact addr=%s", addr, e);
                    return result;
                }
                ZimbraLog.mailbox.warn("Failed to auto-add contact addr=%s", addr, e);
            }
        }
        return result;
    }

    /**
     * Returns a list of contacts don't exist in any contacts folders.
     *
     * @param addrs email addresses
     * @return addresses doesn't exist
     */
    public Collection<Address> newContactAddrs(Collection<Address> addrs) throws IOException, ServiceException {
        if (addrs.isEmpty()) {
            return Collections.emptySet();
        }
        if (lock.isWriteLockedByCurrentThread()) { //TODO can't search while holding the mailbox lock
            ZimbraLog.mailbox.warn("Unable to auto-add contact while holding Mailbox lock");
            return Collections.emptySet();
        }
        Set<Address> newAddrs = new HashSet<Address>();
        for (Address addr : addrs) {
            if (addr instanceof javax.mail.internet.InternetAddress) {
                javax.mail.internet.InternetAddress iaddr = (javax.mail.internet.InternetAddress) addr;
                if (!Strings.isNullOrEmpty(iaddr.getAddress()) &&
                        !index.existsInContacts(Collections.singleton(new com.zimbra.common.mime.InternetAddress(
                                iaddr.getPersonal(), iaddr.getAddress())))) {
                    newAddrs.add(addr);
                }

            }
        }
        return newAddrs;
    }

    @Deprecated
    public Folder createFolder(OperationContext octxt, String name, int parentId, MailItem.Type defaultView, int flags,
            byte color, String url)
    throws ServiceException {
        return createFolder(octxt, name, parentId, (byte) 0, defaultView, flags, color, url);
    }

    @Deprecated
    public Folder createFolder(OperationContext octxt, String name, int parentId, byte attrs, MailItem.Type defaultView,
            int flags, byte color, String url)
    throws ServiceException {
        return createFolder(octxt, name, parentId, attrs, defaultView, flags, new Color(color), url);
    }

    @Deprecated
    public Folder createFolder(OperationContext octxt, String name, int parentId, byte attrs, MailItem.Type defaultView,
            int flags, Color color, String url)
    throws ServiceException {
        Folder.FolderOptions fopt = new Folder.FolderOptions();
        fopt.setAttributes(attrs).setDefaultView(defaultView).setFlags(flags).setColor(color).setUrl(url);
        return createFolder(octxt, name, parentId, fopt);
    }

    public Folder createFolder(OperationContext octxt, String name, int parentId, Folder.FolderOptions fopt)
    throws ServiceException {
        CreateFolder redoRecorder = new CreateFolder(mId, name, parentId, fopt);

        boolean success = false;
        try {
            beginTransaction("createFolder", octxt, redoRecorder);
            CreateFolder redoPlayer = (CreateFolder) currentChange().getRedoPlayer();

            int folderId;
            String uuid;
            if (redoPlayer == null) {
                folderId = getNextItemId(ID_AUTO_INCREMENT);
                uuid = Strings.emptyToNull(fopt.getUuid()) == null ? UUIDUtil.generateUUID() : fopt.getUuid();
            } else {
                folderId = getNextItemId(redoPlayer.getFolderId());
                uuid = redoPlayer.getFolderUuid();
            }

            Folder folder = Folder.create(folderId, uuid, this, getFolderById(parentId), name, fopt.getAttributes(),
                    fopt.getDefaultView(), fopt.getFlags(), fopt.getColor(), fopt.getDate(), fopt.getUrl(), fopt.getCustomMetadata());

            redoRecorder.setFolderIdAndUuid(folder.getId(), folder.getUuid());
            success = true;
            updateRssDataSource(folder);
            return folder;
        } finally {
            endTransaction(success);
        }
    }

    /**
     * Creates a folder.  Implicitly creates any parent folders in <tt>path</tt> if necessary.
     *
     * @param octxt the operation context
     * @param path the slash-separated folder path
     * @param attrs the folder attributes, or <tt>0</tt> for the default attributes
     * @param defaultView the folder view, or <tt>0</tt> for the default view
     * @param flags the folder flags, or <tt>0</tt> for no flags
     * @param color the folder color, or {@link MailItem#DEFAULT_COLOR}
     * @param url the folder URL, or <tt>null</tt>
     * @return the new folder
     * @see Folder#getAttributes()
     * @see Folder#getDefaultView()
     * @see MailItem#getColor()
     *
     * @throws ServiceException if the folder creation fails
     */
    public Folder createFolder(OperationContext octxt, String path, Folder.FolderOptions fopt)
    throws ServiceException {
        if (path == null) {
            throw ServiceException.FAILURE("null path passed to Mailbox.createFolderPath", null);
        }
        if (!path.startsWith("/")) {
            path = '/' + path;
        }
        if (path.endsWith("/") && path.length() > 1) {
            path = path.substring(0, path.length() - 1);
        }
        CreateFolderPath redoRecorder = new CreateFolderPath(mId, path, fopt);

        boolean success = false;
        try {
            beginTransaction("createFolderPath", octxt, redoRecorder);
            CreateFolderPath redoPlayer = (CreateFolderPath) currentChange().getRedoPlayer();

            String[] parts = path.substring(1).split("/");
            if (parts.length == 0) {
                throw MailServiceException.ALREADY_EXISTS(path);
            }

            int[] recorderFolderIds = new int[parts.length];
            String[] recorderFolderUuids = new String[parts.length];
            int[] playerFolderIds = redoPlayer == null ? null : redoPlayer.getFolderIds();
            String[] playerFolderUuids = redoPlayer == null ? null : redoPlayer.getFolderUuids();
            if (playerFolderIds != null && playerFolderIds.length != recorderFolderIds.length) {
                throw ServiceException.FAILURE("incorrect number of path segment ids in redo player", null);
            }
            if (playerFolderUuids != null && playerFolderUuids.length != recorderFolderUuids.length) {
                throw ServiceException.FAILURE("incorrect number of path segment uuids in redo player", null);
            }

            Folder folder = getFolderById(ID_FOLDER_USER_ROOT);
            for (int i = 0; i < parts.length; i++) {
                boolean last = i == parts.length - 1;
                int folderId = playerFolderIds == null ? ID_AUTO_INCREMENT : playerFolderIds[i];
                String folderUuid = playerFolderUuids == null ? UUIDUtil.generateUUID() : playerFolderUuids[i];

                Folder subfolder = folder.findSubfolder(parts[i]);
                if (subfolder == null) {
                    subfolder = Folder.create(getNextItemId(folderId), folderUuid, this, folder, parts[i],
                            fopt.getAttributes(), last ? fopt.getDefaultView() : MailItem.Type.UNKNOWN,
                            fopt.getFlags(), fopt.getColor(), fopt.getDate(), last ? fopt.getUrl() : null,
                            fopt.getCustomMetadata());
                } else if (folderId != ID_AUTO_INCREMENT && folderId != subfolder.getId()) {
                    throw ServiceException.FAILURE("parent folder id changed since operation was recorded", null);
                } else if (last) {
                    throw MailServiceException.ALREADY_EXISTS(path);
                }

                recorderFolderIds[i] = subfolder.getId();
                recorderFolderUuids[i] = subfolder.getUuid();
                folder = subfolder;
            }
            redoRecorder.setFolderIdsAndUuids(recorderFolderIds, recorderFolderUuids);

            success = true;
            return folder;
        } finally {
            endTransaction(success);
        }
    }

    //for offline override to filter flags
    public String getItemFlagString(MailItem mi) {
        return mi.getFlagString();
    }

    public ACL.Grant grantAccess(OperationContext octxt, int itemId, String grantee, byte granteeType, short rights,
            String args)
    throws ServiceException {
         return grantAccess(octxt, itemId, grantee, granteeType, rights, args, 0);
    }

    public ACL.Grant grantAccess(OperationContext octxt, int itemId, String grantee, byte granteeType, short rights,
            String args, long expiry)
    throws ServiceException {
        // Only internal users and groups can be granted the admin right.
        if ((rights & ACL.RIGHT_ADMIN) != 0) {
            if (granteeType != ACL.GRANTEE_USER && granteeType != ACL.GRANTEE_GROUP) {
                // Reject wrong grantee types.
                throw MailServiceException.CANNOT_GRANT("admin right can be granted to users and groups only");
            } else if (granteeType == ACL.GRANTEE_USER) {
                // Reject external virtual accounts.
                Account account = Provisioning.getInstance().get(AccountBy.id, grantee);
                if (account != null && account.isIsExternalVirtualAccount()) {
                    throw MailServiceException.CANNOT_GRANT("admin right cannot be granted to virtual users");
                }
            }
        }

        GrantAccess redoPlayer = new GrantAccess(mId, itemId, grantee, granteeType, rights, args, expiry);

        boolean success = false;
        ACL.Grant grant = null;
        try {
            beginTransaction("grantAccess", octxt, redoPlayer);

            MailItem item = getItemById(itemId, MailItem.Type.UNKNOWN);
            checkItemChangeID(item);

            grant = item.grantAccess(grantee, granteeType, rights, args, expiry);
            success = true;
        } finally {
            endTransaction(success);
        }
        return grant;
    }

    public void revokeAccess(OperationContext octxt, int itemId, String grantee) throws ServiceException {
        revokeAccess(octxt, false, itemId, grantee);
    }

    public void revokeAccess(OperationContext octxt, boolean dueToExpiry, int itemId, String grantee)
    throws ServiceException {
        RevokeAccess redoPlayer = new RevokeAccess(dueToExpiry, mId, itemId, grantee);

        boolean success = false;
        try {
            beginTransaction(dueToExpiry ? "expireAccess" : "revokeAccess", octxt, redoPlayer);

            MailItem item = getItemById(itemId, MailItem.Type.UNKNOWN);
            checkItemChangeID(item);
            item.revokeAccess(grantee);
            success = true;
        } finally {
            endTransaction(success);
        }
    }

    public void setPermissions(OperationContext octxt, int itemId, ACL acl) throws ServiceException {
        SetPermissions redoPlayer = new SetPermissions(mId, itemId, acl);

        boolean success = false;
        try {
            beginTransaction("setPermissions", octxt, redoPlayer);

            MailItem item = getItemById(itemId, MailItem.Type.UNKNOWN);
            checkItemChangeID(item);
            item.setPermissions(acl);
            success = true;
        } finally {
            endTransaction(success);
        }
    }

    public void setRetentionPolicy(OperationContext octxt, int itemId, MailItem.Type type, RetentionPolicy rp)
    throws ServiceException {
        if (type != MailItem.Type.FOLDER && type != MailItem.Type.TAG) {
            throw ServiceException.FAILURE("Cannot set retention policy for " + type, null);
        }
        if (rp == null) {
            rp = new RetentionPolicy();
        } else {
            validateRetentionPolicy(rp.getKeepPolicy());
            validateRetentionPolicy(rp.getPurgePolicy());
        }

        SetRetentionPolicy redoPlayer = new SetRetentionPolicy(mId, type, itemId, rp);

        boolean success = false;
        try {
            beginTransaction("setRetentionPolicy", octxt, redoPlayer);

            if (type == MailItem.Type.FOLDER) {
                Folder folder = getFolderById(itemId);
                checkItemChangeID(folder);
                folder.setRetentionPolicy(rp);
            } else {
                Tag tag = getTagById(itemId);
                checkItemChangeID(tag);
                tag.setRetentionPolicy(rp);
            }
            success = true;
        } finally {
            endTransaction(success);
        }
    }

    private void validateRetentionPolicy(List<Policy> list) throws ServiceException {
        int numUser = 0;

        for (Policy p : list) {
            String lifetime = p.getLifetime();
            if (!StringUtil.isNullOrEmpty(lifetime)) {
                // Validate lifetime string.
                DateUtil.getTimeInterval(lifetime);
            }
            if (p.getType() == Policy.Type.USER) {
                numUser++;
            }
        }

        if (numUser > 1) {
            throw ServiceException.INVALID_REQUEST("Cannot set more than one user retention policy per folder.", null);
        }
    }

    public void setFolderDefaultView(OperationContext octxt, int folderId, MailItem.Type view) throws ServiceException {
        SetFolderDefaultView redoRecorder = new SetFolderDefaultView(mId, folderId, view);

        boolean success = false;
        try {
            beginTransaction("setFolderDefaultView", octxt, redoRecorder);

            Folder folder = getFolderById(folderId);
            if (!checkItemChangeID(folder)) {
                throw MailServiceException.MODIFY_CONFLICT();
            }
            folder.setDefaultView(view);
            success = true;
        } finally {
            endTransaction(success);
        }
    }

    public void setFolderUrl(OperationContext octxt, int folderId, String url) throws ServiceException {
        SetFolderUrl redoRecorder = new SetFolderUrl(mId, folderId, url);

        boolean success = false;
        try {
            beginTransaction("setFolderUrl", octxt, redoRecorder);

            Folder folder = getFolderById(folderId);
            checkItemChangeID(folder);
            folder.setUrl(url);
            success = true;
            updateRssDataSource(folder);
        } finally {
            endTransaction(success);
        }
    }

    public void setFolderWebOfflineSyncDays(OperationContext octxt, int folderId, int days) throws ServiceException {
        SetWebOfflineSyncDays redoRecorder = new SetWebOfflineSyncDays(mId, folderId, days);

        boolean success = false;
        try {
            beginTransaction("setFolderWebOfflineSyncDays", octxt, redoRecorder);

            Folder folder = getFolderById(folderId);
            if (!checkItemChangeID(folder)) {
                throw MailServiceException.MODIFY_CONFLICT();
            }
            folder.setWebOfflineSyncDays(days);
            success = true;
        } finally {
            endTransaction(success);
        }
    }

    /**
     * Updates the data source for an RSS folder.  If the folder URL is set,
     * checks or creates a data source that updates the folder.  If the URL
     * is not set, deletes the data source if necessary.
     */
    protected void updateRssDataSource(Folder folder) {
        try {
            Provisioning prov = Provisioning.getInstance();
            Account account = getAccount();
            DataSource ds = null;
            List<DataSource> dataSources = prov.getAllDataSources(account);
            for (DataSource i : dataSources) {
                if (i.getFolderId() == folder.getId() &&
                    (i.getType() == DataSourceType.rss || i.getType() == DataSourceType.cal)) {
                    ds = i;
                    break;
                }
            }

            if (StringUtil.isNullOrEmpty(folder.getUrl())) {
                if (ds != null) {
                    // URL removed from folder.
                    String dsid = ds.getId();
                    prov.deleteDataSource(account, dsid);
                    DataSourceManager.cancelSchedule(account, dsid);
                }
                return;
            }

            // URL is not null or empty.  Create data source if necessary.
            if (ds == null) {
                Map<String, Object> attrs = new HashMap<String, Object>();
                attrs.put(Provisioning.A_zimbraDataSourceEnabled, LdapConstants.LDAP_TRUE);
                attrs.put(Provisioning.A_zimbraDataSourceFolderId, Integer.toString(folder.getId()));

                DataSourceType type;
                String name;
                if (folder.getDefaultView() == MailItem.Type.APPOINTMENT) {
                    type = DataSourceType.cal;
                    name = "CAL-" + folder.getId();
                } else {
                    type = DataSourceType.rss;
                    name = "RSS-" + folder.getId();
                }

                ds = prov.createDataSource(account, type, name, attrs);
                DataSourceManager.updateSchedule(account, ds);
            }
        } catch (ServiceException e) {
            ZimbraLog.mailbox.warn("Unable to update data source for folder %s.", folder.getPath(), e);
        }
    }

    public void synchronizeFolder(OperationContext octxt, int folderId) throws ServiceException {
        importFeed(octxt, folderId, getFolderById(octxt, folderId).getUrl(), true);
    }

    public void importFeed(OperationContext octxt, int folderId, String url, boolean subscription) throws ServiceException {
        if (StringUtil.isNullOrEmpty(url)) {
            return;
        }

        // get the remote data, skipping anything we've already seen (if applicable)
        Folder folder = getFolderById(octxt, folderId);
        Folder.SyncData fsd = subscription ? folder.getSyncData() : null;
        FeedManager.SubscriptionData<?> sdata = FeedManager.retrieveRemoteDatasource(getAccount(), url, fsd);
        if (!sdata.isNotModified()) {
            lock.lock();
            try {
                importFeedInternal(octxt, folder, subscription, sdata);
            } finally {
                lock.release();
            }
        }
    }

    private void importFeedInternal(OperationContext octxt, Folder folder, boolean subscription,
            FeedManager.SubscriptionData<?> sdata)
    throws ServiceException {
        assert(lock.isWriteLockedByCurrentThread());
        // If syncing a folder with calendar items, remember the current items.  After applying the new
        // appointments/tasks, we need to remove ones that were not updated because they are apparently
        // deleted from the source feed.
        boolean isCalendar = folder.getDefaultView() == MailItem.Type.APPOINTMENT ||
                             folder.getDefaultView() == MailItem.Type.TASK;
        Set<Integer> toRemove = new HashSet<Integer>();
        if (subscription && isCalendar) {
            for (int i : listItemIds(octxt, MailItem.Type.UNKNOWN, folder.getId())) {
                toRemove.add(i);
            }
        }

        // if there's nothing to add, we can short-circuit here
        List<?> items = sdata.getItems();
        if (items.isEmpty()) {
            if (subscription && isCalendar) {
                emptyFolder(octxt, folder.getId(), false);  // quicker than deleting appointments one at a time
            }
            updateRssDataSource(folder);
            return;
        }

        // disable modification conflict checks, as we've already wiped the folder and we may hit an appoinment >1 times
        OperationContext octxtNoConflicts = null;
        if (octxt != null) {
            octxtNoConflicts = new OperationContext(octxt).unsetChangeConstraint();
        } else {
            octxtNoConflicts = new OperationContext(getAccountId()).unsetChangeConstraint();
        }

        // add the newly-fetched items to the folder
        Set<String> calUidsSeen = new HashSet<String>();
        int numSkipped = 0;
        for (Object obj : items) {
            try {
                if (obj instanceof Invite) {
                    Invite inv = (Invite) obj;
                    String uid = inv.getUid();
                    if (uid == null) {
                        uid = UUIDUtil.generateUUID();
                        inv.setUid(uid);
                    }
                    // Create the event in accepted state.  (bug 41639)
                    inv.setPartStat(IcalXmlStrMap.PARTSTAT_ACCEPTED);
                    inv.setRsvp(false);

                    boolean addRevision;
                    if (!calUidsSeen.contains(uid)) {
                        addRevision = true;
                        calUidsSeen.add(uid);
                    } else {
                        addRevision = false;
                    }
                    try {
                        boolean importIt;
                        CalendarItem calItem = getCalendarItemByUid(octxtNoConflicts, uid);
                        if (calItem == null) {
                            // New appointment.  Import it.
                            importIt = true;
                        } else {
                            toRemove.remove(calItem.getId());
                            Folder curFolder = calItem.getFolder();
                            boolean sameFolder = curFolder.getId() == folder.getId();
                            boolean inTrashOrSpam = !sameFolder && (curFolder.inTrash() || curFolder.inSpam());
                            if (inTrashOrSpam) {
                                // If appointment is under trash/spam, delete it now to allow the downloaded invite to
                                // be imported cleanly.  Appointment in trash/spam is effectively non-existent, because
                                // it will eventually get purged.
                                delete(octxtNoConflicts, calItem.getId(), MailItem.Type.UNKNOWN);
                                importIt = true;
                            } else {
                                Invite oldInvites[] = calItem.getInvites();
                                if ((oldInvites == null) || (oldInvites.length == 0)) {
                                    // Something is seriously wrong with the existing calendar item.  Delete it so
                                    // new invite will import cleanly
                                    delete(octxtNoConflicts, calItem.getId(), MailItem.Type.UNKNOWN);
                                    importIt = true;
                                } else {
                                    // Don't import if item is in a different folder.  It might be a regular appointment, and
                                    // should not be overwritten by a feed version. (bug 14306)
                                    // Import only if downloaded version is newer.
                                    boolean changed;
                                    Invite curInv = calItem.getInvite(inv.getRecurId());
                                    if (curInv == null) {
                                        // We have an appointment with the same UID, but don't have an invite
                                        // with the same RECURRENCE-ID.  Treat it as a changed item.
                                        changed = true;
                                    } else {
                                        if (inv.getSeqNo() > curInv.getSeqNo()) {
                                            changed = true;
                                        } else if (inv.getSeqNo() == curInv.getSeqNo()) {
                                            // Compare LAST-MODIFIED rather than DTSTAMP. (bug 55735)
                                            changed = inv.getLastModified() > curInv.getLastModified();
                                        } else {
                                            changed = false;
                                        }
                                    }
                                    importIt = sameFolder && changed;
                                    if (!importIt && ZimbraLog.calendar.isDebugEnabled()) {
                                        if (sameFolder) {
                                            ZimbraLog.calendar.debug("Skip importing UID=%s. Already present & not newer", uid);
                                        } else {
                                            ZimbraLog.calendar.debug("Skip importing UID=%s. Already in different folder id=%d",
                                                    uid, curFolder.getId());
                                        }
                                    }
                                }
                            }
                        }
                        if (importIt) {
                            addInvite(octxtNoConflicts, inv, folder.getId(), true, addRevision);
                        } else {
                            numSkipped++;
                        }
                    } catch (ServiceException e) {
                        ZimbraLog.calendar.warn("Skipping bad iCalendar object UID=%s during import into folder id=%d",
                                inv.getUid(), folder.getId(), e);
                    }
                } else if (obj instanceof ParsedMessage) {
                    DeliveryOptions dopt = new DeliveryOptions().setFolderId(folder).setNoICal(true).setFlags(Flag.BITMASK_UNREAD);
                    addMessage(octxtNoConflicts, (ParsedMessage) obj, dopt, null);
                }
            } catch (IOException e) {
                throw ServiceException.FAILURE("IOException", e);
            }
        }

        if (numSkipped > 0) {
            ZimbraLog.calendar.warn("Skipped importing %d iCalendar objects with clashing UIDs", numSkipped);
        }
        // Delete calendar items that have been deleted in the source feed.
        for (int i : toRemove) {
            delete(octxtNoConflicts, i, MailItem.Type.UNKNOWN);
        }

        // update the subscription to avoid downloading items twice
        long lastModDate = sdata.getLastModifiedDate();
        if (subscription && lastModDate > 0) {
            try {
                setSubscriptionData(octxt, folder.getId(), lastModDate, sdata.getMostRecentGuid());
            } catch (Exception e) {
                ZimbraLog.mailbox.warn("could not update feed metadata", e);
            }
        }

        updateRssDataSource(folder);
    }

    public void setSubscriptionData(OperationContext octxt, int folderId, long date, String uuid)
    throws ServiceException {
        SetSubscriptionData redoRecorder = new SetSubscriptionData(mId, folderId, date, uuid);

        boolean success = false;
        try {
            beginTransaction("setSubscriptionData", octxt, redoRecorder);
            getFolderById(folderId).setSubscriptionData(uuid, date);
            success = true;
        } finally {
            endTransaction(success);
        }
    }

    public void setSyncDate(OperationContext octxt, int folderId, long date) throws ServiceException {
        SetSubscriptionData redoRecorder = new SetSubscriptionData(mId, folderId, date, null);

        boolean success = false;
        try {
            beginTransaction("setSyncDate", octxt, redoRecorder);
            getFolderById(folderId).setSyncDate(date);
            success = true;
        } finally {
            endTransaction(success);
        }
    }

    public void setActiveSyncDisabled(OperationContext octxt, int folderId, boolean disableActiveSync) throws ServiceException {
        SetActiveSyncDisabled redoRecorder = new SetActiveSyncDisabled(mId, folderId, disableActiveSync);

        boolean success = false;
        try {
            beginTransaction("setActiveSyncDisabled", octxt, redoRecorder);
            getFolderById(folderId).setActiveSyncDisabled(disableActiveSync);
            success = true;
        } finally {
            endTransaction(success);
        }
    }

    private boolean deletedBatchOfItemsInFolder(OperationContext octxt, QueryParams params, TargetConstraint tcon)
    throws ServiceException {
        // Lock this mailbox to make sure that no one modifies the items we're about to delete.
        lock.lock();
        try {
            DeleteItem redoRecorder = new DeleteItem(mId, MailItem.Type.UNKNOWN, tcon);
            boolean success = false;
            try {
                beginTransaction("delete", octxt, redoRecorder);
                setOperationTargetConstraint(tcon);
                PendingDelete info = DbMailItem.getLeafNodes(this, params);
                if (info.itemIds.isEmpty()) {
                    return false;
                }
                redoRecorder.setIds(ArrayUtil.toIntArray(info.itemIds.getAllIds()));
                MailItem.delete(this, info, null, true /* writeTombstones */, false /* not fromDumpster */);
                success = true;
            } finally {
                endTransaction(success);
            }
        } finally {
            lock.release();
        }
        return true;
    }

    /**
     * @param removeTopLevelFolder - delete folder after it has been emptied
     */
    private void emptyFolder(OperationContext octxt, int folderId,
            boolean removeTopLevelFolder, boolean removeSubfolders, TargetConstraint tcon)
    throws ServiceException {
        try {
            if (emptyFolderOpLock.tryLock()
                || emptyFolderOpLock.tryLock(Provisioning.getInstance().getLocalServer().getEmptyFolderOpTimeout(),
                    TimeUnit.SECONDS)) {
                int batchSize = Provisioning.getInstance().getLocalServer().getMailEmptyFolderBatchSize();
                ZimbraLog.mailbox.debug("Emptying folder %s, removeTopLevelFolder=%b, removeSubfolders=%b, batchSize=%d",
                    folderId, removeTopLevelFolder, removeSubfolders, batchSize);
                List<Integer> folderIds = new ArrayList<Integer>();
                if (!removeSubfolders) {
                    folderIds.add(folderId);
                } else {
                    List<Folder> folders = getFolderById(octxt, folderId).getSubfolderHierarchy();
                    for (Folder folder : folders) {
                        folderIds.add(folder.getId());
                    }
                }
                // Make sure that the user has the delete permission for all folders in the hierarchy.
                for (int id : folderIds) {
                    if ((getEffectivePermissions(octxt, id, MailItem.Type.FOLDER) & ACL.RIGHT_DELETE) == 0) {
                        throw ServiceException.PERM_DENIED("not authorized to empty folder "
                            + getFolderById(octxt, id).getPath());
                    }
                }
                int lastChangeID = octxt != null && octxt.change != -1 ? octxt.change : getLastChangeID();
                // Delete the items in batches.  (1000 items by default)
                QueryParams params = new QueryParams();
                params.setFolderIds(folderIds).setModifiedSequenceBefore(lastChangeID + 1).setRowLimit(batchSize);
                boolean firstTime = true;
                do {
                    // Give other threads a chance to use the mailbox between deletion batches.
                    if (firstTime) {
                        firstTime = false;
                    } else {
                        long sleepMillis = ProvisioningUtil.getTimeIntervalServerAttribute(ZAttrProvisioning.A_zimbraMailboxDeleteFolderThreadSleep, 1L);
                        try {
                            ZimbraLog.mailbox.debug("emptyLargeFolder() sleeping for %dms", sleepMillis);
                            Thread.sleep(sleepMillis);
                        } catch (InterruptedException e) {
                            ZimbraLog.mailbox.warn("Sleep was interrupted", e);
                        }
                    }
                } while (deletedBatchOfItemsInFolder(octxt, params, tcon));
                if ((removeTopLevelFolder || removeSubfolders) && (!folderIds.isEmpty())) {
                    if (!removeTopLevelFolder) {
                        folderIds.remove(0); // 0th position is the folder being emptied
                    }
                    if (!folderIds.isEmpty()) {
                        lock.lock();
                        try {
                            delete(octxt, ArrayUtil.toIntArray(folderIds), MailItem.Type.FOLDER, tcon, false /* don't useEmptyForFolders */, null);
                        } finally {
                            lock.release();
                        }
                    }
                }
            } else {
                ZimbraLog.mailbox
                    .info("Empty large folder operation canceled because previous empty folder operation is in progress");
                throw ServiceException
                    .ALREADY_IN_PROGRESS("Empty Folder operation is in progress. Please wait for the operation to complete");
            }
        } catch (InterruptedException e) {
            ZimbraLog.mailbox.warn("Empty folder operation interupted while acquiring emptyFolderOpLock", e);
            throw ServiceException
            .ALREADY_IN_PROGRESS("Empty Folder operation is in progress. Please wait for the operation to complete");
        } finally {
            if (emptyFolderOpLock.isHeldByCurrentThread()) {
                emptyFolderOpLock.unlock();
            }
        }
    }

    public void emptyFolder(OperationContext octxt, int folderId, boolean removeSubfolders)
    throws ServiceException {
        emptyFolder(octxt, folderId, false /* removeTopLevelFolder */, removeSubfolders, null /* TargetConstraint */);
    }

    public SearchFolder createSearchFolder(OperationContext octxt, int folderId, String name, String query,
            String types, String sort, int flags, byte color)
    throws ServiceException {
        return createSearchFolder(octxt, folderId, name, query, types, sort, flags, new Color(color));
    }

    public SearchFolder createSearchFolder(OperationContext octxt, int folderId, String name, String query,
            String types, String sort, int flags, Color color)
    throws ServiceException {
        CreateSavedSearch redoRecorder = new CreateSavedSearch(mId, folderId, name, query, types, sort, flags, color);

        boolean success = false;
        try {
            beginTransaction("createSearchFolder", octxt, redoRecorder);
            CreateSavedSearch redoPlayer = (CreateSavedSearch) currentChange().getRedoPlayer();

            int searchId = getNextItemId(redoPlayer == null ? ID_AUTO_INCREMENT : redoPlayer.getSearchId());
            String uuid = redoPlayer == null ? UUIDUtil.generateUUID() : redoPlayer.getUuid();
            SearchFolder search = SearchFolder.create(searchId, uuid, getFolderById(folderId), name, query, types, sort,
                    flags, color, null);
            redoRecorder.setSearchIdAndUuid(search.getId(), search.getUuid());
            success = true;
            return search;
        } finally {
            endTransaction(success);
        }
    }

    public void modifySearchFolder(OperationContext octxt, int id, String query, String types, String sort)
    throws ServiceException {
        ModifySavedSearch redoRecorder = new ModifySavedSearch(mId, id, query, types, sort);

        boolean success = false;
        try {
            beginTransaction("modifySearchFolder", octxt, redoRecorder);

            SearchFolder search = getSearchFolderById(id);
            checkItemChangeID(search);

            search.changeQuery(query, types, sort);
            success = true;
        } finally {
            endTransaction(success);
        }
    }

    public Mountpoint createMountpoint(OperationContext octxt, int folderId, String name,
            String ownerId, int remoteId, String remoteUuid, MailItem.Type view, int flags, byte color, boolean showReminders)
    throws ServiceException {
        return createMountpoint(octxt, folderId, name, ownerId, remoteId, remoteUuid, view, flags, new Color(color),
                showReminders);
    }

    public Mountpoint createMountpoint(OperationContext octxt, int folderId, String name,
            String ownerId, int remoteId, String remoteUuid, MailItem.Type view, int flags, Color color, boolean showReminders)
    throws ServiceException {
        CreateMountpoint redoRecorder = new CreateMountpoint(mId, folderId, name, ownerId, remoteId, remoteUuid,
                view, flags, color, showReminders);

        boolean success = false;
        try {
            beginTransaction("createMountpoint", octxt, redoRecorder);
            CreateMountpoint redoPlayer = (CreateMountpoint) currentChange().getRedoPlayer();

            int mptId = getNextItemId(redoPlayer == null ? ID_AUTO_INCREMENT : redoPlayer.getId());
            String uuid = redoPlayer == null ? UUIDUtil.generateUUID() : redoPlayer.getUuid();
            Mountpoint mpt = Mountpoint.create(mptId, uuid, getFolderById(folderId), name, ownerId, remoteId, remoteUuid, view, flags,
                    color, showReminders, null);
            redoRecorder.setIdAndUuid(mpt.getId(), mpt.getUuid());
            success = true;
            return mpt;
        } finally {
            endTransaction(success);
        }
    }

    /**
     * Updates the remote owner and item id stored in the mountpoint to match the current location of the
     * target folder.  The target folder is identified by the remote UUID stored in the mountpoint's metadata.
     * @param octxt
     * @param mountpointId item id of the Mountpoint
     * @return
     * @throws ServiceException
     */
    public Mountpoint refreshMountpoint(OperationContext octxt, int mountpointId) throws ServiceException {
        Mountpoint mp = getMountpointById(octxt, mountpointId);
        Provisioning prov = Provisioning.getInstance();
        ShareLocator shloc = prov.getShareLocatorById(mp.getRemoteUuid());
        if (shloc == null || mp.getOwnerId().equalsIgnoreCase(shloc.getShareOwnerAccountId())) {
            // Share apparently did not move.
            return mp;
        }

        // Look up remote folder by UUID to discover the new numeric id.
        Account shareOwner = Provisioning.getInstance().get(Key.AccountBy.id, shloc.getShareOwnerAccountId());
        AuthToken at = AuthToken.getCsrfUnsecuredAuthToken(octxt.getAuthToken());
        String pxyAuthToken = Provisioning.onLocalServer(shareOwner) ? null : at.getProxyAuthToken();
        ZAuthToken zat = null;
        if (pxyAuthToken == null) {
            zat = at.toZAuthToken();
            zat.resetProxyAuthToken();
        } else {
            zat = new ZAuthToken(pxyAuthToken);
        }
        ZMailbox.Options zoptions = new ZMailbox.Options(zat, AccountUtil.getSoapUri(shareOwner));
        zoptions.setNoSession(true);
        zoptions.setTargetAccount(shareOwner.getId());
        zoptions.setTargetAccountBy(Key.AccountBy.id);
        ZMailbox zmbx = ZMailbox.getMailbox(zoptions);
        ZFolder zfolder = zmbx.getFolderByUuid(shloc.getUuid());

        if (zfolder != null) {
            ItemId fid = new ItemId(zfolder.getId(), shareOwner.getId());
            return refreshMountpoint(octxt, mountpointId, shareOwner.getId(), fid.getId());
        } else {
            return null;
        }
    }

    public Mountpoint refreshMountpoint(OperationContext octxt, int mountpointId, String ownerId, int remoteId)
    throws ServiceException {
        RefreshMountpoint redoRecorder = new RefreshMountpoint(mId, mountpointId, ownerId, remoteId);
        boolean success = false;
        try {
            beginTransaction("refreshMountpoint", octxt, redoRecorder);
            Mountpoint mpt = getMountpointById(octxt, mountpointId);
            mpt.setRemoteInfo(ownerId, remoteId);
            success = true;
        } finally {
            endTransaction(success);
        }

        return getMountpointById(octxt, mountpointId);
    }

    public void enableSharedReminder(OperationContext octxt, int mountpointId, boolean enable) throws ServiceException {
        EnableSharedReminder redoRecorder = new EnableSharedReminder(mId, mountpointId, enable);

        boolean success = false;
        try {
            beginTransaction("enableSharedReminders", octxt, redoRecorder);
            Mountpoint mpt = getMountpointById(octxt, mountpointId);
            mpt.enableReminder(enable);
            success = true;
        } finally {
            endTransaction(success);
        }
    }

    /**
     * Purges messages in system folders based on user- and admin-level purge settings on the account.
     * Returns {@code true} if all messages that meet the purge criteria were purged, {@code false} if the number of
     * messages to purge in any folder exceeded {@code maxItemsPerFolder}.
     */
    public boolean purgeMessages(OperationContext octxt) throws ServiceException {
        Account acct = getAccount();
        int maxItemsPerFolder = Provisioning.getInstance().getLocalServer().getMailPurgeBatchSize();
        if (ZimbraLog.purge.isDebugEnabled()) {
            ZimbraLog.purge.debug("System retention policy: Trash=%s, Junk=%s, All messages=%s, Dumpster=%s",
                acct.getMailTrashLifetimeAsString(),
                acct.getMailSpamLifetimeAsString(),
                acct.getMailMessageLifetimeAsString(),
                acct.getMailDumpsterLifetimeAsString());
            ZimbraLog.purge.debug("User-specified retention policy: Inbox read=%s, Inbox unread=%s, Sent=%s, Junk=%s, Trash=%s, Versions=%s, VersionsEnabled=%s" ,
                acct.getPrefInboxReadLifetimeAsString(),
                acct.getPrefInboxUnreadLifetimeAsString(),
                acct.getPrefSentLifetimeAsString(),
                acct.getPrefJunkLifetimeAsString(),
                acct.getPrefTrashLifetimeAsString(),
                acct.getFileVersionLifetimeAsString(),
                acct.isFileVersioningEnabled());
        }

        long globalTimeout = acct.getMailMessageLifetime();
        long systemTrashTimeout = acct.getMailTrashLifetime();
        long systemJunkTimeout = acct.getMailSpamLifetime();
        boolean dumpsterPurgeEnabled = acct.isDumpsterPurgeEnabled();
        long systemDumpsterTimeoutMillis = dumpsterPurgeEnabled ? acct.getMailDumpsterLifetime() : 0;

        long userInboxReadTimeout = acct.getPrefInboxReadLifetime();
        long userInboxUnreadTimeout = acct.getPrefInboxUnreadLifetime();
        long userTrashTimeout = acct.getPrefTrashLifetime();
        long userJunkTimeout = acct.getPrefJunkLifetime();
        long userSentTimeout = acct.getPrefSentLifetime();

        long trashTimeout = pickTimeout(systemTrashTimeout, userTrashTimeout);
        long spamTimeout = pickTimeout(systemJunkTimeout, userJunkTimeout);

        boolean userFileVersioningEnabled = acct.isFileVersioningEnabled();
        long    userFileVersionLifeTime   = acct.getFileVersionLifetime();

        if (globalTimeout <= 0 && trashTimeout <= 0 && spamTimeout <= 0 &&
            userInboxReadTimeout <= 0 && userInboxReadTimeout <= 0 &&
            userInboxUnreadTimeout <= 0 && userSentTimeout <= 0 && systemDumpsterTimeoutMillis <= 0 && ( !userFileVersioningEnabled || userFileVersionLifeTime<=0 )) {
            ZimbraLog.purge.debug("Retention policy does not require purge.");
            return true;
        }

        ZimbraLog.purge.info("Purging messages.");

        // sanity-check the really dangerous value...
        if (globalTimeout > 0 && globalTimeout < Constants.MILLIS_PER_MONTH) {
            // this min is also used by POP3 EXPIRE command. update Pop3Handler.MIN_EPXIRE_DAYS if it changes.
            ZimbraLog.purge.warn("global message timeout < 1 month; defaulting to 31 days");
            globalTimeout = Constants.MILLIS_PER_MONTH;
        }

        // call to purge expired messages with IMAP \Deleted flag
        // for expiration check, used zimbraMailTrashLifetime
        purgeExpiredIMAPDeletedMessages(trashTimeout);

        PurgeOldMessages redoRecorder = new PurgeOldMessages(mId);

        boolean success = false;
        try {
            beginTransaction("purgeMessages", octxt, redoRecorder);

            // get the folders we're going to be purging
            Folder trash = getFolderById(ID_FOLDER_TRASH);
            Folder spam  = getFolderById(ID_FOLDER_SPAM);
            Folder sent  = getFolderById(ID_FOLDER_SENT);
            Folder inbox = getFolderById(ID_FOLDER_INBOX);

            boolean purgedAll = true;

            if (globalTimeout > 0) {
                int numPurged = Folder.purgeMessages(this, null, getOperationTimestampMillis() - globalTimeout, null, false, false, maxItemsPerFolder);
                ZimbraLog.purge.debug("Purged %d messages from All Folders", numPurged);
                purgedAll = updatePurgedAll(purgedAll, numPurged, maxItemsPerFolder);
            }
            if (trashTimeout > 0) {
                boolean useChangeDate = acct.getBooleanAttr(Provisioning.A_zimbraMailPurgeUseChangeDateForTrash, true);
                int numPurged = Folder.purgeMessages(this, trash, getOperationTimestampMillis() - trashTimeout, null, useChangeDate, true, maxItemsPerFolder);
                ZimbraLog.purge.debug("Purged %d messages from Trash", numPurged);
                purgedAll = updatePurgedAll(purgedAll, numPurged, maxItemsPerFolder);
            }
            if (spamTimeout > 0) {
                boolean useChangeDate = acct.isMailPurgeUseChangeDateForSpam();
                int numPurged = Folder.purgeMessages(this, spam, getOperationTimestampMillis() - spamTimeout, null, useChangeDate, false, maxItemsPerFolder);
                purgedAll = updatePurgedAll(purgedAll, numPurged, maxItemsPerFolder);
                ZimbraLog.purge.debug("Purged %d messages from Spam", numPurged);
            }
            if (userInboxReadTimeout > 0) {
                int numPurged = Folder.purgeMessages(this, inbox, getOperationTimestampMillis() - userInboxReadTimeout, false, false, false, maxItemsPerFolder);
                purgedAll = updatePurgedAll(purgedAll, numPurged, maxItemsPerFolder);
                ZimbraLog.purge.debug("Purged %d read messages from Inbox", numPurged);
            }
            if (userInboxUnreadTimeout > 0) {
                int numPurged = Folder.purgeMessages(this, inbox, getOperationTimestampMillis() - userInboxUnreadTimeout, true, false, false, maxItemsPerFolder);
                purgedAll = updatePurgedAll(purgedAll, numPurged, maxItemsPerFolder);
                ZimbraLog.purge.debug("Purged %d unread messages from Inbox", numPurged);
            }
            if (userSentTimeout > 0) {
                int numPurged = Folder.purgeMessages(this, sent, getOperationTimestampMillis() - userSentTimeout, null, false, false, maxItemsPerFolder);
                purgedAll = updatePurgedAll(purgedAll, numPurged, maxItemsPerFolder);
                ZimbraLog.purge.debug("Purged %d messages from Sent", numPurged);
            }
            if (systemDumpsterTimeoutMillis > 0) {
                int numPurged = purgeDumpster(getOperationTimestampMillis() - systemDumpsterTimeoutMillis, maxItemsPerFolder);
                ZimbraLog.purge.debug("Purged %d messages from Dumpster", numPurged);
                purgedAll = updatePurgedAll(purgedAll, numPurged, maxItemsPerFolder);
            }

            if (userFileVersioningEnabled && userFileVersionLifeTime > 0) {
                int numPurged = MailItem.purgeRevisions(this, getOperationTimestampMillis() - userFileVersionLifeTime);
                ZimbraLog.purge.debug("Purged %d revisions", numPurged);
            }
            // Process any folders that have retention policy set.
            for (Folder folder : getFolderList(octxt, SortBy.NONE)) {
                RetentionPolicy rp = RetentionPolicyManager.getInstance().getCompleteRetentionPolicy(acct, folder.getRetentionPolicy());
                for (Policy policy : rp.getPurgePolicy()) {
                    long folderLifetime;

                    try {
                        folderLifetime = DateUtil.getTimeInterval(policy.getLifetime());
                    } catch (ServiceException e) {
                        ZimbraLog.purge.error("Invalid purge lifetime set for folder %s.", folder.getPath(), e);
                        continue;
                    }

                    long folderTimeout = getOperationTimestampMillis() - folderLifetime;
                    int numPurged = Folder.purgeMessages(this, folder, folderTimeout, null, false, false, maxItemsPerFolder);
                    purgedAll = updatePurgedAll(purgedAll, numPurged, maxItemsPerFolder);
                }
            }

            // Process any tags that have retention policy set.
            for (Tag tag : getTagList(octxt)) {
                RetentionPolicy rp = RetentionPolicyManager.getInstance().getCompleteRetentionPolicy(acct, tag.getRetentionPolicy());
                for (Policy policy : rp.getPurgePolicy()) {
                    long tagLifetime;
                    try {
                        tagLifetime = DateUtil.getTimeInterval(policy.getLifetime());
                    } catch (ServiceException e) {
                        ZimbraLog.purge.error("Invalid purge lifetime set for tag %s.", tag.getName(), e);
                        continue;
                    }

                    long tagTimeout = getOperationTimestampMillis() - tagLifetime;
                    PendingDelete info = DbTag.getLeafNodes(this, tag, tagTimeout, maxItemsPerFolder);
                    MailItem.delete(this, info, null, false, false);
                    List<Integer> ids = info.itemIds.getIds(MailItem.Type.MESSAGE);
                    int numPurged = (ids == null ? 0 : ids.size());
                    purgedAll = updatePurgedAll(purgedAll, numPurged, maxItemsPerFolder);
                }
            }

            // deletes have already been collected, so fetch the tombstones and write once
            TypedIdList tombstones = collectPendingTombstones();
            if (tombstones != null && !tombstones.isEmpty()) {
                DbMailItem.writeTombstones(this, tombstones);
            }

            if (Threader.isHashPurgeAllowed(acct)) {
                long convTimeoutMillis = ProvisioningUtil.getTimeIntervalServerAttribute(ZAttrProvisioning.A_zimbraConversationMaxAge, 2678400000L);
                DbMailItem.closeOldConversations(this, getOperationTimestampMillis() - convTimeoutMillis);
            }

            if (isTrackingSync()) {
                long tombstoneTimeoutMillis =  ProvisioningUtil.getTimeIntervalServerAttribute(Provisioning.A_zimbraMailboxTombstoneMaxAge, 8035200000L);
                int largestTrimmed = DbMailItem.purgeTombstones(this, getOperationTimestampMillis() - tombstoneTimeoutMillis);
                if (largestTrimmed > getSyncCutoff()) {
                    currentChange().sync = largestTrimmed;
                    DbMailbox.setSyncCutoff(this, currentChange().sync);
                }
            }

            // record the purge time.
            if (purgedAll) {
                DbMailbox.updateLastPurgeAt(this, System.currentTimeMillis());
            }

            success = true;
            ZimbraLog.purge.debug("purgedAll=%b", purgedAll);
            return purgedAll;
        } finally {
            endTransaction(success);
        }
    }

    private boolean updatePurgedAll(boolean purgedAll, int numDeleted, Integer maxItems) {
        return purgedAll && (maxItems == null || numDeleted < maxItems);
    }

    /** Returns the smaller non-zero value, or <tt>0</tt> if both
     *  <tt>t1</tt> and <tt>t2</tt> are <tt>0</tt>. */
    private long pickTimeout(long t1, long t2) {
        if (t1 == 0) {
            return t2;
        }
        if (t2 == 0) {
            return t1;
        }
        return Math.min(t1, t2);
    }

    public void purgeImapDeleted(OperationContext octxt) throws ServiceException {
        PurgeImapDeleted redoRecorder = new PurgeImapDeleted(mId);
        boolean success = false;
        try {
            beginTransaction("purgeImapDeleted", octxt, redoRecorder);

            Set<Folder> purgeable = getAccessibleFolders((short) (ACL.RIGHT_READ | ACL.RIGHT_DELETE));

            // short-circuit the DB call if we're tracking \Deleted counts and they're all 0
            boolean skipDB = false;
            if (getVersion().atLeast(1, 9)) {
                int deleted = 0;
                for (Folder folder : purgeable != null ? purgeable : listAllFolders()) {
                    deleted += folder.getDeletedCount();
                }
                skipDB = deleted == 0;
            }

            if (!skipDB) {
                PendingDelete info = DbTag.getImapDeleted(this, purgeable);
                MailItem.delete(this, info, null, true, false);
            }
            success = true;
        } finally {
            endTransaction(success);
        }
    }

    @SuppressWarnings("deprecation")
    public WikiItem createWiki(OperationContext octxt, int folderId, String wikiword, String author, String description, InputStream data)
    throws ServiceException {
        return (WikiItem) createDocument(octxt, folderId, wikiword, WikiItem.WIKI_CONTENT_TYPE, author, description, true, data, MailItem.Type.WIKI);
    }

    public Document createDocument(OperationContext octxt, int folderId, String filename, String mimeType,
            String author, String description, InputStream data)
    throws ServiceException {
        return createDocument(octxt, folderId, filename, mimeType, author, description, true, data, MailItem.Type.DOCUMENT);
    }

    public Document createDocument(OperationContext octxt, int folderId, String filename, String mimeType,
            String author, String description, boolean descEnabled, InputStream data, MailItem.Type type)
    throws ServiceException {
        try {
            ParsedDocument pd = new ParsedDocument(data, filename, mimeType, System.currentTimeMillis(), author, description, descEnabled);
            return createDocument(octxt, folderId, pd, type, 0);
        } catch (IOException ioe) {
            throw ServiceException.FAILURE("error writing document blob", ioe);
        }
    }

    @SuppressWarnings("deprecation")
    public Document createDocument(OperationContext octxt, int folderId, ParsedDocument pd, MailItem.Type type,
            int flags)
    throws IOException, ServiceException {
        StoreManager sm = StoreManager.getInstance();
        StagedBlob staged = sm.stage(pd.getBlob(), this);

        SaveDocument redoRecorder = new SaveDocument(mId, pd.getDigest(), pd.getSize(), folderId, flags);

        boolean success = false;
        try {
            long start = System.currentTimeMillis();

            beginTransaction("createDoc", octxt, redoRecorder);

            SaveDocument redoPlayer = (octxt == null ? null : (SaveDocument) octxt.getPlayer());
            int itemId = getNextItemId(redoPlayer == null ? ID_AUTO_INCREMENT : redoPlayer.getMessageId());
            String uuid = redoPlayer == null ? UUIDUtil.generateUUID() : redoPlayer.getUuid();

            Document doc;
            switch (type) {
                case DOCUMENT:
                    doc = Document.create(itemId, uuid, getFolderById(folderId), pd.getFilename(), pd.getContentType(), pd, null, flags);
                    break;
                case WIKI:
                    doc = WikiItem.create(itemId, uuid, getFolderById(folderId), pd.getFilename(), pd, null);
                    break;
                default:
                    throw MailServiceException.INVALID_TYPE(type.toString());
            }

            redoRecorder.setMessageId(itemId);
            redoRecorder.setUuid(doc.getUuid());
            redoRecorder.setDocument(pd);
            redoRecorder.setItemType(type);
            redoRecorder.setDescription(pd.getDescription());
            redoRecorder.setFlags(doc.getFlagBitmask());

            // Get the redolog data from the mailbox blob.  This is less than ideal in the
            // HTTP store case because it will result in network access, and possibly an
            // extra write to local disk.  If this becomes a problem, we should update the
            // ParsedDocument constructor to take a DataSource instead of an InputStream.
            MailboxBlob mailboxBlob = doc.setContent(staged, pd);
            redoRecorder.setMessageBodyInfo(new MailboxBlobDataSource(mailboxBlob), mailboxBlob.getSize());

            indexItem(doc);

            success = true;
            long elapsed = System.currentTimeMillis() - start;
            ZimbraLog.mailbox.debug("createDocument elapsed=" + elapsed);
            return doc;
        } catch (IOException ioe) {
            throw ServiceException.FAILURE("error writing document blob", ioe);
        } finally {
            endTransaction(success);
            sm.quietDelete(staged);
        }
    }

    public Document addDocumentRevision(OperationContext octxt, int docId, String author, String name,
            String description, InputStream data) throws ServiceException {
        Document doc = getDocumentById(octxt, docId);
        try {
            ParsedDocument pd = new ParsedDocument(data, name, doc.getContentType(), System.currentTimeMillis(), author, description, doc.isDescriptionEnabled());
            return addDocumentRevision(octxt, docId, pd);
        } catch (IOException ioe) {
            throw ServiceException.FAILURE("error writing document blob", ioe);
        }
    }

    public Document addDocumentRevision(OperationContext octxt, int docId, String author, String name, String description, boolean descEnabled, InputStream data)
    throws ServiceException {
        Document doc = getDocumentById(octxt, docId);
        try {
            ParsedDocument pd = new ParsedDocument(data, name, doc.getContentType(), System.currentTimeMillis(), author, description, descEnabled);
            return addDocumentRevision(octxt, docId, pd);
        } catch (IOException ioe) {
            throw ServiceException.FAILURE("error writing document blob", ioe);
        }
    }

    public Document addDocumentRevision(OperationContext octxt, int docId, ParsedDocument pd)
    throws IOException, ServiceException {

        StoreManager sm = StoreManager.getInstance();
        StagedBlob staged = sm.stage(pd.getBlob(), this);

        AddDocumentRevision redoRecorder = new AddDocumentRevision(mId, pd.getDigest(), pd.getSize(), 0);

        boolean success = false;
        try {
            beginTransaction("addDocumentRevision", octxt, redoRecorder);

            Document doc = getDocumentById(docId);
            redoRecorder.setDocument(pd);
            redoRecorder.setDocId(docId);
            redoRecorder.setItemType(doc.getType());
            // TODO: simplify the redoRecorder by not subclassing from CreateMessage

            // Get the redolog data from the mailbox blob.  This is less than ideal in the
            // HTTP store case because it will result in network access, and possibly an
            // extra write to local disk.  If this becomes a problem, we should update the
            // ParsedDocument constructor to take a DataSource instead of an InputStream.
            MailboxBlob mailboxBlob = doc.setContent(staged, pd);
            redoRecorder.setMessageBodyInfo(new MailboxBlobDataSource(mailboxBlob), mailboxBlob.getSize());

            indexItem(doc);

            success = true;
            return doc;
        } catch (IOException ioe) {
            throw ServiceException.FAILURE("error writing document blob", ioe);
        } finally {
            endTransaction(success);
            sm.quietDelete(staged);
        }
    }

    public void purgeRevision(OperationContext octxt, int itemId, int rev, boolean includeOlderRevisions)
            throws ServiceException {
        PurgeRevision redoRecorder = new PurgeRevision(mId, itemId, rev, includeOlderRevisions);
        boolean success = false;
        try {
            beginTransaction("purgeRevision", octxt, redoRecorder);
            MailItem item = getItemById(itemId, MailItem.Type.DOCUMENT);
            item.purgeRevision(rev, includeOlderRevisions);
            success = true;
        } finally {
            endTransaction(success);
        }
    }

    public Message updateOrCreateChat(OperationContext octxt, ParsedMessage pm, int id) throws IOException, ServiceException {
        // special-case saving a new Chat
        if (id == ID_AUTO_INCREMENT) {
            return createChat(octxt, pm, ID_FOLDER_IM_LOGS, Flag.BITMASK_FROM_ME, null);
        } else {
            return updateChat(octxt, pm, id);
        }
    }

    public Chat createChat(OperationContext octxt, ParsedMessage pm, int folderId, int flags, String[] tags)
    throws IOException, ServiceException {
        if (pm == null) {
            throw ServiceException.INVALID_REQUEST("null ParsedMessage when adding chat to mailbox " + mId, null);
        }

        // write the chat content directly to the mailbox's blob staging area
        StoreManager sm = StoreManager.getInstance();
        StagedBlob staged;
        InputStream is = pm.getRawInputStream();
        try {
            staged = sm.stage(is, this);
        } finally {
            ByteUtil.closeStream(is);
        }
        String digest = staged.getDigest();
        int size = (int) staged.getSize();

        CreateChat redoRecorder = new CreateChat(mId, digest, size, folderId, flags, tags);
        boolean success = false;
        try {
            beginTransaction("createChat", octxt, redoRecorder);

            Tag.NormalizedTags ntags = new Tag.NormalizedTags(this, tags);

            CreateChat redoPlayer = (octxt == null ? null : (CreateChat) octxt.getPlayer());
            redoRecorder.setMessageBodyInfo(new ParsedMessageDataSource(pm), size);

            int itemId = getNextItemId(redoPlayer == null ? ID_AUTO_INCREMENT : redoPlayer.getMessageId());

            Chat chat = Chat.create(itemId, getFolderById(folderId), pm, staged, false, flags, ntags);
            redoRecorder.setMessageId(chat.getId());

            MailboxBlob mblob = sm.link(staged, this, itemId, getOperationChangeID());
            markOtherItemDirty(mblob);
            // when we created the Chat, we used the staged locator/size/digest;
            //   make sure that data actually matches the final blob in the store
            chat.updateBlobData(mblob);

            indexItem(chat);
            success = true;
            return chat;
        } finally {
            endTransaction(success);
            sm.quietDelete(staged);
        }
    }

    public Chat updateChat(OperationContext octxt, ParsedMessage pm, int id) throws IOException, ServiceException {
        if (pm == null) {
            throw ServiceException.INVALID_REQUEST("null ParsedMessage when updating chat " + id + " in mailbox " + mId, null);
        }

        // write the chat content directly to the mailbox's blob staging area
        StoreManager sm = StoreManager.getInstance();
        StagedBlob staged;
        InputStream is = pm.getRawInputStream();
        try {
            staged = sm.stage(is, this);
        } finally {
            ByteUtil.closeStream(is);
        }

        String digest = staged.getDigest();
        int size = (int) staged.getSize();

        SaveChat redoRecorder = new SaveChat(mId, id, digest, size, -1, 0, null);
        boolean success = false;
        try {
            beginTransaction("saveChat", octxt, redoRecorder);

            SaveChat redoPlayer = (SaveChat) currentChange().getRedoPlayer();

            redoRecorder.setMessageBodyInfo(new ParsedMessageDataSource(pm), size);

            Chat chat = (Chat) getItemById(id, MailItem.Type.CHAT);

            if (!chat.isMutable()) {
                throw MailServiceException.IMMUTABLE_OBJECT(id);
            }
            if (!checkItemChangeID(chat)) {
                throw MailServiceException.MODIFY_CONFLICT();
            }

            // content changed, so we're obliged to change the IMAP uid
            int imapID = getNextItemId(redoPlayer == null ? ID_AUTO_INCREMENT : redoPlayer.getImapId());
            redoRecorder.setImapId(imapID);

            // update the content and increment the revision number
            chat.setContent(staged, pm);

            // NOTE: msg is now uncached (will this cause problems during commit/reindex?)
            indexItem(chat);

            success = true;
            return chat;
        } finally {
            endTransaction(success);
            sm.quietDelete(staged);
        }
    }

    /**
     * Optimize the underlying database.
     */
    public void optimize(int level) {
        lock.lock();
        try {
            DbConnection conn = DbPool.getConnection(this);

            DbMailbox.optimize(conn, this, level);
            DbPool.quietClose(conn);
        } catch (Exception e) {
            ZimbraLog.mailbox.warn("db optimize failed for mailbox " + getId() + ": " + e);
        } finally {
            lock.release();
        }
    }

    /**
     * for folder view migration.
     */
    void migrateFolderView(OperationContext octxt, Folder f, MailItem.Type newView) throws ServiceException {
        boolean success = false;
        try {
            beginTransaction("migrateFolderView", octxt, null);
            f.migrateDefaultView(newView);
            success = true;
        } finally {
            endTransaction(success);
        }
    }

    protected boolean needRedo(OperationContext octxt, RedoableOp recorder) {
        // Don't generate redo data for changes made during mailbox version migrations.
        if (!open && !(recorder instanceof CreateMailbox)) {
            return false;
        }
        return octxt == null || octxt.needRedo();
    }

    /**
     * Be very careful when changing code in this method.  The order of almost
     * every line of code is important to ensure correct redo logging and crash
     * recovery.
     *
     * @param success true to commit the transaction, false to rollback
     * @throws ServiceException error
     */
    protected void endTransaction(boolean success) throws ServiceException {
        assert !Thread.holdsLock(this) : "Use MailboxLock";
        if (lock.isUnlocked()) {
            ZimbraLog.mailbox.warn("transaction canceled because of lock failure");
            assert(!success);
            return;
        }
        PendingDelete deletes = null; // blob and index to delete
        List<Object> rollbackDeletes = null; // blob to delete for failure cases
        try {
            if (!currentChange().isActive()) {
                // would like to throw here, but it might cover another
                // exception...
                ZimbraLog.mailbox.warn("cannot end a transaction when not inside a transaction", new Exception());
                return;
            }
            if (!currentChange().endChange()) {
                return;
            }
            ServiceException exception = null;

            if (success) {
                // update mailbox size, folder unread/message counts
                try {
                    snapshotCounts();
                } catch (ServiceException e) {
                    exception = e;
                    success = false;
                }
            }

            DbConnection conn = currentChange().conn;

            // Failure case is very simple.  Just rollback the database and cache
            // and return.  We haven't logged anything to the redo log for this
            // transaction, so no redo cleanup is necessary.
            if (!success) {
                DbPool.quietRollback(conn);
                rollbackDeletes = rollbackCache(currentChange());
                if (exception != null) {
                    throw exception;
                }
                return;
            }

            RedoableOp redoRecorder = currentChange().recorder;
            boolean needRedo = needRedo(currentChange().octxt, redoRecorder);
            // Log the change redo record for main transaction.
            if (redoRecorder != null && needRedo) {
                redoRecorder.log(true);
            }
            boolean dbCommitSuccess = false;
            try {
                // Commit the main transaction in database.
                if (conn != null) {
                    try {
                        conn.commit();
                    } catch (Throwable t) {
                        // Any exception during database commit is a disaster
                        // because we don't know if the change is committed or
                        // not.  Force the server to abort.  Next restart will
                        // redo the operation to ensure the change is made and
                        // committed.  (bug 2121)
                        Zimbra.halt("Unable to commit database transaction.  Forcing server to abort.", t);
                    }
                }
                dbCommitSuccess = true;
            } finally {
                if (!dbCommitSuccess) {
                    // Write abort redo records to prevent the transactions from
                    // being redone during crash recovery.

                    // Write abort redo entries before doing database rollback.
                    // If we do rollback first and server crashes, crash
                    // recovery will try to redo the operation.
                    if (needRedo) {
                        if (redoRecorder != null) {
                            redoRecorder.abort();
                        }
                    }
                    DbPool.quietRollback(conn);
                    rollbackDeletes = rollbackCache(currentChange());
                    return;
                }
            }

            if (needRedo) {
                // Write commit record for main transaction. By writing the commit record for main transaction before
                // calling MailItem.reindex(), we are guaranteed to see the commit-main record in the redo stream before
                // commit-index record. This order ensures that during crash recovery the main transaction is redone
                // before indexing. If the order were reversed, crash recovery would attempt to index an item which
                // hasn't been created yet or would attempt to index the item with pre-modification value. The first
                // case would result in a redo error, and the second case would index the wrong value.
                if (redoRecorder != null) {
                    if (currentChange().dirty != null && !currentChange().dirty.changedTypes.isEmpty()) {
                        // if an "all accounts" waitset is active, and this change has an appropriate type,
                        // then we'll need to set a commit-callback
                        AllAccountsRedoCommitCallback cb = AllAccountsRedoCommitCallback.getRedoCallbackIfNecessary(
                                        getAccountId(), currentChange().dirty.changedTypes);
                        if (cb != null) {
                            redoRecorder.setCommitCallback(cb);
                        }
                    }
                    redoRecorder.commit();
                }
            }

            deletes = currentChange().deletes; // keep a reference for cleanup
                                               // deletes outside the lock

            /* retry failed index attempts after DB transaction is commited, because in case of temporary indexing failure,
            *  another server may try retrieving this item from the DB
            */
            if(!currentChange().indexItems.isEmpty()) {
                index.retry(currentChange().indexItems);
            }
            // We are finally done with database and redo commits. Cache update comes last.
            commitCache(currentChange());

        } finally {
            lock.release();

            // process cleanup deletes outside the lock as we support alternative blob stores for which a delete may
            // entail a blocking network operation
            if (deletes != null) {
                if (!deletes.indexIds.isEmpty()) {
                    // delete any index entries associated with items deleted from db
                    index.delete(deletes.indexIds);
                }
                if (deletes.blobs != null) {
                    // delete any blobs associated with items deleted from db/index
                    StoreManager sm = StoreManager.getInstance();
                    for (MailboxBlob blob : deletes.blobs) {
                        sm.quietDelete(blob);
                    }
                }
            }
            if (rollbackDeletes != null) {
                StoreManager sm = StoreManager.getInstance();
                for (Object obj : rollbackDeletes) {
                    if (obj instanceof MailboxBlob) {
                        sm.quietDelete((MailboxBlob) obj);
                    } else if (obj instanceof Blob) {
                        sm.quietDelete((Blob) obj);
                    }
                }
            }
        }
    }

    // if the incoming message has one of these flags, don't up our "new messages" counter
    public static final int NON_DELIVERY_FLAGS = Flag.BITMASK_DRAFT | Flag.BITMASK_FROM_ME | Flag.BITMASK_COPIED | Flag.BITMASK_DELETED;

    void snapshotCounts() throws ServiceException {
        // for write ops, update the "new messages" count in the DB appropriately
        OperationContext octxt = currentChange().octxt;
        RedoableOp player = currentChange().getRedoPlayer();
        RedoableOp recorder = currentChange().recorder;

        if (recorder != null && (player == null || (octxt != null && !octxt.isRedo()))) {
            assert(currentChange().writeChange);
            boolean isNewMessage = recorder.getOperation() == MailboxOperation.CreateMessage;
            if (isNewMessage) {
                CreateMessage cm = (CreateMessage) recorder;
                if (cm.getFolderId() == ID_FOLDER_SPAM || cm.getFolderId() == ID_FOLDER_TRASH) {
                    isNewMessage = false;
                } else if ((cm.getFlags() & NON_DELIVERY_FLAGS) != 0) {
                    isNewMessage = false;
                } else if (octxt != null && octxt.getSession() != null && !octxt.isDelegatedRequest(this)) {
                    isNewMessage = false;
                }

                if (isNewMessage) {
                    String folderList = getAccount().getPrefMailFoldersCheckedForNewMsgIndicator();

                    if (folderList != null) {
                        String[] folderIds = folderList.split(",");

                        isNewMessage = false;
                        for (int i = 0; i < folderIds.length; i++) {
                            if (cm.getFolderId() == Integer.parseInt(folderIds[i])) {
                                isNewMessage = true;
                                break;
                            }
                        }
                    }
                }
            }

            if (isNewMessage) {
                currentChange().recent = mData.recentMessages + 1;
            } else if (octxt != null && mData.recentMessages != 0) {
                Session s = octxt.getSession();
                if (s instanceof SoapSession
                                || (s instanceof SoapSession.DelegateSession && ((SoapSession.DelegateSession) s)
                                                .getParentSession().isOfflineSoapSession())) {
                    currentChange().recent = 0;
                }
            }
        }

        if (currentChange().isMailboxRowDirty(mData)) {
            assert(currentChange().writeChange);
            if (currentChange().recent != MailboxChange.NO_CHANGE) {
                ZimbraLog.mailbox.debug("setting recent count to %d", currentChange().recent);
            }
            DbMailbox.updateMailboxStats(this);
        }

        boolean foldersTagsDirty = false;
        if (currentChange().dirty != null && currentChange().dirty.hasNotifications()) {
            assert(currentChange().writeChange);
            if (currentChange().dirty.created != null) {
                for (MailItem item : currentChange().dirty.created.values()) {
                    if (item instanceof Folder) {
                        foldersTagsDirty = true;
                        if (item.getSize() != 0) {
                            ((Folder) item).saveFolderCounts(false);
                        }
                    } else if (item instanceof Tag) {
                        foldersTagsDirty = true;
                        if (item.isUnread()) {
                            ((Tag) item).saveTagCounts();
                        }
                    }
                }
            }

            if (currentChange().dirty.modified != null) {
                for (Change change : currentChange().dirty.modified.values()) {
                    if (change.what instanceof Folder) {
                        foldersTagsDirty = true;
                        if ((change.why & (Change.UNREAD | Change.SIZE)) != 0) {
                            ((Folder) change.what).saveFolderCounts(false);
                        }
                    } else if (change.what instanceof Tag) {
                        foldersTagsDirty = true;
                        if ((change.why & Change.UNREAD | Change.SIZE) != 0) {
                            ((Tag) change.what).saveTagCounts();
                        }
                    } else if ((change.what instanceof MailItem)) {
                        if (change.what instanceof Conversation) {
                            uncache((MailItem) change.what);
                        } else {
                            cache((MailItem) change.what);
                        }
                    }
                }
            }

            if (currentChange().dirty.deleted != null) {
                for (Change change : currentChange().dirty.deleted.values()) {
                    if (change.what instanceof Folder || change.what instanceof Tag) {
                        foldersTagsDirty = true;
                        break;
                    }
                }
            }

            if (foldersTagsDirty) {
                cacheFoldersAndTags();
            }
        }

        if (DebugConfig.checkMailboxCacheConsistency && currentChange().dirty != null
                        && currentChange().dirty.hasNotifications()) {
            if (currentChange().dirty.created != null) {
                for (MailItem item : currentChange().dirty.created.values()) {
                    DbMailItem.consistencyCheck(item, item.mData, item.encodeMetadata().toString());
                }
            }
            if (currentChange().dirty.modified != null) {
                for (Change change : currentChange().dirty.modified.values()) {
                    if (change.what instanceof MailItem) {
                        MailItem item = (MailItem) change.what;
                        DbMailItem.consistencyCheck(item, item.mData, item.encodeMetadata().toString());
                    }
                }
            }
        }
    }

    private void commitCache(MailboxChange change) {
        if (change == null) {
            return;
        }

        // save for notifications (below)
        PendingModifications dirty = null;
        if (change.dirty != null && change.dirty.hasNotifications()) {
            assert (lock.isWriteLockedByCurrentThread());
            assert(currentChange().writeChange);
            dirty = change.dirty;
            change.dirty = new PendingModifications();
        }

        Session source = change.octxt == null ? null : change.octxt.getSession();
        assert (!change.hasChanges() || lock.isWriteLockedByCurrentThread());

        ChangeNotification notification = null;
        try {
            // the mailbox data has changed, so apply the changes to the local cached copy
            mData.apply(change);

            // update the shared cache with the latest mailbox data
            MailboxDataCache mailboxDataCache = mailboxManager.getMailboxDataCache();
            if (mailboxDataCache != null) {
                try {
                    mailboxDataCache.put(this, mData);
                } catch (ServiceException e) {
                    ZimbraLog.mailbox.warn("failed updating shared cache with latest mailbox stats", e);
                }
            }

            // remove cached deleted messages
            if (change.deletes != null && change.deletes.blobs != null) {
                for (String digest : change.deletes.blobDigests) {
                    MessageCache.purge(digest);
                }
            }

            // notify listeners of committed changes
            if (dirty != null && dirty.hasNotifications()) {
                try {
                    // try to get a copy of the changeset that *isn't* live
                    dirty = snapshotModifications(dirty);
                } catch (ServiceException e) {
                    ZimbraLog.mailbox.warn("error copying notifications; will notify with live set", e);
                }
                try {
                    notification = new ChangeNotification(
                            getAccount(), dirty, change.octxt, mData.lastChangeId, change.getOperation(), change.timestamp);
                } catch (ServiceException e) {
                    ZimbraLog.mailbox.warn("error getting account for the mailbox", e);
                }
            }
        } catch (RuntimeException e) {
            ZimbraLog.mailbox.error("ignoring error during cache commit", e);
        } finally {
            // keep our MailItem cache at a reasonable size
            trimItemCache();
            // get ready for the next change
            change.reset();
        }

        if (notification != null) {
            for (Session session : mListeners) {
                try {
                    session.notifyPendingChanges(notification.mods, notification.lastChangeId, source);
                } catch (RuntimeException e) {
                    ZimbraLog.mailbox.error("ignoring error during notification", e);
                }
            }

            // send to the message channel
            DbConnection conn = null;
            try {
                if (Zimbra.isAlwaysOn()) {
                    conn = DbPool.getConnection();
                    List<String> serverids = DbSession.get(conn, getId());
                    for (String serverid : serverids) {
                        Server server = Provisioning.getInstance().getServerById(serverid);
                        if (server.isLocalServer()) {
                            continue;
                        }
                        MailboxNotification ntfn = MailboxNotification.create(getAccountId(), mData.lastChangeId, PendingModifications.JavaObjectSerializer.serialize(dirty));
                        MessageChannel.getInstance().sendMessage(server, ntfn);
                    }
                }
            } catch (ServiceException e) {
                ZimbraLog.session.warn("unable to get target server", e);
            } catch (MessageChannelException e) {
                ZimbraLog.session.warn("unable to create MailboxNotification", e);
                return;
            } catch (IOException e) {
                ZimbraLog.session.warn("unable to create MailboxNotification", e);
                return;
            } finally {
                if (conn != null) {
                    conn.closeQuietly();
                }
            }
            try {
                MailboxListener.notifyListeners(notification);
            } catch (ServiceException e) {
                ZimbraLog.session.warn("Caught an exception trying to notify Mailbox listeners", e);
            }
        }
    }

    private List<Object> rollbackCache(MailboxChange change) throws ServiceException {
    	if (change == null) {
            return null;
        }
        try {
            // rolling back changes, so purge dirty items from the various caches
            for (Map<?, ?> map : new Map[] {change.dirty.created, change.dirty.deleted, change.dirty.modified}) {
                if (map != null) {
                    for (Object obj : map.values()) {
                        if (obj instanceof Change) {
                            obj = ((Change) obj).what;
                        }

                        if (obj instanceof Tag || obj == MailItem.Type.TAG) {
                            purge(MailItem.Type.TAG);
                        } else if (obj instanceof Folder || FOLDER_TYPES.contains(obj)) {
                            purge(MailItem.Type.FOLDER);
                        } else if (obj instanceof MailItem && change.itemCache != null) {
                            change.itemCache.remove(((MailItem) obj).getId());
                        }
                    }
                }
            }

            // roll back any changes to external items
            List<Object> deletes = new ArrayList<Object>(change.otherDirtyStuff.size());
            for (Object obj : change.otherDirtyStuff) {
                if (obj instanceof MailboxBlob || obj instanceof Blob) {
                    deletes.add(obj);
                } else if (obj instanceof String) {
                    mailboxManager.getConversationIdCache().remove(this, (String)obj);
                }
            }
            return deletes;
        } catch (RuntimeException e) {
            ZimbraLog.mailbox.error("ignoring error during cache rollback", e);
            return null;
        } finally {
            // keep our MailItem cache at a reasonable size
            trimItemCache();
            // toss any pending changes to the Mailbox object and get ready for the next change
            change.reset();
        }
    }

    private void trimItemCache() {
        try {
            int sizeTarget = mListeners.isEmpty() ? LocalItemCache.MAX_ITEM_CACHE_WITHOUT_LISTENERS : LocalItemCache.MAX_ITEM_CACHE_WITH_LISTENERS;
            if (galSyncMailbox) {
                sizeTarget = LocalItemCache.MAX_ITEM_CACHE_FOR_GALSYNC_MAILBOX;
            }

            LocalItemCache cache = currentChange().itemCache;
            if (cache == null) {
                return;
            }

            int excess = cache.size() - sizeTarget;
            if (excess <= 0) {
                return;
            }

            // cache the overflow to avoid the Iterator's ConcurrentModificationException
            MailItem[] overflow = new MailItem[excess];
            int i = 0;
            for (MailItem item : cache.values()) {
                overflow[i++] = item;
                if (i >= excess) {
                    break;
                }
            }
            // trim the excess; note that "uncache" can cascade and take out child items
            while (--i >= 0) {
                if (cache.size() <= sizeTarget) {
                    return;
                }

                try {
                    uncache(overflow[i]);
                } catch (ServiceException e) {
                }
            }
        } catch (RuntimeException e) {
            ZimbraLog.mailbox.error("ignoring error during item cache trim", e);
        }
    }

    public boolean attachmentsIndexingEnabled() throws ServiceException {
        return getAccount().isAttachmentsIndexingEnabled();
    }

    private void logCacheActivity(Object key, MailItem.Type type, MailItem item) {
        // The global item cache counter always gets updated
        if (!isCachedType(type)) {
            ZimbraPerf.COUNTER_MBOX_ITEM_CACHE.increment(item == null ? 0 : 100);
        }

        // the per-access log only gets updated when cache or perf debug logging is on
        if (!ZimbraLog.cache.isDebugEnabled()) {
            return;
        }

        if (item == null) {
            ZimbraLog.cache.debug("Cache miss for item " + key + " in mailbox " + getId());
            return;
        }

        // Don't log cache hits for folders, search folders and tags.  We always
        // keep these in memory, so cache hits are not interesting.
        if (isCachedType(type)) {
            return;
        }
        ZimbraLog.cache.debug("Cache hit for %s %d in mailbox %d", type, key, getId());
    }

    public MailItem lock(OperationContext octxt, int itemId, MailItem.Type type, String accountId)
    throws ServiceException {
        LockItem redoRecorder = new LockItem(mId, itemId, type, accountId);

        boolean success = false;
        try {
            beginTransaction("lock", octxt, redoRecorder);
            MailItem item = getItemById(itemId, type);
            item.lock(Provisioning.getInstance().getAccountById(accountId));
            success = true;
            return item;
        } finally {
            endTransaction(success);
        }
    }

    public void unlock(OperationContext octxt, int itemId, MailItem.Type type, String accountId)
    throws ServiceException {
        UnlockItem redoRecorder = new UnlockItem(mId, itemId, type, accountId);

        boolean success = false;
        try {
            beginTransaction("unlock", octxt, redoRecorder);
            MailItem item = getItemById(itemId, type);
            item.unlock(Provisioning.getInstance().getAccountById(accountId));
            success = true;
        } finally {
            endTransaction(success);
        }
    }

    public Comment createComment(OperationContext octxt, int parentId, String text, String creatorId)
    throws ServiceException {
        CreateComment redoRecorder = new CreateComment(mId, parentId, text, creatorId);

        boolean success = false;
        try {
            beginTransaction("createComment", octxt, redoRecorder);

            MailItem parent = getItemById(octxt, parentId, MailItem.Type.UNKNOWN);
            if (parent.getType() != MailItem.Type.DOCUMENT) {
                throw MailServiceException.CANNOT_PARENT();
            }
            CreateComment redoPlayer = (CreateComment) currentChange().getRedoPlayer();
            int itemId = redoPlayer == null ? getNextItemId(ID_AUTO_INCREMENT) : redoPlayer.getItemId();
            String uuid = redoPlayer == null ? UUIDUtil.generateUUID() : redoPlayer.getUuid();
            Comment comment = Comment.create(this, parent, itemId, uuid, text, creatorId, null);
            redoRecorder.setItemIdAndUuid(comment.getId(), comment.getUuid());
            indexItem(comment);
            success = true;
            return comment;
        } finally {
            endTransaction(success);
        }
    }

    public Link createLink(OperationContext octxt, int folderId, String name, String ownerId, int remoteId) throws ServiceException {
        CreateLink redoRecorder = new CreateLink(mId, folderId, name, ownerId, remoteId);

        boolean success = false;
        try {
            beginTransaction("createLink", octxt, redoRecorder);
            CreateLink redoPlayer = (CreateLink) currentChange().getRedoPlayer();
            int itemId = getNextItemId(redoPlayer == null ? ID_AUTO_INCREMENT : redoPlayer.getId());
            String uuid = redoPlayer == null ? UUIDUtil.generateUUID() : redoPlayer.getUuid();
            Link link = Link.create(getFolderById(folderId), itemId, uuid, name, ownerId, remoteId, null);
            redoRecorder.setIdAndUuid(link.getId(), link.getUuid());
            success = true;
            return link;
        } finally {
            endTransaction(success);
        }
    }

    public Collection<Comment> getComments(OperationContext octxt, int parentId, int offset, int length)
    throws ServiceException {
        return getComments(octxt, parentId, offset, length, false);
    }

    Collection<Comment> getComments(OperationContext octxt, int parentId, int offset, int length, boolean fromDumpster)
    throws ServiceException {
        boolean success = false;
        try {
            beginTransaction("getComments", octxt, null);
            MailItem parent = getItemById(parentId, MailItem.Type.UNKNOWN, fromDumpster);
            return parent.getComments(SortBy.DATE_DESC, offset, length);
        } finally {
            endTransaction(success);
        }
    }

    public Collection<Comment> getComments(OperationContext octxt, String parentUuid, int offset, int length)
            throws ServiceException {
        return getComments(octxt, parentUuid, offset, length, false);
    }

    Collection<Comment> getComments(OperationContext octxt, String parentUuid, int offset, int length, boolean fromDumpster)
            throws ServiceException {
        boolean success = false;
        try {
            beginTransaction("getComments", octxt, null);
            MailItem parent = getItemByUuid(parentUuid, MailItem.Type.UNKNOWN, fromDumpster);
            return parent.getComments(SortBy.DATE_DESC, offset, length);
        } finally {
            endTransaction(success);
        }
    }

    public MailItem markMetadataChanged(OperationContext octxt, int itemId) throws ServiceException {
        boolean success = false;
        try {
            beginTransaction("markMetadataChanged", octxt, null);
            MailItem item = getItemById(octxt, itemId, MailItem.Type.UNKNOWN);
            item.markMetadataChanged();
            success = true;
            return item;
        } finally {
            endTransaction(success);
        }
    }

    protected void migrateWikiFolders() throws ServiceException {
        MigrateToDocuments migrate = new MigrateToDocuments();
        try {
            migrate.handleMailbox(this);
            ZimbraLog.mailbox.info("wiki folder migration finished");
        } catch (Exception e) {
            ZimbraLog.mailbox.warn("wiki folder migration failed for " + getAccount().getName(), e);
        }
    }

    @Override
    public String toString() {
        return Objects.toStringHelper(this)
            .add("id", mId)
            .add("account", mData.accountId)
            .add("lastItemId", mData.lastItemId)
            .add("size", mData.size)
            .toString();
    }

    public boolean dumpsterEnabled() {
        boolean enabled = true;
        try {
            enabled = getAccount().isDumpsterEnabled();
        } catch (ServiceException e) {}
        return enabled;
    }

    public boolean useDumpsterForSpam() { return true; }

    /**
     * Return true if the folder is a internally managed system folder which should not normally be modified
     * Used during ZD account import to ignore entries in LocalMailbox 'Notification Mountpoints'.
     *
     * @param folderId not used
     */
    public boolean isImmutableSystemFolder(int folderId) {
        return false;
    }

    boolean isChildFolderPermitted(int folderId) {
        return (folderId != Mailbox.ID_FOLDER_SPAM);
    }

    /**
     * temporarily for bug 46549
     */
    public boolean isNewItemIdValid(int id) {
        return id < 2 << 29;
    }

    public TypedIdList listItemsForSync(OperationContext octxt, int folderId, MailItem.Type type, long messageSyncStart) throws ServiceException {
        if (folderId == ID_AUTO_INCREMENT) {
            return new TypedIdList();
        }

        boolean success = false;
        try {
            beginTransaction("listMessageItemsforgivenDate", octxt);

            // if they specified a folder, make sure it actually exists
            Folder folder = getFolderById(folderId);
            TypedIdList ids = DbMailItem.listItems(folder, messageSyncStart, type, true, false);
            success = true;
            return ids;
        } finally {
            endTransaction(success);
        }
    }

    /**
     * @param octxt
     * @param i
     * @param sinceTime
     * @param unknown
     * @param object
     * @return
     */
    public Pair<List<Integer>, TypedIdList> getItemsChangedSince(
        OperationContext octxt,  int sinceDate) throws ServiceException {
        lock.lock(false);
        try {
            boolean success = false;
            try {
                beginReadTransaction("getModifiedItems", octxt);

                Set<Integer> folderIds = Folder.toId(getAccessibleFolders(ACL.RIGHT_READ));
                Pair<List<Integer>, TypedIdList> dataList = DbMailItem
                                .getItemsChangedSinceDate(this, MailItem.Type.UNKNOWN,  sinceDate, folderIds);
                if (dataList == null) {
                    return null;
                }
                success = true;
                return dataList;
            } finally {
                endTransaction(success);
            }
        } finally {
            lock.release();
        }
    }

    /**
     * Finds and deletes old mail items deleted by imap client. Here, "old" depends on zimbraMailImapDeletedMessageLifeTime.
     * @throws ServiceException
     */
    public void purgeExpiredIMAPDeletedMessages (long imapDeletedMessageLifeTime) throws ServiceException {
        if(imapDeletedMessageLifeTime > 0) {
            ZimbraLog.purge.debug("Purging expired messages with IMAP \\Deleted flag");
            Server server = getAccount().getServer();
            int purgeBatchSize = server.getMailPurgeBatchSize();
            long cutOff = (System.currentTimeMillis() - imapDeletedMessageLifeTime) / 1000;
            ZimbraLog.purge.debug("IMAP deleted message lifetime = %d, cutOff = %d", imapDeletedMessageLifeTime, cutOff);
            int batch = 0;
            List<Integer> itemIdsWithDeletedFlag = null;
            do {
                itemIdsWithDeletedFlag = DbMailItem.getIMAPDeletedItems(this, cutOff, purgeBatchSize);
                if (itemIdsWithDeletedFlag != null && itemIdsWithDeletedFlag.size() > 0) {
                    batch++;
                    ZimbraLog.purge.debug("Batch %d - Found %d items with \\Deleted flags", batch, itemIdsWithDeletedFlag.size());
                    int itemIds[] = new int[itemIdsWithDeletedFlag.size()];
                    int pos = 0;
                    for (Integer integer : itemIdsWithDeletedFlag) {
                        itemIds[pos] = integer;
                        pos++;
                    }
                    delete(null, itemIds, MailItem.Type.UNKNOWN, null);
                    ZimbraLog.purge.debug("Batch %d - Finished", batch);
                }
            } while (!(itemIdsWithDeletedFlag.size() < purgeBatchSize));
            if (batch == 0 && (itemIdsWithDeletedFlag == null || itemIdsWithDeletedFlag.size() == 0)){
                ZimbraLog.purge.debug("Could not find any expired messages with IMAP \\Deleted flag");
            } else {
                ZimbraLog.purge.debug("Purged total " + ((batch > 1 ? (batch * purgeBatchSize) : 0) + itemIdsWithDeletedFlag.size()) + " expired messages with IMAP \\Deleted flag");
            }
            itemIdsWithDeletedFlag = null;
        } else {
            ZimbraLog.purge.debug("IMAP deleted message life time is not set, so bypassed purging messages with IMAP \\Deleted flag");
        }
    }
}<|MERGE_RESOLUTION|>--- conflicted
+++ resolved
@@ -3730,13 +3730,8 @@
      * @return
      * @throws ServiceException
      */
-<<<<<<< HEAD
     public Pair<List<Integer>, TypedIdList> getModifiedItems(OperationContext octxt, int lastSync, long sinceDate,
-            MailItem.Type type, Set<Integer> folderIds) throws ServiceException {
-=======
-    public Pair<List<Integer>, TypedIdList> getModifiedItems(OperationContext octxt, int lastSync, int sinceDate,
             MailItem.Type type, Set<Integer> folderIds, int lastDeleteSync) throws ServiceException {
->>>>>>> 79b67008
         lock.lock(false);
         try {
             if (lastSync >= getLastChangeID()) {
