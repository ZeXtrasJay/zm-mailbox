/*
 * ***** BEGIN LICENSE BLOCK *****
 * Zimbra Collaboration Suite Server
 * Copyright (C) 2004, 2005, 2006, 2007, 2008, 2009, 2010, 2011 Zimbra, Inc.
 *
 * The contents of this file are subject to the Zimbra Public License
 * Version 1.3 ("License"); you may not use this file except in
 * compliance with the License.  You may obtain a copy of the License at
 * http://www.zimbra.com/license.
 *
 * Software distributed under the License is distributed on an "AS IS"
 * basis, WITHOUT WARRANTY OF ANY KIND, either express or implied.
 * ***** END LICENSE BLOCK *****
 */
package com.zimbra.cs.mailbox;

import java.io.IOException;
import java.io.InputStream;
import java.io.StringWriter;
import java.io.UnsupportedEncodingException;
import java.io.Writer;
import java.lang.ref.SoftReference;
import java.util.ArrayList;
import java.util.Arrays;
import java.util.Collection;
import java.util.Collections;
import java.util.Comparator;
import java.util.Date;
import java.util.EnumSet;
import java.util.HashMap;
import java.util.HashSet;
import java.util.Iterator;
import java.util.LinkedHashMap;
import java.util.LinkedList;
import java.util.List;
import java.util.Map;
import java.util.Set;
import java.util.UUID;
import java.util.concurrent.CopyOnWriteArrayList;

import javax.mail.MessagingException;
import javax.mail.internet.MimeMessage;

import com.google.common.base.CharMatcher;
import com.google.common.base.Objects;
import com.google.common.base.Preconditions;
import com.google.common.base.Strings;
import com.google.common.collect.ImmutableSet;
import com.zimbra.common.account.Key.AccountBy;
import com.zimbra.common.calendar.ICalTimeZone;
import com.zimbra.common.calendar.TimeZoneMap;
import com.zimbra.common.calendar.ZCalendar;
import com.zimbra.common.calendar.ZCalendar.ICalTok;
import com.zimbra.common.calendar.ZCalendar.ZComponent;
import com.zimbra.common.calendar.ZCalendar.ZProperty;
import com.zimbra.common.calendar.ZCalendar.ZVCalendar;
import com.zimbra.common.localconfig.DebugConfig;
import com.zimbra.common.localconfig.LC;
import com.zimbra.common.mailbox.Color;
import com.zimbra.common.mime.InternetAddress;
import com.zimbra.common.mime.Rfc822ValidationInputStream;
import com.zimbra.common.service.ServiceException;
import com.zimbra.common.soap.SoapProtocol;
import com.zimbra.common.util.ArrayUtil;
import com.zimbra.common.util.BufferStream;
import com.zimbra.common.util.ByteUtil;
import com.zimbra.common.util.Constants;
import com.zimbra.common.util.CopyInputStream;
import com.zimbra.common.util.DateUtil;
import com.zimbra.common.util.MapUtil;
import com.zimbra.common.util.Pair;
import com.zimbra.common.util.SetUtil;
import com.zimbra.common.util.StringUtil;
import com.zimbra.common.util.ZimbraLog;
import com.zimbra.cs.account.AccessManager;
import com.zimbra.cs.account.Account;
import com.zimbra.cs.account.AccountServiceException;
import com.zimbra.cs.account.AuthToken;
import com.zimbra.cs.account.DataSource;
import com.zimbra.cs.account.Domain;
import com.zimbra.cs.account.Provisioning;
import com.zimbra.cs.datasource.DataSourceManager;
import com.zimbra.cs.db.DbMailAddress;
import com.zimbra.cs.db.DbMailItem;
import com.zimbra.cs.db.DbMailItem.QueryParams;
import com.zimbra.cs.db.DbMailbox;
import com.zimbra.cs.db.DbPool;
import com.zimbra.cs.db.DbPool.DbConnection;
import com.zimbra.cs.fb.FreeBusy;
import com.zimbra.cs.fb.FreeBusyQuery;
import com.zimbra.cs.fb.LocalFreeBusyProvider;
import com.zimbra.cs.im.IMNotification;
import com.zimbra.cs.im.IMPersona;
import com.zimbra.cs.imap.ImapMessage;
import com.zimbra.cs.index.BrowseTerm;
import com.zimbra.cs.index.DomainBrowseTerm;
import com.zimbra.cs.index.IndexDocument;
import com.zimbra.cs.index.LuceneFields;
import com.zimbra.cs.index.SearchParams;
import com.zimbra.cs.index.SortBy;
import com.zimbra.cs.index.ZimbraQuery;
import com.zimbra.cs.ldap.LdapConstants;
import com.zimbra.cs.ldap.LdapUtilCommon;
import com.zimbra.cs.mailbox.CalendarItem.AlarmData;
import com.zimbra.cs.mailbox.CalendarItem.Callback;
import com.zimbra.cs.mailbox.CalendarItem.ReplyInfo;
import com.zimbra.cs.mailbox.FoldersTagsCache.FoldersTags;
import com.zimbra.cs.mailbox.MailItem.CustomMetadata;
import com.zimbra.cs.mailbox.MailItem.DeleteScope;
import com.zimbra.cs.mailbox.MailItem.PendingDelete;
import com.zimbra.cs.mailbox.MailItem.TargetConstraint;
import com.zimbra.cs.mailbox.MailItem.Type;
import com.zimbra.cs.mailbox.MailServiceException.NoSuchItemException;
import com.zimbra.cs.mailbox.MailboxListener.ChangeNotification;
import com.zimbra.cs.mailbox.Note.Rectangle;
import com.zimbra.cs.mailbox.calendar.CalendarMailSender;
import com.zimbra.cs.mailbox.calendar.IcalXmlStrMap;
import com.zimbra.cs.mailbox.calendar.Invite;
import com.zimbra.cs.mailbox.calendar.ParsedDateTime;
import com.zimbra.cs.mailbox.calendar.RecurId;
import com.zimbra.cs.mailbox.calendar.Util;
import com.zimbra.cs.mailbox.calendar.ZOrganizer;
import com.zimbra.cs.mailbox.calendar.cache.CalSummaryCache.CalendarDataResult;
import com.zimbra.cs.mailbox.calendar.cache.CalendarCacheManager;
import com.zimbra.cs.mailbox.calendar.tzfixup.TimeZoneFixupRules;
import com.zimbra.cs.mailbox.util.TypedIdList;
import com.zimbra.cs.mime.Mime;
import com.zimbra.cs.mime.ParsedAddress;
import com.zimbra.cs.mime.ParsedContact;
import com.zimbra.cs.mime.ParsedDocument;
import com.zimbra.cs.mime.ParsedMessage;
import com.zimbra.cs.mime.ParsedMessage.CalendarPartInfo;
import com.zimbra.cs.mime.ParsedMessageDataSource;
import com.zimbra.cs.mime.ParsedMessageOptions;
import com.zimbra.cs.pop3.Pop3Message;
import com.zimbra.cs.redolog.op.*;
import com.zimbra.cs.service.AuthProvider;
import com.zimbra.cs.service.FeedManager;
import com.zimbra.cs.service.util.ItemId;
import com.zimbra.cs.service.util.SpamHandler;
import com.zimbra.cs.service.util.SpamHandler.SpamReport;
import com.zimbra.cs.session.AllAccountsRedoCommitCallback;
import com.zimbra.cs.session.PendingModifications;
import com.zimbra.cs.session.PendingModifications.Change;
import com.zimbra.cs.session.Session;
import com.zimbra.cs.session.SessionCache;
import com.zimbra.cs.session.SoapSession;
import com.zimbra.cs.stats.ZimbraPerf;
import com.zimbra.cs.store.Blob;
import com.zimbra.cs.store.MailboxBlob;
import com.zimbra.cs.store.MailboxBlobDataSource;
import com.zimbra.cs.store.StagedBlob;
import com.zimbra.cs.store.StoreManager;
import com.zimbra.cs.upgrade.MailboxUpgrade;
import com.zimbra.cs.util.AccountUtil;
import com.zimbra.cs.util.AccountUtil.AccountAddressMatcher;
import com.zimbra.cs.util.JMSession;
import com.zimbra.cs.util.Zimbra;
import com.zimbra.cs.zclient.ZMailbox;
import com.zimbra.cs.zclient.ZMailbox.Options;
import com.zimbra.soap.mail.type.Policy;
import com.zimbra.soap.mail.type.RetentionPolicy;

/**
 * @since Jun 13, 2004
 */
public class Mailbox {

    /* these probably should be ints... */
    public static final String BROWSE_BY_DOMAINS     = "domains";
    public static final String BROWSE_BY_OBJECTS     = "objects";
    public static final String BROWSE_BY_ATTACHMENTS = "attachments";

    public static final int ID_AUTO_INCREMENT   = -1;
    public static final int ID_FOLDER_USER_ROOT = 1;
    public static final int ID_FOLDER_INBOX     = 2;
    public static final int ID_FOLDER_TRASH     = 3;
    public static final int ID_FOLDER_SPAM      = 4;
    public static final int ID_FOLDER_SENT      = 5;
    public static final int ID_FOLDER_DRAFTS    = 6;
    public static final int ID_FOLDER_CONTACTS  = 7;
    public static final int ID_FOLDER_TAGS      = 8;
    public static final int ID_FOLDER_CONVERSATIONS = 9;
    public static final int ID_FOLDER_CALENDAR  = 10;
    public static final int ID_FOLDER_ROOT      = 11;
    @Deprecated
    public static final int ID_FOLDER_NOTEBOOK  = 12;      // no longer created in new mailboxes since Helix (bug 39647).  old mailboxes may still contain a system folder with id 12
    public static final int ID_FOLDER_AUTO_CONTACTS = 13;
    public static final int ID_FOLDER_IM_LOGS   = 14;
    public static final int ID_FOLDER_TASKS     = 15;
    public static final int ID_FOLDER_BRIEFCASE = 16;
    public static final int ID_FOLDER_COMMENTS  = 17;
    public static final int ID_FOLDER_PROFILE   = 18;

    public static final int HIGHEST_SYSTEM_ID = 18;
    public static final int FIRST_USER_ID     = 256;

    static final String MD_CONFIG_VERSION = "ver";

    public static final class MailboxData implements Cloneable {
        public int id;
        public int schemaGroupId;
        public String accountId;
        public long size;
        public int contacts;
        public short indexVolumeId;
        public int lastBackupDate;
        public int lastItemId;
        public int lastChangeId;
        public long lastChangeDate;
        public int lastWriteDate;
        public int recentMessages;
        public int trackSync;
        public boolean trackImap;
        public Set<String> configKeys;

        @Override
        protected MailboxData clone() {
            MailboxData mbd = new MailboxData();
            mbd.id = id;
            mbd.schemaGroupId = schemaGroupId;
            mbd.accountId = accountId;
            mbd.size = size;
            mbd.contacts = contacts;
            mbd.indexVolumeId = indexVolumeId;
            mbd.lastItemId = lastItemId;
            mbd.lastChangeId  = lastChangeId;
            mbd.lastChangeDate = lastChangeDate;
            mbd.lastWriteDate = lastWriteDate;
            mbd.recentMessages = recentMessages;
            mbd.trackSync = trackSync;
            mbd.trackImap = trackImap;
            if (configKeys != null) {
                mbd.configKeys = new HashSet<String>(configKeys);
            }
            return mbd;
        }
    }

    static final class IndexItemEntry {
        final List<IndexDocument> documents;
        final MailItem item;

        IndexItemEntry(MailItem item, List<IndexDocument> docs) {
            this.item = item;
            this.documents = docs;
        }

        @Override
        public String toString() {
            return Objects.toStringHelper(this).add("id", item.getId()).toString();
        }
    }

    private final class MailboxChange {
        private static final int NO_CHANGE = -1;

        long timestamp = System.currentTimeMillis();
        int depth = 0;
        boolean active;
        DbConnection conn = null;
        RedoableOp recorder = null;
        List<IndexItemEntry> indexItems = new ArrayList<IndexItemEntry>();
        Map<Integer, MailItem> itemCache = null;
        OperationContext octxt = null;
        TargetConstraint tcon  = null;

        Integer sync = null;
        Boolean imap = null;
        long size = NO_CHANGE;
        int itemId = NO_CHANGE;
        int addressId = NO_CHANGE;
        int changeId = NO_CHANGE;
        int contacts = NO_CHANGE;
        int accessed = NO_CHANGE;
        int recent = NO_CHANGE;
        Pair<String, Metadata> config = null;

        PendingModifications mDirty = new PendingModifications();
        List<Object> mOtherDirtyStuff = new LinkedList<Object>();
        PendingDelete deletes = null;

        MailboxChange()  { }

        MailboxOperation getOperation() {
            if (recorder != null)
                return recorder.getOperation();
            return null;
        }

        void setTimestamp(long millis) {
            if (depth == 1)
                timestamp = millis;
        }

        void startChange(String caller, OperationContext ctxt, RedoableOp op) {
            active = true;
            if (depth++ == 0) {
                octxt = ctxt;
                recorder = op;
                if (ZimbraLog.mailbox.isDebugEnabled())
                    ZimbraLog.mailbox.debug("beginning operation: " + caller);
            } else {
                if (ZimbraLog.mailbox.isDebugEnabled())
                    ZimbraLog.mailbox.debug("  increasing stack depth to " + depth + " (" + caller + ')');
            }
        }

        boolean endChange() {
            if (ZimbraLog.mailbox.isDebugEnabled()) {
                if (depth <= 1) {
                    ZimbraLog.mailbox.debug("ending operation %s",
                            recorder == null ? "" : recorder.getClass().getSimpleName());
                } else {
                    ZimbraLog.mailbox.debug("  decreasing stack depth to %d", depth - 1);
                }
            }
            return (--depth == 0);
        }

        boolean isActive()  { return active; }

        DbConnection getConnection() throws ServiceException {
            if (conn == null) {
                conn = DbPool.getConnection(Mailbox.this);
                if (ZimbraLog.mailbox.isDebugEnabled())
                    ZimbraLog.mailbox.debug("  fetching new DB connection");
            }
            return conn;
        }

        RedoableOp getRedoPlayer()   { return (octxt == null ? null : octxt.getPlayer()); }
        RedoableOp getRedoRecorder() { return recorder; }

        /**
         * Add an item to the list of things to be indexed at the end of the current transaction
         */
        void addIndexItem(IndexItemEntry item) {
            indexItems.add(item);
        }

        void addPendingDelete(PendingDelete info) {
            if (deletes == null) {
                deletes = info;
            } else {
                deletes.add(info);
            }
        }

        boolean isMailboxRowDirty(MailboxData data) {
            if (recent != NO_CHANGE || size != NO_CHANGE || contacts != NO_CHANGE)
                return true;
            if (itemId != NO_CHANGE && itemId / DbMailbox.ITEM_CHECKPOINT_INCREMENT > data.lastItemId / DbMailbox.ITEM_CHECKPOINT_INCREMENT)
                return true;
            if (changeId != NO_CHANGE && changeId / DbMailbox.CHANGE_CHECKPOINT_INCREMENT > data.lastChangeId / DbMailbox.CHANGE_CHECKPOINT_INCREMENT)
                return true;
            return false;
        }

        void reset() {
            if (conn != null) {
                DbPool.quietClose(conn);
            }
            active = false;
            conn = null;
            octxt = null;
            tcon = null;
            depth = 0;
            size = NO_CHANGE;
            changeId = NO_CHANGE;
            itemId = NO_CHANGE;
            addressId = NO_CHANGE;
            contacts = NO_CHANGE;
            accessed = NO_CHANGE;
            recent = NO_CHANGE;
            sync = null;
            config = null;
            deletes = null;
            itemCache = null;
            indexItems.clear();
            mDirty.clear();
            mOtherDirtyStuff.clear();

            ZimbraLog.mailbox.debug("clearing change");
        }
    }

    // This class handles all the indexing internals for the Mailbox
    public final MailboxIndex index;
    public final MailboxLock lock = new MailboxLock();

    // TODO: figure out correct caching strategy
    private static final int MAX_ITEM_CACHE_WITH_LISTENERS    = LC.zimbra_mailbox_active_cache.intValue();
    private static final int MAX_ITEM_CACHE_WITHOUT_LISTENERS = LC.zimbra_mailbox_inactive_cache.intValue();
    private static final int MAX_MSGID_CACHE = 10;

    private int           mId;
    private MailboxData   mData;
    private MailboxChange mCurrentChange = new MailboxChange();
    private List<Session> mListeners = new CopyOnWriteArrayList<Session>();

    private Map<Integer, Folder> mFolderCache;
    private Map<Object, Tag>     mTagCache;
    private SoftReference<Map<Integer, MailItem>> mItemCache = new SoftReference<Map<Integer, MailItem>>(null);
    private Map <String, Integer> mConvHashes     = MapUtil.newLruMap(MAX_MSGID_CACHE);
    private Map <String, Integer> mSentMessageIDs = MapUtil.newLruMap(MAX_MSGID_CACHE);

    private MailboxMaintenance maintenance;
    private IMPersona persona;
    private MailboxVersion version;
    private volatile boolean open = false;
    private int lastAddressId = -1; // lazily loaded by DbMailAddress.getLastId()

    protected Mailbox(MailboxData data) {
        mId = data.id;
        mData = data;
        mData.lastChangeDate = System.currentTimeMillis();
        index = new MailboxIndex(this);
        // version init done in finishInitialization()
        // index init done in finishInitialization()
    }

    boolean isOpen() {
        return open;
    }

    /**
     * Called by the MailboxManager before returning the mailbox, this function makes sure the Mailbox is ready to use
     * (index initialized, version check, etc etc).
     * <p>
     * Any mailbox-open steps that require I/O should be done in this API and not in the Mailbox constructor since the
     * Mailbox constructor can conceivably be run twice in a race (even though the MailboxManager makes sure only one
     * instance of a particular mailbox "wins").
     *
     * @return TRUE if we did some work (this was the mailbox's first open) or FALSE if mailbox was already opened
     * @throws ServiceException
     */
    boolean open() throws ServiceException {
        if (open) { // already opened
            return false;
        }

        lock.lock();
        try {
            if (open) { // double checked locking
                return false;
            }

            index.open(); // init the index

            if (version == null) {
                // if we've just initialized() the mailbox, then the version will
                // be set in the config, but it won't be comitted yet -- and unfortunately
                // getConfig() won't return us the proper value in this case....so just
                // use the local mVersion value if it is already set (that's the case
                // if we are initializing a new mailbox) and otherwise we'll read the
                // mailbox version from config
                Metadata md = getConfig(null, MD_CONFIG_VERSION);
                version = MailboxVersion.fromMetadata(md);
            }

            if (!version.atLeast(MailboxVersion.CURRENT)) { // check for mailbox upgrade
                if (!version.atLeast(1, 2)) {
                    ZimbraLog.mailbox.info("Upgrade mailbox from %s to 1.2", getVersion());
                    index.upgradeMailboxTo1_2();
                }

                // same prescription for both the 1.2 -> 1.3 and 1.3 -> 1.4 migrations
                if (!version.atLeast(1, 4)) {
                    ZimbraLog.mailbox.info("Upgrade mailbox from %s to 1.4", getVersion());
                    recalculateFolderAndTagCounts();
                    updateVersion(new MailboxVersion((short) 1, (short) 4));
                }

                if (!version.atLeast(1, 5)) {
                    ZimbraLog.mailbox.info("Upgrade mailbox from %s to 1.5", getVersion());
                    index.indexAllDeferredFlagItems();
                }

                // bug 41893: revert folder colors back to mapped value
                if (!version.atLeast(1, 7)) {
                    ZimbraLog.mailbox.info("Upgrade mailbox from %s to 1.7", getVersion());
                    MailboxUpgrade.upgradeTo1_7(this);
                    updateVersion(new MailboxVersion((short) 1, (short) 7));
                }

                // bug 41850: revert tag colors back to mapped value
                if (!version.atLeast(1, 8)) {
                    ZimbraLog.mailbox.info("Upgrade mailbox from %s to 1.8", getVersion());
                    MailboxUpgrade.upgradeTo1_8(this);
                    updateVersion(new MailboxVersion((short) 1, (short) 8));
                }

                // bug 20620: track \Deleted counts separately
                if (!version.atLeast(1, 9)) {
                    ZimbraLog.mailbox.info("Upgrade mailbox from %s to 1.9", getVersion());
                    purgeImapDeleted(null);
                    updateVersion(new MailboxVersion((short) 1, (short) 9));
                }

                // bug 39647: wiki to document migration
                if (!version.atLeast(1, 10)) {
                    ZimbraLog.mailbox.info("Upgrade mailbox from %s to 1.10", getVersion());
                    // update the version first so that the same mailbox
                    // don't have to go through the migration again
                    // if it was called to open() during the migration.
                    updateVersion(new MailboxVersion((short) 1, (short) 10));
                    migrateWikiFolders();
                }

                if (!version.atLeast(2, 0)) {
                    ZimbraLog.mailbox.info("Upgrade mailbox from %s to 2.0", getVersion());
                    MailboxUpgrade.upgradeTo2_0(this);
                    updateVersion(new MailboxVersion((short) 2, (short) 0));
                }
            }

            // done!
            return open = true;
        } finally {
            lock.release();
        }
    }

    /** Returns the server-local numeric ID for this mailbox.  To get a
     *  system-wide, persistent unique identifier for the mailbox, use
     *  {@link #getAccountId()}. */
    public int getId() {
        return mId;
    }

    /** Returns which MBOXGROUP<N> database this mailbox is homed in. */
    public int getSchemaGroupId() {
        return mData.schemaGroupId;
    }

    /** Returns the ID of this mailbox's Account.
     *
     * @see #getAccount() */
    public String getAccountId() {
        return mData.accountId;
    }

    /** Returns the {@link Account} object for this mailbox's owner.  At
     *  present, each account can have at most one <tt>Mailbox</tt>.
     *
     * @throws AccountServiceException if no account exists */
    public Account getAccount() throws ServiceException {
        Account acct = Provisioning.getInstance().get(AccountBy.id, getAccountId());
        if (acct != null)
            return acct;
        ZimbraLog.mailbox.warn("no account found in directory for mailbox " + mId +
                    " (was expecting " + getAccountId() + ')');
        throw AccountServiceException.NO_SUCH_ACCOUNT(mData.accountId);
    }

    public IMPersona getPersona() throws ServiceException {
        lock.lock();
        try {
            if (persona == null) {
                persona = IMPersona.loadPersona(this);
            }
            return persona;
        } finally {
            lock.release();
        }
    }

    /** Retuns the ID of the volume this <tt>Mailbox</tt>'s index lives on. */
    public short getIndexVolume() {
        return mData.indexVolumeId;
    }

    /**
     * Returns the mailbox maintenance context if this mailbox is under maintenance, otherwise null.
     */
    public MailboxMaintenance getMaintenance() {
        return maintenance;
    }

    /** Returns a {@link MailSender} object that can be used to send mail,
     *  save a copy to the Sent folder, etc. */
    public MailSender getMailSender() throws ServiceException {
        MailSender sender = new MailSender();
        sender.setTrackBadHosts(true);
        Account account = getAccount();
        Domain domain = Provisioning.getInstance().getDomain(account);

        // Get the SMTP host list in random order.
        List<String> hosts = new ArrayList<String>();
        hosts.addAll(JMSession.getSmtpHosts(domain));
        if (hosts.size() > 1) {
            Collections.shuffle(hosts);
        }

        try {
            // Set the SMTP session properties on MailSender, so
            // that we don't require the caller to set them on
            // the message.
            sender.setSession(JMSession.getSmtpSession(account), hosts);
        } catch (MessagingException e) {
            throw ServiceException.FAILURE("Unable to get SMTP session for " + account, e);
        }

        return sender;
    }


    /** Returns the list of all <code>Mailbox</code> listeners of a given type.
     *  Returns all listeners when the passed-in type is <tt>null</tt>. */
    public List<Session> getListeners(Session.Type stype) {
        if (mListeners.isEmpty())
            return Collections.emptyList();
        else if (stype == null)
            return new ArrayList<Session>(mListeners);

        List<Session> sessions = new ArrayList<Session>(mListeners.size());
        for (Session s : mListeners)
            if (s.getType() == stype)
                sessions.add(s);
        return sessions;
    }

    boolean hasListeners(Session.Type stype) {
        if (mListeners.isEmpty())
            return false;
        else if (stype == null)
            return true;

        for (Session s : mListeners) {
            if (s.getType() == stype)
                return true;
        }
        return false;
    }

    /** Loookup a {@link Session} in the set of listeners on this mailbox. */
    public Session getListener(String sessionId) {
        if (sessionId != null) {
            for (Session session : mListeners) {
                if (sessionId.equals(session.getSessionId()))
                    return session;
            }
        }
        return null;
    }

    /** Adds a {@link Session} to the set of listeners notified on Mailbox
     *  changes.
     *
     * @param session  The Session registering for notifications.
     * @throws ServiceException  If the mailbox is in maintenance mode. */
    public void addListener(Session session) throws ServiceException {
        if (session == null) {
            return;
        }
        assert(session.getSessionId() != null);
        lock.lock();
        try {
            if (maintenance != null) {
                throw MailServiceException.MAINTENANCE(mId);
            }
            if (!mListeners.contains(session)) {
                mListeners.add(session);
            }
        } finally {
            lock.release();
        }
        ZimbraLog.mailbox.debug("adding listener: %s", session);
    }

    /** Removes a {@link Session} from the set of listeners notified on
     *  Mailbox changes.
     *
     * @param session  The listener to deregister for notifications. */
    public void removeListener(Session session) {
        mListeners.remove(session);

        if (ZimbraLog.mailbox.isDebugEnabled())
            ZimbraLog.mailbox.debug("clearing listener: " + session);
    }

    /** Cleans up and disconnects all {@link Session}s listening for
     *  notifications on this Mailbox.
     *
     * @see SessionCache#clearSession(Session) */
    private void purgeListeners() {
        ZimbraLog.mailbox.debug("purging listeners");

        if (persona != null) {
            persona.purgeListeners(); // do this BEFORE purgeListeners
        }
        for (Session session : mListeners) {
            SessionCache.clearSession(session);
        }
        // this may be redundant, as Session.doCleanup should dequeue
        //   the listener, but empty the list here just to be sure
        mListeners.clear();
    }

    /** Posts an IM-related notification to all the Mailbox's sessions. */
    public void postIMNotification(IMNotification imn) {
        for (Session session : mListeners) {
            session.notifyIM(imn);
        }
    }

    /** Returns whether the server is keeping track of message deletes
     *  (etc.) for sync clients.  By default, sync tracking is off.
     *
     * @see #getSyncCutoff
     * @see #beginTrackingSync */
    boolean isTrackingSync() {
        return getSyncCutoff() > 0;
    }

    /** Returns the smallest change number that can be used as a sync token.
     *  If sync tracking is off, returns {@code 0}.
     *
     * @see #beginTrackingSync */
    public int getSyncCutoff() {
        return mCurrentChange.sync == null ? mData.trackSync : mCurrentChange.sync;
    }

    /** Returns whether the server is keeping track of message moves
     *  for imap clients.  By default, imap tracking is off.
     *
     * @see #beginTrackingImap */
    public boolean isTrackingImap() {
        return (mCurrentChange.imap == null ? mData.trackImap : mCurrentChange.imap);
    }

    /** Returns the operation timestamp as a UNIX int with 1-second
     *  resolution.  This time is set at the start of the Mailbox
     *  transaction and should match the <tt>long</tt> returned
     *  by {@link #getOperationTimestampMillis}. */
    public int getOperationTimestamp() {
        return (int) (mCurrentChange.timestamp / 1000L);
    }

    /** Returns the operation timestamp as a Java long with full
     *  millisecond resolution.  This time is set at the start of
     *  the Mailbox transaction and should match the <tt>int</tt>
     *  returned by {@link #getOperationTimestamp}. */
    public long getOperationTimestampMillis() {
        return mCurrentChange.timestamp;
    }

    /** Returns the timestamp of the last committed mailbox change.
     *  Note that this time is not persisted across server restart. */
    public long getLastChangeDate() {
        return mData.lastChangeDate;
    }

    /** Returns the change sequence number for the most recent
     *  transaction.  This will be either the change number for the
     *  current transaction or, if no database changes have yet been
     *  made in this transaction, the sequence number for the last
     *  committed change.
     *
     * @see #getOperationChangeID */
    public int getLastChangeID() {
        return (mCurrentChange.changeId == MailboxChange.NO_CHANGE ? mData.lastChangeId : Math.max(mData.lastChangeId, mCurrentChange.changeId));
    }

    private void setOperationChangeID(int changeFromRedo) throws ServiceException {
        if (mCurrentChange.changeId != MailboxChange.NO_CHANGE) {
            if (mCurrentChange.changeId == changeFromRedo)
                return;
            throw ServiceException.FAILURE("cannot specify change ID after change is in progress", null);
        }

        int lastId = getLastChangeID();
        int nextId = (changeFromRedo == ID_AUTO_INCREMENT ? lastId + 1 : changeFromRedo);

        // need to keep the current change ID regardless of whether it's a highwater mark
        mCurrentChange.changeId = nextId;
    }

    /** Returns the change sequence number for the current transaction.
     *  If a change number has not yet been assigned to the transaction,
     *  assigns one.<p>
     *
     *  Every write to the database is assigned a monotonically-increasing
     *  (though not necessarily gap-free) change number.  All writes in
     *  a single transaction receive the same change number.  This change
     *  number is persisted as <tt>MAIL_ITEM.MOD_METADATA</tt> in all
     *  non-delete cases, as <tt>MAIL_ITEM.MOD_CONTENT</tt> for any
     *  items that were created or had their "content" modified, and as
     *  <tt>TOMBSTONE.SEQUENCE</tt> for hard deletes. */
    public int getOperationChangeID() throws ServiceException {
        if (mCurrentChange.changeId == MailboxChange.NO_CHANGE) {
            setOperationChangeID(ID_AUTO_INCREMENT);
        }
        return mCurrentChange.changeId;
    }

    /** @return whether the object has changed more recently than the client knows about */
    boolean checkItemChangeID(MailItem item) throws ServiceException {
        if (item == null) {
            return true;
        }
        return checkItemChangeID(item.getModifiedSequence(), item.getSavedSequence());
    }

    public boolean checkItemChangeID(int modMetadata, int modContent) throws ServiceException {
        if (mCurrentChange.octxt == null || mCurrentChange.octxt.change < 0) {
            return true;
        }
        OperationContext octxt = mCurrentChange.octxt;
        if (octxt.changetype == OperationContext.CHECK_CREATED && modContent > octxt.change) {
            return false;
        } else if (octxt.changetype == OperationContext.CHECK_MODIFIED && modMetadata > octxt.change) {
            throw MailServiceException.MODIFY_CONFLICT();
        }
        return true;
    }

    /** Returns the last id assigned to an item successfully created in the
     *  mailbox.  On startup, this value will be rounded up to the nearest
     *  100, so there may be gaps in the set of IDs actually assigned.
     *
     * @see MailItem#getId()
     * @see DbMailbox#ITEM_CHECKPOINT_INCREMENT */
    public int getLastItemId() {
        return mCurrentChange.itemId == MailboxChange.NO_CHANGE ? mData.lastItemId : mCurrentChange.itemId;
    }

    // Don't make this method package-visible.  Keep it private.
    //   idFromRedo: specific ID value to use during redo execution, or ID_AUTO_INCREMENT
    private int getNextItemId(int idFromRedo) {
        int lastId = getLastItemId();
        int nextId = idFromRedo == ID_AUTO_INCREMENT ? lastId + 1 : idFromRedo;

        if (nextId > lastId) {
            mCurrentChange.itemId = nextId;
        }
        return nextId;
    }

    int getNextAddressId() throws ServiceException {
        if (mCurrentChange.addressId == MailboxChange.NO_CHANGE) {
            if (lastAddressId < 0) {
                lastAddressId = DbMailAddress.getLastId(getOperationConnection(), this);
            }
            mCurrentChange.addressId = lastAddressId + 1;
        } else {
            mCurrentChange.addressId++;
        }
        return mCurrentChange.addressId;
    }

    TargetConstraint getOperationTargetConstraint() {
        return mCurrentChange.tcon;
    }

    void setOperationTargetConstraint(TargetConstraint tcon) {
        mCurrentChange.tcon = tcon;
    }

    public OperationContext getOperationContext() {
        return mCurrentChange.active ? mCurrentChange.octxt : null;
    }

    RedoableOp getRedoPlayer() {
        return mCurrentChange.getRedoPlayer();
    }

    RedoableOp getRedoRecorder() {
        return mCurrentChange.recorder;
    }

    PendingModifications getPendingModifications() {
        return mCurrentChange.mDirty;
    }


    /** Returns the {@link Account} for the authenticated user for the
     *  transaction.  Returns <tt>null</tt> if none was supplied in the
     *  transaction's {@link OperationContext} or if the authenticated
     *  user is the same as the <tt>Mailbox</tt>'s owner. */
    Account getAuthenticatedAccount() {
        Account authuser = null;
        if (mCurrentChange.active && mCurrentChange.octxt != null) {
            authuser = mCurrentChange.octxt.getAuthenticatedUser();
        }
        // XXX if the current authenticated user is the owner, it will return null.
        // later on in Folder.checkRights(), the same assumption is used to validate
        // the access.
        if (authuser != null && authuser.getId().equals(getAccountId())) {
            authuser = null;
        }
        return authuser;
    }

    /** Returns whether the authenticated user for the transaction is using
     *  any admin privileges they might have.  Admin users not using privileges
     *  are exactly like any other user and cannot access any folder they have
     *  not explicitly been granted access to.
     *
     * @see #getAuthenticatedAccount() */
    boolean isUsingAdminPrivileges() {
        return mCurrentChange.active && mCurrentChange.octxt != null && mCurrentChange.octxt.isUsingAdminPrivileges();
    }

    /** Returns whether the authenticated user has full access to this
     *  <tt>Mailbox</tt>.   The following users have full access:<ul>
     *    <li>the mailbox's owner
     *    <li>all global admin accounts (if using admin privileges)
     *    <li>appropriate domain admins (if using admin privileges)</ul>
     *
     * @see #getAuthenticatedAccount()
     * @see #isUsingAdminPrivileges() */
    boolean hasFullAccess() throws ServiceException {
        Account authuser = getAuthenticatedAccount();
        // XXX: in Mailbox, authuser is set to null if authuser == owner.
        if (authuser == null || getAccountId().equals(authuser.getId())) {
            return true;
        }
        if (mCurrentChange.active && mCurrentChange.octxt != null) {
            return AccessManager.getInstance().canAccessAccount(authuser, getAccount(), isUsingAdminPrivileges());
        }
        return false;
    }

    /** Returns whether the authenticated user in the given op context has full access to this
     *  <tt>Mailbox</tt>.   The following users have full access:<ul>
     *    <li>the mailbox's owner
     *    <li>all global admin accounts (if using admin privileges)
     *    <li>appropriate domain admins (if using admin privileges)</ul> */
    public boolean hasFullAccess(OperationContext octxt) throws ServiceException {
        Account authuser = octxt != null ? octxt.getAuthenticatedUser() : null;
        // XXX: in Mailbox, authuser is set to null if authuser == owner.
        if (authuser == null || getAccountId().equals(authuser.getId())) {
            return true;
        }
        return AccessManager.getInstance().canAccessAccount(authuser, getAccount(), octxt.isUsingAdminPrivileges());
    }

    /** Returns the total (uncompressed) size of the mailbox's contents. */
    public long getSize() {
        return (mCurrentChange.size == MailboxChange.NO_CHANGE ? mData.size : mCurrentChange.size);
    }

    /** change the current size of the mailbox */
    void updateSize(long delta) throws ServiceException {
        updateSize(delta, true);
    }

    void updateSize(long delta, boolean checkQuota) throws ServiceException {
        if (delta == 0)
            return;

        // if we go negative, that's OK!  just pretend we're at 0.
        long size = Math.max(0, (mCurrentChange.size == MailboxChange.NO_CHANGE ? mData.size : mCurrentChange.size) + delta);
        if (delta > 0 && checkQuota) {
            checkSizeChange(size);
        }

        mCurrentChange.mDirty.recordModified(mCurrentChange.getOperation(), this, Change.MODIFIED_SIZE, mCurrentChange.timestamp);
        mCurrentChange.size = size;
    }

    void checkSizeChange(long newSize) throws ServiceException {
        long quota = getAccount().getMailQuota();
        if (quota != 0 && newSize > quota) {
            throw MailServiceException.QUOTA_EXCEEDED(quota);
        }
    }

    /** Returns the last time that the mailbox had a write op caused by a SOAP
     *  session.  This value is written both right after the session's first
     *  write op as well as right after the session expires.
     *
     * @see #recordLastSoapAccessTime(long) */
    public long getLastSoapAccessTime() {
        lock.lock();
        try {
            long lastAccess = (mCurrentChange.accessed == MailboxChange.NO_CHANGE ?
                    mData.lastWriteDate : mCurrentChange.accessed) * 1000L;
            for (Session s : mListeners) {
                if (s instanceof SoapSession) {
                    lastAccess = Math.max(lastAccess, ((SoapSession) s).getLastWriteAccessTime());
                }
            }
            return lastAccess;
        } finally {
            lock.release();
        }
    }

    /** Records the last time that the mailbox had a write op caused by a SOAP
     *  session.  This value is written both right after the session's first
     *  write op as well as right after the session expires.
     *
     * @see #getLastSoapAccessTime() */
    public void recordLastSoapAccessTime(long time) throws ServiceException {
        boolean success = false;
        try {
            beginTransaction("recordLastSoapAccessTime", null);
            if (time > mData.lastWriteDate) {
                mCurrentChange.accessed = (int) (time / 1000);
                DbMailbox.recordLastSoapAccess(this);
            }
            success = true;
        } finally {
            endTransaction(success);
        }
    }

    /** Returns the number of "recent" messages in the mailbox.  A message is
     *  considered "recent" if (a) it's not a draft or a sent message, and
     *  (b) it was added since the last write operation associated with any
     *  SOAP session. */
    public int getRecentMessageCount() {
        return mCurrentChange.recent == MailboxChange.NO_CHANGE ? mData.recentMessages : mCurrentChange.recent;
    }

    /** Resets the mailbox's "recent message count" to 0.  A message is
     *  considered "recent" if (a) it's not a draft or a sent message, and
     *  (b) it was added since the last write operation associated with any
     *  SOAP session. */
    public void resetRecentMessageCount(OperationContext octxt) throws ServiceException {
        boolean success = false;
        try {
            beginTransaction("resetRecentMessageCount", octxt);
            if (getRecentMessageCount() != 0) {
                mCurrentChange.recent = 0;
            }
            success = true;
        } finally {
            endTransaction(success);
        }
    }

    /** Returns the number of contacts currently in the mailbox.
     *
     * @see #updateContactCount(int) */
    public int getContactCount() {
        return mCurrentChange.contacts == MailboxChange.NO_CHANGE ? mData.contacts : mCurrentChange.contacts;
    }

    /** Updates the count of contacts currently in the mailbox.  The
     *  administrator can place a limit on a user's contact count by setting
     *  the <tt>zimbraContactMaxNumEntries</tt> COS attribute.  Contacts
     *  in the Trash still count against this quota.
     *
     * @param delta  The change in contact count, negative to decrease.
     * @throws ServiceException  The following error codes are possible:<ul>
     *    <li><tt>mail.TOO_MANY_CONTACTS</tt> - if the user's contact
     *        quota would be exceeded</ul> */
    void updateContactCount(int delta) throws ServiceException {
        if (delta == 0)
            return;
        // if we go negative, that's OK!  just pretend we're at 0.
        mCurrentChange.contacts = Math.max(0, (mCurrentChange.contacts == MailboxChange.NO_CHANGE ? mData.contacts : mCurrentChange.contacts) + delta);

        if (delta < 0)
            return;
        int quota = getAccount().getContactMaxNumEntries();
        if (quota != 0 && mCurrentChange.contacts > quota)
            throw MailServiceException.TOO_MANY_CONTACTS(quota);
    }


    /** Adds the item to the current change's list of items created during
     *  the transaction.
     * @param item  The created item. */
    void markItemCreated(MailItem item) {
        mCurrentChange.mDirty.recordCreated(item);
    }

    /** Adds the item to the current change's list of items deleted during the transaction.
     *
     * @param item  The item being deleted. */
    void markItemDeleted(MailItem item) {
        MailItem itemSnapshot = null;
        try {
            itemSnapshot = item.snapshotItem();
        } catch (ServiceException e) {
            ZimbraLog.mailbox.warn("could not snapshot to-be-deleted item", e);
        }
        if (itemSnapshot == null) {
            markItemDeleted(item.getType(), item.getId());
        } else {
            mCurrentChange.mDirty.recordDeleted(itemSnapshot, mCurrentChange.getOperation(), mCurrentChange.timestamp);
        }
    }

    /** Adds the item to the current change's list of items deleted during the transaction.
     *
     * @param type item type
     * @param itemId  The id of the item being deleted. */
    void markItemDeleted(MailItem.Type type, int itemId) {
        mCurrentChange.mDirty.recordDeleted(
                mData.accountId, itemId, type, mCurrentChange.getOperation(), mCurrentChange.timestamp);
    }

    /** Adds the items to the current change's list of items deleted during the transaction.
     *
     * @param idlist  The ids of the items being deleted. */
    void markItemDeleted(TypedIdList idlist) {
        mCurrentChange.mDirty.recordDeleted(
                mData.accountId, idlist, mCurrentChange.getOperation(), mCurrentChange.timestamp);
    }

    /** Adds the item to the current change's list of items modified during
     *  the transaction.
     *
     * @param item    The modified item.
     * @param reason  The bitmask describing the modified item properties.
     * @param preModifyItemSnapshot
     * @see com.zimbra.cs.session.PendingModifications.Change */
    void markItemModified(MailItem item, int reason, MailItem preModifyItemSnapshot) {
        mCurrentChange.mDirty.recordModified(
                mCurrentChange.getOperation(), item, reason, mCurrentChange.timestamp, preModifyItemSnapshot);
    }

    /** Adds the object to the current change's list of non-{@link MailItem}
     *  objects affected during the transaction.  Among these "dirty" items
     *  can be:<ul>
     *    <li>The {@link Blob} or {@link MailboxBlob} for a newly-created file.
     *    <li>The {@link PendingDelete} holding blobs and index
     *        entries to be cleaned up after a {@link MailItem#deletes}.
     *    <li>The SHA1 hash of a conversation's subject stored in
     *        {@link #mConvHashes}.</ul>
     *
     * @param obj  The relevant object.
     * @see #commitCache(Mailbox.MailboxChange)
     * @see #rollbackCache(Mailbox.MailboxChange) */
    void markOtherItemDirty(Object obj) {
        if (obj instanceof PendingDelete) {
            mCurrentChange.addPendingDelete((PendingDelete) obj);
        } else {
            mCurrentChange.mOtherDirtyStuff.add(obj);
        }
    }

    public DbConnection getOperationConnection() throws ServiceException {
        lock.lock();
        try {
            if (!mCurrentChange.isActive()) {
                throw ServiceException.FAILURE("cannot fetch Connection outside transaction", new Exception());
            }
            return mCurrentChange.getConnection();
        } finally {
            lock.release();
        }
    }

    private void setOperationConnection(DbConnection conn) throws ServiceException {
        lock.lock();
        try {
            if (!mCurrentChange.isActive()) {
                throw ServiceException.FAILURE("cannot set Connection outside transaction", new Exception());
            } else if (conn == null) {
                return;
            } else if (mCurrentChange.conn != null) {
                throw ServiceException.FAILURE("cannot set Connection for in-progress transaction", new Exception());
            }
            mCurrentChange.conn = conn;
        } finally {
            lock.release();
        }
    }

    /**
     * Puts the Mailbox into maintenance mode.  As a side effect, disconnects any {@link Session}s listening on this
     * {@link Mailbox} and flushes all changes to the search index of this {@link Mailbox}.
     *
     * @return A new {@link MailboxManager.MaintenanceContext} token for use in a subsequent call to
     * {@link MailboxManager#endMaintenance(MailboxManager.MaintenanceContext, boolean, boolean)}.
     * @throws ServiceException MailServiceException.MAINTENANCE if the {@link Mailbox} is already in maintenance mode.
     */
    MailboxMaintenance beginMaintenance() throws ServiceException {
        lock.lock();
        try {
            if (maintenance != null) {
                throw MailServiceException.MAINTENANCE(mId);
            }
            ZimbraLog.mailbox.info("Putting mailbox %d under maintenance.", getId());

            purgeListeners();
            index.evict();

            maintenance = new MailboxMaintenance(mData.accountId, mId, this);
            return maintenance;
        } finally {
            lock.release();
        }
    }

    void endMaintenance(boolean success) throws ServiceException {
        lock.lock();
        try {
            if (maintenance == null) {
                throw ServiceException.FAILURE("mainbox not in maintenance mode", null);
            }
            if (success) {
                ZimbraLog.mailbox.info("Ending maintenance on mailbox %d.", getId());
                maintenance = null;
            } else {
                ZimbraLog.mailbox.info("Ending maintenance and marking mailbox %d as unavailable.", getId());
                maintenance.markUnavailable();
            }
        } finally {
            lock.release();
        }
    }

    protected void beginTransaction(String caller, OperationContext octxt) throws ServiceException {
        beginTransaction(caller, System.currentTimeMillis(), octxt, null, null);
    }

    protected void beginTransaction(String caller, OperationContext octxt, RedoableOp recorder) throws ServiceException {
        long timestamp = octxt == null ? System.currentTimeMillis() : octxt.getTimestamp();
        beginTransaction(caller, timestamp, octxt, recorder, null);
    }

    void beginTransaction(String caller, OperationContext octxt, RedoableOp recorder, DbConnection conn) throws ServiceException {
        long timestamp = octxt == null ? System.currentTimeMillis() : octxt.getTimestamp();
        beginTransaction(caller, timestamp, octxt, recorder, conn);
    }

    private void beginTransaction(String caller, long time, OperationContext octxt, RedoableOp recorder, DbConnection conn) throws ServiceException {
        assert !Thread.holdsLock(this) : "Use MailboxLock";
        lock.lock();
        mCurrentChange.startChange(caller, octxt, recorder);

        // if a Connection object was provided, use it
        if (conn != null)
            setOperationConnection(conn);

        boolean needRedo = needRedo(octxt);
        // have a single, consistent timestamp for anything affected by this operation
        mCurrentChange.setTimestamp(time);
        if (recorder != null && needRedo)
            recorder.start(time);

        // if the caller has specified a constraint on the range of affected items, store it
        if (recorder != null && needRedo && octxt != null && octxt.change > 0)
            recorder.setChangeConstraint(octxt.changetype, octxt.change);

        // if we're redoing an op, preserve the old change ID
        if (octxt != null && octxt.getChangeId() > 0)
            setOperationChangeID(octxt.getChangeId());
        if (recorder != null && needRedo)
            recorder.setChangeId(getOperationChangeID());

        // keep a hard reference to the item cache to avoid having it GCed during the op
        Map<Integer, MailItem> cache = mItemCache.get();
        if (cache == null) {
            cache = new LinkedHashMap<Integer, MailItem>(MAX_ITEM_CACHE_WITH_LISTENERS, (float) 0.75, true);
            mItemCache = new SoftReference<Map<Integer, MailItem>>(cache);
            ZimbraLog.cache.debug("created a new MailItem cache for mailbox " + getId());
        }
        mCurrentChange.itemCache = cache;

        // don't permit mailbox access during maintenance
        if (maintenance != null && !maintenance.canAccess()) {
            throw MailServiceException.MAINTENANCE(mId);
        }
        // we can only start a redoable operation as the transaction's base change
        if (recorder != null && needRedo && mCurrentChange.depth > 1)
            throw ServiceException.FAILURE("cannot start a logged transaction from within another transaction " +
                    "(current recorder="+mCurrentChange.recorder+")", null);

        // we'll need folders and tags loaded in order to handle ACLs
        loadFoldersAndTags();
    }

    /** Returns the set of configuration info for the given section.
     *  We segment the mailbox-level configuration data into "sections" to
     *  allow server applications to store their config separate from all
     *  other apps.  (So the IMAP server could store and retrieve the
     *  <tt>"imap"</tt> config section, etc.)
     *
     * @param octxt    The context for this request (e.g. auth user id).
     * @param section  The config section to fetch.
     * @perms full access to the mailbox (see {@link #hasFullAccess()})
     * @return The {@link Metadata} representing the appropriate section's
     *         configuration information, or <tt>null</tt> if none is
     *         found or if the caller does not have sufficient privileges
     *         to read the mailbox's config. */
    public Metadata getConfig(OperationContext octxt, String section) throws ServiceException {
        if (Strings.isNullOrEmpty(section)) {
            return null;
        }
        // note: defaulting to true, not false...
        boolean success = true;
        try {
            beginTransaction("getConfig", octxt, null);
            // make sure they have sufficient rights to view the config
            if (!hasFullAccess()) {
                return null;
            }
            if (mData.configKeys == null || !mData.configKeys.contains(section)) {
                return null;
            }
            String config = DbMailbox.getConfig(this, section);
            if (config == null) {
                return null;
            }
            try {
                return new Metadata(config);
            } catch (ServiceException e) {
                success = false;
                ZimbraLog.mailbox.warn("could not decode config metadata for section:" + section);
                return null;
            }
        } finally {
            endTransaction(success);
        }
    }

    /** Sets the configuration info for the given section.  We segment the
     *  mailbox-level configuration data into "sections" to allow server
     *  applications to store their config separate from all other apps.
     *
     * @param octxt    The context for this request (e.g. auth user id).
     * @param section  The config section to store.
     * @param config   The new config data for the section.
     * @perms full access to the mailbox (see {@link #hasFullAccess()})
     * @throws ServiceException  The following error codes are possible:<ul>
     *    <li><tt>service.FAILURE</tt> - if there's a database failure
     *    <li><tt>service.PERM_DENIED</tt> - if you don't have
     *        sufficient permissions</ul>
     * @see #getConfig(OperationContext, String) */
    public void setConfig(OperationContext octxt, String section, Metadata config) throws ServiceException {
        Preconditions.checkNotNull(section);

        SetConfig redoPlayer = new SetConfig(mId, section, config);
        boolean success = false;
        try {
            beginTransaction("setConfig", octxt, redoPlayer);

            // make sure they have sufficient rights to view the config
            if (!hasFullAccess()) {
                throw ServiceException.PERM_DENIED("you do not have sufficient permissions");
            }
            mCurrentChange.mDirty.recordModified(mCurrentChange.getOperation(), this, Change.MODIFIED_CONFIG, mCurrentChange.timestamp);
            mCurrentChange.config = new Pair<String,Metadata>(section, config);
            DbMailbox.updateConfig(this, section, config);
            success = true;
        } finally {
            endTransaction(success);
        }
    }


    private Map<Integer, MailItem> getItemCache() throws ServiceException {
        if (!mCurrentChange.isActive())
            throw ServiceException.FAILURE("cannot access item cache outside a transaction", null);
        return mCurrentChange.itemCache;
    }

    private void clearItemCache() {
        if (mCurrentChange.isActive()) {
            mCurrentChange.itemCache.clear();
        } else {
            mItemCache.clear();
        }
    }

    void cache(MailItem item) throws ServiceException {
        if (item == null || item.isTagged(Flag.ID_UNCACHED)) {
            return;
        }
        if (item instanceof Tag) {
            if (mTagCache != null) {
                mTagCache.put(item.getId(), (Tag) item);
                mTagCache.put(item.getName().toLowerCase(), (Tag) item);
            }
        } else if (item instanceof Folder) {
            if (mFolderCache != null) {
                mFolderCache.put(item.getId(), (Folder) item);
            }
        } else {
            getItemCache().put(item.getId(), item);
        }

        ZimbraLog.cache.debug("cached %s %d in mailbox %d", item.getType(), item.getId(), getId());
    }

    protected void uncache(MailItem item) throws ServiceException {
        if (item == null)
            return;

        if (item instanceof Tag) {
            if (mTagCache == null)
                return;
            mTagCache.remove(item.getId());
            mTagCache.remove(item.getName().toLowerCase());
        } else if (item instanceof Folder) {
            if (mFolderCache == null)
                return;
            mFolderCache.remove(item.getId());
        } else {
            getItemCache().remove(item.getId());
            MessageCache.purge(item);
        }

        ZimbraLog.cache.debug("uncached %s %d in mailbox %d", item.getType(), item.getId(), getId());

        uncacheChildren(item);
    }

    /** Removes an item from the <code>Mailbox</code>'s item cache.  If the
     *  item has any children, they are also uncached.  <i>Note: This function
     *  cannot be used to uncache {@link Tag}s and {@link Folder}s.  You must
     *  call {@link #uncache(MailItem)} to remove those items from their
     *  respective caches.</i>
     *
     * @param itemId  The id of the item to uncache */
    void uncacheItem(Integer itemId) throws ServiceException {
        MailItem item = getItemCache().remove(itemId);
        if (ZimbraLog.cache.isDebugEnabled())
            ZimbraLog.cache.debug("uncached item " + itemId + " in mailbox " + getId());
        if (item != null) {
            MessageCache.purge(item);
            uncacheChildren(item);
        } else {
            MessageCache.purge(this, itemId);
        }
    }

    /** Removes all this item's children from the <code>Mailbox</code>'s cache.
     *  Does not uncache the item itself. */
    void uncacheChildren(MailItem parent) throws ServiceException {
        if (parent == null || !parent.canHaveChildren())
            return;

        Collection<? extends MailItem> cached;
        if (!(parent instanceof Folder))
            cached = getItemCache().values();
        else if (mFolderCache != null)
            cached = mFolderCache.values();
        else
            return;

        int parentId = parent.getId();
        List<MailItem> children = new ArrayList<MailItem>();
        for (MailItem item : cached)
            if (item.getParentId() == parentId)
                children.add(item);

        if (!children.isEmpty())
            for (MailItem child : children)
                uncache(child);
    }

    /** Removes all items of a specified type from the <tt>Mailbox</tt>'s
     *  caches.  There may be some collateral damage: purging non-tag,
     *  non-folder types will drop the entire item cache.
     *
     * @param type  The type of item to completely uncache.  {@link MailItem#TYPE_UNKNOWN}
     * uncaches all items. */
    public void purge(MailItem.Type type) {
        lock.lock();
        try {
            switch (type) {
                case FOLDER:
                case MOUNTPOINT:
                case SEARCHFOLDER:
                    mFolderCache = null;
                    break;
                case FLAG:
                case TAG:
                    mTagCache = null;
                    break;
                default:
                    clearItemCache();
                    break;
                case UNKNOWN:
                    mFolderCache = null;
                    mTagCache = null;
                    clearItemCache();
                    break;
            }
        } finally {
            lock.release();
        }

        ZimbraLog.cache.debug("purged type=%s", type);
    }


    /** Creates the default set of immutable system folders in a new mailbox.
     *  These system folders have fixed ids (e.g. {@link #ID_FOLDER_INBOX})
     *  and are hardcoded in the server:<pre>
     *     MAILBOX_ROOT
     *       +--Tags
     *       +--Conversations
     *       +--Comments
     *       +--Profile
     *       +--&lt;other hidden system folders>
     *       +--USER_ROOT
     *            +--INBOX
     *            +--Trash
     *            +--Sent
     *            +--&lt;other immutable folders>
     *            +--&lt;user-created folders></pre>
     *  This method does <u>not</u> have hooks for inserting arbitrary folders,
     *  tags, or messages into a new mailbox.
     *
     * @see Folder#create(int, Mailbox, Folder, String, byte, byte, int, byte, String) */
    protected void initialize() throws ServiceException {
        // the new mailbox's caches are created and the default set of tags are
        // loaded by the earlier call to loadFoldersAndTags in beginTransaction
        lock.lock();
        try {
            byte hidden = Folder.FOLDER_IS_IMMUTABLE | Folder.FOLDER_DONT_TRACK_COUNTS;
            Folder root = Folder.create(ID_FOLDER_ROOT, this, null, "ROOT", hidden, MailItem.Type.UNKNOWN, 0,
                    MailItem.DEFAULT_COLOR_RGB, null, null);
            Folder.create(ID_FOLDER_TAGS, this, root, "Tags", hidden, MailItem.Type.TAG, 0,
                    MailItem.DEFAULT_COLOR_RGB, null, null);
            Folder.create(ID_FOLDER_CONVERSATIONS, this, root, "Conversations", hidden, MailItem.Type.CONVERSATION, 0,
                    MailItem.DEFAULT_COLOR_RGB, null, null);
            Folder.create(ID_FOLDER_COMMENTS, this, root, "Comments", hidden, MailItem.Type.COMMENT, 0,
                    MailItem.DEFAULT_COLOR_RGB, null, null);
            Folder.create(ID_FOLDER_PROFILE, this, root, "Profile", hidden, MailItem.Type.DOCUMENT, 0,
                    MailItem.DEFAULT_COLOR_RGB, null, null);

            byte system = Folder.FOLDER_IS_IMMUTABLE;
            Folder userRoot = Folder.create(ID_FOLDER_USER_ROOT, this, root, "USER_ROOT", system, MailItem.Type.UNKNOWN,
                    0, MailItem.DEFAULT_COLOR_RGB, null, null);
            Folder.create(ID_FOLDER_INBOX, this, userRoot, "Inbox", system, MailItem.Type.MESSAGE, 0,
                    MailItem.DEFAULT_COLOR_RGB, null, null);
            Folder.create(ID_FOLDER_TRASH, this, userRoot, "Trash", system, MailItem.Type.UNKNOWN, 0,
                    MailItem.DEFAULT_COLOR_RGB, null, null);
            Folder.create(ID_FOLDER_SPAM, this, userRoot, "Junk", system, MailItem.Type.MESSAGE, 0,
                    MailItem.DEFAULT_COLOR_RGB, null, null);
            Folder.create(ID_FOLDER_SENT, this, userRoot, "Sent", system, MailItem.Type.MESSAGE, 0,
                    MailItem.DEFAULT_COLOR_RGB, null, null);
            Folder.create(ID_FOLDER_DRAFTS, this, userRoot, "Drafts", system, MailItem.Type.MESSAGE, 0,
                    MailItem.DEFAULT_COLOR_RGB, null, null);
            Folder.create(ID_FOLDER_CONTACTS, this, userRoot, "Contacts", system, MailItem.Type.CONTACT, 0,
                    MailItem.DEFAULT_COLOR_RGB, null, null);
            Folder.create(ID_FOLDER_CALENDAR, this, userRoot, "Calendar", system, MailItem.Type.APPOINTMENT,
                    Flag.BITMASK_CHECKED, MailItem.DEFAULT_COLOR_RGB, null, null);
            Folder.create(ID_FOLDER_TASKS, this, userRoot, "Tasks", system, MailItem.Type.TASK, Flag.BITMASK_CHECKED,
                    MailItem.DEFAULT_COLOR_RGB, null, null);
            Folder.create(ID_FOLDER_AUTO_CONTACTS, this, userRoot, "Emailed Contacts", system, MailItem.Type.CONTACT, 0,
                    MailItem.DEFAULT_COLOR_RGB, null, null);
            Folder.create(ID_FOLDER_IM_LOGS,  this, userRoot, "Chats", system, MailItem.Type.MESSAGE, 0,
                    MailItem.DEFAULT_COLOR_RGB, null, null);
            Folder.create(ID_FOLDER_BRIEFCASE, this, userRoot, "Briefcase", system, MailItem.Type.DOCUMENT, 0,
                    MailItem.DEFAULT_COLOR_RGB, null, null);

            mCurrentChange.itemId = getInitialItemId();
            DbMailbox.updateMailboxStats(this);

            // set the version to CURRENT
            Metadata md = new Metadata();
            version = new MailboxVersion();
            version.writeToMetadata(md);
            DbMailbox.updateConfig(this, MD_CONFIG_VERSION, md);
        } finally {
            lock.release();
        }
    }

    int getInitialItemId() { return FIRST_USER_ID; }

    private void loadFoldersAndTags() throws ServiceException {
        // if the persisted mailbox sizes aren't available, we *must* recalculate
        boolean initial = mData.contacts < 0 || mData.size < 0;

        if (mFolderCache != null && mTagCache != null && !initial)
            return;
        ZimbraLog.cache.info("initializing folder and tag caches for mailbox " + getId());

        try {
            DbMailItem.FolderTagMap folderData = new DbMailItem.FolderTagMap();
            DbMailItem.FolderTagMap tagData    = new DbMailItem.FolderTagMap();
            MailboxData stats = null;

            // Load folders and tags from memcached if we can.
            boolean loadedFromMemcached = false;
            if (!initial && !DebugConfig.disableFoldersTagsCache) {
                FoldersTagsCache ftCache = FoldersTagsCache.getInstance();
                FoldersTags ftData = ftCache.get(this);
                if (ftData != null) {
                    List<Metadata> foldersMeta = ftData.getFolders();
                    for (Metadata meta : foldersMeta) {
                        MailItem.UnderlyingData ud = new MailItem.UnderlyingData();
                        ud.deserialize(meta);
                        folderData.put(ud, null);
                    }
                    List<Metadata> tagsMeta = ftData.getTags();
                    for (Metadata meta : tagsMeta) {
                        MailItem.UnderlyingData ud = new MailItem.UnderlyingData();
                        ud.deserialize(meta);
                        tagData.put(ud, null);
                    }
                    loadedFromMemcached = true;
                }
            }

            if (!loadedFromMemcached)
                stats = DbMailItem.getFoldersAndTags(this, folderData, tagData, initial);

            boolean persist = stats != null;
            if (stats != null) {
                if (mData.size != stats.size) {
                    mCurrentChange.mDirty.recordModified(mCurrentChange.getOperation(), this, Change.MODIFIED_SIZE, mCurrentChange.timestamp);
                    ZimbraLog.mailbox.debug("setting mailbox size to " + stats.size + " (was " + mData.size + ") for mailbox " + mId);
                    mData.size = stats.size;
                }
                if (mData.contacts != stats.contacts) {
                    ZimbraLog.mailbox.debug("setting contact count to " + stats.contacts + " (was " + mData.contacts + ") for mailbox " + mId);
                    mData.contacts = stats.contacts;
                }
                DbMailbox.updateMailboxStats(this);
            }

            mFolderCache = new HashMap<Integer, Folder>();
            // create the folder objects and, as a side-effect, populate the new cache
            for (Map.Entry<MailItem.UnderlyingData, DbMailItem.FolderTagCounts> entry : folderData.entrySet()) {
                Folder folder = (Folder) MailItem.constructItem(this, entry.getKey());
                DbMailItem.FolderTagCounts fcounts = entry.getValue();
                if (fcounts != null)
                    folder.setSize(folder.getItemCount(), fcounts.deletedCount, fcounts.totalSize, fcounts.deletedUnreadCount);
            }
            // establish the folder hierarchy
            for (Folder folder : mFolderCache.values()) {
                Folder parent = mFolderCache.get(folder.getFolderId());
                // FIXME: side effect of this is that parent is marked as dirty...
                if (parent != null)
                    parent.addChild(folder, false);
                // some broken upgrades ended up with CHANGE_DATE = NULL; patch it here
                boolean badChangeDate = folder.getChangeDate() <= 0;
                if (badChangeDate) {
                    markItemModified(folder, Change.INTERNAL_ONLY, folder.snapshotItem());
                    folder.mData.metadataChanged(this);
                }
                // if we recalculated folder counts or had to fix CHANGE_DATE, persist those values now
                if (persist || badChangeDate)
                    folder.saveFolderCounts(initial);
            }

            mTagCache = new HashMap<Object, Tag>(tagData.size() * 3);
            // create the tag objects and, as a side-effect, populate the new cache
            for (Map.Entry<MailItem.UnderlyingData, DbMailItem.FolderTagCounts> entry : tagData.entrySet()) {
                Tag tag = new Tag(this, entry.getKey());
                DbMailItem.FolderTagCounts tcounts = entry.getValue();
                if (tcounts != null)
                    tag.setSize(tcounts.deletedUnreadCount);

                if (persist)
                    tag.saveTagCounts();
            }

            if (!loadedFromMemcached && !DebugConfig.disableFoldersTagsCache)
                cacheFoldersTagsToMemcached();
        } catch (ServiceException e) {
            mTagCache = null;
            mFolderCache = null;
            throw e;
        }
    }

    void cacheFoldersTagsToMemcached() throws ServiceException {
        lock.lock();
        try {
            List<Folder> folderList = new ArrayList<Folder>(mFolderCache.values());
            List<Tag> tagList = new ArrayList<Tag>();
            for (Map.Entry<Object, Tag> entry : mTagCache.entrySet()) {
                // A tag is cached twice, once by its id and once by name.  Dedupe.
                if (entry.getKey() instanceof String) {
                    tagList.add(entry.getValue());
                }
            }
            FoldersTags ftData = new FoldersTags(folderList, tagList);
            FoldersTagsCache ftCache = FoldersTagsCache.getInstance();
            ftCache.put(this, ftData);
        } finally {
            lock.release();
        }
    }

    public void recalculateFolderAndTagCounts() throws ServiceException {
        boolean success = false;
        try {
            beginTransaction("recalculateFolderAndTagCounts", null);

            // force the recalculation of all folder/tag/mailbox counts and sizes
            mTagCache = null;
            mFolderCache = null;
            mData.contacts = -1;
            loadFoldersAndTags();

            success = true;
        } finally {
            endTransaction(success);
        }
    }

    public void deleteMailbox() throws ServiceException {
        deleteMailbox(null);
    }

    public void deleteMailbox(OperationContext octxt) throws ServiceException {
        lock.lock();
        try {
            // first, throw the mailbox into maintenance mode
            //   (so anyone else with a cached reference to the Mailbox can't use it)
            MailboxMaintenance maintenance = null;
            try {
                maintenance = MailboxManager.getInstance().beginMaintenance(mData.accountId, mId);
            } catch (MailServiceException e) {
                // Ignore wrong mailbox exception.  It may be thrown if we're redoing a DeleteMailbox that was interrupted
                // when server crashed in the middle of the operation.  Database says the mailbox has been deleted, but
                // there may be other files that still need to be cleaned up.
                if (!MailServiceException.WRONG_MAILBOX.equals(e.getCode())) {
                    throw e;
                }
            }

            boolean needRedo = needRedo(octxt);
            DeleteMailbox redoRecorder = new DeleteMailbox(mId);
            boolean success = false;
            try {
                beginTransaction("deleteMailbox", octxt, redoRecorder);
                if (needRedo) {
                    redoRecorder.log();
                }
                try {
                    // remove all the relevant entries from the database
                    DbConnection conn = getOperationConnection();
                    DbMailbox.clearMailboxContent(this);
                    DbMailbox.deleteMailbox(conn, this);

                    // Remove all data related to this mailbox from memcached, so the data doesn't
                    // get used by another user later by mistake if/when mailbox id gets reused.
                    MemcachedCacheManager.purgeMailbox(this);

                    success = true;
                } finally {
                    // commit the DB transaction before touching the store!  (also ends the operation)
                    endTransaction(success);
                }

                if (success) {
                    // remove all traces of the mailbox from the Mailbox cache
                    //   (so anyone asking for the Mailbox gets NO_SUCH_MBOX or creates a fresh new empty one with a different id)
                    MailboxManager.getInstance().markMailboxDeleted(this);

                    // attempt to nuke the store and index
                    // FIXME: we're assuming a lot about the store and index here; should use their functions
                    try {
                        index.deleteIndex();
                    } catch (IOException iox) {
                        ZimbraLog.store.warn("Unable to delete index data.", iox);
                    }
                    try {
                        StoreManager.getInstance().deleteStore(this);
                    } catch (IOException iox) {
                        ZimbraLog.store.warn("Unable to delete message data.", iox);
                    }

                    // twiddle the mailbox lock [must be the last command of this function!]
                    //   (so even *we* can't access this Mailbox going forward)
                    if (maintenance != null) {
                        maintenance.markUnavailable();
                    }
                }
            } finally {
                if (needRedo) {
                    if (success) {
                        redoRecorder.commit();
                    } else {
                        redoRecorder.abort();
                    }
                }
            }
        } finally {
            lock.release();
        }
    }

    public void renameMailbox(String oldName, String newName) throws ServiceException {
        renameMailbox(null, oldName, newName);
    }

    public void renameMailbox(OperationContext octxt, String oldName, String newName) throws ServiceException {
        if (Strings.isNullOrEmpty(newName)) {
            throw ServiceException.INVALID_REQUEST("Cannot rename mailbox to empty name", null);
        }
        RenameMailbox redoRecorder = new RenameMailbox(mId, oldName, newName);
        boolean success = false;
        try {
            beginTransaction("renameMailbox", octxt, redoRecorder);

            DbMailbox.renameMailbox(this, newName);

            Account acct = getAccount();
            boolean imEnabledThisAcct = acct.isFeatureIMEnabled();
            boolean xmppEnabled = Provisioning.getInstance().getServer(acct).isXMPPEnabled();

            if (persona != null || (xmppEnabled && imEnabledThisAcct)) {
                getPersona().renamePersona(newName);
            }
            success = true;
        } finally {
            endTransaction(success);
        }
    }

    public MailboxVersion getVersion() {
        lock.lock(); // for memory visibility
        try {
            return version;
        } finally {
            lock.release();
        }
    }

    void updateVersion(MailboxVersion vers) throws ServiceException {
        lock.lock();
        try {
            version = new MailboxVersion(vers);
            Metadata md = getConfig(null, Mailbox.MD_CONFIG_VERSION);
            if (md == null) {
                md = new Metadata();
            }
            version.writeToMetadata(md);
            setConfig(null, Mailbox.MD_CONFIG_VERSION, md);
        } finally {
            lock.release();
        }
    }

    /** Recalculates the size, metadata, etc. for an existing MailItem and
     *  persists that information to the database.  Maintains any existing
     *  mutable metadata.  Updates mailbox and folder sizes appropriately.
     *
     * @param id    The item ID of the MailItem to reanalyze.
     * @param type  The item's type (e.g. {@link MailItem#TYPE_MESSAGE}).
     * @param data  The (optional) extra item data for indexing (e.g.
     *              a Message's {@link ParsedMessage}. */
    void reanalyze(int id, MailItem.Type type, Object data, long size) throws ServiceException {
        boolean success = false;
        try {
            beginTransaction("reanalyze", null);
            MailItem item = getItemById(null, id, type);
            item.reanalyze(data, size);
            success = true;
        } finally {
            endTransaction(success);
        }
    }


    /** Returns the access rights that the user has been granted on this
     *  item.  The owner of the {@link Mailbox} has all rights on all items
     *  in the Mailbox, as do all admin accounts.  All other users must be
     *  explicitly granted access.  <i>(Tag sharing and negative rights not
     *  yet implemented.)</i>  This operation will succeed even if the
     *  authenticated user from the {@link OperationContext} does
     *  not have {@link ACL#RIGHT_READ} on the requested item.<p>
     *
     *  If you want to know if an account has {@link ACL#RIGHT_WRITE} on an
     *  item, call<pre>
     *    (mbox.getEffectivePermissions(new OperationContext(acct), itemId) &
     *         ACL.RIGHT_WRITE) != 0</pre>
     *
     * @param octxt    The context (authenticated user, redo player, other
     *                 constraints) under which this operation is executed.
     *                 Note, if the callstack is currently in a transaction,
     *                 this octxt will be ignored for right checking purpose;
     *                 the OperationContext object associated with the
     *                 top-most transaction will be used for right checking
     *                 purpose instead.
     *
     * @param itemId   The item whose permissions we need to query.
     * @param type     The item's type, or {@link MailItem#TYPE_UNKNOWN}.
     * @return An OR'ed-together set of rights, e.g. {@link ACL#RIGHT_READ}
     *         and {@link ACL#RIGHT_INSERT}.
     * @throws ServiceException   The following error codes are possible:<ul>
     *    <li><tt>mail.NO_SUCH_ITEM</tt> - the specified item does not
     *        exist
     *    <li><tt>service.FAILURE</tt> - if there's a database failure,
     *        LDAP error, or other internal error</ul>
     * @see ACL
     * @see MailItem#checkRights(short, Account, boolean) */
    public short getEffectivePermissions(OperationContext octxt, int itemId, MailItem.Type type)
            throws ServiceException {
        boolean success = false;
        try {
            beginTransaction("getEffectivePermissions", octxt);

            // fetch the item without perm check so we get it even if the
            // authenticated user doesn't have read permissions on it
            MailItem item = getItemById(itemId, type);

            // use ~0 to query *all* rights; may need to change this when we do negative rights
            short rights = item.checkRights((short) ~0, getAuthenticatedAccount(), isUsingAdminPrivileges());
            success = true;
            return rights;
        } finally {
            endTransaction(success);
        }
    }

    /**
     * This API uses the credentials in authedAcct/asAdmin parameters.
     *
     * @see #getEffectivePermissions(OperationContext, int, com.zimbra.cs.mailbox.MailItem.Type)
     */
    public short getEffectivePermissions(Account authedAcct, boolean asAdmin, int itemId, MailItem.Type type)
            throws ServiceException {

        boolean success = false;
        try {
            beginTransaction("getEffectivePermissions", new OperationContext(authedAcct, asAdmin));

            // fetch the item without perm check so we get it even if the
            // authenticated user doesn't have read permissions on it
            MailItem item = getItemById(itemId, type);

            // use ~0 to query *all* rights; may need to change this when we do negative rights
            short rights = item.checkRights((short) ~0, authedAcct, asAdmin);
            success = true;
            return rights;
        } finally {
            endTransaction(success);
        }
    }

    /**
     * Returns whether this type of {@link MailItem} is definitely preloaded in one of the {@link Mailbox}'s caches.
     *
     * @param type  The type of <tt>MailItem</tt>.
     * @return <tt>true</tt> if the item is a {@link Folder} or {@link Tag} or one of their subclasses.
     * @see #mTagCache
     * @see #mFolderCache
     */
    public static boolean isCachedType(MailItem.Type type) {
        switch (type) {
            case FOLDER:
            case SEARCHFOLDER:
            case TAG:
            case FLAG:
            case MOUNTPOINT:
                return true;
            default:
                return false;
        }
    }

    protected <T extends MailItem> T checkAccess(T item) throws ServiceException {
        if (item == null || item.canAccess(ACL.RIGHT_READ)) {
            return item;
        } else {
            throw ServiceException.PERM_DENIED("you do not have sufficient permissions");
        }
    }

    /** Makes a copy of the given item with {@link Flag#BITMASK_UNCACHED} set.
     *  This copy is not linked to its {@code Mailbox} and thus will not change
     *  when modifications are subsequently made to the original item.  The
     *  original item is unchanged.
     *  <p>
     *  This method should only be called <i>immediately</i> before returning
     *  an item from a public {@code Mailbox} method.  In order to handle
     *  recursive calls, item duplication occurs only when we're in a top-level
     *  transaction; otherwise, the original item is returned.
     * @see #snapshotFolders() */
    @SuppressWarnings("unchecked")
    private <T extends MailItem> T snapshotItem(T item) throws ServiceException {
        if (item == null || item.isTagged(Flag.ID_UNCACHED) || mCurrentChange.depth > 1) {
            return item;
        }
        if (item instanceof Folder) {
            return mFolderCache == null ? item : (T) snapshotFolders().get(item.getId());
        }

        MailItem.UnderlyingData data = item.getUnderlyingData().clone();
        data.setFlag(Flag.FlagInfo.UNCACHED);
        data.metadata = item.encodeMetadata().toString();
        if (item instanceof VirtualConversation) {
            // VirtualConversations need to be special-cased since MailItem.constructItem() returns null for them
            return (T) new VirtualConversation(this, data);
        } else {
            return (T) MailItem.constructItem(this, data);
        }
    }

    /** Makes a copy of the {@code Mailbox}'s entire {@code Folder} tree with
     *  {@link Flag#BITMASK_UNCACHED} set on each copied folder.  This copy is
     *  not linked to its {@code Mailbox} and thus will not change when
     *  modifications are subsequently made to any of the folders.  The
     *  original folders are unchanged.
     *  <p>
     *  This method should only be called <i>immediately</i> before returning
     *  the folder set from a public {@code Mailbox} method.  In order to
     *  handle recursive calls, item duplication occurs only when we're in a
     *  top-level transaction; otherwise, the live folder cache is returned.
     *  <p>
     *  If the {@code Mailbox}'s folder cache is {@code null}, this method will
     *  also return {@code null}. */
    private Map<Integer, Folder> snapshotFolders() throws ServiceException {
        if (mCurrentChange.depth > 1 || mFolderCache == null)
            return mFolderCache;

        Map<Integer, Folder> copies = new HashMap<Integer, Folder>();
        for (Folder folder : mFolderCache.values()) {
            MailItem.UnderlyingData data = folder.getUnderlyingData().clone();
            data.setFlag(Flag.FlagInfo.UNCACHED);
            data.metadata = folder.encodeMetadata().toString();
            copies.put(folder.getId(), (Folder) MailItem.constructItem(this, data));
        }
        for (Folder folder : copies.values()) {
            Folder parent = copies.get(folder.getFolderId());
            if (parent != null) {
                parent.addChild(folder, false);
            }
        }
        return copies;
    }

    private static Set<MailItem.Type> FOLDER_TYPES = EnumSet.of(MailItem.Type.FOLDER, MailItem.Type.SEARCHFOLDER, MailItem.Type.MOUNTPOINT);

    /** Makes a deep copy of the {@code PendingModifications} object with
     *  {@link Flag#BITMASK_UNCACHED} set on each {@code MailItem} present in
     *  the {@code created} and {@code modified} hashes.  These copied {@code
     *  MailItem}s are not linked to their {@code Mailbox} and thus will not
     *  change when modifications are subsequently made to the contents of the
     *  {@code Mailbox}.  The original {@code PendingModifications} object and
     *  the {@code MailItem}s it references are unchanged.
     *  <p>
     *  This method should only be called <i>immediately</i> before notifying
     *  listeners of the changes from the currently-ending transaction. */
    private PendingModifications snapshotModifications(PendingModifications pms) throws ServiceException {
        if (pms == null)
            return null;
        assert(mCurrentChange.depth == 0);

        Map<Integer, MailItem> cache = mItemCache.get();
        Map<Integer, Folder> folders =  mFolderCache == null || Collections.disjoint(pms.changedTypes, FOLDER_TYPES) ? mFolderCache : snapshotFolders();

        PendingModifications snapshot = new PendingModifications();

        if (pms.deleted != null && !pms.deleted.isEmpty()) {
            snapshot.recordDeleted(pms.deleted);
        }

        if (pms.created != null && !pms.created.isEmpty()) {
            for (MailItem item : pms.created.values()) {
                if (item instanceof Folder && folders != null) {
                    Folder folder = folders.get(item.getId());
                    if (folder == null) {
                        ZimbraLog.mailbox.warn("folder missing from snapshotted folder set: %d", item.getId());
                        folder = (Folder) item;
                    }
                    snapshot.recordCreated(folder);
                } else {
                    // NOTE: if the folder cache is null, folders fall down here and should always get copy == false
                    boolean copy = item instanceof Tag || (cache != null && cache.containsKey(item.getId()));
                    snapshot.recordCreated(copy ? snapshotItem(item) : item);
                }
            }
        }

        if (pms.modified != null && !pms.modified.isEmpty()) {
            for (Map.Entry<PendingModifications.ModificationKey, Change> entry : pms.modified.entrySet()) {
                Change chg = entry.getValue();
                if (!(chg.what instanceof MailItem)) {
                    snapshot.recordModified(entry.getKey(), chg);
                    continue;
                }

                MailItem item = (MailItem) chg.what;
                if (item instanceof Folder && folders != null) {
                    Folder folder = folders.get(item.getId());
                    if (folder == null) {
                        ZimbraLog.mailbox.warn("folder missing from snapshotted folder set: %d", item.getId());
                        folder = (Folder) item;
                    }
                    snapshot.recordModified(chg.op, folder, chg.why, chg.when, (MailItem) chg.preModifyObj);
                } else {
                    // NOTE: if the folder cache is null, folders fall down here and should always get copy == false
                    boolean copy = item instanceof Tag || (cache != null && cache.containsKey(item.getId()));
                    snapshot.recordModified(
                            chg.op, copy ? snapshotItem(item) : item, chg.why, chg.when, (MailItem) chg.preModifyObj);
                }
            }
        }

        return snapshot;
    }

    /**
     * Returns the <tt>MailItem</tt> with the specified id.
     * @throws NoSuchItemException if the item does not exist
     */
    public MailItem getItemById(OperationContext octxt, int id, MailItem.Type type) throws ServiceException {
        boolean success = false;
        try {
            // tag/folder caches are populated in beginTransaction...
            beginTransaction("getItemById", octxt);
            MailItem item = checkAccess(getItemById(id, type));
            success = true;
            return item;
        } finally {
            endTransaction(success);
        }
    }

    MailItem getItemById(int id, MailItem.Type type) throws ServiceException {
        return getItemById(id, type, false);
    }

    MailItem getItemById(int id, MailItem.Type type, boolean fromDumpster) throws ServiceException {
        if (fromDumpster)
            return MailItem.getById(this, id, type, true);

        // try the cache first
        MailItem item = getCachedItem(new Integer(id), type);
        if (item != null)
            return item;

        // the tag and folder caches contain ALL tags and folders, so cache miss == doesn't exist
        if (isCachedType(type))
            throw MailItem.noSuchItem(id, type);

        if (id <= -FIRST_USER_ID) {
            // special-case virtual conversations
            if (type != MailItem.Type.CONVERSATION && type != MailItem.Type.UNKNOWN) {
                throw MailItem.noSuchItem(id, type);
            }
            Message msg = getCachedMessage(new Integer(-id));
            if (msg == null)
                msg = getMessageById(-id);
            if (msg.getConversationId() != id)
                return msg.getParent();
            else
                item = new VirtualConversation(this, msg);
        } else {
            // cache miss, so fetch from the database
            item = MailItem.getById(this, id, type);
        }
        return item;
    }

    /**
     * Returns <tt>MailItem</tt>s with the specified ids.
     * @throws NoSuchItemException any item does not exist
     */
    public MailItem[] getItemById(OperationContext octxt, Collection<Integer> ids, MailItem.Type type)
            throws ServiceException {
        return getItemById(octxt, ArrayUtil.toIntArray(ids), type);
    }

    /**
     * Returns <tt>MailItem</tt>s with the specified ids.
     * @throws NoSuchItemException any item does not exist
     */
    public MailItem[] getItemById(OperationContext octxt, int[] ids, MailItem.Type type) throws ServiceException {
        return getItemById(octxt, ids, type, false);
    }

    public MailItem[] getItemById(OperationContext octxt, int[] ids, MailItem.Type type, boolean fromDumpster)
            throws ServiceException {
        boolean success = false;
        try {
            // tag/folder caches are populated in beginTransaction...
            beginTransaction("getItemById[]", octxt);
            MailItem[] items = getItemById(ids, type, fromDumpster);
            // make sure all those items are visible...
            for (int i = 0; i < items.length; i++) {
                checkAccess(items[i]);
            }
            success = true;
            return items;
        } finally {
            endTransaction(success);
        }
    }

    MailItem[] getItemById(Collection<Integer> ids, MailItem.Type type) throws ServiceException {
        return getItemById(ArrayUtil.toIntArray(ids), type);
    }

    MailItem[] getItemById(int[] ids, MailItem.Type type) throws ServiceException {
        return getItemById(ids, type, false);
    }

    private MailItem[] getItemById(int[] ids, MailItem.Type type, boolean fromDumpster) throws ServiceException {
        if (!mCurrentChange.active)
            throw ServiceException.FAILURE("must be in transaction", null);
        if (ids == null)
            return null;

        MailItem items[] = new MailItem[ids.length];

        if (fromDumpster) {
            for (int i = 0; i < items.length; ++i) {
                int id = ids[i];
                if (id > 0) {
                    items[i] = getItemById(id, type, true);
                }
            }
            return items;
        }

        Set<Integer> uncached = new HashSet<Integer>();

        // try the cache first
        Integer miss = null;
        boolean relaxType = false;
        for (int i = 0; i < ids.length; i++) {
            // special-case -1 as a signal to return null...
            if (ids[i] == ID_AUTO_INCREMENT) {
                items[i] = null;
            } else {
                Integer key = ids[i];
                MailItem item = getCachedItem(key, type);
                // special-case virtual conversations
                if (item == null && ids[i] <= -FIRST_USER_ID) {
                    if (!MailItem.isAcceptableType(type, MailItem.Type.CONVERSATION)) {
                        throw MailItem.noSuchItem(ids[i], type);
                    }
                    Message msg = getCachedMessage(-ids[i]);
                    if (msg != null) {
                        if (msg.getConversationId() == ids[i])
                            item = new VirtualConversation(this, msg);
                        else
                            item = getCachedConversation(key = msg.getConversationId());
                    } else {
                        // need to fetch the message in order to get its conv...
                        key = -ids[i];
                        relaxType = true;
                    }
                }
                items[i] = item;
                if (item == null)
                    uncached.add(miss = key);
            }
        }
        if (uncached.isEmpty())
            return items;

        // the tag and folder caches contain ALL tags and folders, so cache miss == doesn't exist
        if (isCachedType(type))
            throw MailItem.noSuchItem(miss.intValue(), type);

        // cache miss, so fetch from the database
        MailItem.getById(this, uncached, relaxType ? MailItem.Type.UNKNOWN : type);

        uncached.clear();
        for (int i = 0; i < ids.length; i++) {
            if (ids[i] != ID_AUTO_INCREMENT && items[i] == null) {
                if (ids[i] <= -FIRST_USER_ID) {
                    // special-case virtual conversations
                    MailItem item = getCachedItem(-ids[i]);
                    if (!(item instanceof Message)) {
                        throw MailItem.noSuchItem(ids[i], type);
                    } else if (item.getParentId() == ids[i]) {
                        items[i] = new VirtualConversation(this, (Message) item);
                    } else {
                        items[i] = getCachedItem(item.getParentId());
                        if (items[i] == null)
                            uncached.add(item.getParentId());
                    }
                } else {
                    if ((items[i] = getCachedItem(ids[i])) == null)
                        throw MailItem.noSuchItem(ids[i], type);
                }
            }
        }

        // special case asking for VirtualConversation but having it be a real Conversation
        if (!uncached.isEmpty()) {
            MailItem.getById(this, uncached, MailItem.Type.CONVERSATION);
            for (int i = 0; i < ids.length; i++) {
                if (ids[i] <= -FIRST_USER_ID && items[i] == null) {
                    MailItem item = getCachedItem(-ids[i]);
                    if (!(item instanceof Message) || item.getParentId() == ids[i])
                        throw ServiceException.FAILURE("item should be cached but is not: " + -ids[i], null);
                    items[i] = getCachedItem(item.getParentId());
                    if (items[i] == null)
                        throw MailItem.noSuchItem(ids[i], type);
                }
            }
        }

        return items;
    }

    /** retrieve an item from the Mailbox's caches; return null if no item found */
    MailItem getCachedItem(Integer key) throws ServiceException {
        MailItem item = null;
        if (key < 0) {
            item = Flag.of(this, key);
        }
        if (item == null && mTagCache != null) {
            item = mTagCache.get(key);
        }
        if (item == null && mFolderCache != null) {
            item = mFolderCache.get(key);
        }
        if (item == null) {
            item = getItemCache().get(key);
        }
        logCacheActivity(key, item == null ? MailItem.Type.UNKNOWN : item.getType(), item);
        return item;
    }

    MailItem getCachedItem(Integer key, MailItem.Type type) throws ServiceException {
        MailItem item = null;
        switch (type) {
            case UNKNOWN:
                return getCachedItem(key);
            case FLAG:
            case TAG:
                if (key < 0) {
                    item = Flag.of(this, key);
                } else if (mTagCache != null) {
                    item = mTagCache.get(key);
                }
                break;
            case MOUNTPOINT:
            case SEARCHFOLDER:
            case FOLDER:
                if (mFolderCache != null) {
                    item = mFolderCache.get(key);
                }
                break;
            default:
                item = getItemCache().get(key);
                break;
        }

        if (item != null && !MailItem.isAcceptableType(type, MailItem.Type.of(item.mData.type))) {
            item = null;
        }

        logCacheActivity(key, type, item);
        return item;
    }

    /** translate from the DB representation of an item to its Mailbox abstraction */
    MailItem getItem(MailItem.UnderlyingData data) throws ServiceException {
        if (data == null)
            return null;
        MailItem item = getCachedItem(data.id, MailItem.Type.of(data.type));
        // XXX: should we sanity-check the cached version to make sure all the data matches?
        if (item != null) {
            return item;
        }
        return MailItem.constructItem(this, data);
    }

    /** Returns a current or past revision of an item.  Item version numbers
     *  are 1-based and incremented each time the "content" of the item changes
     *  (e.g. editing a draft, modifying a contact's fields).  If the requested
     *  revision does not exist, either because the version number is out of
     *  range or because the requested revision has not been retained, returns
     *  <tt>null</tt>. */
    public MailItem getItemRevision(OperationContext octxt, int id, MailItem.Type type, int version)
            throws ServiceException {
        boolean success = false;
        try {
            beginTransaction("getItemRevision", octxt);
            MailItem revision = checkAccess(getItemById(id, type)).getRevision(version);
            success = true;
            return revision;
        } finally {
            endTransaction(success);
        }
    }

    /** Returns a {@link List} containing all available revisions of an item,
     *  both current and past.  These revisions are returned in increasing
     *  order of their 1-based "version", with the current revision always
     *  present and listed last. */
    @SuppressWarnings("unchecked")
    public <T extends MailItem> List<T> getAllRevisions(OperationContext octxt, int id, MailItem.Type type)
            throws ServiceException {
        boolean success = false;
        try {
            beginTransaction("getAllRevisions", octxt);
            T item = (T) checkAccess(getItemById(id, type));
            List<MailItem> previousRevisions = item.loadRevisions();
            List<T> result = new ArrayList<T>(previousRevisions.size());
            for (MailItem rev : previousRevisions) {
                result.add((T) rev);
            }
            result.add(item);

            success = true;
            return result;
        } finally {
            endTransaction(success);
        }
    }

    /**
     * Fetches a <tt>MailItem</tt> by its IMAP id.
     * @throws MailServiceException if there is no <tt>MailItem</tt> with the given id.
     * @see MailServiceException#NO_SUCH_ITEM
     */
    public MailItem getItemByImapId(OperationContext octxt, int imapId, int folderId) throws ServiceException {
        boolean success = false;
        try {
            // tag/folder caches are populated in beginTransaction...
            beginTransaction("getItemByImapId", octxt);

            MailItem item = checkAccess(getCachedItem(imapId));
            // in general, the item will not have been moved and its id will be the same as its IMAP id.
            if (item == null) {
                try {
                    item = checkAccess(MailItem.getById(this, imapId));
                    if (item.getImapUid() != imapId) {
                        item = null;
                    }
                } catch (NoSuchItemException nsie) {
                }
            }
            // if it's not found, we have to search on the non-indexed IMAP_ID column...
            if (item == null) {
                item = checkAccess(MailItem.getByImapId(this, imapId, folderId));
            }
            if (isCachedType(item.getType()) || item.getImapUid() != imapId || item.getFolderId() != folderId) {
                throw MailServiceException.NO_SUCH_ITEM(imapId);
            }
            success = true;
            return item;
        } finally {
            endTransaction(success);
        }
    }

    /** Fetches an item by path relative to {@link #ID_FOLDER_USER_ROOT}.
     * @see #getItemByPath(OperationContext, String, int) */
    public MailItem getItemByPath(OperationContext octxt, String path) throws ServiceException {
        return getItemByPath(octxt, path, ID_FOLDER_USER_ROOT);
    }

    /** Fetches an item by path.  If the path begins with <tt>/</tt>, it's
     *  considered an absolute path relative to {@link #ID_FOLDER_USER_ROOT}.
     *  If it doesn't, it's computed relative to the passed-in folder ID.<p>
     *
     *  This can return anything with a name; at present, that is limited to
     *  {@link Folder}s, {@link Tag}s, and {@link Document}s. */
    public MailItem getItemByPath(OperationContext octxt, String name, int folderId) throws ServiceException {
        if (name != null) {
            while (name.startsWith("/")) {
                folderId = ID_FOLDER_USER_ROOT;
                name = name.substring(1);
            }
            while (name.endsWith("/")) {
                name = name.substring(0, name.length() - 1);
            }
        }
        if (Strings.isNullOrEmpty(name)) {
            return getFolderById(octxt, folderId);
        }
        boolean success = false;
        try {
            // tag/folder caches are populated in beginTransaction...
            beginTransaction("getItemByPath", octxt);

            Folder parent = (Folder) getItemById(folderId, MailItem.Type.FOLDER);

            int slash = name.lastIndexOf('/');
            if (slash != -1) {
                for (String segment : name.substring(0, slash).split("/")) {
                    if ((parent = parent.findSubfolder(segment)) == null) {
                        throw MailServiceException.NO_SUCH_FOLDER(name);
                    }
                }
                name = name.substring(slash + 1);
            }

            MailItem item = null;
            if (folderId == ID_FOLDER_TAGS) {
                item = getTagByName(name);
            } else {
                // check for the specified item -- folder first, then document
                item = parent.findSubfolder(name);
                if (item == null) {
                    item = getItem(DbMailItem.getByName(this, parent.getId(), name, MailItem.Type.DOCUMENT));
                }
            }
            // make sure the item is visible to the requester
            if (checkAccess(item) == null) {
                throw MailServiceException.NO_SUCH_ITEM(name);
            }
            success = true;
            return item;
        } finally {
            endTransaction(success);
        }
    }

    /** Returns all the MailItems of a given type, optionally in a specified folder */
    public List<MailItem> getItemList(OperationContext octxt, MailItem.Type type) throws ServiceException {
        return getItemList(octxt, type, -1);
    }

    public List<MailItem> getItemList(OperationContext octxt, MailItem.Type type, int folderId)
            throws ServiceException {
        return getItemList(octxt, type, folderId, SortBy.NONE);
    }

    public List<MailItem> getItemList(OperationContext octxt, MailItem.Type type, int folderId, SortBy sort)
            throws ServiceException {
        List<MailItem> result;
        boolean success = false;

        if (type == MailItem.Type.UNKNOWN) {
            return Collections.emptyList();
        }
        try {
            // tag/folder caches are populated in beginTransaction...
            beginTransaction("getItemList", octxt);

            Folder folder = folderId == -1 ? null : getFolderById(folderId);
            if (folder == null) {
                if (!hasFullAccess())
                    throw ServiceException.PERM_DENIED("you do not have sufficient permissions");
            } else {
                if (!folder.canAccess(ACL.RIGHT_READ, getAuthenticatedAccount(), isUsingAdminPrivileges()))
                    throw ServiceException.PERM_DENIED("you do not have sufficient permissions");
            }

            switch (type) {
                case FOLDER:
                case SEARCHFOLDER:
                case MOUNTPOINT:
                    result = new ArrayList<MailItem>(mFolderCache.size());
                    for (Folder subfolder : mFolderCache.values()) {
                        if (subfolder.getType() == type || type == MailItem.Type.FOLDER) {
                            if (folder == null || subfolder.getFolderId() == folderId) {
                                result.add(subfolder);
                            }
                        }
                    }
                    success = true;
                    break;
                case TAG:
                    if (folderId != -1 && folderId != ID_FOLDER_TAGS) {
                        return Collections.emptyList();
                    }
                    result = new ArrayList<MailItem>(mTagCache.size() / 2);
                    for (Map.Entry<Object, Tag> entry : mTagCache.entrySet()) {
                        if (entry.getKey() instanceof String) {
                            result.add(entry.getValue());
                        }
                    }
                    success = true;
                    break;
                case FLAG:
                    if (folderId != -1 && folderId != ID_FOLDER_TAGS) {
                        return Collections.emptyList();
                    }
                    List<Flag> allFlags = Flag.allOf(this);
                    result = new ArrayList<MailItem>(allFlags.size());
                    for (Flag flag : allFlags) {
                        result.add(flag);
                    }
                    success = true;
                    break;
                default:
                    List<MailItem.UnderlyingData> dataList;
                    if (folder != null) {
                        dataList = DbMailItem.getByFolder(folder, type, sort);
                    } else {
                        dataList = DbMailItem.getByType(this, type, sort);
                    }
                    if (dataList == null) {
                        return Collections.emptyList();
                    }
                    result = new ArrayList<MailItem>(dataList.size());
                    for (MailItem.UnderlyingData data : dataList) {
                        if (data != null) {
                            result.add(getItem(data));
                        }
                    }
                    // DbMailItem call handles all sorts except SORT_BY_NAME_NAT
                    if (sort.getKey() == SortBy.Key.NAME_NATURAL_ORDER) {
                        sort = SortBy.NONE;
                    }
                    success = true;
                    break;
            }
        } finally {
            endTransaction(success);
        }

        Comparator<MailItem> comp = MailItem.getComparator(sort);
        if (comp != null) {
            Collections.sort(result, comp);
        }
        return result;
    }

    /** returns the list of IDs of items of the given type in the given folder. */
    public List<Integer> listItemIds(OperationContext octxt, MailItem.Type type, int folderId) throws ServiceException {
        boolean success = false;
        try {
            beginTransaction("listItemIds", octxt);
            Folder folder = getFolderById(folderId);
            List<Integer> ids = DbMailItem.listByFolder(folder, type, true);
            success = true;
            return ids;
        } finally {
            endTransaction(success);
        }
    }

    public TypedIdList getItemIds(OperationContext octxt, int folderId) throws ServiceException {
        boolean success = false;
        try {
            beginTransaction("listAllItemIds", octxt);
            Folder folder = getFolderById(folderId);
            TypedIdList ids = DbMailItem.listByFolder(folder, true);
            success = true;
            return ids;
        } finally {
            endTransaction(success);
        }
    }


    public List<ImapMessage> openImapFolder(OperationContext octxt, int folderId) throws ServiceException {
        boolean success = false;
        try {
            beginTransaction("openImapFolder", octxt);
            Folder folder = getFolderById(folderId);
            List<ImapMessage> i4list = DbMailItem.loadImapFolder(folder);
            success = true;
            return i4list;
        } finally {
            endTransaction(success);
        }
    }

    public List<Pop3Message> openPop3Folder(OperationContext octxt, Set<Integer> folderIds, Date popSince)
            throws ServiceException {
        boolean success = false;
        try {
            beginTransaction("openPop3Folder", octxt);
            ImmutableSet.Builder<Folder> folders = ImmutableSet.builder();
            for (int folderId : folderIds) {
                folders.add(getFolderById(folderId));
            }
            List<Pop3Message> p3list = DbMailItem.loadPop3Folder(folders.build(), popSince);
            success = true;
            return p3list;
        } finally {
            endTransaction(success);
        }
    }

    public int getImapRecent(OperationContext octxt, int folderId) throws ServiceException {
        boolean success = false;
        try {
            beginTransaction("openImapFolder", octxt);
            Folder folder = checkAccess(getFolderById(folderId));
            int recent = folder.getImapRECENT();
            success = true;
            return recent;
        } finally {
            endTransaction(success);
        }
    }

    public void beginTrackingImap() throws ServiceException {
        lock.lock();
        try {
            if (isTrackingImap()) {
                return;
            }
            TrackImap redoRecorder = new TrackImap(mId);
            boolean success = false;
            try {
                beginTransaction("beginTrackingImap", null, redoRecorder);
                DbMailbox.startTrackingImap(this);
                mCurrentChange.imap = Boolean.TRUE;
                success = true;
            } finally {
                endTransaction(success);
            }
        } finally {
            lock.release();
        }
    }

    public void beginTrackingSync() throws ServiceException {
        lock.lock();
        try {
            if (isTrackingSync()) {
                return;
            }
            TrackSync redoRecorder = new TrackSync(mId);
            boolean success = false;
            try {
                beginTransaction("beginTrackingSync", null, redoRecorder);
                mCurrentChange.sync = getLastChangeID();
                DbMailbox.startTrackingSync(this);
                success = true;
            } finally {
                endTransaction(success);
            }
        } finally {
            lock.release();
        }
    }

    public void recordImapSession(int folderId) throws ServiceException {
        boolean success = false;
        try {
            beginTransaction("recordImapSession", null);
            getFolderById(folderId).checkpointRECENT();
            success = true;
        } finally {
            endTransaction(success);
        }
    }

    public List<Integer> listTombstones(int lastSync) throws ServiceException {
        return getTombstones(lastSync).getAll();
    }

    public TypedIdList getTombstones(int lastSync) throws ServiceException {
        lock.lock();
        try {
            if (!isTrackingSync()) {
                throw ServiceException.FAILURE("not tracking sync", null);
            } else if (lastSync < getSyncCutoff()) {
                throw MailServiceException.TOMBSTONES_EXPIRED();
            }

            boolean success = false;
            try {
                beginTransaction("getTombstones", null);
                TypedIdList tombstones = DbMailItem.readTombstones(this, lastSync);
                success = true;
                return tombstones;
            } finally {
                endTransaction(success);
            }
        } finally {
            lock.release();
        }
    }

    public List<Folder> getModifiedFolders(final int lastSync) throws ServiceException {
        return getModifiedFolders(lastSync, MailItem.Type.UNKNOWN);
    }

    public List<Folder> getModifiedFolders(final int lastSync, final MailItem.Type type) throws ServiceException {
        lock.lock();
        try {
            if (lastSync >= getLastChangeID()) {
                return Collections.emptyList();
            }

            List<Folder> modified = new ArrayList<Folder>();
            boolean success = false;
            try {
                beginTransaction("getModifiedFolders", null);
                for (Folder subfolder : getFolderById(ID_FOLDER_ROOT).getSubfolderHierarchy()) {
                    if (type == MailItem.Type.UNKNOWN || subfolder.getType() == type) {
                        if (subfolder.getModifiedSequence() > lastSync) {
                            modified.add(subfolder);
                        }
                    }
                }
                success = true;
                return modified;
            } finally {
                endTransaction(success);
            }
        } finally {
            lock.release();
        }
    }

    public List<Tag> getModifiedTags(OperationContext octxt, int lastSync) throws ServiceException {
        lock.lock();
        try {
            if (lastSync >= getLastChangeID()) {
                return Collections.emptyList();
            }
            List<Tag> modified = new ArrayList<Tag>();
            boolean success = false;
            try {
                beginTransaction("getModifiedTags", octxt);
                if (hasFullAccess()) {
                    for (Map.Entry<Object, Tag> entry : mTagCache.entrySet()) {
                        if (entry.getKey() instanceof String) {
                            Tag tag = entry.getValue();
                            if (tag.getModifiedSequence() > lastSync) {
                                modified.add(tag);
                            }
                        }
                    }
                }
                success = true;
                return modified;
            } finally {
                endTransaction(success);
            }
        } finally {
            lock.release();
        }
    }

    /** Returns the IDs of all items modified since a given change number.
     *  Will not return modified folders or tags; for these you need to call
     *  {@link #getModifiedFolders(long, byte)} or
     *  {@link #getModifiedTags(OperationContext, long)}.  Modified items not
     *  visible to the caller (i.e. the caller lacks {@link ACL#RIGHT_READ})
     *  are returned in a separate Integer List in the returned Pair.
     *
     * @param octxt     The context for this request (e.g. auth user id).
     * @param lastSync  We return items with change ID larger than this value.
     * @return A {@link Pair} containing:<ul>
     *         <li>a List of the IDs of all caller-visible MailItems of the
     *             given type modified since the checkpoint, and
     *         <li>a List of the IDs of all items modified since the checkpoint
     *             but not currently visible to the caller</ul> */
    public Pair<List<Integer>,TypedIdList> getModifiedItems(OperationContext octxt, int lastSync)
            throws ServiceException {
        return getModifiedItems(octxt, lastSync, MailItem.Type.UNKNOWN, null);
    }

    /** Returns the IDs of all items of the given type modified since a given
     *  change number.  Will not return modified folders or tags; for these
     *  you need to call {@link #getModifiedFolders(long, byte)} or
     *  {@link #getModifiedTags(OperationContext, long)}.  Modified items not
     *  visible to the caller (i.e. the caller lacks {@link ACL#RIGHT_READ})
     *  are returned in a separate Integer List in the returned Pair.  When
     *  <tt>type</tt> is {@link MailItem#TYPE_UNKNOWN}, all modified non-
     *  tag, non-folders are returned.
     *
     * @param octxt     The context for this request (e.g. auth user id).
     * @param lastSync  We return items with change ID larger than this value.
     * @param type      The type of MailItems to return.
     * @return A {@link Pair} containing:<ul>
     *         <li>a List of the IDs of all caller-visible MailItems of the
     *             given type modified since the checkpoint, and
     *         <li>a List of the IDs of all items of the given type modified
     *             since the checkpoint but not currently visible to the
     *             caller</ul> */
    public Pair<List<Integer>,TypedIdList> getModifiedItems(OperationContext octxt, int lastSync, MailItem.Type type)
            throws ServiceException {
        return getModifiedItems(octxt, lastSync, type, null);
    }

    public Pair<List<Integer>,TypedIdList> getModifiedItems(OperationContext octxt, int lastSync, MailItem.Type type,
            Set<Integer> folderIds) throws ServiceException {
        lock.lock();
        try {
            if (lastSync >= getLastChangeID()) {
                return new Pair<List<Integer>, TypedIdList>(Collections.<Integer>emptyList(), new TypedIdList());
            }
            boolean success = false;
            try {
                beginTransaction("getModifiedItems", octxt);

                Set<Integer> visible = Folder.toId(getAccessibleFolders(ACL.RIGHT_READ));
                if (folderIds == null) {
                    folderIds = visible;
                } else if (visible != null) {
                    folderIds = SetUtil.intersect(folderIds, visible);
                }
                Pair<List<Integer>,TypedIdList> dataList = DbMailItem.getModifiedItems(this, type, lastSync, folderIds);
                if (dataList == null) {
                    return null;
                }
                success = true;
                return dataList;
            } finally {
                endTransaction(success);
            }
        } finally {
            lock.release();
        }
    }

    /**
     * Returns a list of all {@link Folder}s the authenticated user has {@link ACL#RIGHT_READ} access to. Returns
     * {@code null} if the authenticated user has read access to the entire Mailbox.
     *
     * @see #getAccessibleFolders(short)
     */
    public Set<Folder> getVisibleFolders(OperationContext octxt) throws ServiceException {
        boolean success = false;
        try {
            beginTransaction("getVisibleFolders", octxt);
            Set<Folder> visible = getAccessibleFolders(ACL.RIGHT_READ);
            success = true;
            return visible;
        } finally {
            endTransaction(success);
        }
    }

    /**
     * Returns a list of all {@link Folder}s that the authenticated user from the current transaction has a certain set
     * of rights on. Returns {@code null} if the authenticated user has the required access on the entire Mailbox.
     *
     * @param rights bitmask representing the required permissions
     */
    Set<Folder> getAccessibleFolders(short rights) throws ServiceException {
        if (!mCurrentChange.isActive()) {
            throw ServiceException.FAILURE("cannot get visible hierarchy outside transaction", null);
        }
        if (hasFullAccess()) {
            return null;
        }
        boolean incomplete = false;
        Set<Folder> visible = new HashSet<Folder>();
        for (Folder folder : mFolderCache.values()) {
            if (folder.canAccess(rights)) {
                visible.add(folder);
            } else {
                incomplete = true;
            }
        }
        return incomplete ? visible : null;
    }

    public Flag getFlagById(int flagId) throws ServiceException {
        Flag flag = Flag.of(this, flagId);
        if (flag == null) {
            throw MailServiceException.NO_SUCH_TAG(flagId);
        }
        return flag;
    }

    public List<Flag> getFlagList() throws ServiceException {
        return Flag.allOf(this);
    }

    public Tag getTagById(OperationContext octxt, int id) throws ServiceException {
        return (Tag) getItemById(octxt, id, MailItem.Type.TAG);
    }

    Tag getTagById(int id) throws ServiceException {
        return (Tag) getItemById(id, MailItem.Type.TAG);
    }

    public List<Tag> getTagList(OperationContext octxt) throws ServiceException {
        List<Tag> tags = new ArrayList<Tag>();
        for (MailItem item : getItemList(octxt, MailItem.Type.TAG)) {
            tags.add((Tag) item);
        }
        return tags;
    }

    /**
     * Returns the tag with the given name.
     *
     * @throws ServiceException
     *  <ul>
     *   <li>{@link ServiceException#INVALID_REQUEST} if the name is null or empty
     *   <li>{@link MailServiceException#NO_SUCH_TAG} if the tag does not exist
     *  </ul>
     */
    public Tag getTagByName(String name) throws ServiceException {
        if (Strings.isNullOrEmpty(name)) {
            throw ServiceException.INVALID_REQUEST("tag name may not be null", null);
        }

        boolean success = false;
        try {
            beginTransaction("getTagByName", null);
            Tag tag = name.charAt(0) == '\\' ? Flag.of(this, name) : mTagCache.get(name.toLowerCase());
            if (tag == null) {
                throw MailServiceException.NO_SUCH_TAG(name);
            }
            checkAccess(tag);
            success = true;
            return tag;
        } finally {
            endTransaction(success);
        }
    }

    /** Returns the folder with the specified id.
     * @throws NoSuchItemException if the folder does not exist */
    public Folder getFolderById(OperationContext octxt, int id) throws ServiceException {
        return (Folder) getItemById(octxt, id, MailItem.Type.FOLDER);
    }
    /** Returns the folder with the specified id.
     * @throws NoSuchItemException if the folder does not exist */
    Folder getFolderById(int id) throws ServiceException {
        return (Folder) getItemById(id, MailItem.Type.FOLDER);
    }

    /** Returns the folder with the specified parent and name.
     * @throws NoSuchItemException if the folder does not exist */
    public Folder getFolderByName(OperationContext octxt, int parentId, String name) throws ServiceException {
        boolean success = false;
        try {
            beginTransaction("getFolderByName", octxt);
            Folder folder = getFolderById(parentId).findSubfolder(name);
            if (folder == null) {
                throw MailServiceException.NO_SUCH_FOLDER(name);
            } else if (!folder.canAccess(ACL.RIGHT_READ)) {
                throw ServiceException.PERM_DENIED("you do not have sufficient permissions on folder " + name);
            }
            success = true;
            return folder;
        } finally {
            endTransaction(success);
        }
    }

    /** Returns the folder with the specified path, delimited by slashes (<tt>/</tt>).
     * @throws {@link NoSuchItemException} if the folder does not exist */
    public Folder getFolderByPath(OperationContext octxt, String path) throws ServiceException {
        if (path == null) {
            throw MailServiceException.NO_SUCH_FOLDER(path);
        }

        while (path.startsWith("/")) {
            path = path.substring(1); // strip off the optional leading "/"
        }
        while (path.endsWith("/")) {
            path = path.substring(0, path.length() - 1); // strip off the optional trailing "/"
        }

        Folder folder = getFolderById(null, ID_FOLDER_USER_ROOT);

        boolean success = false;
        try {
            beginTransaction("getFolderByPath", octxt); // for ACL check
            if (!path.isEmpty()) {
                for (String segment : path.split("/")) {
                    if ((folder = folder.findSubfolder(segment)) == null) {
                        break;
                    }
                }
            }

            if (folder == null) {
                throw MailServiceException.NO_SUCH_FOLDER("/" + path);
            } else if (!folder.canAccess(ACL.RIGHT_READ)) {
                throw ServiceException.PERM_DENIED("you do not have sufficient permissions on folder /" + path);
            }
            success = true;
            return folder;
        } finally {
            endTransaction(success);
        }
    }

    /**
     * Given a path, resolves as much of the path as possible and returns the folder and the unmatched part.
     *
     * E.G. if the path is "/foo/bar/baz/gub" and this mailbox has a Folder at "/foo/bar" -- this API returns
     * a Pair containing that Folder and the unmatched part "baz/gub".
     *
     * If the returned folder is a Mountpoint, then it can be assumed that the remaining part is a subfolder in
     * the remote mailbox.
     *
     * @param baseFolderId Folder to start from (pass Mailbox.ID_FOLDER_ROOT to start from the root)
     * @throws ServiceException if the folder with {@code startingFolderId} does not exist or {@code path} is
     * {@code null} or empty.
     */
    public Pair<Folder, String> getFolderByPathLongestMatch(OperationContext octxt, int baseFolderId, String path)
            throws ServiceException {
        if (Strings.isNullOrEmpty(path)) {
            throw MailServiceException.NO_SUCH_FOLDER(path);
        }
        Folder folder = getFolderById(null, baseFolderId);  // Null ctxt avoids PERM_DENIED error when requester != owner.
        assert(folder != null);
        path = CharMatcher.is('/').trimFrom(path); // trim leading and trailing '/'
        if (path.isEmpty()) { // relative root to the base folder
            return new Pair<Folder, String>(checkAccess(folder), null);
        }

        boolean success = false;
        try {
            beginTransaction("getFolderByPathLongestMatch", octxt); // for ACL check
            String unmatched = null;
            String[] segments = path.split("/");
            for (int i = 0; i < segments.length; i++) {
                Folder subfolder = folder.findSubfolder(segments[i]);
                if (subfolder == null) {
                    unmatched = StringUtil.join("/", segments, i, segments.length - i);
                    break;
                }
                folder = subfolder;
            }
            // apply the "read access" check to the returned folder...
            return new Pair<Folder, String>(checkAccess(folder), unmatched);
        } finally {
            endTransaction(success);
        }
    }

    public List<Folder> getFolderList(OperationContext octxt, SortBy sort) throws ServiceException {
        List<Folder> folders = new ArrayList<Folder>();
        for (MailItem item : getItemList(octxt, MailItem.Type.FOLDER, -1, sort)) {
            folders.add((Folder) item);
        }
        return folders;
    }

    List<Folder> listAllFolders() {
        return new ArrayList<Folder>(mFolderCache.values());
    }

    public static class FolderNode {
        public int mId;
        public String mName;
        public Folder mFolder;
        public List<FolderNode> mSubfolders = new ArrayList<FolderNode>();
    }

    public FolderNode getFolderTree(OperationContext octxt, ItemId iid, boolean returnAllVisibleFolders)
            throws ServiceException {
        lock.lock();
        try {
            // get the root node...
            int folderId = iid != null ? iid.getId() : Mailbox.ID_FOLDER_USER_ROOT;
            Folder folder = getFolderById(returnAllVisibleFolders ? null : octxt, folderId);
            // for each subNode...
            Set<Folder> visibleFolders = getVisibleFolders(octxt);
            return handleFolder(folder, visibleFolders, returnAllVisibleFolders);
        } finally {
            lock.release();
        }
    }

    private FolderNode handleFolder(Folder folder, Set<Folder> visible, boolean returnAllVisibleFolders)
            throws ServiceException {
        boolean isVisible = visible == null || visible.remove(folder);
        if (!isVisible && !returnAllVisibleFolders) {
            return null;
        }
        // short-circuit if we know that this won't be in the output
        List<Folder> subfolders = folder.getSubfolders(null);
        if (!isVisible && subfolders.isEmpty()) {
            return null;
        }
        FolderNode node = new FolderNode();
        node.mId = folder.getId();
        node.mName = node.mId == Mailbox.ID_FOLDER_ROOT ? null : folder.getName();
        node.mFolder = isVisible ? folder : null;

        // if this was the last visible folder overall, no need to look at children
        if (isVisible && visible != null && visible.isEmpty()) {
            return node;
        }
        // write the subfolders' data to the response
        for (Folder subfolder : subfolders) {
            FolderNode child = handleFolder(subfolder, visible, returnAllVisibleFolders);
            if (child != null) {
                node.mSubfolders.add(child);
                isVisible = true;
            }
        }

        return isVisible ? node : null;
    }

    public List<Folder> getCalendarFolders(OperationContext octxt, SortBy sort) throws ServiceException {
        lock.lock();
        try {
            List<Folder> calFolders = new ArrayList<Folder>();
            for (MailItem item : getItemList(octxt, MailItem.Type.FOLDER, -1, sort)) {
                Folder f = (Folder) item;
                MailItem.Type view = f.getDefaultView();
                if (view == MailItem.Type.APPOINTMENT || view == MailItem.Type.TASK) {
                    calFolders.add((Folder) item);
                }
            }
            for (MailItem item : getItemList(octxt, MailItem.Type.MOUNTPOINT, -1, sort)) {
                Folder f = (Folder) item;
                MailItem.Type view = f.getDefaultView();
                if (view == MailItem.Type.APPOINTMENT || view == MailItem.Type.TASK) {
                    calFolders.add((Folder) item);
                }
            }
            return calFolders;
        } finally {
            lock.release();
        }
    }

    public SearchFolder getSearchFolderById(OperationContext octxt, int searchId) throws ServiceException {
        return (SearchFolder) getItemById(octxt, searchId, MailItem.Type.SEARCHFOLDER);
    }

    SearchFolder getSearchFolderById(int searchId) throws ServiceException {
        return (SearchFolder) getItemById(searchId, MailItem.Type.SEARCHFOLDER);
    }

    public Mountpoint getMountpointById(OperationContext octxt, int mptId) throws ServiceException {
        return (Mountpoint) getItemById(octxt, mptId, MailItem.Type.MOUNTPOINT);
    }


    public Note getNoteById(OperationContext octxt, int noteId) throws ServiceException {
        return (Note) getItemById(octxt, noteId, MailItem.Type.NOTE);
    }

    Note getNoteById(int noteId) throws ServiceException {
        return (Note) getItemById(noteId, MailItem.Type.NOTE);
    }

    public List<Note> getNoteList(OperationContext octxt, int folderId) throws ServiceException {
        return getNoteList(octxt, folderId, SortBy.NONE);
    }

    public List<Note> getNoteList(OperationContext octxt, int folderId, SortBy sort) throws ServiceException {
        List<Note> notes = new ArrayList<Note>();
        for (MailItem item : getItemList(octxt, MailItem.Type.NOTE, folderId, sort)) {
            notes.add((Note) item);
        }
        return notes;
    }

    public Chat getChatById(OperationContext octxt, int id) throws ServiceException {
        return (Chat) getItemById(octxt, id, MailItem.Type.CHAT);
    }

    Chat getChatById(int id) throws ServiceException {
        return (Chat) getItemById(id, MailItem.Type.CHAT);
    }

    public List<Chat> getChatList(OperationContext octxt, int folderId) throws ServiceException {
        return getChatList(octxt, folderId, SortBy.NONE);
    }

    public List<Chat> getChatList(OperationContext octxt, int folderId, SortBy sort) throws ServiceException {
        List<Chat> chats = new ArrayList<Chat>();
        for (MailItem item : getItemList(octxt, MailItem.Type.CHAT, folderId, sort)) {
            chats.add((Chat) item);
        }
        return chats;
    }

    public Contact getContactById(OperationContext octxt, int id) throws ServiceException {
        return (Contact) getItemById(octxt, id, MailItem.Type.CONTACT);
    }

    Contact getContactById(int id) throws ServiceException {
        return (Contact) getItemById(id, MailItem.Type.CONTACT);
    }

    public List<Contact> getContactList(OperationContext octxt, int folderId) throws ServiceException {
        return getContactList(octxt, folderId, SortBy.NONE);
    }

    public List<Contact> getContactList(OperationContext octxt, int folderId, SortBy sort) throws ServiceException {
        List<Contact> contacts = new ArrayList<Contact>();
        for (MailItem item : getItemList(octxt, MailItem.Type.CONTACT, folderId, sort)) {
            contacts.add((Contact) item);
        }
        return contacts;
    }

    /**
     * Returns the <tt>Message</tt> with the specified id.
     * @throws NoSuchItemException if the item does not exist
     */
    public Message getMessageById(OperationContext octxt, int id) throws ServiceException {
        return (Message) getItemById(octxt, id, MailItem.Type.MESSAGE);
    }

    Message getMessageById(int id) throws ServiceException {
        return (Message) getItemById(id, MailItem.Type.MESSAGE);
    }

    Message getMessage(MailItem.UnderlyingData data) throws ServiceException {
        return (Message) getItem(data);
    }

    Message getCachedMessage(Integer id) throws ServiceException {
        return (Message) getCachedItem(id, MailItem.Type.MESSAGE);
    }

    public List<Message> getMessagesByConversation(OperationContext octxt, int convId) throws ServiceException {
        return getMessagesByConversation(octxt, convId, SortBy.DATE_ASC, -1);
    }

    public List<Message> getMessagesByConversation(OperationContext octxt, int convId, SortBy sort, int limit)
            throws ServiceException {
        boolean success = false;
        try {
            beginTransaction("getMessagesByConversation", octxt);
            List<Message> msgs = getConversationById(convId).getMessages(sort, limit);
            if (!hasFullAccess()) {
                List<Message> visible = new ArrayList<Message>(msgs.size());
                for (Message msg : msgs) {
                    if (msg.canAccess(ACL.RIGHT_READ)) {
                        visible.add(msg);
                    }
                }
                msgs = visible;
            }
            success = true;
            return msgs;
        } finally {
            endTransaction(success);
        }
    }

    public Conversation getConversationById(OperationContext octxt, int id) throws ServiceException {
        return (Conversation) getItemById(octxt, id, MailItem.Type.CONVERSATION);
    }

    Conversation getConversationById(int id) throws ServiceException {
        return (Conversation) getItemById(id, MailItem.Type.CONVERSATION);
    }

    Conversation getConversation(MailItem.UnderlyingData data) throws ServiceException {
        return (Conversation) getItem(data);
    }

    Conversation getCachedConversation(Integer id) throws ServiceException {
        return (Conversation) getCachedItem(id, MailItem.Type.CONVERSATION);
    }

    public Conversation getConversationByHash(OperationContext octxt, String hash) throws ServiceException {
        boolean success = false;
        try {
            beginTransaction("getConversationByHash", octxt);
            Conversation conv = checkAccess(getConversationByHash(hash));
            success = true;
            return conv;
        } finally {
            endTransaction(success);
        }
    }

    Conversation getConversationByHash(String hash) throws ServiceException {
        Conversation conv = null;

        Integer convId = mConvHashes.get(hash);
        if (convId != null)
            conv = getCachedConversation(convId);
        if (conv != null)
            return conv;

        // XXX: why not just do a "getConversationById()" if convId != null?
        MailItem.UnderlyingData data = DbMailItem.getByHash(this, hash);
        if (data == null || data.type == MailItem.Type.CONVERSATION.toByte()) {
            return getConversation(data);
        }
        return (Conversation) getMessage(data).getParent();
    }

    public SenderList getConversationSenderList(int convId) throws ServiceException {
        boolean success = false;
        try {
            beginTransaction("getSenderList", null);
            Conversation conv = getConversationById(convId);
            SenderList sl = conv.getSenderList();
            success = true;
            return sl;
        } finally {
            endTransaction(success);
        }
    }

    public WikiItem getWikiById(OperationContext octxt, int id) throws ServiceException {
        return (WikiItem) getItemById(octxt, id, MailItem.Type.WIKI);
    }

    public Document getDocumentById(OperationContext octxt, int id) throws ServiceException {
        return (Document) getItemById(octxt, id, MailItem.Type.DOCUMENT);
    }

    Document getDocumentById(int id) throws ServiceException {
        return (Document) getItemById(id, MailItem.Type.DOCUMENT);
    }

    public List<Document> getDocumentList(OperationContext octxt, int folderId) throws ServiceException {
        return getDocumentList(octxt, folderId, SortBy.NONE);
    }

    public List<Document> getDocumentList(OperationContext octxt, int folderId, SortBy sort) throws ServiceException {
        lock.lock();
        try {
            List<Document> docs = new ArrayList<Document>();
            for (MailItem item : getItemList(octxt, MailItem.Type.DOCUMENT, folderId, sort)) {
                docs.add((Document) item);
            }
            return docs;
        } finally {
            lock.release();
        }
    }

    public Collection<CalendarItem.CalendarMetadata> getCalendarItemMetadata(int folderId, long start, long end)
            throws ServiceException {
        boolean success = false;
        try {
            beginTransaction("getCalendarItemMetadata", null);
            Folder f = getFolderById(folderId);
            if (!f.canAccess(ACL.RIGHT_READ)) {
                throw ServiceException.PERM_DENIED("you do not have sufficient permissions");
            }
            success = true;
            return DbMailItem.getCalendarItemMetadata(f, start, end);
        } finally {
            endTransaction(success);
        }
    }

    private void checkCalendarType(MailItem item) throws ServiceException {
        MailItem.Type type = item.getType();
        if (type != MailItem.Type.APPOINTMENT && type != MailItem.Type.TASK) {
            throw MailServiceException.NO_SUCH_CALITEM(item.getId());
        }
    }

    public CalendarItem getCalendarItemById(OperationContext octxt, int id) throws ServiceException {
        lock.lock();
        try {
            MailItem item = getItemById(octxt, id, MailItem.Type.UNKNOWN);
            checkCalendarType(item);
            return (CalendarItem) item;
        } finally {
            lock.release();
        }
    }

    CalendarItem getCalendarItemById(int id) throws ServiceException {
        MailItem item = getItemById(id, MailItem.Type.UNKNOWN);
        checkCalendarType(item);
        return (CalendarItem) item;
    }

    CalendarItem getCalendarItem(MailItem.UnderlyingData data) throws ServiceException {
        return (CalendarItem) getItem(data);
    }

    public List<MailItem> getCalendarItemList(OperationContext octxt, int folderId) throws ServiceException {
        return getItemList(octxt, MailItem.Type.UNKNOWN, folderId);
    }

    public Appointment getAppointmentById(OperationContext octxt, int id) throws ServiceException {
        return (Appointment) getItemById(octxt, id, MailItem.Type.APPOINTMENT);
    }

    Appointment getAppointmentById(int id) throws ServiceException {
        return (Appointment) getItemById(id, MailItem.Type.APPOINTMENT);
    }

    public List<MailItem> getAppointmentList(OperationContext octxt, int folderId) throws ServiceException {
        return getItemList(octxt, MailItem.Type.APPOINTMENT, folderId);
    }


    public Task getTaskById(OperationContext octxt, int id) throws ServiceException {
        return (Task) getItemById(octxt, id, MailItem.Type.TASK);
    }

    Task getTaskById(int id) throws ServiceException {
        return (Task) getItemById(id, MailItem.Type.TASK);
    }

    public List<MailItem> getTaskList(OperationContext octxt, int folderId) throws ServiceException {
        return getItemList(octxt, MailItem.Type.TASK, folderId);
    }


    public TypedIdList listCalendarItemsForRange(OperationContext octxt, MailItem.Type type,
            long start, long end, int folderId) throws ServiceException {
        if (folderId == ID_AUTO_INCREMENT) {
            return new TypedIdList();
        }
        boolean success = false;
        try {
            beginTransaction("listCalendarItemsForRange", octxt);

            // if they specified a folder, make sure it actually exists
            getFolderById(folderId);

            // get the list of all visible calendar items in the specified folder
            TypedIdList ids = DbMailItem.listCalendarItems(this, type, start, end, folderId, null);
            success = true;
            return ids;
        } finally {
            endTransaction(success);
        }
    }

    public List<CalendarItem> getCalendarItems(OperationContext octxt, MailItem.Type type, int folderId)
            throws ServiceException {
        return getCalendarItemsForRange(octxt, type, -1, -1, folderId, null);
    }

    public List<CalendarItem> getCalendarItemsForRange(OperationContext octxt, long start, long end,
            int folderId, int[] excludeFolders) throws ServiceException {
        return getCalendarItemsForRange(octxt, MailItem.Type.UNKNOWN, start, end, folderId, excludeFolders);
    }

    /** Returns a <tt>Collection</tt> of all {@link CalendarItem}s which
     *  overlap the specified time period.  There is no guarantee that the
     *  returned calendar items actually contain a recurrence within the range;
     *  all that is required is that there is some intersection between the
     *  (<tt>start</tt>, <tt>end</tt>) range and the period from the
     *  start time of the calendar item's first recurrence to the end time of
     *  its last recurrence.<p>
     *
     *  If a <tt>folderId</tt> is specified, only calendar items
     *  in that folder are returned.  If {@link #ID_AUTO_INCREMENT} is passed
     *  in as the <tt>folderId</tt>, all calendar items not in
     *  <tt>Spam</tt> or <tt>Trash</tt> are returned.
     * @param octxt     The {@link OperationContext}.
     * @param type      If MailItem.TYPE_APPOINTMENT, return only appointments.
     *                  If MailItem.TYPE_TASK, return only tasks.
     *                  If MailItem.TYPE_UNKNOWN, return both.
     * @param start     The start time of the range, in milliseconds.
     *                  <tt>-1</tt> means to leave the start time unconstrained.
     * @param end       The end time of the range, in milliseconds.
     *                  <tt>-1</tt> means to leave the end time unconstrained.
     * @param folderId  The folder to search for matching calendar items, or
     *                  {@link #ID_AUTO_INCREMENT} to search all non-Spam and
     *                  Trash folders in the mailbox.
     *
     * @perms {@link ACL#RIGHT_READ} on all returned calendar items.
     * @throws ServiceException */
    public List<CalendarItem> getCalendarItemsForRange(OperationContext octxt, MailItem.Type type,
            long start, long end, int folderId, int[] excludeFolders) throws ServiceException {
        boolean success = false;
        try {
            beginTransaction("getCalendarItemsForRange", octxt);

            // if they specified a folder, make sure it actually exists
            if (folderId != ID_AUTO_INCREMENT)
                getFolderById(folderId);

            // get the list of all visible calendar items in the specified folder
            List<CalendarItem> calItems = new ArrayList<CalendarItem>();
            List<MailItem.UnderlyingData> invData = DbMailItem.getCalendarItems(this, type, start, end, folderId, excludeFolders);
            for (MailItem.UnderlyingData data : invData) {
                try {
                    CalendarItem calItem = getCalendarItem(data);
                    if (folderId == calItem.getFolderId() || (folderId == ID_AUTO_INCREMENT && calItem.inMailbox())) {
                        if (calItem.canAccess(ACL.RIGHT_READ))
                            calItems.add(calItem);
                    }
                } catch (ServiceException e) {
                    ZimbraLog.calendar.warn("Error while retrieving calendar item " + data.id + " in mailbox " + mId + "; skipping item", e);
                }
            }
            success = true;
            return calItems;
        } finally {
            endTransaction(success);
        }
    }

    public List<Integer> getItemListByDates(OperationContext octxt, MailItem.Type type,
            long start, long end, int folderId, boolean descending) throws ServiceException {
        boolean success = false;
        try {
            beginTransaction("getItemListByDates", octxt);
            List<Integer> msgIds = DbMailItem.getItemListByDates(this, type, start, end, folderId, descending);
            success = true;
            return msgIds;
        } finally {
            endTransaction(success);
        }
    }

<<<<<<< HEAD
    public void writeICalendarForCalendarItems(Writer writer, OperationContext octxt, Collection<CalendarItem> calItems,
        boolean useOutlookCompatMode, boolean ignoreErrors, boolean needAppleICalHacks, boolean trimCalItemsList)
            throws ServiceException {
        writeICalendarForCalendarItems(writer, octxt, calItems, null,
                useOutlookCompatMode, ignoreErrors, needAppleICalHacks, trimCalItemsList, false);
=======
    public synchronized ZVCalendar getZCalendarForCalendarItems(Collection<CalendarItem> calItems,
            boolean useOutlookCompatMode, boolean ignoreErrors, boolean allowPrivateAccess)
    throws ServiceException {
        ZVCalendar cal = new ZVCalendar();
        cal.addVersionAndProdId();

        // REPLY
        cal.addProperty(new ZProperty(ICalTok.METHOD, ICalTok.PUBLISH.toString()));

        // timezones
        {
            ICalTimeZone localTz = ICalTimeZone.getAccountTimeZone(getAccount());
            TimeZoneMap tzmap = new TimeZoneMap(localTz);

            for (CalendarItem calItem : calItems)
                tzmap.add(calItem.getTimeZoneMap());

            // iterate the tzmap and add all the VTimeZone's
            // (TODO: should this code live in TimeZoneMap???)
            for (Iterator<ICalTimeZone> iter = tzmap.tzIterator(); iter.hasNext(); ) {
                ICalTimeZone cur = iter.next();
                cal.addComponent(cur.newToVTimeZone());
            }
        }

        // build all the event components and add them to the Calendar
        for (CalendarItem calItem : calItems)
            calItem.appendRawCalendarData(cal, useOutlookCompatMode, ignoreErrors, allowPrivateAccess);
        return cal;
    }

    public synchronized void writeICalendarForCalendarItems(
        Writer writer, OperationContext octxt, Collection<CalendarItem> calItems,
        boolean useOutlookCompatMode, boolean ignoreErrors, boolean needAppleICalHacks,
        boolean trimCalItemsList)
    throws ServiceException {
            writeICalendarForCalendarItems(writer, octxt, calItems, null, useOutlookCompatMode, ignoreErrors, needAppleICalHacks, trimCalItemsList, false);
>>>>>>> c56def28
    }

    public void writeICalendarForCalendarItems(Writer writer, OperationContext octxt, Collection<CalendarItem> calItems,
            Folder f, boolean useOutlookCompatMode, boolean ignoreErrors, boolean needAppleICalHacks,
            boolean trimCalItemsList, boolean escapeHtmlTags) throws ServiceException {
        lock.lock();
        try {
            writer.write("BEGIN:VCALENDAR\r\n");
            if (f != null) {
                writer.write("X-WR-CALNAME:");
                writer.write(f.getName());
                writer.write("\r\n");
                writer.write("X-WR-CALID:");
                writer.write(new ItemId(f).toString());
                writer.write("\r\n");
            }

            ZProperty prop;
            prop = new ZProperty(ICalTok.PRODID, ZCalendar.sZimbraProdID);
            prop.toICalendar(writer, needAppleICalHacks);
            prop = new ZProperty(ICalTok.VERSION, ZCalendar.sIcalVersion);
            prop.toICalendar(writer, needAppleICalHacks);
            prop = new ZProperty(ICalTok.METHOD, ICalTok.PUBLISH.toString());
            prop.toICalendar(writer, needAppleICalHacks);

            // timezones
            ICalTimeZone localTz = Util.getAccountTimeZone(getAccount());
            TimeZoneMap tzmap = new TimeZoneMap(localTz);
            for (CalendarItem calItem : calItems) {
                tzmap.add(calItem.getTimeZoneMap());
            }
            // iterate the tzmap and add all the VTimeZone's
            for (Iterator<ICalTimeZone> iter = tzmap.tzIterator(); iter.hasNext(); ) {
                ICalTimeZone tz = iter.next();
                tz.newToVTimeZone().toICalendar(writer, needAppleICalHacks);
            }
            tzmap = null;  // help keep memory consumption low

            // build all the event components and add them to the Calendar
            for (Iterator<CalendarItem> iter = calItems.iterator(); iter.hasNext(); ) {
                CalendarItem calItem = iter.next();
                boolean allowPrivateAccess =
                    calItem.isPublic() ||
                    calItem.allowPrivateAccess(octxt.getAuthenticatedUser(), octxt.isUsingAdminPrivileges());
                if (trimCalItemsList)
                    iter.remove();  // help keep memory consumption low
                Invite[] invites = calItem.getInvites();
                if (invites != null && invites.length > 0) {
                    boolean appleICalExdateHack = LC.calendar_apple_ical_compatible_canceled_instances.booleanValue();
                    ZComponent[] comps = null;
                    try {
                        comps = Invite.toVComponents(invites, allowPrivateAccess,
                                useOutlookCompatMode, appleICalExdateHack);
                    } catch (ServiceException e) {
                        if (ignoreErrors) {
                            ZimbraLog.calendar.warn("Error retrieving iCalendar data for item " +
                                                    calItem.getId() + ": " + e.getMessage(), e);
                        } else {
                            throw e;
                        }
                    }
                    if (comps != null) {
                        for (ZComponent comp : comps) {
                            comp.toICalendar(writer, needAppleICalHacks, escapeHtmlTags);
                        }
                    }
                }
            }

            writer.write("END:VCALENDAR\r\n");
        } catch (IOException e) {
            throw ServiceException.FAILURE("Error writing iCalendar", e);
        } finally {
            lock.release();
        }
    }

    public void writeICalendarForRange(Writer writer, OperationContext octxt, long start, long end, int folderId,
            boolean useOutlookCompatMode, boolean ignoreErrors, boolean needAppleICalHacks) throws ServiceException {
        writeICalendarForRange(writer, octxt, start, end, folderId, useOutlookCompatMode, ignoreErrors,
                needAppleICalHacks, false);
    }

    public void writeICalendarForRange(Writer writer, OperationContext octxt, long start, long end, int folderId,
            boolean useOutlookCompatMode, boolean ignoreErrors, boolean needAppleICalHacks, boolean escapeHtmlTags)
            throws ServiceException {
        boolean success = false;
        try {
            beginTransaction("writeICalendarForRange", octxt);
            Collection<CalendarItem> calItems = getCalendarItemsForRange(octxt, start, end, folderId, null);
            writeICalendarForCalendarItems(writer, octxt, calItems, null, useOutlookCompatMode, ignoreErrors,
                    needAppleICalHacks, true, escapeHtmlTags);
        } finally {
            endTransaction(success);
        }
    }

    public CalendarDataResult getCalendarSummaryForRange(OperationContext octxt, int folderId, MailItem.Type type,
            long start, long end) throws ServiceException {
        lock.lock();
        try {
            Folder folder = getFolderById(folderId);
            if (!folder.canAccess(ACL.RIGHT_READ)) {
                throw ServiceException.PERM_DENIED("you do not have sufficient permissions on folder " + folder.getName());
            }
            return CalendarCacheManager.getInstance().getSummaryCache().getCalendarSummary(octxt, getAccountId(),
                    folderId, type, start, end, true);
        } finally {
            lock.release();
        }
    }

    public List<CalendarDataResult> getAllCalendarsSummaryForRange(OperationContext octxt, MailItem.Type type,
            long start, long end) throws ServiceException {
        boolean success = false;
        try {
            // folder cache is populated in beginTransaction...
            beginTransaction("getAllCalendarsSummaryForRange", octxt);
            success = true;
            List<CalendarDataResult> list = new ArrayList<CalendarDataResult>();
            for (Folder folder : listAllFolders()) {
                if (folder.inTrash() || folder.inSpam()) {
                    continue;
                }
                // Only look at folders of right view type.  We might have to relax this to allow appointments/tasks
                // in any folder, but that requires scanning too many folders each time, most of which don't contain
                // any calendar items.
                if (folder.getDefaultView() != type) {
                    continue;
                }
                if (!folder.canAccess(ACL.RIGHT_READ)) {
                    continue;
                }
                CalendarDataResult result = CalendarCacheManager.getInstance().getSummaryCache().
                    getCalendarSummary(octxt, getAccountId(), folder.getId(), type, start, end, true);
                if (result != null) {
                    list.add(result);
                }
            }
            return list;
        } finally {
            endTransaction(success);
        }
    }

    /**
     * Specifies the type of result we want from the call to search()
     */
    public static enum SearchResultMode {
        NORMAL,        // everything
        IMAP,          // only IMAP data
        MODSEQ,        // only the metadata modification sequence number
        PARENT,        // only the ID of the item's parent (-1 if no parent)
        IDS;           // only IDs

        public static SearchResultMode get(String value) throws ServiceException {
            if (value == null)
                return NORMAL;
            try {
                return valueOf(value.toUpperCase());
            } catch (IllegalArgumentException e) {
                throw ServiceException.INVALID_REQUEST("Unknown resultMode value: "  +value, null);
            }
        }
    }

    /**
     * @param octxt
     * @param params
     * @return A "mailbox neutral" representation of the query string: ie one that is re-written so that all Folder names (and other by-name
     *         search parts) are re-written using ID's.  This is useful in some situations where you want to proxy the search
     *         request (since you cannot directly proxy a search request with local folder names in it)
     * @throws IOException
     * @throws ServiceException
     */
    public String getRewrittenQueryString(OperationContext octxt, SearchParams params) throws ServiceException {
        if (octxt == null)
            throw ServiceException.INVALID_REQUEST("The OperationContext must not be null", null);

        // okay, lets run the search through the query parser -- this has the side-effect of
        // re-writing the query in a format that is OK to proxy to the other server
        ZimbraQuery zq = new ZimbraQuery(octxt, SoapProtocol.Soap12, this, params);
        return zq.toQueryString();
    }

    public FreeBusy getFreeBusy(OperationContext octxt, long start, long end, int folder) throws ServiceException {
        return getFreeBusy(octxt, getAccount().getName(), start, end, folder, null);
    }

    public FreeBusy getFreeBusy(OperationContext octxt, long start, long end, Appointment exAppt)
            throws ServiceException {
        return getFreeBusy(octxt, getAccount().getName(), start, end, FreeBusyQuery.CALENDAR_FOLDER_ALL, exAppt);
    }

    public FreeBusy getFreeBusy(OperationContext octxt, String name, long start, long end, int folder)
            throws ServiceException {
        return getFreeBusy(octxt, name, start, end, folder, null);
    }

    public FreeBusy getFreeBusy(OperationContext octxt, String name, long start, long end, int folder,
            Appointment exAppt) throws ServiceException {
        lock.lock();
        try {
            Account authAcct;
            boolean asAdmin;
            if (octxt != null) {
                authAcct = octxt.getAuthenticatedUser();
                asAdmin = octxt.isUsingAdminPrivileges();
            } else {
                authAcct = null;
                asAdmin = false;
            }
            return LocalFreeBusyProvider.getFreeBusyList(authAcct, asAdmin, this, name, start, end, folder, exAppt);
        } finally {
            lock.release();
        }
    }

    public static enum BrowseBy {
        attachments, domains, objects;
    }

    /**
     * Return a list of all the {attachments} or {doamins} or {objects} in this Mailbox, optionally with a prefix string
     * or limited by maximum number.
     *
     * @param max Maximum number of results to return.  0 means "return all results"  If more than max entries exist,
     * only the first max are returned, sorted by frequency.
     */
    public List<BrowseTerm> browse(OperationContext octxt, BrowseBy browseBy, String regex, int max)
            throws IOException, ServiceException {
        boolean success = false;
        try {
            beginTransaction("browse", octxt);
            if (!hasFullAccess()) {
                throw ServiceException.PERM_DENIED("you do not have sufficient permissions on this mailbox");
            }
            List<BrowseTerm> result = null;
            switch (browseBy) {
                case attachments:
                    result = index.getAttachmentTypes(regex);
                    break;
                case domains:
                    Map<String, DomainBrowseTerm> domains = new HashMap<String, DomainBrowseTerm>();
                    for (BrowseTerm term : index.getDomains(LuceneFields.L_H_FROM, regex)) {
                        DomainBrowseTerm domain = domains.get(term.getText());
                        if (domain == null) {
                            domain = new DomainBrowseTerm(term);
                            domains.put(term.getText(), domain);
                        }
                        domain.addField(DomainBrowseTerm.Field.FROM);
                    }
                    for (BrowseTerm term : index.getDomains(LuceneFields.L_H_TO, regex)) {
                        DomainBrowseTerm domain = domains.get(term.getText());
                        if (domain == null) {
                            domain = new DomainBrowseTerm(term);
                            domains.put(term.getText(), domain);
                        }
                        domain.addField(DomainBrowseTerm.Field.TO);
                    }
                    for (BrowseTerm term : index.getDomains(LuceneFields.L_H_CC, regex)) {
                        DomainBrowseTerm domain = domains.get(term.getText());
                        if (domain == null) {
                            domain = new DomainBrowseTerm(term);
                            domains.put(term.getText(), domain);
                        }
                        domain.addField(DomainBrowseTerm.Field.CC);
                    }
                    result = new ArrayList<BrowseTerm>(domains.values());
                    break;
                case objects:
                    result = index.getObjects(regex);
                    break;
                default:
                    assert false : browseBy;
            }

            Collections.sort(result, new Comparator<BrowseTerm>() {
                @Override
                public int compare(BrowseTerm o1, BrowseTerm o2) {
                    int retVal = o2.getFreq() - o1.getFreq();
                    if (retVal == 0) {
                        retVal = o1.getText().compareTo(o2.getText());
                    }
                    return retVal;
                }
            });

            if (max > 0 && result.size() > max) {
                result = result.subList(0, max);
            }

            success = true;
            return result;
        } finally {
            endTransaction(success);
        }
    }

    public void dismissCalendarItemAlarm(OperationContext octxt, int calItemId, long dismissedAt)
            throws ServiceException {
        DismissCalendarItemAlarm redoRecorder = new DismissCalendarItemAlarm(getId(), calItemId, dismissedAt);
        boolean success = false;
        try {
            beginTransaction("dismissAlarm", octxt, redoRecorder);
            CalendarItem calItem = getCalendarItemById(octxt, calItemId);
            if (calItem == null) {
                throw MailServiceException.NO_SUCH_CALITEM(calItemId);
            }
            MailItem itemSnapshot = calItem.snapshotItem();
            calItem.snapshotRevision();
            calItem.updateNextAlarm(dismissedAt + 1, true);
            markItemModified(calItem, Change.MODIFIED_INVITE, itemSnapshot);
            success = true;
        } finally {
            endTransaction(success);
        }
    }

    public void snoozeCalendarItemAlarm(OperationContext octxt, int calItemId, long snoozeUntil)
            throws ServiceException {
        SnoozeCalendarItemAlarm redoRecorder = new SnoozeCalendarItemAlarm(getId(), calItemId, snoozeUntil);
        boolean success = false;
        try {
            beginTransaction("snoozeAlarm", octxt, redoRecorder);
            CalendarItem calItem = getCalendarItemById(octxt, calItemId);
            if (calItem == null) {
                throw MailServiceException.NO_SUCH_CALITEM(calItemId);
            }
            MailItem itemSnapshot = calItem.snapshotItem();
            calItem.snapshotRevision();
            calItem.updateNextAlarm(snoozeUntil, false);
            markItemModified(calItem, Change.MODIFIED_INVITE, itemSnapshot);
            success = true;
        } finally {
            endTransaction(success);
        }
    }

    public static final class SetCalendarItemData {
        public Invite invite;
        public ParsedMessage message;

        @Override
        public String toString() {
            return Objects.toStringHelper(this).add("inv", invite).add("hasBody", message != null).toString();
        }
    }

    public static final class AddInviteData {
        public final int calItemId;
        public final int invId;
        public final int compNum;
        public final int modSeq;
        public final int rev;

        private AddInviteData(int calItemId, int invId, int compNum, int modSeq, int rev) {
            this.calItemId = calItemId;
            this.invId = invId;
            this.compNum = compNum;
            this.modSeq = modSeq;
            this.rev = rev;
        }
    }

    /**
     * @param exceptions can be NULL
     * @return calendar item ID
     */
    public CalendarItem setCalendarItem(OperationContext octxt, int folderId, int flags, long tags,
            SetCalendarItemData defaultInv, SetCalendarItemData[] exceptions, List<ReplyInfo> replies, long nextAlarm)
            throws ServiceException {
        flags = (flags & ~Flag.FLAGS_SYSTEM);
        SetCalendarItem redoRecorder = new SetCalendarItem(getId(), attachmentsIndexingEnabled(), flags, tags);

        boolean success = false;
        try {
            beginTransaction("setCalendarItem", octxt, redoRecorder);
            // Make a single list containing default and exceptions.
            int scidLen = (defaultInv != null ? 1 : 0) + (exceptions != null ? exceptions.length : 0);
            List<SetCalendarItemData> scidList = new ArrayList<SetCalendarItemData>(scidLen);
            if (defaultInv != null)
                scidList.add(defaultInv);
            if (exceptions != null) {
                for (SetCalendarItemData scid : exceptions) {
                    scidList.add(scid);
                }
            }

            CalendarItem calItem = null;

            // bug 19868: Preserve invId of existing Invites.  We have to do this before making any
            // calls to processNewInvite() because it'll delete all existing Invites and we'll lose
            // old invId information.
            if (!scidList.isEmpty()) {
                calItem = getCalendarItemByUid(scidList.get(0).invite.getUid());
                for (SetCalendarItemData scid : scidList) {
                    int idBeingSet = scid.invite.getMailItemId();
                    if (idBeingSet <= 0) {
                        if (calItem != null) {
                            Invite currInv = calItem.getInvite(scid.invite.getRecurId());
                            if (currInv != null) {
                                scid.invite.setInviteId(currInv.getMailItemId());
                                // Carry over local-only setting.
                                boolean currLO = currInv.isLocalOnly();
                                boolean newLO = scid.invite.isLocalOnly();
                                scid.invite.setLocalOnly(currLO && newLO);
                            } else {
                                scid.invite.setInviteId(getNextItemId(Mailbox.ID_AUTO_INCREMENT));
                            }
                        } else {
                            scid.invite.setInviteId(getNextItemId(Mailbox.ID_AUTO_INCREMENT));
                        }
                    }
                }

                // If modifying an existing calendar item, inherit intended f/b from old version
                // if new version doesn't specify it.  (bug 41002)
                if (calItem != null && calItem.getFolderId() != Mailbox.ID_FOLDER_TRASH) {
                    Invite currSeries = calItem.getDefaultInviteOrNull();
                    for (SetCalendarItemData scid : scidList) {
                        if (!scid.invite.hasFreeBusy()) {
                            Invite currInv = calItem.getInvite(scid.invite.getRecurId());
                            if (currInv == null) { // Inherit from series as fallback.
                                currInv = currSeries;
                            }
                            if (currInv != null && currInv.hasFreeBusy()) {
                                scid.invite.setFreeBusy(currInv.getFreeBusy());
                            }
                        }
                    }
                }
            }

            // trace logging
            if (!scidList.isEmpty()) {
                Invite invLog = scidList.get(0).invite;
                String idStr = calItem != null ? Integer.toString(calItem.getId()) : "(new)";
                ZimbraLog.calendar.info("setCalendarItem: id=%s, folderId=%d, subject=\"%s\", UID=%s",
                        idStr, folderId, (invLog != null && invLog.isPublic() ? invLog.getName() : "(private)"),
                        invLog.getUid());
            }

            redoRecorder.setData(defaultInv, exceptions, replies, nextAlarm);

            boolean first = true;
            AlarmData oldAlarmData = null;
            for (SetCalendarItemData scid : scidList) {
                if (scid.message == null) {
                    scid.invite.setDontIndexMimeMessage(true); // the MimeMessage is fake, so we don't need to index it
                    String desc = scid.invite.getDescription();
                    if (desc != null && desc.length() > Invite.getMaxDescInMeta()) {
                        MimeMessage mm = CalendarMailSender.createCalendarMessage(scid.invite);
                        scid.message = new ParsedMessage(mm,
                                octxt == null ? System.currentTimeMillis() : octxt.getTimestamp(), true);
                    }
                }

                if (first) {
                    // usually the default invite
                    first = false;
                    if (calItem == null) {
                        // ONLY create an calendar item if this is a REQUEST method...otherwise don't.
                        String method = scid.invite.getMethod();
                        if ("REQUEST".equals(method) || "PUBLISH".equals(method)) {
                            try {
                                calItem = createCalendarItem(folderId, flags, tags, scid.invite.getUid(), scid.message,
                                        scid.invite, null);
                            } catch (MailServiceException e) {
                                if (e.getCode() == MailServiceException.ALREADY_EXISTS) {
                                    //bug 49106 - did not find the appointment above in getCalendarItemByUid(), but the mail_item exists
                                    ZimbraLog.calendar.error("failed to create calendar item; already exists. cause: " +
                                            (scidList.isEmpty() ? "no items in uuid list." :
                                                "uuid not found in appointment: " + scidList.get(0).invite.getUid() +
                                                " or bad mail_item type"));
                                }
                                throw e;
                            }
                        } else {
                            return null; // for now, just ignore this Invitation
                        }
                    } else {
                        calItem.snapshotRevision();

                        // Preserve alarm time before any modification is made to the item.
                        if (calItem.getAlarmData() != null) {
                            oldAlarmData = (AlarmData) calItem.getAlarmData().clone();
                        }

                        calItem.setTags(flags, tags);
                        calItem.processNewInvite(scid.message, scid.invite, folderId, nextAlarm, false, true);
                    }
                    redoRecorder.setCalendarItemAttrs(calItem.getId(), calItem.getFolderId());
                } else {
                    // exceptions
                    calItem.processNewInvite(scid.message, scid.invite, folderId, nextAlarm, false, false);
                }
            }

            // Recompute alarm time after processing all Invites.
            if (nextAlarm == CalendarItem.NEXT_ALARM_KEEP_CURRENT) {
                nextAlarm = oldAlarmData != null ? oldAlarmData.getNextAt() : CalendarItem.NEXT_ALARM_FROM_NOW;
            }
            calItem.updateNextAlarm(nextAlarm, oldAlarmData, false);

            // Override replies list if one is provided.
            // Null list means keep existing replies.  Empty list means to clear existing replies.
            // List with one or more replies means replacing existing replies.
            if (replies != null) {
                calItem.setReplies(replies);
            }
            index.add(calItem);

            success = true;
            return calItem;
        } finally {
            endTransaction(success);
        }
    }

    /**
     * Fix up timezone definitions in all appointments/tasks in the mailbox.
     *
     * @param after only fix calendar items that have instances after this time
     */
    public int fixAllCalendarItemTZ(OperationContext octxt, long after, TimeZoneFixupRules fixupRules)
            throws ServiceException {
        int numFixedCalItems = 0;
        int numFixedTZs = 0;
        ZimbraLog.calendar.info("Started: timezone fixup in calendar of mailbox " + getId());
        List<List<MailItem>> lists = new ArrayList<List<MailItem>>(2);
        lists.add(getItemList(octxt, MailItem.Type.APPOINTMENT));
        lists.add(getItemList(octxt, MailItem.Type.TASK));
        for (List<MailItem> items : lists) {
            for (Iterator<MailItem> iter = items.iterator(); iter.hasNext(); ) {
                Object obj = iter.next();
                if (!(obj instanceof CalendarItem))
                    continue;
                CalendarItem calItem = (CalendarItem) obj;
                long end = calItem.getEndTime();
                if (end <= after)
                    continue;
                try {
                    int num = fixCalendarItemTZ(octxt, calItem.getId(), fixupRules);
                    numFixedTZs += num;
                    if (num > 0) {
                        numFixedCalItems++;
                    }
                } catch (ServiceException e) {
                    ZimbraLog.calendar.error("Error fixing calendar item " + calItem.getId() + " in mailbox " +
                            getId() + ": " + e.getMessage(), e);
                }
            }
        }
        ZimbraLog.calendar.info("Finished: timezone fixup in calendar of mailbox " + getId() + "; fixed " +
                numFixedTZs + " timezone entries in " + numFixedCalItems + " calendar items");
        return numFixedCalItems;
    }

    /**
     * Fix up timezone definitions in an appointment/task.  Fixup is
     * required when governments change the daylight savings policy.
     *
     * @param fixupRules rules specifying which timezones to fix and how
     * @return number of timezone objects that were modified
     */
    public int fixCalendarItemTZ(OperationContext octxt, int calItemId, TimeZoneFixupRules fixupRules)
            throws ServiceException {
        FixCalendarItemTZ redoRecorder = new FixCalendarItemTZ(getId(), calItemId);
        boolean success = false;
        try {
            beginTransaction("fixCalendarItemTimeZone2", octxt, redoRecorder);
            CalendarItem calItem = getCalendarItemById(octxt, calItemId);
            MailItem itemSnapshot = calItem.snapshotItem();
            Map<String, ICalTimeZone> replaced = new HashMap<String, ICalTimeZone>();
            int numFixed = fixupRules.fixCalendarItem(calItem, replaced);
            if (numFixed > 0) {
                ZimbraLog.calendar.info("Fixed " + numFixed + " timezone entries in calendar item " + calItem.getId());
                redoRecorder.setReplacementMap(replaced);
                calItem.snapshotRevision();
                calItem.saveMetadata();
                // Need to uncache and refetch the item because there are fields
                // in the appointment/task that reference the old, pre-fix version
                // of the timezones.  We can either visit them all and update them,
                // or simply invalidate the calendar item and refetch it.
                uncacheItem(calItemId);
                calItem = getCalendarItemById(octxt, calItemId);
                markItemModified(calItem, Change.MODIFIED_CONTENT | Change.MODIFIED_INVITE, itemSnapshot);
                success = true;

                Callback cb = CalendarItem.getCallback();
                if (cb != null) {
                    cb.modified(calItem);
                }
            }
            return numFixed;
        } finally {
            endTransaction(success);
        }
    }

    public int fixAllCalendarItemEndTime(OperationContext octxt) throws ServiceException {
        int numFixed = 0;
        ZimbraLog.calendar.info("Started: end time fixup in calendar of mailbox " + getId());
        @SuppressWarnings("unchecked")
        List<MailItem>[] lists = new List[2];
        lists[0] = getItemList(octxt, MailItem.Type.APPOINTMENT);
        lists[1] = getItemList(octxt, MailItem.Type.TASK);
        for (List<MailItem> items : lists) {
            for (Iterator<MailItem> iter = items.iterator(); iter.hasNext(); ) {
                Object obj = iter.next();
                if (!(obj instanceof CalendarItem))
                    continue;
                CalendarItem calItem = (CalendarItem) obj;
                try {
                    numFixed += fixCalendarItemEndTime(octxt, calItem);
                } catch (ServiceException e) {
                    ZimbraLog.calendar.error(
                            "Error fixing calendar item " + calItem.getId() +
                            " in mailbox " + getId() + ": " + e.getMessage(), e);
                }
            }
        }
        ZimbraLog.calendar.info(
                "Finished: end time fixup in calendar of mailbox " +
                getId() + "; fixed " + numFixed + " entries");
        return numFixed;
    }

    public int fixCalendarItemEndTime(OperationContext octxt, CalendarItem calItem) throws ServiceException {
        FixCalendarItemEndTime redoRecorder = new FixCalendarItemEndTime(getId(), calItem.getId());
        boolean success = false;
        try {
            beginTransaction("fixupCalendarItemEndTime", octxt, redoRecorder);
            MailItem itemSnapshot = calItem.snapshotItem();
            int numFixed = calItem.fixRecurrenceEndTime();
            if (numFixed > 0) {
                ZimbraLog.calendar.info("Fixed calendar item " + calItem.getId());
                calItem.snapshotRevision();
                calItem.saveMetadata();
                markItemModified(calItem, Change.MODIFIED_CONTENT | Change.MODIFIED_INVITE, itemSnapshot);
                success = true;
            }
            return numFixed;
        } finally {
            endTransaction(success);
        }
    }

    public int fixAllCalendarItemPriority(OperationContext octxt) throws ServiceException {
        int numFixed = 0;
        ZimbraLog.calendar.info("Started: priority fixup in calendar of mailbox " + getId());
        @SuppressWarnings("unchecked")
        List<MailItem>[] lists = new List[2];
        lists[0] = getItemList(octxt, MailItem.Type.APPOINTMENT);
        lists[1] = getItemList(octxt, MailItem.Type.TASK);
        for (List<MailItem> items : lists) {
            for (Iterator<MailItem> iter = items.iterator(); iter.hasNext(); ) {
                Object obj = iter.next();
                if (!(obj instanceof CalendarItem))
                    continue;
                CalendarItem calItem = (CalendarItem) obj;
                try {
                    numFixed += fixCalendarItemPriority(octxt, calItem);
                } catch (ServiceException e) {
                    ZimbraLog.calendar.error(
                            "Error fixing calendar item " + calItem.getId() +
                            " in mailbox " + getId() + ": " + e.getMessage(), e);
                }
            }
        }
        ZimbraLog.calendar.info(
                "Finished: priority fixup in calendar of mailbox " +
                getId() + "; fixed " + numFixed + " entries");
        return numFixed;
    }

    public int fixCalendarItemPriority(OperationContext octxt, CalendarItem calItem) throws ServiceException {
        FixCalendarItemPriority redoRecorder = new FixCalendarItemPriority(getId(), calItem.getId());
        boolean success = false;
        try {
            beginTransaction("fixupCalendarItemPriority", octxt, redoRecorder);
            MailItem itemSnapshot = calItem.snapshotItem();
            int flags = calItem.mData.getFlags() & ~(Flag.BITMASK_HIGH_PRIORITY | Flag.BITMASK_LOW_PRIORITY);
            Invite[] invs = calItem.getInvites();
            if (invs != null) {
                for (Invite cur : invs) {
                    String method = cur.getMethod();
                    if (method.equals(ICalTok.REQUEST.toString()) ||
                        method.equals(ICalTok.PUBLISH.toString())) {
                        if (cur.isHighPriority())
                            flags |= Flag.BITMASK_HIGH_PRIORITY;
                        if (cur.isLowPriority())
                            flags |= Flag.BITMASK_LOW_PRIORITY;
                    }
                }
            }
            int numFixed = 0;
            if (flags != calItem.mData.getFlags()) {
                ZimbraLog.calendar.info("Fixed calendar item " + calItem.getId());
                calItem.mData.setFlags(flags);
                calItem.snapshotRevision();
                calItem.saveMetadata();
                markItemModified(calItem, Change.MODIFIED_INVITE, itemSnapshot);
                success = true;
                numFixed = 1;
            }
            return numFixed;
        } finally {
            endTransaction(success);
        }
    }

    public AddInviteData addInvite(OperationContext octxt, Invite inv, int folderId)
            throws ServiceException {
        boolean addRevision = true;  // Always rev the calendar item.
        return addInvite(octxt, inv, folderId, null, false, false, addRevision);
    }

    public AddInviteData addInvite(OperationContext octxt, Invite inv, int folderId, ParsedMessage pm)
            throws ServiceException {
        boolean addRevision = true;  // Always rev the calendar item.
        return addInvite(octxt, inv, folderId, pm, false, false, addRevision);
    }

    public AddInviteData addInvite(OperationContext octxt, Invite inv, int folderId, boolean preserveExistingAlarms,
            boolean addRevision) throws ServiceException {
        return addInvite(octxt, inv, folderId, null, preserveExistingAlarms, false, addRevision);
    }

    /**
     * Directly add an Invite into the system...this process also gets triggered when we add a Message
     * that has a text/calendar Mime part: but this API is useful when you don't want to add a corresponding
     * message.
     * @param octxt
     * @param inv
     * @param pm NULL is OK here
     * @param preserveExistingAlarms
     * @param discardExistingInvites
     * @param addRevision if true and revisioning is enabled and calendar item exists already, add a revision
     *                    with current snapshot of the calendar item
     *
     * @return AddInviteData
     * @throws ServiceException
     */
    public AddInviteData addInvite(OperationContext octxt, Invite inv, int folderId, ParsedMessage pm,
            boolean preserveExistingAlarms, boolean discardExistingInvites, boolean addRevision)
            throws ServiceException {
        if (pm == null) {
            inv.setDontIndexMimeMessage(true); // the MimeMessage is fake, so we don't need to index it
            String desc = inv.getDescription();
            if (desc != null && desc.length() > Invite.getMaxDescInMeta()) {
                MimeMessage mm = CalendarMailSender.createCalendarMessage(inv);
                pm = new ParsedMessage(mm, octxt == null ? System.currentTimeMillis() : octxt.getTimestamp(), true);
            }
        }

        byte[] data = null;
        try {
            if (pm != null) {
                data = pm.getRawData();
            }
        } catch (IOException ioe) {
            throw ServiceException.FAILURE("Caught IOException", ioe);
        }

        CreateInvite redoRecorder =
            new CreateInvite(mId, inv, folderId, data, preserveExistingAlarms, discardExistingInvites, addRevision);

        boolean success = false;
        try {
            beginTransaction("addInvite", octxt, redoRecorder);
            CreateInvite redoPlayer = (octxt == null ? null : (CreateInvite) octxt.getPlayer());

            if (redoPlayer == null || redoPlayer.getCalendarItemId() == 0) {
                int currId = inv.getMailItemId();
                if (currId <= 0) {
                    currId = Mailbox.ID_AUTO_INCREMENT;
                }
                inv.setInviteId(getNextItemId(currId));
            }

            CalendarItem calItem = getCalendarItemByUid(inv.getUid());
            boolean processed = true;
            if (calItem == null) {
                // ONLY create an calendar item if this is a REQUEST method...otherwise don't.
                if (inv.getMethod().equals("REQUEST") || inv.getMethod().equals("PUBLISH")) {
                    calItem = createCalendarItem(folderId, 0, 0, inv.getUid(), pm, inv, null);
                } else {
                    return null; // for now, just ignore this Invitation
                }
            } else {
                if (!checkItemChangeID(calItem)) {
                    throw MailServiceException.MODIFY_CONFLICT();
                }
                if (inv.getMethod().equals("REQUEST") || inv.getMethod().equals("PUBLISH")) {
                    // Preserve invId.  (bug 19868)
                    Invite currInv = calItem.getInvite(inv.getRecurId());
                    if (currInv != null) {
                        inv.setInviteId(currInv.getMailItemId());
                    }
                }
                if (addRevision) {
                    calItem.snapshotRevision();
                }
                processed = calItem.processNewInvite(pm, inv, folderId, CalendarItem.NEXT_ALARM_KEEP_CURRENT,
                        preserveExistingAlarms, discardExistingInvites);
            }

            if (Invite.isOrganizerMethod(inv.getMethod())) { // Don't update the index for replies. (bug 55317)
                index.add(calItem);
            }

            redoRecorder.setCalendarItemAttrs(calItem.getId(), calItem.getFolderId());

            success = true;
            if (processed) {
                return new AddInviteData(calItem.getId(), inv.getMailItemId(), inv.getComponentNum(),
                        calItem.getModifiedSequence(), calItem.getSavedSequence());
            } else {
                return null;
            }
        } finally {
            endTransaction(success);
        }
    }

    public CalendarItem getCalendarItemByUid(String uid) throws ServiceException {
        return getCalendarItemByUid(null, uid);
    }

    public CalendarItem getCalendarItemByUid(OperationContext octxt, String uid) throws ServiceException {
        boolean success = false;
        try {
            beginTransaction("getCalendarItemByUid", octxt);
            MailItem.UnderlyingData data = DbMailItem.getCalendarItem(this, uid);
            CalendarItem calItem = (CalendarItem) getItem(data);
            success = true;
            return calItem;
        } finally {
            endTransaction(success);
        }
    }

    public Map<String, CalendarItem> getCalendarItemsByUid(OperationContext octxt, List<String> uids)
            throws ServiceException {
        boolean success = false;
        try {
            beginTransaction("getCalendarItemsByUid", octxt);
            ArrayList<String> uidList = new ArrayList<String>(uids);
            Map<String,CalendarItem> calItems = new HashMap<String,CalendarItem>();
            List<MailItem.UnderlyingData> invData = DbMailItem.getCalendarItems(this, uids);
            for (MailItem.UnderlyingData data : invData) {
                try {
                    CalendarItem calItem = getCalendarItem(data);
                    calItems.put(calItem.getUid(), calItem);
                    uidList.remove(calItem.getUid());
                } catch (ServiceException e) {
                    ZimbraLog.calendar.warn("Error while retrieving calendar item %d; skipping item", data.id, e);
                }
            }
            success = true;
            for (String missingUid : uidList) {
                calItems.put(missingUid, null);
            }
            return calItems;
        } finally {
            endTransaction(success);
        }
    }

    private boolean dedupe(MimeMessage mm) throws ServiceException {
        Account acct = getAccount();
        switch (acct.getPrefDedupeMessagesSentToSelf()) {
            case dedupeAll:
                return true;

            case secondCopyifOnToOrCC:
                try {
                    return !AccountUtil.isDirectRecipient(acct, mm);
                } catch (Exception e) {
                    return false;
                }

            case dedupeNone:
            default:
                return false;
        }
    }

    public int getConversationIdFromReferent(MimeMessage newMsg, int parentID) {
        try {
            // file into same conversation as parent message as long as subject hasn't really changed
            Message parentMsg = getMessageById(null, parentID);
            if (parentMsg.getNormalizedSubject().equals(ParsedMessage.normalize(Mime.getSubject(newMsg)))) {
                return parentMsg.getConversationId();
            }
        } catch (Exception e) {
            if (!(e instanceof MailServiceException.NoSuchItemException)) {
                ZimbraLog.mailbox.warn("ignoring error while checking conversation: %d", parentID, e);
            }
        }
        return ID_AUTO_INCREMENT;
    }

    /**
     * Process an iCalendar REPLY containing a single VEVENT or VTODO.
     *
     * @param inv REPLY iCalendar object
     */
    public void processICalReply(OperationContext octxt, Invite inv) throws ServiceException {
        ICalReply redoRecorder = new ICalReply(getId(), inv);
        boolean success = false;
        try {
            beginTransaction("iCalReply", octxt, redoRecorder);
            String uid = inv.getUid();
            CalendarItem calItem = getCalendarItemByUid(uid);
            if (calItem == null) {
                ZimbraLog.calendar.warn("Unknown calendar item UID %d", uid);
                return;
            }
            calItem.snapshotRevision();
            calItem.processNewInviteReply(inv);
            success = true;
        } finally {
            endTransaction(success);
        }
    }

    private AuthToken getAuthToken(OperationContext octxt) throws ServiceException {
        AuthToken authToken = octxt == null ? null : octxt.getAuthToken();

        if (authToken == null) {
            Account authuser = octxt == null ? getAccount() : octxt.getAuthenticatedUser();
            boolean isAdminRequest = octxt == null ? false : octxt.isUsingAdminPrivileges();
            authToken = AuthProvider.getAuthToken(authuser, isAdminRequest);
        }
        return authToken;
    }

    private void processICalReplies(OperationContext octxt, ZVCalendar cal)
    throws ServiceException {
        // Reply from Outlook will usually have PRODID set to the following:
        //
        // Outlook2007+ZCO: PRODID:-//Microsoft Corporation//Outlook 12.0 MIMEDIR//EN
        // Outlook2010+ZCO: PRODID:-//Microsoft Corporation//Outlook 14.0 MIMEDIR//EN
        // Outlook20xx+Exchange: PRODID:Microsoft Exchange Server 2007
        //   (if Exchange is Exchange 2007; Exchange 2010 probably works similarly)
        //
        // Lowest common denominator is "Microsoft" substring.
        String prodId = cal.getPropVal(ICalTok.PRODID, null);
        boolean fromOutlook = prodId != null && prodId.toLowerCase().contains("microsoft");

        AccountAddressMatcher acctMatcher = new AccountAddressMatcher(getAccount());
        List<Invite> components = Invite.createFromCalendar(getAccount(), null, cal, false);
        for (Invite inv : components) {
            String orgAddress;
            if (inv.hasOrganizer()) {
                ZOrganizer org = inv.getOrganizer();
                orgAddress = org.getAddress();
            } else {
                ZimbraLog.calendar.warn("No ORGANIZER found in REPLY.  Assuming current mailbox.");
                orgAddress = getAccount().getName();
            }
            if (acctMatcher.matches(orgAddress)) {
                // bug 62042: Fixup bad RECURRENCE-ID sent by Outlook when replying to an orphan instance.
                // Date is correct relative to the organizer's time zone, but time is set to 000000 and
                // the time zone is set to the attendee's time zone.  Fix it up by taking the series DTSTART
                // in the organizer's appointment and replacing the date part with the value from supplied
                // RECURRENCE-ID.
                if (fromOutlook && !inv.isAllDayEvent() && inv.hasRecurId()) {
                    RecurId rid = inv.getRecurId();
                    if (rid.getDt() != null && rid.getDt().hasZeroTime()) {
                        CalendarItem calItem = getCalendarItemByUid(octxt, inv.getUid());
                        if (calItem != null) {
                            Invite seriesInv = calItem.getDefaultInviteOrNull();
                            if (seriesInv != null) {
                                ParsedDateTime seriesDtStart = seriesInv.getStartTime();
                                if (seriesDtStart != null) {
                                    ParsedDateTime fixedDt = seriesDtStart.cloneWithNewDate(rid.getDt());
                                    RecurId fixedRid = new RecurId(fixedDt, rid.getRange());
                                    ZimbraLog.calendar.debug("Fixed up invalid RECURRENCE-ID with zero time; before=[%s], after=[%s]",
                                            rid, fixedRid);
                                    inv.setRecurId(fixedRid);
                                }
                            }
                        }
                    }
                }
                processICalReply(octxt, inv);
            } else {
                Account orgAccount = inv.getOrganizerAccount();
                // Unknown organizer
                if (orgAccount == null) {
                    ZimbraLog.calendar.warn("Unknown organizer " + orgAddress + " in REPLY");
                    continue;
                }
                if (Provisioning.onLocalServer(orgAccount)) {
                    // Run in the context of organizer's mailbox.
                    Mailbox mbox = MailboxManager.getInstance().getMailboxByAccount(orgAccount);
                    OperationContext orgOctxt = new OperationContext(mbox);
                    mbox.processICalReply(orgOctxt, inv);
                } else {
                    // Organizer's mailbox is on a remote server.
                    String uri = AccountUtil.getSoapUri(orgAccount);
                    if (uri == null) {
                        ZimbraLog.calendar.warn("Unable to determine URI for organizer account %s", orgAddress);
                        continue;
                    }
                    try {
                        // TODO: Get the iCalendar data from the
                        // MIME part since we already have it.
                        String ical;
                        StringWriter sr = null;
                        try {
                            sr = new StringWriter();
                            inv.newToICalendar(true).toICalendar(sr);
                            ical = sr.toString();
                        } finally {
                            if (sr != null)
                                sr.close();
                        }
                        Options options = new Options();
                        options.setAuthToken(getAuthToken(octxt).toZAuthToken());
                        options.setTargetAccount(orgAccount.getName());
                        options.setTargetAccountBy(AccountBy.name);
                        options.setUri(uri);
                        options.setNoSession(true);
                        ZMailbox zmbox = ZMailbox.getMailbox(options);
                        zmbox.iCalReply(ical);
                    } catch (IOException e) {
                        throw ServiceException.FAILURE("Error while posting REPLY to organizer mailbox host", e);
                    }
                }
            }
        }
    }

    public Message addMessage(OperationContext octxt, InputStream in, int sizeHint, Long receivedDate, DeliveryOptions dopt, DeliveryContext dctxt)
    throws IOException, ServiceException {
        int bufLen = Provisioning.getInstance().getLocalServer().getMailDiskStreamingThreshold();
        CopyInputStream cs = new CopyInputStream(in, sizeHint, bufLen, bufLen);
        in = cs;
        Blob blob = null;

        try {
            BufferStream bs = cs.getBufferStream();
            ParsedMessage pm = null;

            Rfc822ValidationInputStream validator = null;
            if (LC.zimbra_lmtp_validate_messages.booleanValue()) {
                validator = new Rfc822ValidationInputStream(cs, LC.zimbra_lmtp_max_line_length.longValue());
                in = validator;
            }

            blob = StoreManager.getInstance().storeIncoming(in, null);

            if (validator != null && !validator.isValid()) {
                StoreManager.getInstance().delete(blob);
                throw ServiceException.INVALID_REQUEST("Message content is invalid.", null);
            }

            pm = new ParsedMessage(new ParsedMessageOptions(blob, bs.isPartial() ? null : bs.getBuffer(), receivedDate, attachmentsIndexingEnabled()));
            cs.release();
            if (dctxt == null)
                dctxt = new DeliveryContext();
            dctxt.setIncomingBlob(blob);
            return addMessage(octxt, pm, dopt, dctxt);
        } finally {
            cs.release();
            StoreManager.getInstance().quietDelete(blob);
        }
    }

    public Message addMessage(OperationContext octxt, ParsedMessage pm, DeliveryOptions dopt, DeliveryContext dctxt)
    throws IOException, ServiceException {
        return addMessage(octxt, pm, dopt, dctxt, null);
    }

    public Message addMessage(OperationContext octxt, ParsedMessage pm, DeliveryOptions dopt, DeliveryContext dctxt, Message.DraftInfo dinfo)
    throws IOException, ServiceException {
        return addMessage(octxt, pm, dopt.getFolderId(), dopt.getNoICal(), dopt.getFlags(), dopt.getTags(),
                          dopt.getConversationId(), dopt.getRecipientEmail(), dinfo, dopt.getCustomMetadata(), dctxt);
    }

    private Message addMessage(OperationContext octxt, ParsedMessage pm, int folderId, boolean noICal, int flags,
            String tagStr, int conversationId, String rcptEmail, Message.DraftInfo dinfo, CustomMetadata customData,
            DeliveryContext dctxt)
    throws IOException, ServiceException {

        // and then actually add the message
        long start = ZimbraPerf.STOPWATCH_MBOX_ADD_MSG.start();

        // We process calendar replies here, where no transaction has yet
        // been started on the current mailbox.  This is because some replies
        // may require starting a transaction on another mailbox.  We thus avoid
        // starting a nested transaction, which doesn't work.
        //
        // In addition, the current mailbox is not locked/synchronized at this
        // point.  If we were synchronized and a reply processing enters a
        // synchronized method on another mailbox, we're locking two mailboxes
        // and that can easily lead to deadlocks.
        //
        // TODO: Generalize this technique for all calendar operations, not
        // just REPLY's.
        //
        if (!noICal) {
            try {
                CalendarPartInfo cpi = pm.getCalendarPartInfo();
                if (cpi != null && CalendarItem.isAcceptableInvite(getAccount(), cpi)) {
                    if (ICalTok.REPLY.equals(cpi.method)) {
                        processICalReplies(octxt, cpi.cal);
                    }
                }
            } catch (Exception e) {
                ZimbraLog.calendar.warn("Error during calendar processing.  Continuing with message add", e);
            }
        }

        // Store the incoming blob if necessary.
        if (dctxt == null) {
            dctxt = new DeliveryContext();
        }

        StoreManager sm = StoreManager.getInstance();
        Blob blob = dctxt.getIncomingBlob();
        boolean deleteIncoming = false;

        if (blob == null) {
            InputStream in = null;
            try {
                in = pm.getRawInputStream();
                blob = sm.storeIncoming(in, null);
            } finally {
                ByteUtil.closeStream(in);
            }
            dctxt.setIncomingBlob(blob);
            deleteIncoming = true;
        }

        StagedBlob staged = sm.stage(blob, this);

        lock.lock();
        try {
            try {
                return addMessageInternal(octxt, pm, folderId, noICal, flags, tagStr, conversationId,
                        rcptEmail, dinfo, customData, dctxt, staged);
            } finally {
                if (deleteIncoming) {
                    sm.quietDelete(dctxt.getIncomingBlob());
                }
                sm.quietDelete(staged);
            }
        } finally {
            lock.release();
            ZimbraPerf.STOPWATCH_MBOX_ADD_MSG.stop(start);
        }
    }

    private Message addMessageInternal(OperationContext octxt, ParsedMessage pm, int folderId, boolean noICal,
            int flags, String tagStr, int conversationId, String rcptEmail, Message.DraftInfo dinfo,
            CustomMetadata customData, DeliveryContext dctxt, StagedBlob staged) throws IOException, ServiceException {
        assert(lock.isLocked());
        if (pm == null) {
            throw ServiceException.INVALID_REQUEST("null ParsedMessage when adding message to mailbox " + mId, null);
        }

        if (Math.abs(conversationId) <= HIGHEST_SYSTEM_ID) {
            conversationId = ID_AUTO_INCREMENT;
        }

        boolean needRedo = needRedo(octxt);
        CreateMessage redoPlayer = (octxt == null ? null : (CreateMessage) octxt.getPlayer());
        boolean isRedo = redoPlayer != null;

        Blob blob = dctxt.getIncomingBlob();
        if (blob == null) {
            throw ServiceException.FAILURE("Incoming blob not found.", null);
        }

        // make sure we're parsing headers using the target account's charset
        pm.setDefaultCharset(getAccount().getPrefMailDefaultCharset());

        // quick check to make sure we don't deliver 5 copies of the same message
        String msgidHeader = pm.getMessageID();
        boolean isSent = ((flags & Flag.BITMASK_FROM_ME) != 0);
        boolean checkDuplicates = (!isRedo && msgidHeader != null);
        if (checkDuplicates && !isSent && mSentMessageIDs.containsKey(msgidHeader)) {
            Integer sentMsgID = mSentMessageIDs.get(msgidHeader);
            // if the deduping rules say to drop this duplicated incoming message, return null now...
            //   ... but only dedupe messages not carrying a calendar part
            CalendarPartInfo cpi = pm.getCalendarPartInfo();
            if (cpi == null || !CalendarItem.isAcceptableInvite(getAccount(), cpi)) {
                if (dedupe(pm.getMimeMessage())) {
                    ZimbraLog.mailbox.info("not delivering message with Message-ID %s because it is a duplicate of sent message %d",
                            msgidHeader, sentMsgID);
                    return null;
                }
            }
            // if we're not dropping the new message, see if it goes in the same conversation as the old sent message
            if (conversationId == ID_AUTO_INCREMENT) {
                conversationId = getConversationIdFromReferent(pm.getMimeMessage(), sentMsgID.intValue());
                ZimbraLog.mailbox.debug("duplicate detected but not deduped (%s); will try to slot into conversation %d",
                        msgidHeader, conversationId);
            }
        }

        // caller can't set system flags other than \Draft and \Sent
        flags &= ~Flag.FLAGS_SYSTEM | Flag.BITMASK_DRAFT | Flag.BITMASK_FROM_ME;
        // caller can't specify non-message flags
        flags &= Flag.FLAGS_GENERIC | Flag.FLAGS_MESSAGE;

        String digest;
        int msgSize;
        try {
            digest = blob.getDigest();
            msgSize = (int) blob.getRawSize();
        } catch (IOException e) {
            throw ServiceException.FAILURE("Unable to get message properties.", e);
        }

        CreateMessage redoRecorder = new CreateMessage(mId, rcptEmail, pm.getReceivedDate(), dctxt.getShared(),
                digest, msgSize, folderId, noICal, flags, tagStr, customData);
        StoreIncomingBlob storeRedoRecorder = null;

        // strip out unread flag for internal storage (don't do this before redoRecorder initialization)
        boolean unread = (flags & Flag.BITMASK_UNREAD) > 0;
        flags &= ~Flag.BITMASK_UNREAD;

        // "having attachments" is currently tracked via flags
        if (pm.hasAttachments()) {
            flags |= Flag.BITMASK_ATTACHED;
        } else {
            flags &= ~Flag.BITMASK_ATTACHED;
        }

        // priority is calculated from headers
        flags &= ~(Flag.BITMASK_HIGH_PRIORITY | Flag.BITMASK_LOW_PRIORITY);
        flags |= pm.getPriorityBitmask();

        boolean isSpam = folderId == ID_FOLDER_SPAM;
        boolean isDraft = (flags & Flag.BITMASK_DRAFT) != 0;

        // draft replies get slotted in the same conversation as their parent, if possible
        if (isDraft && !isRedo && conversationId == ID_AUTO_INCREMENT && dinfo != null &&
                !Strings.isNullOrEmpty(dinfo.origId)) {
            try {
                ItemId iid = new ItemId(dinfo.origId, getAccountId());
                if (iid.getId() > 0 && iid.belongsTo(this)) {
                    conversationId = getMessageById(octxt, iid.getId()).getConversationId();
                }
            } catch (ServiceException e) {
            }
        }

        Message msg = null;
        boolean success = false;

        CustomMetadata.CustomMetadataList extended = MetadataCallback.preDelivery(pm);
        if (customData != null) {
            if (extended == null) {
                extended = customData.asList();
            } else {
                extended.addSection(customData);
            }
        }

        Threader threading = pm.getThreader(this);
        String subject = pm.getNormalizedSubject();

        try {
            beginTransaction("addMessage", octxt, redoRecorder);
            if (isRedo) {
                rcptEmail = redoPlayer.getRcptEmail();
            }

            Folder folder = getFolderById(folderId);
            long tags = Tag.tagsToBitmask(tagStr);

            // step 0: preemptively check for quota issues (actual update is done in Message.create)
            if (!getAccount().isMailAllowReceiveButNotSendWhenOverQuota()) {
                checkSizeChange(getSize() + staged.getSize());
            }

            // step 1: get an ID assigned for the new message
            int messageId = getNextItemId(!isRedo ? ID_AUTO_INCREMENT : redoPlayer.getMessageId());

            List<Conversation> mergeConvs = null;
            if (isRedo) {
                conversationId = redoPlayer.getConvId();

                // fetch the conversations that were merged in as a result of the original delivery...
                List<Integer> mergeConvIds = redoPlayer.getMergedConvIds();
                mergeConvs = new ArrayList<Conversation>(mergeConvIds.size());
                for (int mergeId : mergeConvIds) {
                    try {
                        mergeConvs.add(getConversationById(mergeId));
                    } catch (NoSuchItemException nsie) {
                        ZimbraLog.mailbox.debug("could not find merge conversation %d", mergeId);
                    }
                }
            }

            // step 2: figure out where the message belongs
            Conversation conv = null;
            if (threading.isEnabled()) {
                boolean isReply = pm.isReply();
                if (conversationId != ID_AUTO_INCREMENT) {
                    try {
                        // fetch the requested conversation
                        //   (we'll ensure that it's receiving new mail after the new message is added to it)
                        conv = getConversationById(conversationId);
                        ZimbraLog.mailbox.debug("fetched explicitly-specified conversation %d", conv.getId());
                    } catch (NoSuchItemException nsie) {
                        if (!isRedo) {
                            ZimbraLog.mailbox.debug("could not find explicitly-specified conversation %d",
                                    conversationId);
                            conversationId = ID_AUTO_INCREMENT;
                        }
                    }
                } else if (!isRedo && !isSpam && (isReply || (!isSent && !subject.isEmpty()))) {
                    List<Conversation> matches = threading.lookupConversation();
                    if (matches != null && !matches.isEmpty()) {
                        // file the message into the largest conversation, then later merge any other matching convs
                        Collections.sort(matches, new MailItem.SortSizeDescending());
                        conv = matches.remove(0);
                        mergeConvs = matches;
                    }
                }
            }

            // step 3: create the message and update the cache
            //         and if the message is also an invite, deal with the calendar item
            Conversation convTarget = conv instanceof VirtualConversation ? null : conv;
            if (convTarget != null) {
                ZimbraLog.mailbox.debug("  placing message in existing conversation %d", convTarget.getId());
            }

            CalendarPartInfo cpi = pm.getCalendarPartInfo();
            ZVCalendar iCal = null;
            if (cpi != null && CalendarItem.isAcceptableInvite(getAccount(), cpi)) {
                iCal = cpi.cal;
            }
            msg = Message.create(messageId, folder, convTarget, pm, staged, unread, flags, tags, dinfo, noICal, iCal, extended);

            redoRecorder.setMessageId(msg.getId());

            // step 4: create a conversation for the message, if necessary
            if (threading.isEnabled() && convTarget == null) {
                if (conv == null && conversationId == ID_AUTO_INCREMENT) {
                    conv = VirtualConversation.create(this, msg);
                    ZimbraLog.mailbox.debug("placed message %d in vconv %d", msg.getId(), conv.getId());
                    redoRecorder.setConvFirstMsgId(-1);
                } else {
                    Message[] contents = null;
                    VirtualConversation vconv = null;
                    if (!isRedo) {
                        vconv = (VirtualConversation) conv;
                        contents = (vconv == null ? new Message[] { msg } : new Message[] { vconv.getMessage(), msg });
                    } else {
                        // Executing redo.
                        int convFirstMsgId = redoPlayer.getConvFirstMsgId();
                        Message convFirstMsg = null;
                        // If there was a virtual conversation, then...
                        if (convFirstMsgId > 0) {
                            try {
                                convFirstMsg = getMessageById(octxt, redoPlayer.getConvFirstMsgId());
                            } catch (MailServiceException e) {
                                if (!MailServiceException.NO_SUCH_MSG.equals(e.getCode())) {
                                    throw e;
                                }
                                // The first message of conversation may have been deleted
                                // by user between the time of original operation and redo.
                                // Handle the case by skipping the updating of its
                                // conversation ID.
                            }
                            // The message may have become part of a real conversation
                            // between the original operation and redo.  Leave it alone
                            // in that case, and only join it to this message's conversation
                            // if it is still a standalone message.
                            if (convFirstMsg != null && convFirstMsg.getConversationId() < 0) {
                                contents = new Message[] { convFirstMsg, msg };
                                vconv = new VirtualConversation(this, convFirstMsg);
                            }
                        }
                        if (contents == null) {
                            contents = new Message[] { msg };
                        }
                    }
                    redoRecorder.setConvFirstMsgId(vconv != null ? vconv.getMessageId() : -1);
                    conv = createConversation(conversationId, contents);
                    if (vconv != null) {
                        ZimbraLog.mailbox.debug("removed vconv %d", vconv.getId());
                        vconv.removeChild(vconv.getMessage());
                    }
                    // if we're threading by references and promoting a virtual conversation to a real one,
                    //   associate the first message's reference hashes with the new conversation
                    if (contents.length == 2) {
                        threading.changeThreadingTargets(contents[0], conv);
                    }
                }
            } else {
                // conversation feature turned off
                redoRecorder.setConvFirstMsgId(-1);
            }
            redoRecorder.setConvId(conv != null && !(conv instanceof VirtualConversation) ? conv.getId() : -1);
            // if we're threading by references, associate the new message's reference hashes with its conversation
            if (!isSpam && !isDraft) {
                threading.recordAddedMessage(conv);
            }

            if (conv != null && mergeConvs != null) {
                redoRecorder.setMergedConversations(mergeConvs);
                for (Conversation smaller : mergeConvs) {
                    ZimbraLog.mailbox.info("merging conversation %d for references threading", smaller.getId());
                    conv.merge(smaller);
                }
            }

            // step 5: write the redolog entries
            if (dctxt.getShared()) {
                if (dctxt.isFirst() && needRedo) {
                    // Log entry in redolog for blob save.  Blob bytes are logged in the StoreIncoming entry.
                    // Subsequent CreateMessage ops will reference this blob.
                    storeRedoRecorder = new StoreIncomingBlob(digest, msgSize, dctxt.getMailboxIdList());
                    storeRedoRecorder.start(getOperationTimestampMillis());
                    storeRedoRecorder.setBlobBodyInfo(blob.getFile());
                    storeRedoRecorder.log();
                }
                // Link to the file created by StoreIncomingBlob.
                redoRecorder.setMessageLinkInfo(blob.getPath());
            } else {
                // Store the blob data inside the CreateMessage op.
                redoRecorder.setMessageBodyInfo(blob.getFile());
            }

            // step 6: link to existing blob
            MailboxBlob mblob = StoreManager.getInstance().link(staged, this, messageId, getOperationChangeID());
            markOtherItemDirty(mblob);
            // when we created the Message, we used the staged locator/size/digest;
            //   make sure that data actually matches the final blob in the store
            msg.updateBlobData(mblob);

            if (dctxt.getMailboxBlob() == null) {
                // Set mailbox blob for in case we want to add the message to the
                // message cache after delivery.
                dctxt.setMailboxBlob(mblob);
            }

            // step 7: queue new message for indexing
            index.add(msg);
            success = true;

            // step 8: send lawful intercept message
            try {
                Notification.getInstance().interceptIfNecessary(this, pm.getMimeMessage(), "add message", folder);
            } catch (ServiceException e) {
                ZimbraLog.mailbox.error("unable to send legal intercept message", e);
            }
        } finally {
            if (storeRedoRecorder != null) {
                if (success) {
                    storeRedoRecorder.commit();
                } else {
                    storeRedoRecorder.abort();
                }
            }

            endTransaction(success);

            if (success) {
                // Everything worked.  Update the blob field in ParsedMessage
                // so the next recipient in the multi-recipient case will link
                // to this blob as opposed to saving its own copy.
                dctxt.setFirst(false);
            }
        }

        // step 8: remember the Message-ID header so that we can avoid receiving duplicates
        if (isSent && checkDuplicates) {
            mSentMessageIDs.put(msgidHeader, msg.getId());
        }

        return msg;
    }

    public List<Conversation> lookupConversation(ParsedMessage pm) throws ServiceException {
        boolean success = false;
        beginTransaction("lookupConversation", null);
        try {
            List<Conversation> result = pm.getThreader(this).lookupConversation();
            success = true;
            return result;
        } finally {
            endTransaction(success);
        }
    }

    public static String getHash(String subject) {
        try {
            return ByteUtil.getSHA1Digest(Strings.nullToEmpty(subject).getBytes("utf-8"), true);
        } catch (UnsupportedEncodingException uee) {
            return ByteUtil.getSHA1Digest(Strings.nullToEmpty(subject).getBytes(), true);
        }
    }

    // please keep this package-visible but not public
    void openConversation(Conversation conv, String subjectHash) throws ServiceException {
        String hash = subjectHash != null ? subjectHash : getHash(conv.getNormalizedSubject());
        conv.open(hash);
        markOtherItemDirty(hash);
        mConvHashes.put(hash, new Integer(conv.getId()));
    }

    // please keep this package-visible but not public
    void closeConversation(Conversation conv, String subjectHash) throws ServiceException {
        String hash = subjectHash != null ? subjectHash : getHash(conv.getNormalizedSubject());
        conv.close(hash);
        mConvHashes.remove(hash);
    }

    // please keep this package-visible but not public
    Conversation createConversation(int convId, Message... contents) throws ServiceException {
        int id = Math.max(convId, ID_AUTO_INCREMENT);
        Conversation conv = Conversation.create(this, getNextItemId(id), contents);
        if (ZimbraLog.mailbox.isDebugEnabled()) {
            StringBuilder sb = new StringBuilder();
            for (int i = 0; i < contents.length; i++) {
                sb.append(i == 0 ? "" : ",").append(contents[i].getId());
            }
            ZimbraLog.mailbox.debug("  created conv " + conv.getId() + " holding msg(s): " + sb);
        }
        return conv;
    }

    public Message saveDraft(OperationContext octxt, ParsedMessage pm, int id) throws IOException, ServiceException {
        return saveDraft(octxt, pm, id, null, null, null, null, 0);
    }

    /**
     * Ensures that we don't attempt multiple
     * SaveDraft operations for the same mailbox at the same time (bug 59287).  We can
     * remove this synchronization after bug 59512 is fixed.
     */
    private final Object saveDraftGuard = new Object();

    /**
     * Saves draft.
     *
     * @param autoSendTime time at which the draft needs to be auto-sent. Note that this method does not schedule
     *                     the task for auto-sending the draft. It just persists this time for tracking purposes.
     * @see com.zimbra.cs.service.mail.SaveDraft#handle(com.zimbra.common.soap.Element, java.util.Map)
     */
    public Message saveDraft(OperationContext octxt, ParsedMessage pm, int id, String origId, String replyType,
            String identityId, String accountId, long autoSendTime)
    throws IOException, ServiceException {
        synchronized (saveDraftGuard) {
            return saveDraftInternal(octxt, pm, id, origId, replyType, identityId, accountId, autoSendTime);
        }
    }

    public Message saveDraftInternal(OperationContext octxt, ParsedMessage pm, int id,
            String origId, String replyType, String identityId, String accountId, long autoSendTime)
            throws IOException, ServiceException {
        Message.DraftInfo dinfo = null;
        if ((replyType != null && origId != null) || identityId != null || accountId != null || autoSendTime != 0) {
            dinfo = new Message.DraftInfo(replyType, origId, identityId, accountId, autoSendTime);
        }

        if (id == ID_AUTO_INCREMENT) {
            // special-case saving a new draft
            return addMessage(octxt, pm, ID_FOLDER_DRAFTS, true, Flag.BITMASK_DRAFT | Flag.BITMASK_FROM_ME,
                              null, ID_AUTO_INCREMENT, ":API:", dinfo, null, null);
        }

        // write the draft content directly to the mailbox's blob staging area
        StoreManager sm = StoreManager.getInstance();
        StagedBlob staged;
        InputStream is = pm.getRawInputStream();
        try {
            staged = sm.stage(is, null, this);
        } finally {
            ByteUtil.closeStream(is);
        }

        String digest = staged.getDigest();
        int size = (int) staged.getSize();

        SaveDraft redoRecorder = new SaveDraft(mId, id, digest, size);
        InputStream redoStream = null;

        boolean success = false;
        try {
            beginTransaction("saveDraft", octxt, redoRecorder);
            SaveDraft redoPlayer = (SaveDraft) mCurrentChange.getRedoPlayer();

            Message msg = getMessageById(id);
            if (!msg.isTagged(Flag.ID_DRAFT)) {
                throw MailServiceException.IMMUTABLE_OBJECT(id);
            }
            if (!checkItemChangeID(msg)) {
                throw MailServiceException.MODIFY_CONFLICT();
            }
            // content changed, so we're obliged to change the IMAP uid
            int imapID = getNextItemId(redoPlayer == null ? ID_AUTO_INCREMENT : redoPlayer.getImapId());
            redoRecorder.setImapId(imapID);
            redoRecorder.setMessageBodyInfo(new ParsedMessageDataSource(pm), size);

            msg.setDraftAutoSendTime(autoSendTime);

                if (dinfo != null) {
                    if (replyType != null) {
                        msg.setDraftReplyType(replyType);
                    }
                    if (origId != null) {
                        msg.setDraftOrigId(origId);
                    }
                    if (identityId != null) {
                        msg.setDraftIdentityId(identityId);
                    }
                    if (accountId != null) {
                        msg.setDraftAccountId(accountId);
                    }
                    if (autoSendTime != 0) {
                        msg.setDraftAutoSendTime(autoSendTime);
                    }
                }

            // update the content and increment the revision number
            msg.setContent(staged, pm);

            index.add(msg);

            success = true;

            try {
                Notification.getInstance().interceptIfNecessary(this, pm.getMimeMessage(), "save draft", msg.getFolder());
            } catch (ServiceException e) {
                ZimbraLog.mailbox.error("Unable to send lawful intercept message.", e);
            }

            return msg;
        } finally {
            endTransaction(success);

            ByteUtil.closeStream(redoStream);
            sm.quietDelete(staged);
        }
    }

    /**
     * Modify the Participant-Status of your LOCAL data part of an calendar item -- this is used when you Reply to
     * an Invite so that you can track the fact that you've replied to it.
     */
    public void modifyPartStat(OperationContext octxt, int calItemId, RecurId recurId, String cnStr, String addressStr,
            String cutypeStr, String roleStr, String partStatStr, Boolean rsvp, int seqNo, long dtStamp)
            throws ServiceException {

        ModifyInvitePartStat redoRecorder = new ModifyInvitePartStat(mId, calItemId, recurId, cnStr, addressStr,
                cutypeStr, roleStr, partStatStr, rsvp, seqNo, dtStamp);

        boolean success = false;
        try {
            beginTransaction("updateInvitePartStat", octxt, redoRecorder);
            CalendarItem calItem = getCalendarItemById(calItemId);
            MailItem itemSnapshot = calItem.snapshotItem();
            Account acct = getAccount();
            calItem.modifyPartStat(acct, recurId, cnStr, addressStr, cutypeStr, roleStr, partStatStr, rsvp, seqNo, dtStamp);
            markItemModified(calItem, Change.MODIFIED_INVITE, itemSnapshot);
            success = true;
        } finally {
            endTransaction(success);
        }
    }

    public List<Integer> resetImapUid(OperationContext octxt, List<Integer> itemIds) throws ServiceException {
        SetImapUid redoRecorder = new SetImapUid(mId, itemIds);

        List<Integer> newIds = new ArrayList<Integer>();
        boolean success = false;
        try {
            beginTransaction("resetImapUid", octxt, redoRecorder);
            SetImapUid redoPlayer = (SetImapUid) mCurrentChange.getRedoPlayer();

            for (int id : itemIds) {
                MailItem item = getItemById(id, MailItem.Type.UNKNOWN);
                int imapId = redoPlayer == null ? ID_AUTO_INCREMENT : redoPlayer.getImapUid(id);
                item.setImapUid(getNextItemId(imapId));
                redoRecorder.setImapUid(item.getId(), item.getImapUid());
                newIds.add(item.getImapUid());
            }
            success = true;
            return newIds;
        } finally {
            endTransaction(success);
        }
    }

    /**
     * Resets all INDEX_ID and SENDER_ID in MAIL_ITEM table, delete all rows in MAIL_ADDRESS table, and reset the
     * lastAddressId. The caller must hold the mailbox lock.
     */
    void resetIndex() throws ServiceException {
        assert(lock.isLocked());

        boolean success = false;
        try {
            beginTransaction("resetIndex", null);
            DbMailItem.resetIndexId(getOperationConnection(), this);
            DbMailItem.resetSenderId(getOperationConnection(), this);
            DbMailAddress.delete(getOperationConnection(), this);
            lastAddressId = 0;
            success = true;
        } finally {
            endTransaction(success);
        }
    }

    public void setColor(OperationContext octxt, int itemId, MailItem.Type type, byte color) throws ServiceException {
        setColor(octxt, new int[] { itemId }, type, color);
    }

    public void setColor(OperationContext octxt, int[] itemIds, MailItem.Type type, byte color)
            throws ServiceException {
        setColor(octxt, itemIds, type, new Color(color));
    }

    public void setColor(OperationContext octxt, int[] itemIds, MailItem.Type type, Color color)
            throws ServiceException {
        ColorItem redoRecorder = new ColorItem(mId, itemIds, type, color);

        boolean success = false;
        try {
            beginTransaction("setColor", octxt, redoRecorder);

            MailItem[] items = getItemById(itemIds, type);
            for (MailItem item : items) {
                if (!checkItemChangeID(item)) {
                    throw MailServiceException.MODIFY_CONFLICT();
                }
            }
            for (MailItem item : items) {
                item.setColor(color);
            }
            success = true;
        } finally {
            endTransaction(success);
        }
    }

    public void setCustomData(OperationContext octxt, int itemId, MailItem.Type type, CustomMetadata custom)
            throws ServiceException {
        String key = custom.getSectionKey();
        if (MetadataCallback.isSectionRegistered(key)) {
            throw ServiceException.PERM_DENIED("custom metadata section '" + key + "' may only be calculated, not set");
        }
        SetCustomData redoRecorder = new SetCustomData(mId, itemId, type, custom);

        boolean success = false;
        try {
            beginTransaction("setCustomData", octxt, redoRecorder);

            MailItem item = checkAccess(getItemById(itemId, type));
            if (!checkItemChangeID(item)) {
                throw MailServiceException.MODIFY_CONFLICT();
            }
            item.setCustomData(custom);
            success = true;
        } finally {
            endTransaction(success);
        }
    }

    public void setDate(OperationContext octxt, int itemId, MailItem.Type type, long date) throws ServiceException {
        DateItem redoRecorder = new DateItem(mId, itemId, type, date);

        boolean success = false;
        try {
            beginTransaction("setDate", octxt, redoRecorder);

            MailItem item = getItemById(itemId, type);
            if (!checkItemChangeID(item))
                throw MailServiceException.MODIFY_CONFLICT();

            item.setDate(date);
            success = true;
        } finally {
            endTransaction(success);
        }
    }

    public void alterTag(OperationContext octxt, int itemId, MailItem.Type type, int tagId, boolean addTag)
            throws ServiceException {
        alterTag(octxt, new int[] { itemId }, type, tagId, addTag, null);
    }

    public void alterTag(OperationContext octxt, int itemId, MailItem.Type type, int tagId, boolean addTag,
            TargetConstraint tcon) throws ServiceException {
        alterTag(octxt, new int[] { itemId }, type, tagId, addTag, tcon);
    }

    public void alterTag(OperationContext octxt, int[] itemIds, MailItem.Type type, int tagId, boolean addTag,
            TargetConstraint tcon) throws ServiceException {
        AlterItemTag redoRecorder = new AlterItemTag(mId, itemIds, type, tagId, addTag, tcon);

        boolean success = false;
        try {
            beginTransaction("alterTag", octxt, redoRecorder);
            setOperationTargetConstraint(tcon);

            Tag tag = (tagId < 0 ? getFlagById(tagId) : getTagById(tagId));

            MailItem[] items = getItemById(itemIds, type);
            for (MailItem item : items) {
                if (!(item instanceof Conversation)) {
                    if (!checkItemChangeID(item) && item instanceof Tag) {
                        throw MailServiceException.MODIFY_CONFLICT();
                    }
                }
            }

            for (MailItem item : items) {
                if (item == null) {
                    continue;
                }
                if (tagId == Flag.ID_UNREAD) {
                    item.alterUnread(addTag);
                } else {
                    item.alterTag(tag, addTag);
                }
            }
            success = true;
        } finally {
            endTransaction(success);
        }
    }

    public void setTags(OperationContext octxt, int itemId, MailItem.Type type, int flags, long tags)
            throws ServiceException {
        setTags(octxt, itemId, type, flags, tags, null);
    }

    public void setTags(OperationContext octxt, int itemId, MailItem.Type type, String flagStr, String tagIDs,
            TargetConstraint tcon) throws ServiceException {
        int flags = (flagStr == null ? MailItem.FLAG_UNCHANGED : Flag.toBitmask(flagStr));
        long tags = (tagIDs == null ? MailItem.TAG_UNCHANGED : Tag.tagsToBitmask(tagIDs));
        setTags(octxt, itemId, type, flags, tags, tcon);
    }

    public void setTags(OperationContext octxt, int[] itemIds, MailItem.Type type, String flagStr, String tagIDs,
            TargetConstraint tcon) throws ServiceException {
        int flags = (flagStr == null ? MailItem.FLAG_UNCHANGED : Flag.toBitmask(flagStr));
        long tags = (tagIDs == null ? MailItem.TAG_UNCHANGED : Tag.tagsToBitmask(tagIDs));
        setTags(octxt, itemIds, type, flags, tags, tcon);
    }

    public void setTags(OperationContext octxt, int itemId, MailItem.Type type, int flags, long tags,
            TargetConstraint tcon) throws ServiceException {
        setTags(octxt, new int[] { itemId }, type, flags, tags, tcon);
    }

    public void setTags(OperationContext octxt, int[] itemIds, MailItem.Type type, int flags, long tags,
            TargetConstraint tcon) throws ServiceException {
        if (flags == MailItem.FLAG_UNCHANGED && tags == MailItem.TAG_UNCHANGED) {
            return;
        }

        SetItemTags redoRecorder = new SetItemTags(mId, itemIds, type, flags, tags, tcon);

        boolean success = false;
        try {
            beginTransaction("setTags", octxt, redoRecorder);
            setOperationTargetConstraint(tcon);

            MailItem[] items = getItemById(itemIds, type);
            for (MailItem item : items) {
                checkItemChangeID(item);
            }
            Flag unreadFlag = getFlagById(Flag.ID_UNREAD);

            for (MailItem item : items) {
                if (item == null) {
                    continue;
                }
                int iflags = flags;  long itags = tags;
                if ((iflags & MailItem.FLAG_UNCHANGED) != 0) {
                    iflags = item.getFlagBitmask();
                }
                if ((itags & MailItem.TAG_UNCHANGED) != 0) {
                    itags = item.getTagBitmask();
                }
                // special-case "unread" -- it's passed in with the flags, but the server process it separately
                boolean iunread = (iflags & Flag.BITMASK_UNREAD) > 0;
                iflags &= ~Flag.BITMASK_UNREAD;

                item.setTags(iflags, itags);
                if (unreadFlag.canTag(item)) {
                    item.alterUnread(iunread);
                }
            }

            success = true;
        } finally {
            endTransaction(success);
        }
    }

    /**
     * Recovers items from dumpster.
     */
    public List<MailItem> recover(OperationContext octxt, int[] itemIds, MailItem.Type type, int folderId)
            throws ServiceException {
        return copyInternal(octxt, itemIds, type, folderId, true);
    }

    public MailItem copy(OperationContext octxt, int itemId, MailItem.Type type, int folderId)
            throws ServiceException {
        return copy(octxt, new int[] { itemId }, type, folderId).get(0);
    }

    public List<MailItem> copy(OperationContext octxt, int[] itemIds, MailItem.Type type, int folderId)
            throws ServiceException {
        return copyInternal(octxt, itemIds, type, folderId, false);
    }

    private List<MailItem> copyInternal(OperationContext octxt, int[] itemIds, MailItem.Type type, int folderId,
            boolean fromDumpster) throws ServiceException {
        CopyItem redoRecorder = fromDumpster ? new RecoverItem(mId, type, folderId) : new CopyItem(mId, type, folderId);
        boolean success = false;
        try {
            beginTransaction("copy", octxt, redoRecorder);
            if (fromDumpster) {
                Folder trash = getFolderById(ID_FOLDER_TRASH);
                if (!trash.canAccess(ACL.RIGHT_READ)) {
                    throw ServiceException.PERM_DENIED("dumpster access denied");
                }
            }
            CopyItem redoPlayer = (CopyItem) mCurrentChange.getRedoPlayer();

            List<MailItem> result = new ArrayList<MailItem>();

            Folder folder = getFolderById(folderId);

            MailItem[] items = getItemById(itemIds, type, fromDumpster);
            for (MailItem item : items) {
                checkItemChangeID(item);
            }
            for (MailItem item : items) {
                MailItem copy;

                if (item instanceof Conversation) {
                    // this should be done in Conversation.copy(), but redolog issues make that impossible
                    Conversation conv = (Conversation) item;
                    List<Message> msgs = new ArrayList<Message>((int) conv.getSize());
                    for (Message original : conv.getMessages()) {
                        if (!original.canAccess(ACL.RIGHT_READ)) {
                            continue;
                        }
                        int newId = getNextItemId(redoPlayer == null ? ID_AUTO_INCREMENT : redoPlayer.getDestId(original.getId()));
                        Message msg = (Message) original.copy(folder, newId, null);
                        msgs.add(msg);
                        redoRecorder.setDestId(original.getId(), newId);
                    }
                    if (msgs.isEmpty()) {
                        throw ServiceException.PERM_DENIED("you do not have sufficient permissions");
                    } else if (msgs.size() == 1) {
                        copy = msgs.get(0).getParent();
                    } else {
                        int newId = getNextItemId(redoPlayer == null ? ID_AUTO_INCREMENT : redoPlayer.getDestId(conv.getId()));
                        copy = Conversation.create(this, newId, msgs.toArray(new Message[msgs.size()]));
                        redoRecorder.setDestId(conv.getId(), newId);
                    }
                } else {
                    int newId = getNextItemId(redoPlayer == null ? ID_AUTO_INCREMENT : redoPlayer.getDestId(item.getId()));
                    int parentId = item.getParentId();
                    MailItem parent = null;
                    if (fromDumpster) {
                        // Parent of dumpstered item may no longer exist.
                        if (parentId > 0) {
                            try {
                                parent = getItemById(parentId, MailItem.Type.UNKNOWN);
                            } catch (MailServiceException.NoSuchItemException e) {
                                // ignore
                            }
                        }
                    }
                    copy = item.copy(folder, newId, parent);
                    if (fromDumpster) {
                        for (MailItem.UnderlyingData data : DbMailItem.getByParent(item, SortBy.DATE_DESC, -1, true)) {
                            MailItem child = getItem(data);
                            Folder destination = (child.getType() == Type.COMMENT) ? getFolderById(ID_FOLDER_COMMENTS) : folder;
                            child.copy(destination, getNextItemId(ID_AUTO_INCREMENT), copy);
                        }
                    }
                    redoRecorder.setDestId(item.getId(), newId);
                }

                result.add(copy);
            }

            success = true;
            return result;
        } catch (IOException e) {
            throw ServiceException.FAILURE("IOException while copying items", e);
        } finally {
            endTransaction(success);
        }
    }

    public List<MailItem> imapCopy(OperationContext octxt, int[] itemIds, MailItem.Type type, int folderId)
            throws IOException, ServiceException {
        // this is an IMAP command, so we'd better be tracking IMAP changes by now...
        beginTrackingImap();

        for (int id : itemIds) {
            if (id <= 0) {
                throw MailItem.noSuchItem(id, type);
            }
        }

        ImapCopyItem redoRecorder = new ImapCopyItem(mId, type, folderId);

        boolean success = false;
        try {
            beginTransaction("icopy", octxt, redoRecorder);
            ImapCopyItem redoPlayer = (ImapCopyItem) mCurrentChange.getRedoPlayer();

            Folder target = getFolderById(folderId);

            // fetch the items to copy and make sure the caller is up-to-date on change IDs
            MailItem[] items = getItemById(itemIds, type);
            for (MailItem item : items) {
                checkItemChangeID(item);
            }
            List<MailItem> result = new ArrayList<MailItem>();

            for (MailItem item : items) {
                int srcId = item.getId();
                int newId = getNextItemId(redoPlayer == null ? ID_AUTO_INCREMENT : redoPlayer.getDestId(srcId));

                trainSpamFilter(octxt, item, target, "imap copy");

                MailItem copy = item.icopy(target, newId);
                result.add(copy);
                redoRecorder.setDestId(srcId, newId);
            }

            success = true;
            return result;
        } finally {
            endTransaction(success);
        }
    }

    private <T extends MailItem> T trainSpamFilter(OperationContext octxt, T item, Folder target, String opDescription) {
        if (mCurrentChange.getRedoPlayer() != null) { // don't re-train filter on replayed operation
            return item;
        }
        TargetConstraint tcon = getOperationTargetConstraint();

        try {
            List<? extends MailItem> items = item instanceof Conversation ?
                    ((Conversation) item).getMessages() : Arrays.asList((MailItem) item);
            List<Folder> trashAliases = getTrashAliases(octxt);
            for (MailItem candidate : items) {
                // if it's not a move into or out of Spam, no training is necessary
                //   (moves from Spam to Trash also do not train the filter)
                boolean fromSpam = candidate.inSpam();
                boolean toSpam = target.inSpam();
                if (!fromSpam && !toSpam) {
                    continue;
                }
                if (fromSpam && (toSpam || target.inTrash() || inFolder(trashAliases, target))) {
                    continue;
                }
                if (!TargetConstraint.checkItem(tcon, item) || !item.canAccess(ACL.RIGHT_READ)) {
                    continue;
                }
                try {
                    SpamReport report = new SpamReport(toSpam, opDescription, target.getPath());
                    Folder source = item.getFolder();
                    if (!source.equals(target)) {
                        report.setSourceFolderPath(source.getPath());
                    }
                    SpamHandler.getInstance().handle(octxt, this, candidate.getId(), candidate.getType(), report);
                } catch (Exception e) {
                    ZimbraLog.mailop.info("could not train spam filter: " + MailItem.getMailopContext(candidate), e);
                }
            }
        } catch (ServiceException e) {
            ZimbraLog.mailop.info("could not train spam filter: " + MailItem.getMailopContext(item), e);
        }

        return item;
    }

    private List<Folder> getTrashAliases(OperationContext octx) throws ServiceException {
        String[] aliases = Provisioning.getInstance().getConfig().getSpamTrashAlias();
        List<Folder> result = new ArrayList<Folder>(aliases.length);
        for (String path : aliases) {
            try {
                result.add(getFolderByPath(octx, path));
            } catch (ServiceException ignore) { // NO_SUCH_FOLDER
            }
        }
        return result;
    }

    private boolean inFolder(List<Folder> base, Folder target) throws ServiceException {
        for (Folder folder : base) {
            if (folder.getId() == target.getId() || folder.isDescendant(target)) {
                return true;
            }
        }
        return false;
    }

    /** Moves an item from one folder into another in the same Mailbox.  The
     *  target folder may not be a {@link Mountpoint} or {@link SearchFolder}.
     *  To move an item between Mailboxes, you must do the copy by hand, then
     *  remove the original.
     *
     * @perms {@link ACL#RIGHT_INSERT} on the target folder,
     *        {@link ACL#RIGHT_DELETE} on the source folder
     * @param octxt     The context for this request (e.g. auth user id).
     * @param itemId    The ID of the item to move.
     * @param type      The type of the item or {@link MailItem.Type#UNKNOWN}.
     * @param targetId  The ID of the target folder for the move. */
    public void move(OperationContext octxt, int itemId, MailItem.Type type, int targetId) throws ServiceException {
        move(octxt, new int[] { itemId }, type, targetId, null);
    }

    /** Moves an item from one folder into another in the same Mailbox.  The
     *  target folder may not be a {@link Mountpoint} or {@link SearchFolder}.
     *  To move an item between Mailboxes, you must do the copy by hand, then
     *  remove the original.
     *
     * @perms {@link ACL#RIGHT_INSERT} on the target folder,
     *        {@link ACL#RIGHT_DELETE} on the source folder
     * @param octxt     The context for this request (e.g. auth user id).
     * @param itemId    The ID of the item to move.
     * @param type      The type of the item or {@link MailItem.Type#UNKNOWN}.
     * @param targetId  The ID of the target folder for the move.
     * @param tcon      An optional constraint on the item being moved. */
    public void move(OperationContext octxt, int itemId, MailItem.Type type, int targetId,
            TargetConstraint tcon) throws ServiceException {
        move(octxt, new int[] { itemId }, type, targetId, tcon);
    }

    /** Moves a set of items into a given folder in the same Mailbox.  The
     *  target folder may not be a {@link Mountpoint} or {@link SearchFolder}.
     *  To move items between Mailboxes, you must do the copy by hand, then
     *  remove the originals.
     *
     * @perms {@link ACL#RIGHT_INSERT} on the target folder,
     *        {@link ACL#RIGHT_DELETE} on all the the source folders
     * @param octxt     The context for this request (e.g. auth user id).
     * @param itemId    A list of the IDs of the items to move.
     * @param type      The type of the items or {@link MailItem.Type#UNKNOWN}.
     * @param targetId  The ID of the target folder for the move.
     * @param tcon      An optional constraint on the items being moved. */
    public void move(OperationContext octxt, int[] itemIds, MailItem.Type type, int targetId, TargetConstraint tcon)
            throws ServiceException {
        lock.lock();
        try {
            try {
                moveInternal(octxt, itemIds, type, targetId, tcon);
                return;
            } catch (ServiceException e) {
                // make sure that move-to-Trash never fails with a naming conflict
                if (!e.getCode().equals(MailServiceException.ALREADY_EXISTS) || targetId != ID_FOLDER_TRASH) {
                    throw e;
                }
            }

            // if we're here, we hit a naming conflict during move-to-Trash
            if (itemIds.length == 1) {
                // rename the item being moved instead of the one already there...
                rename(octxt, itemIds[0], type, generateAlternativeItemName(octxt, itemIds[0], type), targetId);
            } else {
                // iterate one-by-one and move the items individually
                for (int id : itemIds) {
                    // FIXME: non-transactional
                    try {
                        // still more likely than not to succeed...
                        moveInternal(octxt, new int[] { id }, type, targetId, tcon);
                    } catch (ServiceException e) {
                        // rename the item being moved instead of the one already there...
                        rename(octxt, id, type, generateAlternativeItemName(octxt, id, type), targetId);
                    }
                }
            }
        } finally {
            lock.release();
        }
    }

    private String generateAlternativeItemName(OperationContext octxt, int id, MailItem.Type type)
            throws ServiceException {
        String name = getItemById(octxt, id, type).getName();
        String uuid = '{' + UUID.randomUUID().toString() + '}';
        if (name.length() + uuid.length() > MailItem.MAX_NAME_LENGTH) {
            return name.substring(0, MailItem.MAX_NAME_LENGTH - uuid.length()) + uuid;
        } else {
            return name + uuid;
        }
    }

    private void moveInternal(OperationContext octxt, int[] itemIds, MailItem.Type type, int targetId,
            TargetConstraint tcon) throws ServiceException {
        MoveItem redoRecorder = new MoveItem(mId, itemIds, type, targetId, tcon);

        boolean success = false;
        try {
            beginTransaction("move", octxt, redoRecorder);
            setOperationTargetConstraint(tcon);

            Folder target = getFolderById(targetId);

            MailItem[] items = getItemById(itemIds, type);
            for (MailItem item : items) {
                checkItemChangeID(item);
            }
            int oldUIDNEXT = target.getImapUIDNEXT();
            boolean resetUIDNEXT = false;

            for (MailItem item : items) {

                // train the spam filter if necessary...
                trainSpamFilter(octxt, item, target, "move");

                // ...do the move...
                boolean moved = item.move(target);

                // ...and determine whether the move needs to cause an UIDNEXT change
                if (moved && !resetUIDNEXT && isTrackingImap() &&
                        (item instanceof Conversation || item instanceof Message || item instanceof Contact)) {
                    resetUIDNEXT = true;
                }
            }

            // if this operation should cause the target folder's UIDNEXT value to change but it hasn't yet, do it here
            if (resetUIDNEXT && oldUIDNEXT == target.getImapUIDNEXT()) {
                MoveItem redoPlayer = (MoveItem) mCurrentChange.getRedoPlayer();
                redoRecorder.setUIDNEXT(getNextItemId(redoPlayer == null ? ID_AUTO_INCREMENT : redoPlayer.getUIDNEXT()));
                target.updateUIDNEXT();
            }
            success = true;
        } finally {
            endTransaction(success);
        }
    }

    public void rename(OperationContext octxt, int id, MailItem.Type type, String name, int folderId)
            throws ServiceException {
        if (name != null && name.startsWith("/")) {
            rename(octxt, id, type, name);
            return;
        }

        name = StringUtil.stripControlCharacters(name);
        if (Strings.isNullOrEmpty(name)) {
            throw ServiceException.INVALID_REQUEST("cannot set name to empty string", null);
        }

        RenameItem redoRecorder = new RenameItem(mId, id, type, name, folderId);

        boolean success = false;
        try {
            beginTransaction("rename", octxt, redoRecorder);

            MailItem item = getItemById(id, type);
            checkItemChangeID(item);
            if (folderId <= 0) {
                folderId = item.getFolderId();
            }
            Folder target = getFolderById(folderId);
            trainSpamFilter(octxt, item, target, "rename");

            String oldName = item.getName();
            item.rename(name, target);

            if (item instanceof Tag) {
                mTagCache.remove(oldName.toLowerCase());
                mTagCache.put(name.toLowerCase(), (Tag) item);
            }
            success = true;
        } finally {
            endTransaction(success);
        }
    }

    public void rename(OperationContext octxt, int id, MailItem.Type type, String path) throws ServiceException {
        if (path == null || !path.startsWith("/")) {
            rename(octxt, id, type, path, ID_AUTO_INCREMENT);
            return;
        }

        RenameItemPath redoRecorder = new RenameItemPath(mId, id, type, path);

        boolean success = false;
        try {
            beginTransaction("renameFolderPath", octxt, redoRecorder);
            RenameItemPath redoPlayer = (RenameItemPath) mCurrentChange.getRedoPlayer();

            MailItem item = getItemById(id, type);
            Folder parent;
            checkItemChangeID(item);

            String[] parts = path.substring(1).split("/");
            if (parts.length == 0)
                throw MailServiceException.ALREADY_EXISTS(path);
            int[] recorderParentIds = new int[parts.length - 1];
            int[] playerParentIds = redoPlayer == null ? null : redoPlayer.getParentIds();
            if (playerParentIds != null && playerParentIds.length != recorderParentIds.length) {
                throw ServiceException.FAILURE("incorrect number of path segments in redo player", null);
            }
            parent = getFolderById(ID_FOLDER_USER_ROOT);
            for (int i = 0; i < parts.length - 1; i++) {
                String name = MailItem.validateItemName(parts[i]);
                int subfolderId = playerParentIds == null ? ID_AUTO_INCREMENT : playerParentIds[i];
                Folder subfolder = parent.findSubfolder(name);
                if (subfolder == null) {
                    subfolder = Folder.create(getNextItemId(subfolderId), this, parent, name);
                } else if (subfolderId != ID_AUTO_INCREMENT && subfolderId != subfolder.getId()) {
                    throw ServiceException.FAILURE("parent folder id changed since operation was recorded", null);
                } else if (!subfolder.getName().equals(name) && subfolder.isMutable()) {
                    // Same folder name, different case.
                    subfolder.rename(name, parent);
                }
                recorderParentIds[i] = subfolder.getId();
                parent = subfolder;
            }
            redoRecorder.setParentIds(recorderParentIds);

            trainSpamFilter(octxt, item, parent, "rename");

            String name = parts[parts.length - 1];
            item.rename(name, parent);

            success = true;
        } finally {
            endTransaction(success);
        }
    }

    /**
     * Deletes the <tt>MailItem</tt> with the given id.  Does nothing
     * if the <tt>MailItem</tt> doesn't exist.
     */
    public void delete(OperationContext octxt, int itemId, MailItem.Type type) throws ServiceException {
        delete(octxt, new int[] { itemId }, type, null);
    }

    /** Deletes the given item.
     *
     * @param octxt operation context or {@code null}
     * @param item the item
     * @param tcon target constraint or {@code null} */
    public void delete(OperationContext octxt, MailItem item, TargetConstraint tcon) throws ServiceException {
        delete(octxt, new int[] { item.getId() }, item.getType(), tcon);
    }

    /** Deletes the <tt>MailItem</tt> with the given id.  If there is no such
     *  <tt>MailItem</tt>, nothing happens and no error is generated.  If the
     *  id maps to an existing <tt>MailItem</tt> of an incompatible type,
     *  however, an error is thrown.
     *
     * @param octxt operation context or {@code null}
     * @param itemId item id
     * @param type item type or {@link MailItem.Type#UNKNOWN}
     * @param tcon target constraint or {@code null} */
    public void delete(OperationContext octxt, int itemId, MailItem.Type type, TargetConstraint tcon)
            throws ServiceException {
        delete(octxt, new int[] { itemId }, type, tcon);
    }

    /** Deletes the <tt>MailItem</tt>s with the given id.  If there is no
     *  <tt>MailItem</tt> for a given id, that id is ignored.  If the id maps
     *  to an existing <tt>MailItem</tt> of an incompatible type, however,
     *  an error is thrown.
     *
     * @param octxt operation context or {@code null}
     * @param itemIds item ids
     * @param type item type or {@link MailItem.Type#UNKNOWN}
     * @param tcon target constraint or {@code null} */
    public void delete(OperationContext octxt, int[] itemIds, MailItem.Type type, TargetConstraint tcon)
            throws ServiceException {
        DeleteItem redoRecorder = new DeleteItem(mId, itemIds, type, tcon);

        boolean success = false;
        try {
            beginTransaction("delete", octxt, redoRecorder);
            setOperationTargetConstraint(tcon);

            for (int id : itemIds) {
                if (id == ID_AUTO_INCREMENT) {
                    continue;
                }
                MailItem item;
                try {
                    item = getItemById(id, MailItem.Type.UNKNOWN);
                } catch (NoSuchItemException nsie) {
                    // trying to delete nonexistent things is A-OK!
                    continue;
                }

                // however, trying to delete messages and passing in a folder ID is not OK
                if (!MailItem.isAcceptableType(type, item.getType())) {
                    throw MailItem.noSuchItem(id, type);
                } else if (!checkItemChangeID(item) && item instanceof Tag) {
                    throw MailServiceException.MODIFY_CONFLICT();
                }

                // delete the item, but don't write the tombstone until we're finished...
                item.delete(MailItem.DeleteScope.ENTIRE_ITEM, false);
            }

            // deletes have already been collected, so fetch the tombstones and write once
            TypedIdList tombstones = collectPendingTombstones();
            if (tombstones != null && !tombstones.isEmpty()) {
                DbMailItem.writeTombstones(this, tombstones);
            }

            success = true;
        } finally {
            endTransaction(success);
        }
    }

    TypedIdList collectPendingTombstones() {
        if (!isTrackingSync() || mCurrentChange.deletes == null) {
            return null;
        }
        return new TypedIdList(mCurrentChange.deletes.itemIds);
    }

    private int deleteFromDumpster(int[] itemIds) throws ServiceException {
        Folder trash = getFolderById(ID_FOLDER_TRASH);
        if (!trash.canAccess(ACL.RIGHT_DELETE)) {
            throw ServiceException.PERM_DENIED("dumpster access denied");
        }

        int numDeleted = 0;
        for (int id : itemIds) {
            MailItem item = null;
            try {
                item = getItemById(id, MailItem.Type.UNKNOWN, true);
            } catch (MailServiceException.NoSuchItemException e) {
                ZimbraLog.mailbox.info("ignoring NO_SUCH_ITEM exception during dumpster delete; item id=" + id, e);
                continue;
            }
            item.delete();
            ++numDeleted;
        }
        return numDeleted;
    }

    public int deleteFromDumpster(OperationContext octxt, int[] itemIds) throws ServiceException {
        DeleteItemFromDumpster redoRecorder = new DeleteItemFromDumpster(mId, itemIds);
        boolean success = false;
        try {
            beginTransaction("deleteFromDumpster[]", octxt, redoRecorder);
            int numDeleted = deleteFromDumpster(itemIds);
            success = true;
            return numDeleted;
        } finally {
            endTransaction(success);
        }
    }

    public int emptyDumpster(OperationContext octxt) throws ServiceException {
        int numDeleted = 0;
        int batchSize = Provisioning.getInstance().getLocalServer().getMailEmptyFolderBatchSize();
        ZimbraLog.mailbox.info("Emptying dumpster with batchSize=" + batchSize);
        QueryParams params = new QueryParams();
        // +1 to catch items put into dumpster in the same second
        params.setChangeDateBefore((int) (System.currentTimeMillis() / 1000 + 1)).setRowLimit(batchSize);
        while (true) {
            lock.lock();
            try {
                Set<Integer> itemIds = null;
                DbConnection conn = DbPool.getConnection();
                try {
                    itemIds = DbMailItem.getIds(this, conn, params, true);
                } finally {
                    conn.closeQuietly();
                }

                if (itemIds.isEmpty()) {
                    break;
                }
                numDeleted += deleteFromDumpster(octxt, ArrayUtil.toIntArray(itemIds));
            } finally {
                lock.release();
            }
        }
        return numDeleted;
    }

    private int purgeDumpster(long olderThanMillis, int maxItems) throws ServiceException {
        QueryParams params = new QueryParams();
        params.setChangeDateBefore((int) (olderThanMillis / 1000)).setRowLimit(maxItems);
        lock.lock();
        try {
            Set<Integer> itemIds = null;
            DbConnection conn = DbPool.getConnection();
            try {
                itemIds = DbMailItem.getIds(this, conn, params, true);
            } finally {
                DbPool.quietClose(conn);
            }
            if (!itemIds.isEmpty()) {
                return deleteFromDumpster(ArrayUtil.toIntArray(itemIds));
            } else {
                return 0;
            }
        } finally {
            lock.release();
        }
    }

    public Tag createTag(OperationContext octxt, String name, byte color) throws ServiceException {
        return createTag(octxt, name, new Color(color));
    }

    public Tag createTag(OperationContext octxt, String name, Color color) throws ServiceException {
        name = StringUtil.stripControlCharacters(name);
        if (Strings.isNullOrEmpty(name)) {
            throw ServiceException.INVALID_REQUEST("tag must have a name", null);
        }
        CreateTag redoRecorder = new CreateTag(mId, name, color);

        boolean success = false;
        try {
            beginTransaction("createTag", octxt, redoRecorder);
            CreateTag redoPlayer = (CreateTag) mCurrentChange.getRedoPlayer();

            int tagId = (redoPlayer == null ? ID_AUTO_INCREMENT : redoPlayer.getTagId());
            if (tagId != ID_AUTO_INCREMENT) {
                if (!Tag.validateId(tagId)) {
                    throw ServiceException.INVALID_REQUEST("invalid tag id " + tagId, null);
                }
            }
            if (tagId == ID_AUTO_INCREMENT) {
                for (tagId = MailItem.TAG_ID_OFFSET; tagId < MailItem.TAG_ID_OFFSET + MailItem.MAX_TAG_COUNT; tagId++) {
                    if (mTagCache.get(new Integer(tagId)) == null) {
                        break;
                    }
                }
                if (tagId >= MailItem.TAG_ID_OFFSET + MailItem.MAX_TAG_COUNT) {
                    throw MailServiceException.TOO_MANY_TAGS();
                }
            }

            Tag tag = Tag.create(this, tagId, name, color);
            redoRecorder.setTagId(tagId);
            success = true;
            return tag;
        } finally {
            endTransaction(success);
        }
    }

    public Note createNote(OperationContext octxt, String content, Rectangle location, byte color, int folderId)
            throws ServiceException {
        return createNote(octxt, content, location, new Color(color), folderId);
    }

    public Note createNote(OperationContext octxt, String content, Rectangle location, Color color, int folderId)
            throws ServiceException {
        content = StringUtil.stripControlCharacters(content);
        if (Strings.isNullOrEmpty(content)) {
            throw ServiceException.INVALID_REQUEST("note content may not be empty", null);
        }
        CreateNote redoRecorder = new CreateNote(mId, folderId, content, color, location);

        boolean success = false;
        try {
            beginTransaction("createNote", octxt, redoRecorder);
            CreateNote redoPlayer = (CreateNote) mCurrentChange.getRedoPlayer();

            int noteId;
            if (redoPlayer == null) {
                noteId = getNextItemId(ID_AUTO_INCREMENT);
            } else {
                noteId = getNextItemId(redoPlayer.getNoteId());
            }
            redoRecorder.setNoteId(noteId);

            Note note = Note.create(noteId, getFolderById(folderId), content, location, color, null);

            index.add(note);
            success = true;
            return note;
        } finally {
            endTransaction(success);
        }
    }

    public void editNote(OperationContext octxt, int noteId, String content) throws ServiceException {
        content = StringUtil.stripControlCharacters(content);
        if (Strings.isNullOrEmpty(content)) {
            throw ServiceException.INVALID_REQUEST("note content may not be empty", null);
        }
        EditNote redoRecorder = new EditNote(mId, noteId, content);

        boolean success = false;
        try {
            beginTransaction("editNote", octxt, redoRecorder);

            Note note = getNoteById(noteId);
            checkItemChangeID(note);

            note.setContent(content);
            index.add(note);

            success = true;
        } finally {
            endTransaction(success);
        }
    }

    public void repositionNote(OperationContext octxt, int noteId, Rectangle location) throws ServiceException {
        Preconditions.checkNotNull(location, "must specify note bounds");
        RepositionNote redoRecorder = new RepositionNote(mId, noteId, location);

        boolean success = false;
        try {
            beginTransaction("repositionNote", octxt, redoRecorder);

            Note note = getNoteById(noteId);
            checkItemChangeID(note);

            note.reposition(location);
            success = true;
        } finally {
            endTransaction(success);
        }
    }

    CalendarItem createCalendarItem(int folderId, int flags, long tags, String uid,
                                    ParsedMessage pm, Invite invite, CustomMetadata custom)
    throws ServiceException {
        // FIXME: assuming that we're in the middle of a AddInvite op
        CreateCalendarItemPlayer redoPlayer = (CreateCalendarItemPlayer) mCurrentChange.getRedoPlayer();
        CreateCalendarItemRecorder redoRecorder = (CreateCalendarItemRecorder) mCurrentChange.getRedoRecorder();

        int newCalItemId = redoPlayer == null ? Mailbox.ID_AUTO_INCREMENT : redoPlayer.getCalendarItemId();
        int createId = getNextItemId(newCalItemId);

        CalendarItem calItem = CalendarItem.create(createId, getFolderById(folderId), flags, tags,
                                                   uid, pm, invite, CalendarItem.NEXT_ALARM_FROM_NOW, custom);

        if (redoRecorder != null)
            redoRecorder.setCalendarItemAttrs(calItem.getId(), calItem.getFolderId());
        return calItem;
    }

    public Contact createContact(OperationContext octxt, ParsedContact pc, int folderId, String tags)
            throws ServiceException {
        StoreManager sm = StoreManager.getInstance();
        StagedBlob staged = null;
        if (pc.hasAttachment()) {
            // write the contact content directly to the mailbox's blob staging area
            InputStream is = null;
            try {
                staged = sm.stage(is = pc.getContentStream(), (int) pc.getSize(), null, this);
            } catch (IOException ioe) {
                throw ServiceException.FAILURE("could not save contact blob", ioe);
            } finally {
                ByteUtil.closeStream(is);
            }
        }

        CreateContact redoRecorder = new CreateContact(mId, folderId, pc, tags);

        boolean success = false;
        try {
            beginTransaction("createContact", octxt, redoRecorder);
            CreateContact redoPlayer = (CreateContact) mCurrentChange.getRedoPlayer();
            boolean isRedo = redoPlayer != null;

            int contactId = getNextItemId(isRedo ? redoPlayer.getContactId() : ID_AUTO_INCREMENT);
            redoRecorder.setContactId(contactId);

            MailboxBlob mblob = null;
            if (pc.hasAttachment()) {
                try {
                    mblob = sm.renameTo(staged, this, contactId, getOperationChangeID());
                    markOtherItemDirty(mblob);
                } catch (IOException ioe) {
                    throw ServiceException.FAILURE("could not save contact blob", ioe);
                }
            }

            int flags = 0;
            Contact con = Contact.create(contactId, getFolderById(folderId), mblob, pc, flags, tags, null);

            index.add(con);

            success = true;
            return con;
        } finally {
            endTransaction(success);
            sm.quietDelete(staged);
        }
    }

    public void modifyContact(OperationContext octxt, int contactId, ParsedContact pc) throws ServiceException {
        StoreManager sm = StoreManager.getInstance();
        StagedBlob staged = null;
        if (pc.hasAttachment()) {
            // write the contact content directly to the mailbox's blob staging area
            InputStream is = null;
            try {
                staged = sm.stage(is = pc.getContentStream(), pc.getSize(), null, this);
            } catch (IOException ioe) {
                throw ServiceException.FAILURE("could not save contact blob", ioe);
            } finally {
                ByteUtil.closeStream(is);
            }
        }

        ModifyContact redoRecorder = new ModifyContact(mId, contactId, pc);
        boolean success = false;
        try {
            beginTransaction("modifyContact", octxt, redoRecorder);
            Contact con = getContactById(contactId);
            if (!checkItemChangeID(con))
                throw MailServiceException.MODIFY_CONFLICT();

            try {
                // setContent() calls reanalyze(), which also updates the contact fields even when there is no blob
                con.setContent(staged, pc);
            } catch (IOException ioe) {
                throw ServiceException.FAILURE("could not save contact blob", ioe);
            }

            index.add(con);
            success = true;
        } finally {
            endTransaction(success);
            sm.quietDelete(staged);
        }
    }

    /**
     * Returns true if any of the specified email addresses exists in contacts, otherwise false.
     */
    public boolean existsInContacts(Collection<InternetAddress> addrs) throws ServiceException {
        if (addrs.isEmpty()) {
            return false;
        }
        // normalize before DB query
        Set<String> normalized = new HashSet<String>();
        for (InternetAddress addr : addrs) {
            if (Strings.isNullOrEmpty(addr.getAddress())) {
                continue;
            }
            normalized.add(addr.getAddress().trim().toLowerCase());
        }
        if (normalized.isEmpty()) {
            return false;
        }
        DbConnection conn = DbPool.getConnection(this);
        try {
            return !DbMailAddress.existsInContacts(conn, this, normalized).isEmpty();
        } finally {
            conn.closeQuietly();
        }
    }

    /**
     * Creates new contacts in AUTO_CONTACTS folder. Email addresses that already exist in any contacts folder are
     * ignored.
     *
     * @param octxt operation context
     * @param addrs email addresses
     * @return newly created contacts
     */
    public List<Contact> createAutoContact(OperationContext octxt, Collection<InternetAddress> addrs)
            throws ServiceException {
        if (addrs.isEmpty()) {
            return Collections.emptyList();
        }
        // normalize before DB query
        Map<String, InternetAddress> norm2addr = new HashMap<String, InternetAddress>();
        for (InternetAddress iaddr : addrs) {
            if (Strings.isNullOrEmpty(iaddr.getAddress())) {
                continue;
            }
            norm2addr.put(iaddr.getAddress().trim().toLowerCase(), iaddr);
        }
        Set<String> exist;
        DbConnection conn = DbPool.getConnection(this);
        try {
            exist = DbMailAddress.existsInContacts(conn, this, norm2addr.keySet());
        } finally {
            conn.closeQuietly();
        }
        norm2addr.keySet().removeAll(exist);
        if (norm2addr.isEmpty()) {
            return Collections.emptyList();
        }

        List<Contact> result = new ArrayList<Contact>(exist.size());
        for (InternetAddress iaddr : norm2addr.values()) {
            ZimbraLog.mailbox.debug("Auto-adding new contact addr=%s", iaddr);
            try {
                result.add(createContact(octxt, new ParsedContact(new ParsedAddress(iaddr).getAttributes()),
                        Mailbox.ID_FOLDER_AUTO_CONTACTS, null));
            } catch (ServiceException e) {
                ZimbraLog.mailbox.warn("Failed to auto-add contact addr=%s", iaddr, e);
            }
        }
        return result;
    }

    void rebuildMailAddressTable() throws ServiceException {
        boolean success = false;
        try {
            beginTransaction("DbMailAddress.rebuild", null);
            mCurrentChange.addressId = DbMailAddress.rebuild(getOperationConnection(), this, lastAddressId);
            success = true;
        } finally {
            endTransaction(success);
        }
    }

    public Folder createFolder(OperationContext octxt, String name, int parentId, MailItem.Type defaultView, int flags,
            byte color, String url) throws ServiceException {
        return createFolder(octxt, name, parentId, (byte)0, defaultView, flags, color, url);
    }

    public Folder createFolder(OperationContext octxt, String name, int parentId, byte attrs, MailItem.Type defaultView,
            int flags, byte color, String url) throws ServiceException {
        return createFolder(octxt, name, parentId, attrs, defaultView, flags, new Color(color), url);
    }

    public Folder createFolder(OperationContext octxt, String name, int parentId, byte attrs, MailItem.Type defaultView,
            int flags, Color color, String url) throws ServiceException {
        CreateFolder redoRecorder = new CreateFolder(mId, name, parentId, attrs, defaultView, flags, color, url);

        boolean success = false;
        try {
            beginTransaction("createFolder", octxt, redoRecorder);
            CreateFolder redoPlayer = (CreateFolder) mCurrentChange.getRedoPlayer();

            int folderId = getNextItemId(redoPlayer == null ? ID_AUTO_INCREMENT : redoPlayer.getFolderId());
            Folder folder = Folder.create(folderId, this, getFolderById(parentId), name, attrs, defaultView, flags, color, url, null);
            redoRecorder.setFolderId(folder.getId());
            success = true;
            updateRssDataSource(folder);
            return folder;
        } finally {
            endTransaction(success);
        }
    }

    public Folder createFolder(OperationContext octxt, String path, byte attrs, MailItem.Type defaultView)
            throws ServiceException {
        return createFolder(octxt, path, attrs, defaultView, 0, MailItem.DEFAULT_COLOR, null);
    }

    /**
     * Creates a folder.  Implicitly creates any parent folders in <tt>path</tt> if necessary.
     *
     * @param octxt the operation context
     * @param path the slash-separated folder path
     * @param attrs the folder attributes, or <tt>0</tt> for the default attributes
     * @param defaultView the folder view, or <tt>0</tt> for the default view
     * @param flags the folder flags, or <tt>0</tt> for no flags
     * @param color the folder color, or {@link MailItem#DEFAULT_COLOR}
     * @param url the folder URL, or <tt>null</tt>
     * @return the new folder
     * @see Folder#getAttributes()
     * @see Folder#getDefaultView()
     * @see MailItem#getColor()
     *
     * @throws ServiceException if the folder creation fails
     */
    public Folder createFolder(OperationContext octxt, String path, byte attrs, MailItem.Type defaultView,
            int flags, byte color, String url) throws ServiceException {
        return createFolder(octxt, path, attrs, defaultView, flags, new Color(color), url);
    }

    public Folder createFolder(OperationContext octxt, String path, byte attrs, MailItem.Type defaultView,
            int flags, Color color, String url) throws ServiceException {
        if (path == null) {
            throw ServiceException.FAILURE("null path passed to Mailbox.createFolderPath", null);
        }
        if (!path.startsWith("/")) {
            path = '/' + path;
        }
        if (path.endsWith("/") && path.length() > 1) {
            path = path.substring(0, path.length() - 1);
        }
        CreateFolderPath redoRecorder = new CreateFolderPath(mId, path, attrs, defaultView, flags, color, url);

        boolean success = false;
        try {
            beginTransaction("createFolderPath", octxt, redoRecorder);
            CreateFolderPath redoPlayer = (CreateFolderPath) mCurrentChange.getRedoPlayer();

            String[] parts = path.substring(1).split("/");
            if (parts.length == 0) {
                throw MailServiceException.ALREADY_EXISTS(path);
            }
            int[] recorderFolderIds = new int[parts.length];
            int[] playerFolderIds = redoPlayer == null ? null : redoPlayer.getFolderIds();
            if (playerFolderIds != null && playerFolderIds.length != recorderFolderIds.length) {
                throw ServiceException.FAILURE("incorrect number of path segments in redo player", null);
            }
            Folder folder = getFolderById(ID_FOLDER_USER_ROOT);
            for (int i = 0; i < parts.length; i++) {
                boolean last = i == parts.length - 1;
                int folderId = playerFolderIds == null ? ID_AUTO_INCREMENT : playerFolderIds[i];
                Folder subfolder = folder.findSubfolder(parts[i]);
                if (subfolder == null) {
                    subfolder = Folder.create(getNextItemId(folderId), this, folder, parts[i], (byte) 0,
                            last ? defaultView : MailItem.Type.UNKNOWN, flags, color, last ? url : null, null);
                } else if (folderId != ID_AUTO_INCREMENT && folderId != subfolder.getId()) {
                    throw ServiceException.FAILURE("parent folder id changed since operation was recorded", null);
                } else if (last) {
                    throw MailServiceException.ALREADY_EXISTS(path);
                }
                recorderFolderIds[i] = subfolder.getId();
                folder = subfolder;
            }
            redoRecorder.setFolderIds(recorderFolderIds);
            success = true;
            return folder;
        } finally {
            endTransaction(success);
        }
    }

    //for offline override to filter flags
    public String getItemFlagString(MailItem mi) {
        return mi.getFlagString();
    }

    public ACL.Grant grantAccess(OperationContext octxt, int folderId, String grantee, byte granteeType, short rights,
            String args) throws ServiceException {
        GrantAccess redoPlayer = new GrantAccess(mId, folderId, grantee, granteeType, rights, args);

        boolean success = false;
        ACL.Grant grant = null;
        try {
            beginTransaction("grantAccess", octxt, redoPlayer);

            Folder folder = getFolderById(folderId);
            checkItemChangeID(folder);
            grant = folder.grantAccess(grantee, granteeType, rights, args);
            success = true;
        } finally {
            endTransaction(success);
        }
        return grant;
    }

    public void revokeAccess(OperationContext octxt, int folderId, String grantee) throws ServiceException {
        RevokeAccess redoPlayer = new RevokeAccess(mId, folderId, grantee);

        boolean success = false;
        try {
            beginTransaction("revokeAccess", octxt, redoPlayer);

            Folder folder = getFolderById(folderId);
            checkItemChangeID(folder);
            folder.revokeAccess(grantee);
            success = true;
        } finally {
            endTransaction(success);
        }
    }

    public void setPermissions(OperationContext octxt, int folderId, ACL acl) throws ServiceException {
        SetPermissions redoPlayer = new SetPermissions(mId, folderId, acl);

        boolean success = false;
        try {
            beginTransaction("setPermissions", octxt, redoPlayer);

            Folder folder = getFolderById(folderId);
            checkItemChangeID(folder);
            folder.setPermissions(acl);
            success = true;
        } finally {
            endTransaction(success);
        }
    }
    
    public void setRetentionPolicy(OperationContext octxt, int itemId, MailItem.Type type, RetentionPolicy rp)
    throws ServiceException {
        if (type != MailItem.Type.FOLDER && type != MailItem.Type.TAG) {
            throw ServiceException.FAILURE("Cannot set retention policy for " + type, null);
        }
        if (rp == null) {
            rp = new RetentionPolicy();
        } else {
            validateRetentionPolicy(rp.getKeepPolicy());
            validateRetentionPolicy(rp.getPurgePolicy());
        }
        
        SetRetentionPolicy redoPlayer = new SetRetentionPolicy(mId, type, itemId, rp);

        boolean success = false;
        try {
            beginTransaction("setRetentionPolicy", octxt, redoPlayer);

            if (type == MailItem.Type.FOLDER) {
                Folder folder = getFolderById(itemId);
                checkItemChangeID(folder);
                folder.setRetentionPolicy(rp);
            } else {
                Tag tag = getTagById(itemId);
                checkItemChangeID(tag);
                tag.setRetentionPolicy(rp);
            }
            success = true;
        } finally {
            endTransaction(success);
        }
    }
    
    private void validateRetentionPolicy(List<Policy> list) throws ServiceException {
        int numUser = 0;
        
        for (Policy p : list) {
            String lifetime = p.getLifetime();
            if (!StringUtil.isNullOrEmpty(lifetime)) {
                // Validate lifetime string.
                DateUtil.getTimeInterval(lifetime);
            }
            if (p.getType() == Policy.Type.USER) {
                numUser++;
            }
        }
        
        if (numUser > 1) {
            throw ServiceException.INVALID_REQUEST("Cannot set more than one user retention policy per folder.", null);
        }
    }
    
    public void setFolderDefaultView(OperationContext octxt, int folderId, MailItem.Type view) throws ServiceException {
        SetFolderDefaultView redoRecorder = new SetFolderDefaultView(mId, folderId, view);

        boolean success = false;
        try {
            beginTransaction("setFolderDefaultView", octxt, redoRecorder);

            Folder folder = getFolderById(folderId);
            if (!checkItemChangeID(folder)) {
                throw MailServiceException.MODIFY_CONFLICT();
            }
            folder.setDefaultView(view);
            success = true;
        } finally {
            endTransaction(success);
        }
    }

    public void setFolderUrl(OperationContext octxt, int folderId, String url) throws ServiceException {
        SetFolderUrl redoRecorder = new SetFolderUrl(mId, folderId, url);

        boolean success = false;
        try {
            beginTransaction("setFolderUrl", octxt, redoRecorder);

            Folder folder = getFolderById(folderId);
            checkItemChangeID(folder);
            folder.setUrl(url);
            success = true;
            updateRssDataSource(folder);
        } finally {
            endTransaction(success);
        }
    }

    /**
     * Updates the data source for an RSS folder.  If the folder URL is set,
     * checks or creates a data source that updates the folder.  If the URL
     * is not set, deletes the data source if necessary.
     */
    protected void updateRssDataSource(Folder folder) {
        try {
            Provisioning prov = Provisioning.getInstance();
            Account account = getAccount();
            DataSource ds = null;
            List<DataSource> dataSources = prov.getAllDataSources(account);
            for (DataSource i : dataSources) {
                if (i.getFolderId() == folder.getId() &&
                    (i.getType() == DataSource.Type.rss || i.getType() == DataSource.Type.cal)) {
                    ds = i;
                    break;
                }
            }

            if (StringUtil.isNullOrEmpty(folder.getUrl())) {
                if (ds != null) {
                    // URL removed from folder.
                    String dsid = ds.getId();
                    prov.deleteDataSource(account, dsid);
                    DataSourceManager.cancelSchedule(account, dsid);
                }
                return;
            }

            // URL is not null or empty.  Create data source if necessary.
            if (ds == null) {
                Map<String, Object> attrs = new HashMap<String, Object>();
                attrs.put(Provisioning.A_zimbraDataSourceEnabled, LdapConstants.LDAP_TRUE);
                attrs.put(Provisioning.A_zimbraDataSourceFolderId, Integer.toString(folder.getId()));

                DataSource.Type type;
                String name;
                if (folder.getDefaultView() == MailItem.Type.APPOINTMENT) {
                    type = DataSource.Type.cal;
                    name = "CAL-" + folder.getId();
                } else {
                    type = DataSource.Type.rss;
                    name = "RSS-" + folder.getId();
                }

                ds = prov.createDataSource(account, type, name, attrs);
                DataSourceManager.updateSchedule(account, ds);
            }
        } catch (ServiceException e) {
            ZimbraLog.mailbox.warn("Unable to update data source for folder %s.", folder.getPath(), e);
        }
    }

    public void synchronizeFolder(OperationContext octxt, int folderId) throws ServiceException {
        importFeed(octxt, folderId, getFolderById(octxt, folderId).getUrl(), true);
    }

    public void importFeed(OperationContext octxt, int folderId, String url, boolean subscription) throws ServiceException {
        if (StringUtil.isNullOrEmpty(url))
            return;

        // get the remote data, skipping anything we've already seen (if applicable)
        Folder folder = getFolderById(octxt, folderId);
        Folder.SyncData fsd = subscription ? folder.getSyncData() : null;
        FeedManager.SubscriptionData<?> sdata = FeedManager.retrieveRemoteDatasource(getAccount(), url, fsd);
        if (!sdata.isNotModified()) {
            lock.lock();
            try {
                importFeedInternal(octxt, folder, subscription, sdata);
            } finally {
                lock.release();
            }
        }
    }

    private void importFeedInternal(OperationContext octxt, Folder folder, boolean subscription,
            FeedManager.SubscriptionData<?> sdata) throws ServiceException {
        assert(lock.isLocked());
        // If syncing a folder with calendar items, remember the current items.  After applying the new
        // appointments/tasks, we need to remove ones that were not updated because they are apparently
        // deleted from the source feed.
        boolean isCalendar = folder.getDefaultView() == MailItem.Type.APPOINTMENT ||
                             folder.getDefaultView() == MailItem.Type.TASK;
        Set<Integer> toRemove = new HashSet<Integer>();
        if (subscription && isCalendar) {
            for (int i : listItemIds(octxt, MailItem.Type.UNKNOWN, folder.getId())) {
                toRemove.add(i);
            }
        }

        // if there's nothing to add, we can short-circuit here
        List<?> items = sdata.getItems();
        if (items.isEmpty()) {
            if (subscription && isCalendar)
                emptyFolder(octxt, folder.getId(), false);  // quicker than deleting appointments one at a time
            updateRssDataSource(folder);
            return;
        }

        // disable modification conflict checks, as we've already wiped the folder and we may hit an appoinment >1 times
        OperationContext octxtNoConflicts = null;
        if (octxt != null) {
            octxtNoConflicts = new OperationContext(octxt).unsetChangeConstraint();
        } else {
            octxtNoConflicts = new OperationContext(getAccountId()).unsetChangeConstraint();
        }

        // add the newly-fetched items to the folder
        Set<String> calUidsSeen = new HashSet<String>();
        for (Object obj : items) {
            try {
                if (obj instanceof Invite) {
                    Invite inv = (Invite) obj;
                    String uid = inv.getUid();
                    if (uid == null) {
                        uid = LdapUtilCommon.generateUUID();
                        inv.setUid(uid);
                    }
                    // Create the event in accepted state.  (bug 41639)
                    inv.setPartStat(IcalXmlStrMap.PARTSTAT_ACCEPTED);
                    inv.setRsvp(false);

                    boolean addRevision;
                    if (!calUidsSeen.contains(uid)) {
                        addRevision = true;
                        calUidsSeen.add(uid);
                    } else {
                        addRevision = false;
                    }
                    try {
                        boolean importIt;
                        CalendarItem calItem = getCalendarItemByUid(uid);
                        if (calItem == null) {
                            // New appointment.  Import it.
                            importIt = true;
                        } else {
                            toRemove.remove(calItem.getId());
                            Folder curFolder = calItem.getFolder();
                            boolean sameFolder = curFolder.getId() == folder.getId();
                            boolean inTrashOrSpam = !sameFolder && (curFolder.inTrash() || curFolder.inSpam());
                            if (inTrashOrSpam) {
                                // If appointment is under trash/spam, delete it now to allow the downloaded invite to
                                // be imported cleanly.  Appointment in trash/spam is effectively non-existent, because
                                // it will eventually get purged.
                                delete(octxtNoConflicts, calItem.getId(), MailItem.Type.UNKNOWN);
                                importIt = true;
                            } else {
                                // Don't import if item is in a different folder.  It might be a regular appointment, and
                                // should not be overwritten by a feed version. (bug 14306)
                                // Import only if downloaded version is newer.
                                boolean changed;
                                Invite curInv = calItem.getInvite(inv.getRecurId());
                                if (curInv == null) {
                                    // We have an appointment with the same UID, but don't have an invite
                                    // with the same RECURRENCE-ID.  Treat it as a changed item.
                                    changed = true;
                                } else {
                                    if (inv.getSeqNo() > curInv.getSeqNo()) {
                                        changed = true;
                                    } else if (inv.getSeqNo() == curInv.getSeqNo()) {
                                        // Compare LAST-MODIFIED rather than DTSTAMP. (bug 55735)
                                        changed = inv.getLastModified() > curInv.getLastModified();
                                    } else {
                                        changed = false;
                                    }
                                }
                                importIt = sameFolder && changed;
                            }
                        }
                        if (importIt)
                            addInvite(octxtNoConflicts, inv, folder.getId(), true, addRevision);
                    } catch (ServiceException e) {
                        ZimbraLog.calendar.warn("Skipping bad iCalendar object during import: uid=" + inv.getUid(), e);
                    }
                } else if (obj instanceof ParsedMessage) {
                    DeliveryOptions dopt = new DeliveryOptions().setFolderId(folder).setNoICal(true).setFlags(Flag.BITMASK_UNREAD);
                    addMessage(octxtNoConflicts, (ParsedMessage) obj, dopt, null);
                }
            } catch (IOException e) {
                throw ServiceException.FAILURE("IOException", e);
            }
        }

        // Delete calendar items that have been deleted in the source feed.
        for (int i : toRemove) {
            delete(octxtNoConflicts, i, MailItem.Type.UNKNOWN);
        }

        // update the subscription to avoid downloading items twice
        long lastModDate = sdata.getLastModifiedDate();
        if (subscription && lastModDate > 0) {
            try {
                setSubscriptionData(octxt, folder.getId(), lastModDate, sdata.getMostRecentGuid());
            } catch (Exception e) {
                ZimbraLog.mailbox.warn("could not update feed metadata", e);
            }
        }

        updateRssDataSource(folder);
    }

    public void setSubscriptionData(OperationContext octxt, int folderId, long date, String guid)
            throws ServiceException {
        SetSubscriptionData redoRecorder = new SetSubscriptionData(mId, folderId, date, guid);

        boolean success = false;
        try {
            beginTransaction("setSubscriptionData", octxt, redoRecorder);
            getFolderById(folderId).setSubscriptionData(guid, date);
            success = true;
        } finally {
            endTransaction(success);
        }
    }

    public void setSyncDate(OperationContext octxt, int folderId, long date) throws ServiceException {
        SetSubscriptionData redoRecorder = new SetSubscriptionData(mId, folderId, date, null);

        boolean success = false;
        try {
            beginTransaction("setSyncDate", octxt, redoRecorder);
            getFolderById(folderId).setSyncDate(date);
            success = true;
        } finally {
            endTransaction(success);
        }
    }

    public void emptyFolder(OperationContext octxt, int folderId, boolean removeSubfolders)
    throws ServiceException {
        int batchSize = Provisioning.getInstance().getLocalServer().getMailEmptyFolderBatchSize();
        ZimbraLog.mailbox.debug("Emptying large folder %s, removeSubfolders=%b, batchSize=%d",
            folderId, removeSubfolders, batchSize);

        List<Integer> folderIds = new ArrayList<Integer>();
        if (!removeSubfolders) {
            folderIds.add(folderId);
        } else {
            List<Folder> folders = getFolderById(octxt, folderId).getSubfolderHierarchy();
            for (Folder folder : folders) {
                folderIds.add(folder.getId());
            }
        }

        // Make sure that the user has the delete permission for all folders in
        // the hierarchy.
        for (int id : folderIds) {
            if ((getEffectivePermissions(octxt, id, MailItem.Type.FOLDER) & ACL.RIGHT_DELETE) == 0) {
               throw ServiceException.PERM_DENIED("not authorized to empty folder " +
                   getFolderById(octxt, id).getPath());
            }
        }
        int lastChangeID = octxt != null && octxt.change != -1 ? octxt.change : getLastChangeID();

        QueryParams params = new QueryParams();
        params.setFolderIds(folderIds).setModifiedSequenceBefore(lastChangeID + 1).setRowLimit(batchSize);
        params.setExcludedTypes(EnumSet.of(MailItem.Type.FOLDER, MailItem.Type.MOUNTPOINT, MailItem.Type.SEARCHFOLDER));
        boolean firstTime = true;

        while (true) {
            // Lock this mailbox to make sure that no one modifies the items we're about to delete.
            lock.lock();
            try {
                Set<Integer> itemIds = null;
                DbConnection conn = DbPool.getConnection();
                try {
                    itemIds = DbMailItem.getIds(this, conn, params, false);
                } finally {
                    conn.closeQuietly();
                }

                if (itemIds.isEmpty()) {
                    break;
                }

                if (firstTime) {
                    firstTime = false;
                } else {
                    long sleepMillis = LC.empty_folder_batch_sleep_ms.longValue();
                    try {
                        ZimbraLog.mailbox.debug("emptyLargeFolder() sleeping for %dms", sleepMillis);
                        Thread.sleep(sleepMillis);
                    } catch (InterruptedException e) {
                        ZimbraLog.mailbox.warn("Sleep was interrupted", e);
                    }
                }
                delete(octxt, ArrayUtil.toIntArray(itemIds), MailItem.Type.UNKNOWN, null);
            } finally {
                lock.release();
            }
        }

        if (removeSubfolders && folderIds.size() > 1) {
            // delete the subfolders
            folderIds.remove(0);   // 0th position is the folder being emptied which we do not want to delete
            delete(octxt, ArrayUtil.toIntArray(folderIds), MailItem.Type.FOLDER, null);
        }
    }

    public SearchFolder createSearchFolder(OperationContext octxt, int folderId, String name, String query,
            String types, String sort, int flags, byte color) throws ServiceException {
        return createSearchFolder(octxt, folderId, name, query, types, sort, flags, new Color(color));
    }

    public SearchFolder createSearchFolder(OperationContext octxt, int folderId, String name, String query,
            String types, String sort, int flags, Color color) throws ServiceException {
        CreateSavedSearch redoRecorder = new CreateSavedSearch(mId, folderId, name, query, types, sort, flags, color);

        boolean success = false;
        try {
            beginTransaction("createSearchFolder", octxt, redoRecorder);
            CreateSavedSearch redoPlayer = (CreateSavedSearch) mCurrentChange.getRedoPlayer();

            int searchId = getNextItemId(redoPlayer == null ? ID_AUTO_INCREMENT : redoPlayer.getSearchId());
            SearchFolder search = SearchFolder.create(searchId, getFolderById(folderId), name, query, types, sort,
                    flags, color, null);
            redoRecorder.setSearchId(search.getId());
            success = true;
            return search;
        } finally {
            endTransaction(success);
        }
    }

    public void modifySearchFolder(OperationContext octxt, int id, String query, String types, String sort)
            throws ServiceException {
        ModifySavedSearch redoRecorder = new ModifySavedSearch(mId, id, query, types, sort);

        boolean success = false;
        try {
            beginTransaction("modifySearchFolder", octxt, redoRecorder);

            SearchFolder search = getSearchFolderById(id);
            checkItemChangeID(search);

            search.changeQuery(query, types, sort);
            success = true;
        } finally {
            endTransaction(success);
        }
    }

    public Mountpoint createMountpoint(OperationContext octxt, int folderId, String name, String ownerId, int remoteId,
            MailItem.Type view, int flags, byte color, boolean showReminders) throws ServiceException {
        return createMountpoint(octxt, folderId, name, ownerId, remoteId, view, flags, new Color(color),
                showReminders);
    }

    public Mountpoint createMountpoint(OperationContext octxt, int folderId, String name, String ownerId, int remoteId,
            MailItem.Type view, int flags, Color color, boolean showReminders) throws ServiceException {
        CreateMountpoint redoRecorder = new CreateMountpoint(mId, folderId, name, ownerId, remoteId, view, flags, color,
                showReminders);

        boolean success = false;
        try {
            beginTransaction("createMountpoint", octxt, redoRecorder);
            CreateMountpoint redoPlayer = (CreateMountpoint) mCurrentChange.getRedoPlayer();

            int mptId = getNextItemId(redoPlayer == null ? ID_AUTO_INCREMENT : redoPlayer.getId());
            Mountpoint mpt = Mountpoint.create(mptId, getFolderById(folderId), name, ownerId, remoteId, view, flags,
                    color, showReminders, null);
            redoRecorder.setId(mpt.getId());
            success = true;
            return mpt;
        } finally {
            endTransaction(success);
        }
    }

    public void enableSharedReminder(OperationContext octxt, int mountpointId, boolean enable) throws ServiceException {
        EnableSharedReminder redoRecorder = new EnableSharedReminder(mId, mountpointId, enable);

        boolean success = false;
        try {
            beginTransaction("enableSharedReminders", octxt, redoRecorder);
            Mountpoint mpt = getMountpointById(octxt, mountpointId);
            mpt.enableReminder(enable);
            success = true;
        } finally {
            endTransaction(success);
        }
    }

    /**
     * Purges messages in system folders based on user- and admin-level purge settings
     * on the account.
     */
    public boolean purgeMessages(OperationContext octxt) throws ServiceException {
        // Look up the account outside the synchronized block, so that the mailbox
        // doesn't get locked due to an unresponsive LDAP server (see bug 33650).
        int batchSize = Provisioning.getInstance().getLocalServer().getMailPurgeBatchSize();
        lock.lock();
        try {
            return purgeMessages(octxt, getAccount(), batchSize);
        } finally {
            lock.release();
        }
    }

    /**
     * Returns {@code true} if all messages that meet the purge criteria were purged, {@code false} if the number of
     * messages to purge in any folder exceeded {@code maxItemsPerFolder}.
     */
    private boolean purgeMessages(OperationContext octxt, Account acct, Integer maxItemsPerFolder) throws ServiceException {
        assert(lock.isLocked());
        if (ZimbraLog.purge.isDebugEnabled()) {
            ZimbraLog.purge.debug("System retention policy: Trash=%s, Junk=%s, All messages=%s, Dumpster=%s",
                acct.getMailTrashLifetimeAsString(),
                acct.getMailSpamLifetimeAsString(),
                acct.getMailMessageLifetimeAsString(),
                acct.getMailDumpsterLifetimeAsString());
            ZimbraLog.purge.debug("User-specified retention policy: Inbox read=%s, Inbox unread=%s, Sent=%s, Junk=%s, Trash=%s",
                acct.getPrefInboxReadLifetimeAsString(),
                acct.getPrefInboxUnreadLifetimeAsString(),
                acct.getPrefSentLifetimeAsString(),
                acct.getPrefJunkLifetimeAsString(),
                acct.getPrefTrashLifetimeAsString());
        }

        long globalTimeout = acct.getMailMessageLifetime();
        long systemTrashTimeout = acct.getMailTrashLifetime();
        long systemJunkTimeout = acct.getMailSpamLifetime();
        long systemDumpsterTimeoutMillis = acct.getMailDumpsterLifetime();

        long userInboxReadTimeout = acct.getPrefInboxReadLifetime();
        long userInboxUnreadTimeout = acct.getPrefInboxUnreadLifetime();
        long userTrashTimeout = acct.getPrefTrashLifetime();
        long userJunkTimeout = acct.getPrefJunkLifetime();
        long userSentTimeout = acct.getPrefSentLifetime();

        long trashTimeout = pickTimeout(systemTrashTimeout, userTrashTimeout);
        long spamTimeout = pickTimeout(systemJunkTimeout, userJunkTimeout);

        if (globalTimeout <= 0 && trashTimeout <= 0 && spamTimeout <= 0 &&
            userInboxReadTimeout <= 0 && userInboxReadTimeout <= 0 &&
            userInboxUnreadTimeout <= 0 && userSentTimeout <= 0 && systemDumpsterTimeoutMillis <= 0) {
            ZimbraLog.purge.debug("Retention policy does not require purge.");
            return true;
        }

        ZimbraLog.purge.info("Purging messages.");

        // sanity-check the really dangerous value...
        if (globalTimeout > 0 && globalTimeout < Constants.MILLIS_PER_MONTH) {
            // this min is also used by POP3 EXPIRE command. update Pop3Handler.MIN_EPXIRE_DAYS if it changes.
            ZimbraLog.purge.warn("global message timeout < 1 month; defaulting to 31 days");
            globalTimeout = Constants.MILLIS_PER_MONTH;
        }

        PurgeOldMessages redoRecorder = new PurgeOldMessages(mId);

        boolean success = false;
        try {
            beginTransaction("purgeMessages", octxt, redoRecorder);

            // get the folders we're going to be purging
            Folder trash = getFolderById(ID_FOLDER_TRASH);
            Folder spam  = getFolderById(ID_FOLDER_SPAM);
            Folder sent  = getFolderById(ID_FOLDER_SENT);
            Folder inbox = getFolderById(ID_FOLDER_INBOX);

            boolean purgedAll = true;

            if (globalTimeout > 0) {
                int numPurged = Folder.purgeMessages(this, null, getOperationTimestampMillis() - globalTimeout, null, false, false, maxItemsPerFolder);
                purgedAll = updatePurgedAll(purgedAll, numPurged, maxItemsPerFolder);
            }
            if (trashTimeout > 0) {
                boolean useChangeDate = acct.getBooleanAttr(Provisioning.A_zimbraMailPurgeUseChangeDateForTrash, true);
                int numPurged = Folder.purgeMessages(this, trash, getOperationTimestampMillis() - trashTimeout, null, useChangeDate, true, maxItemsPerFolder);
                ZimbraLog.purge.debug("Purged %d messages from Trash", numPurged);
                purgedAll = updatePurgedAll(purgedAll, numPurged, maxItemsPerFolder);
            }
            if (spamTimeout > 0) {
                boolean useChangeDate = acct.isMailPurgeUseChangeDateForSpam();
                int numPurged = Folder.purgeMessages(this, spam, getOperationTimestampMillis() - spamTimeout, null, useChangeDate, false, maxItemsPerFolder);
                purgedAll = updatePurgedAll(purgedAll, numPurged, maxItemsPerFolder);
                ZimbraLog.purge.debug("Purged %d messages from Spam", numPurged);
            }
            if (userInboxReadTimeout > 0) {
                int numPurged = Folder.purgeMessages(this, inbox, getOperationTimestampMillis() - userInboxReadTimeout, false, false, false, maxItemsPerFolder);
                purgedAll = updatePurgedAll(purgedAll, numPurged, maxItemsPerFolder);
                ZimbraLog.purge.debug("Purged %d read messages from Inbox", numPurged);
            }
            if (userInboxUnreadTimeout > 0) {
                int numPurged = Folder.purgeMessages(this, inbox, getOperationTimestampMillis() - userInboxUnreadTimeout, true, false, false, maxItemsPerFolder);
                purgedAll = updatePurgedAll(purgedAll, numPurged, maxItemsPerFolder);
                ZimbraLog.purge.debug("Purged %d unread messages from Inbox", numPurged);
            }
            if (userSentTimeout > 0) {
                int numPurged = Folder.purgeMessages(this, sent, getOperationTimestampMillis() - userSentTimeout, null, false, false, maxItemsPerFolder);
                purgedAll = updatePurgedAll(purgedAll, numPurged, maxItemsPerFolder);
                ZimbraLog.purge.debug("Purged %d messages from Sent", numPurged);
            }
            if (systemDumpsterTimeoutMillis > 0) {
                int numPurged = purgeDumpster(getOperationTimestampMillis() - systemDumpsterTimeoutMillis, maxItemsPerFolder);
                ZimbraLog.purge.debug("Purged %d messages from Dumpster", numPurged);
                purgedAll = updatePurgedAll(purgedAll, numPurged, maxItemsPerFolder);
            }
            
            // Process any folders that have retention policy set.
            for (Folder folder : getFolderList(octxt, SortBy.NONE)) {
                for (Policy policy : folder.getRetentionPolicy().getPurgePolicy()) {
                    long folderLifetime;
                    
                    try {
                        folderLifetime = DateUtil.getTimeInterval(policy.getLifetime());
                    } catch (ServiceException e) {
                        ZimbraLog.purge.error("Invalid purge lifetime set for folder %s.", folder.getPath(), e);
                        continue;
                    }
                    
                    long folderTimeout = getOperationTimestampMillis() - folderLifetime;
                    int numPurged = Folder.purgeMessages(this, folder, folderTimeout, null, false, true, maxItemsPerFolder);
                    purgedAll = updatePurgedAll(purgedAll, numPurged, maxItemsPerFolder);
                }
            }
            
            // Process any tags that have retention policy set.
            for (Tag tag : getTagList(octxt)) {
                for (Policy policy : tag.getRetentionPolicy().getPurgePolicy()) {
                    long tagLifetime;
                    
                    try {
                        tagLifetime = DateUtil.getTimeInterval(policy.getLifetime());
                    } catch (ServiceException e) {
                        ZimbraLog.purge.error("Invalid purge lifetime set for tag %s.", tag.getName(), e);
                        continue;
                    }

                    long tagTimeout = getOperationTimestampMillis() - tagLifetime;
                    PendingDelete info = DbMailItem.getLeafNodes(this, null, tag, (int) (tagTimeout / 1000), false, null, false, maxItemsPerFolder);
                    MailItem.delete(this, info, null, MailItem.DeleteScope.ENTIRE_ITEM, false);
                    List<Integer> ids = info.itemIds.getIds(Type.MESSAGE);
                    int numPurged = (ids == null ? 0 : ids.size());
                    purgedAll = updatePurgedAll(purgedAll, numPurged, maxItemsPerFolder);
                }
            }
            
            // deletes have already been collected, so fetch the tombstones and write once
            TypedIdList tombstones = collectPendingTombstones();
            if (tombstones != null && !tombstones.isEmpty()) {
                DbMailItem.writeTombstones(this, tombstones);
            }

            if (Threader.isHashPurgeAllowed(acct)) {
                int convTimeoutSecs = (int) (LC.conversation_max_age_ms.longValue() / Constants.MILLIS_PER_SECOND);
                DbMailItem.closeOldConversations(this, getOperationTimestamp() - convTimeoutSecs);
            }

            if (isTrackingSync()) {
                int tombstoneTimeoutSecs = (int) (LC.tombstone_max_age_ms.longValue() / Constants.MILLIS_PER_SECOND);
                int largestTrimmed = DbMailItem.purgeTombstones(this, getOperationTimestamp() - tombstoneTimeoutSecs);
                if (largestTrimmed > getSyncCutoff()) {
                    mCurrentChange.sync = largestTrimmed;
                    DbMailbox.setSyncCutoff(this, mCurrentChange.sync);
                }
            }

            if (LC.purge_mail_address_table_enabled.booleanValue()) {
                int numPurgedMailAddrs = DbMailAddress.purge(getOperationConnection(), this);
                ZimbraLog.purge.debug("Purged %d mail addresses", numPurgedMailAddrs);
            }

            success = true;
            ZimbraLog.purge.debug("purgedAll=%b", purgedAll);
            return purgedAll;
        } finally {
            endTransaction(success);
        }
    }

    private boolean updatePurgedAll(boolean purgedAll, int numDeleted, Integer maxItems) {
        return purgedAll && (maxItems == null || numDeleted < maxItems);
    }

    /** Returns the smaller non-zero value, or <tt>0</tt> if both
     *  <tt>t1</tt> and <tt>t2</tt> are <tt>0</tt>. */
    private long pickTimeout(long t1, long t2) {
        if (t1 == 0)
            return t2;
        if (t2 == 0)
            return t1;
        return Math.min(t1, t2);
    }

    public void purgeImapDeleted(OperationContext octxt) throws ServiceException {
        PurgeImapDeleted redoRecorder = new PurgeImapDeleted(mId);
        boolean success = false;
        try {
            beginTransaction("purgeImapDeleted", octxt, redoRecorder);

            Set<Folder> purgeable = getAccessibleFolders((short) (ACL.RIGHT_READ | ACL.RIGHT_DELETE));

            // short-circuit the DB call if we're tracking \Deleted counts and they're all 0
            boolean skipDB = false;
            if (getVersion().atLeast(1, 9)) {
                int deleted = 0;
                for (Folder folder : purgeable != null ? purgeable : listAllFolders()) {
                    deleted += folder.getDeletedCount();
                }
                skipDB = deleted == 0;
            }

            if (!skipDB) {
                PendingDelete info = DbMailItem.getImapDeleted(this, purgeable);
                MailItem.delete(this, info, null, MailItem.DeleteScope.ENTIRE_ITEM, true);
            }
            success = true;
        } finally {
            endTransaction(success);
        }
    }

    public WikiItem createWiki(OperationContext octxt, int folderId, String wikiword, String author, String description, InputStream data)
    throws ServiceException {
        return (WikiItem) createDocument(octxt, folderId, wikiword, WikiItem.WIKI_CONTENT_TYPE, author, description, true, data, MailItem.Type.WIKI);
    }

    public Document createDocument(OperationContext octxt, int folderId, String filename, String mimeType,
            String author, String description, InputStream data) throws ServiceException {
        return createDocument(octxt, folderId, filename, mimeType, author, description, true, data, MailItem.Type.DOCUMENT);
    }

    public Document createDocument(OperationContext octxt, int folderId, String filename, String mimeType,
            String author, String description, boolean descEnabled, InputStream data, MailItem.Type type) throws ServiceException {
        try {
            ParsedDocument pd = new ParsedDocument(data, filename, mimeType, System.currentTimeMillis(), author, description, descEnabled);
            return createDocument(octxt, folderId, pd, type, 0);
        } catch (IOException ioe) {
            throw ServiceException.FAILURE("error writing document blob", ioe);
        }
    }

    public Document createDocument(OperationContext octxt, int folderId, ParsedDocument pd, MailItem.Type type,
            int flags) throws IOException, ServiceException {
        StoreManager sm = StoreManager.getInstance();
        StagedBlob staged = sm.stage(pd.getBlob(), this);

        SaveDocument redoRecorder = new SaveDocument(mId, pd.getDigest(), pd.getSize(), folderId, flags);

        boolean success = false;
        try {
            beginTransaction("createDoc", octxt, redoRecorder);

            SaveDocument redoPlayer = (octxt == null ? null : (SaveDocument) octxt.getPlayer());
            int itemId = getNextItemId(redoPlayer == null ? ID_AUTO_INCREMENT : redoPlayer.getMessageId());

            Document doc;
            switch (type) {
                case DOCUMENT:
                    doc = Document.create(itemId, getFolderById(folderId), pd.getFilename(), pd.getContentType(), pd, null, flags);
                    break;
                case WIKI:
                    doc = WikiItem.create(itemId, getFolderById(folderId), pd.getFilename(), pd, null);
                    break;
                default:
                    throw MailServiceException.INVALID_TYPE(type.toString());
            }

            redoRecorder.setMessageId(itemId);
            redoRecorder.setDocument(pd);
            redoRecorder.setItemType(type);
            redoRecorder.setDescription(pd.getDescription());
            redoRecorder.setFlags(doc.getFlagBitmask());

            // Get the redolog data from the mailbox blob.  This is less than ideal in the
            // HTTP store case because it will result in network access, and possibly an
            // extra write to local disk.  If this becomes a problem, we should update the
            // ParsedDocument constructor to take a DataSource instead of an InputStream.
            MailboxBlob mailboxBlob = doc.setContent(staged, pd);
            redoRecorder.setMessageBodyInfo(new MailboxBlobDataSource(mailboxBlob), mailboxBlob.getSize());

            index.add(doc);

            success = true;
            return doc;
        } catch (IOException ioe) {
            throw ServiceException.FAILURE("error writing document blob", ioe);
        } finally {
            endTransaction(success);
            sm.quietDelete(staged);
        }
    }

    public Document addDocumentRevision(OperationContext octxt, int docId, String author, String name,
            String description, InputStream data) throws ServiceException {
        Document doc = getDocumentById(octxt, docId);
        try {
            ParsedDocument pd = new ParsedDocument(data, name, doc.getContentType(), System.currentTimeMillis(), author, description, doc.isDescriptionEnabled());
            return addDocumentRevision(octxt, docId, pd);
        } catch (IOException ioe) {
            throw ServiceException.FAILURE("error writing document blob", ioe);
        }
    }

    public Document addDocumentRevision(OperationContext octxt, int docId, String author, String name, String description, boolean descEnabled, InputStream data)
    throws ServiceException {
        Document doc = getDocumentById(octxt, docId);
        try {
            ParsedDocument pd = new ParsedDocument(data, name, doc.getContentType(), System.currentTimeMillis(), author, description, descEnabled);
            return addDocumentRevision(octxt, docId, pd);
        } catch (IOException ioe) {
            throw ServiceException.FAILURE("error writing document blob", ioe);
        }
    }

    public Document addDocumentRevision(OperationContext octxt, int docId, ParsedDocument pd)
    throws IOException, ServiceException {

        StoreManager sm = StoreManager.getInstance();
        StagedBlob staged = sm.stage(pd.getBlob(), this);

        AddDocumentRevision redoRecorder = new AddDocumentRevision(mId, pd.getDigest(), pd.getSize(), 0);

        boolean success = false;
        try {
            beginTransaction("addDocumentRevision", octxt, redoRecorder);

            Document doc = getDocumentById(docId);
            redoRecorder.setDocument(pd);
            redoRecorder.setDocId(docId);
            redoRecorder.setItemType(doc.getType());
            // TODO: simplify the redoRecorder by not subclassing from CreateMessage

            // Get the redolog data from the mailbox blob.  This is less than ideal in the
            // HTTP store case because it will result in network access, and possibly an
            // extra write to local disk.  If this becomes a problem, we should update the
            // ParsedDocument constructor to take a DataSource instead of an InputStream.
            MailboxBlob mailboxBlob = doc.setContent(staged, pd);
            redoRecorder.setMessageBodyInfo(new MailboxBlobDataSource(mailboxBlob), mailboxBlob.getSize());

            index.add(doc);

            success = true;
            return doc;
        } catch (IOException ioe) {
            throw ServiceException.FAILURE("error writing document blob", ioe);
        } finally {
            endTransaction(success);
            sm.quietDelete(staged);
        }
    }

    public void purgeRevision(OperationContext octxt, int itemId, int rev, boolean includeOlderRevisions)
            throws ServiceException {
        PurgeRevision redoRecorder = new PurgeRevision(mId, itemId, rev, includeOlderRevisions);
        boolean success = false;
        try {
            beginTransaction("purgeRevision", octxt, redoRecorder);
            MailItem item = getItemById(itemId, MailItem.Type.DOCUMENT);
            item.purgeRevision(rev, includeOlderRevisions);
            success = true;
        } finally {
            endTransaction(success);
        }
    }

    public Message updateOrCreateChat(OperationContext octxt, ParsedMessage pm, int id) throws IOException, ServiceException {
        // special-case saving a new Chat
        if (id == ID_AUTO_INCREMENT) {
            return createChat(octxt, pm, ID_FOLDER_IM_LOGS, Flag.BITMASK_FROM_ME, null);
        } else {
            return updateChat(octxt, pm, id);
        }
    }

    public Chat createChat(OperationContext octxt, ParsedMessage pm, int folderId, int flags, String tagsStr)
    throws IOException, ServiceException {
        if (pm == null) {
            throw ServiceException.INVALID_REQUEST("null ParsedMessage when adding chat to mailbox " + mId, null);
        }

        // write the chat content directly to the mailbox's blob staging area
        StoreManager sm = StoreManager.getInstance();
        StagedBlob staged;
        InputStream is = pm.getRawInputStream();
        try {
            staged = sm.stage(is, null, this);
        } finally {
            ByteUtil.closeStream(is);
        }
        String digest = staged.getDigest();
        int size = (int) staged.getSize();

        CreateChat redoRecorder = new CreateChat(mId, digest, size, folderId, flags, tagsStr);
        boolean success = false;
        try {
            beginTransaction("createChat", octxt, redoRecorder);

            CreateChat redoPlayer = (octxt == null ? null : (CreateChat) octxt.getPlayer());
            redoRecorder.setMessageBodyInfo(new ParsedMessageDataSource(pm), size);

            long tags = Tag.tagsToBitmask(tagsStr);
            int itemId = getNextItemId(redoPlayer == null ? ID_AUTO_INCREMENT : redoPlayer.getMessageId());

            Chat chat = Chat.create(itemId, getFolderById(folderId), pm, staged, false, flags, tags);
            redoRecorder.setMessageId(chat.getId());

            MailboxBlob mblob = sm.link(staged, this, itemId, getOperationChangeID());
            markOtherItemDirty(mblob);
            // when we created the Chat, we used the staged locator/size/digest;
            //   make sure that data actually matches the final blob in the store
            chat.updateBlobData(mblob);

            index.add(chat);
            success = true;
            return chat;
        } finally {
            endTransaction(success);
            sm.quietDelete(staged);
        }
    }

    public Chat updateChat(OperationContext octxt, ParsedMessage pm, int id) throws IOException, ServiceException {
        if (pm == null) {
            throw ServiceException.INVALID_REQUEST("null ParsedMessage when updating chat " + id + " in mailbox " + mId, null);
        }

        // write the chat content directly to the mailbox's blob staging area
        StoreManager sm = StoreManager.getInstance();
        StagedBlob staged;
        InputStream is = pm.getRawInputStream();
        try {
            staged = sm.stage(is, null, this);
        } finally {
            ByteUtil.closeStream(is);
        }

        String digest = staged.getDigest();
        int size = (int) staged.getSize();

        SaveChat redoRecorder = new SaveChat(mId, id, digest, size, -1, 0, null);
        boolean success = false;
        try {
            beginTransaction("saveChat", octxt, redoRecorder);

            SaveChat redoPlayer = (SaveChat) mCurrentChange.getRedoPlayer();

            redoRecorder.setMessageBodyInfo(new ParsedMessageDataSource(pm), size);

            Chat chat = (Chat) getItemById(id, MailItem.Type.CHAT);

            if (!chat.isMutable())
                throw MailServiceException.IMMUTABLE_OBJECT(id);
            if (!checkItemChangeID(chat))
                throw MailServiceException.MODIFY_CONFLICT();

            // content changed, so we're obliged to change the IMAP uid
            int imapID = getNextItemId(redoPlayer == null ? ID_AUTO_INCREMENT : redoPlayer.getImapId());
            redoRecorder.setImapId(imapID);

            // update the content and increment the revision number
            chat.setContent(staged, pm);

            // NOTE: msg is now uncached (will this cause problems during commit/reindex?)
            index.add(chat);

            success = true;
            return chat;
        } finally {
            endTransaction(success);
            sm.quietDelete(staged);
        }
    }

    /**
     * Optimize the underlying database.
     */
    public void optimize(int level) {
        lock.lock();
        try {
            DbConnection conn = DbPool.getConnection(this);

            DbMailbox.optimize(conn, this, level);
            DbPool.quietClose(conn);
        } catch (Exception e) {
            ZimbraLog.mailbox.warn("db optimize failed for mailbox " + getId() + ": " + e);
        } finally {
            lock.release();
        }
    }

    // Coordinate other conflicting operations (such as backup) and shared delivery, delivery of a message to
    // multiple recipients.  Such operation on a mailbox and shared delivery
    // are mutually exclusive.  More precisely, the op may not begin
    // when there is a shared delivery in progress for the mailbox.
    // Delivery of a shared message to the mailbox must be denied and
    // deferred when the mailbox is being operated on or has a request
    // for such op pending.
    private static class SharedDeliveryCoordinator {
        public int mNumDelivs;
        public boolean mSharedDeliveryAllowed;
        public SharedDeliveryCoordinator() {
            mNumDelivs = 0;
            mSharedDeliveryAllowed = true;
        }
    }

    private SharedDeliveryCoordinator mSharedDelivCoord = new SharedDeliveryCoordinator();

    /**
     * Puts mailbox in shared delivery mode.  A shared delivery is delivery of
     * a message to multiple recipients.  Conflicting op on mailbox is disallowed
     * while mailbox is in shared delivery mode.  (See bug 2187)
     * Conversely, a shared delivery may not start on a mailbox that is
     * currently being operated on or when there is a pending op request.
     * For example, thread A puts mailbox in shared delivery mode.  Thread B
     * then tries to backup the mailbox.  Backup cannot start until thread A is
     * done, but mailbox is immediately put into backup-pending mode.
     * Thread C then tries to do another shared delivery on the mailbox, but
     * is not allowed to do so because of thread B's pending backup request.
     * A thread that calls this method must call endSharedDelivery() after
     * delivering the message.
     * @return true if shared delivery may begin; false if shared delivery may
     *         not begin because of a pending backup request
     */
    public boolean beginSharedDelivery() {
        synchronized (mSharedDelivCoord) {
            assert(mSharedDelivCoord.mNumDelivs >= 0);
            if (mSharedDelivCoord.mSharedDeliveryAllowed) {
                mSharedDelivCoord.mNumDelivs++;
                if (ZimbraLog.mailbox.isDebugEnabled()) {
                    ZimbraLog.mailbox.debug("# of shared deliv incr to " + mSharedDelivCoord.mNumDelivs +
                                " for mailbox " + getId());
                }
                return true;
            } else {
                // If request for other ops is pending on this mailbox, don't allow
                // any more shared deliveries from starting.
                return false;
            }
        }
    }

    /**
     * @see com.zimbra.cs.mailbox.Mailbox#beginSharedDelivery()
     */
    public void endSharedDelivery() {
        synchronized (mSharedDelivCoord) {
            mSharedDelivCoord.mNumDelivs--;
            if (ZimbraLog.mailbox.isDebugEnabled()) {
                ZimbraLog.mailbox.debug("# of shared deliv decr to " + mSharedDelivCoord.mNumDelivs +
                            " for mailbox " + getId());
            }
            assert(mSharedDelivCoord.mNumDelivs >= 0);
            if (mSharedDelivCoord.mNumDelivs == 0) {
                // Wake up any waiting backup thread.
                mSharedDelivCoord.notifyAll();
            }
        }
    }

    /**
     * Turns shared delivery on/off.  If turning off, waits until the op can begin,
     * i.e. until all currently ongoing shared deliveries finish.  A thread
     * turning shared delivery off must turn it on at the end of the operation, otherwise
     * no further shared deliveries are possible to the mailbox.
     * @param onoff
     */
    public void setSharedDeliveryAllowed(boolean onoff) {
        synchronized (mSharedDelivCoord) {
            if (onoff) {
                // allow shared delivery
                mSharedDelivCoord.mSharedDeliveryAllowed = true;
            } else {
                // disallow shared delivery
                mSharedDelivCoord.mSharedDeliveryAllowed = false;
            }
            mSharedDelivCoord.notifyAll();
        }
    }

    /**
     * Wait until shared delivery is completed on this mailbox.  Other conflicting ops may begin when
     * there is no shared delivery in progress.  Call setSharedDeliveryAllowed(false)
     * before calling this method.
     *
     */
    public void waitUntilSharedDeliveryCompletes() {
        synchronized (mSharedDelivCoord) {
            while (mSharedDelivCoord.mNumDelivs > 0) {
                try {
                    mSharedDelivCoord.wait(3000);
                    ZimbraLog.misc.info("wake up from wait for completion of shared delivery; mailbox=" + getId() +
                                " # of shared deliv=" + mSharedDelivCoord.mNumDelivs);
                } catch (InterruptedException e) {}
            }
        }
    }

    /**
     * Tests whether shared delivery is completed on this mailbox.  Other conflicting ops may begin when
     * there is no shared delivery in progress.
     */
    public boolean isSharedDeliveryComplete() {
        synchronized (mSharedDelivCoord) {
            return mSharedDelivCoord.mNumDelivs < 1;
        }
    }

    void addIndexItemToCurrentChange(IndexItemEntry item) {
        assert(lock.isLocked());
        assert(mCurrentChange.isActive());
        mCurrentChange.addIndexItem(item);
    }

    /**
     * for folder view migration.
     */
    void migrateFolderView(OperationContext octxt, Folder f, MailItem.Type newView) throws ServiceException {
        boolean success = false;
        try {
            beginTransaction("migrateFolderView", octxt, null);
            f.migrateDefaultView(newView);
            success = true;
        } finally {
            endTransaction(success);
        }
    }

    protected boolean needRedo(OperationContext octxt) {
        // Don't generate redo data for changes made during mailbox version migrations.
        if (!open)
            return false;
        return octxt == null || octxt.needRedo();
    }

    /**
     * Be very careful when changing code in this method.  The order of almost
     * every line of code is important to ensure correct redo logging and crash
     * recovery.
     *
     * @param success true to commit the transaction, false to rollback
     * @throws ServiceException error
     */
    protected void endTransaction(boolean success) throws ServiceException {
        assert !Thread.holdsLock(this) : "Use MailboxLock";

        try {
            if (!mCurrentChange.isActive()) {
                // would like to throw here, but it might cover another exception...
                ZimbraLog.mailbox.warn("cannot end a transaction when not inside a transaction", new Exception());
                return;
            }
            assert(lock.isLocked());
            if (!mCurrentChange.endChange())
                return;

            ServiceException exception = null;

            if (success) {
                List<IndexItemEntry> indexItems = mCurrentChange.indexItems;
                if (!indexItems.isEmpty()) {
                    //TODO: See bug 15072 - we need to clear mCurrentChange.indexItems (it is stored in a temporary) here,
                    // just in case item.reindex() recurses into a new transaction...
                    mCurrentChange.indexItems = new ArrayList<IndexItemEntry>();
                    index.update(indexItems, Collections.<Integer>emptyList());
                }

                // update mailbox size, folder unread/message counts
                try {
                    snapshotCounts();
                } catch (ServiceException e) {
                    exception = e;
                    success = false;
                }
            }

            DbConnection conn = mCurrentChange.conn;

            // Failure case is very simple.  Just rollback the database and cache
            // and return.  We haven't logged anything to the redo log for this
            // transaction, so no redo cleanup is necessary.
            if (!success) {
                if (conn != null)
                    DbPool.quietRollback(conn);
                rollbackCache(mCurrentChange);
                if (exception != null)
                    throw exception;
                return;
            }

            boolean needRedo = needRedo(mCurrentChange.octxt);
            RedoableOp redoRecorder = mCurrentChange.recorder;
            // Log the change redo record for main transaction.
            if (redoRecorder != null && needRedo)
                redoRecorder.log(true);

            boolean allGood = false;
            try {
                // Commit the main transaction in database.
                if (conn != null) {
                    try {
                        conn.commit();
                    } catch (Throwable t) {
                        // Any exception during database commit is a disaster
                        // because we don't know if the change is committed or
                        // not.  Force the server to abort.  Next restart will
                        // redo the operation to ensure the change is made and
                        // committed.  (bug 2121)
                        Zimbra.halt("Unable to commit database transaction.  Forcing server to abort.", t);
                    }
                }
                allGood = true;
            } finally {
                if (!allGood) {
                    // Write abort redo records to prevent the transactions from
                    // being redone during crash recovery.

                    // Write abort redo entries before doing database rollback.
                    // If we do rollback first and server crashes, crash
                    // recovery will try to redo the operation.
                    if (needRedo) {
                        if (redoRecorder != null)
                            redoRecorder.abort();
                    }
                    if (conn != null)
                        DbPool.quietRollback(conn);
                    rollbackCache(mCurrentChange);
                }
            }

            if (allGood) {
                if (needRedo) {
                    // Write commit record for main transaction. By writing the commit record for main transaction before
                    // calling MailItem.reindex(), we are guaranteed to see the commit-main record in the redo stream before
                    // commit-index record. This order ensures that during crash recovery the main transaction is redone
                    // before indexing. If the order were reversed, crash recovery would attempt to index an item which
                    // hasn't been created yet or would attempt to index the item with pre-modification value. The first
                    // case would result in a redo error, and the second case would index the wrong value.
                    if (redoRecorder != null) {
                        if (mCurrentChange.mDirty != null && !mCurrentChange.mDirty.changedTypes.isEmpty()) {
                            // if an "all accounts" waitset is active, and this change has an appropriate type,
                            // then we'll need to set a commit-callback
                            AllAccountsRedoCommitCallback cb = AllAccountsRedoCommitCallback.getRedoCallbackIfNecessary(
                                    getAccountId(), mCurrentChange.mDirty.changedTypes);
                            if (cb != null) {
                                redoRecorder.setCommitCallback(cb);
                            }
                        }
                        redoRecorder.commit();
                    }
                }

                if (mCurrentChange.changeId != MailboxChange.NO_CHANGE) {
                    index.maybeIndexDeferredItems();
                }

                // We are finally done with database and redo commits. Cache update comes last.
                commitCache(mCurrentChange);
            }
        } finally {
            lock.release();
        }
    }

    // if the incoming message has one of these flags, don't up our "new messages" counter
    public static final int NON_DELIVERY_FLAGS = Flag.BITMASK_DRAFT | Flag.BITMASK_FROM_ME | Flag.BITMASK_COPIED | Flag.BITMASK_DELETED;

    void snapshotCounts() throws ServiceException {
        // for write ops, update the "new messages" count in the DB appropriately
        OperationContext octxt = mCurrentChange.octxt;
        RedoableOp player = mCurrentChange.getRedoPlayer();
        RedoableOp recorder = mCurrentChange.recorder;

        if (recorder != null && (player == null || (octxt != null && !octxt.isRedo()))) {
            boolean isNewMessage = recorder.getOperation() == MailboxOperation.CreateMessage;
            if (isNewMessage) {
                CreateMessage cm = (CreateMessage) recorder;
                if (cm.getFolderId() == ID_FOLDER_SPAM || cm.getFolderId() == ID_FOLDER_TRASH) {
                    isNewMessage = false;
                } else if ((cm.getFlags() & NON_DELIVERY_FLAGS) != 0) {
                    isNewMessage = false;
                } else if (octxt != null && octxt.getSession() != null && !octxt.isDelegatedRequest(this)) {
                    isNewMessage = false;
                }

                if (isNewMessage) {
                    String folderList = getAccount().getPrefMailFoldersCheckedForNewMsgIndicator();

                    if (folderList != null) {
                        String[] folderIds = folderList.split(",");

                        isNewMessage = false;
                        for (int i = 0; i < folderIds.length; i++) {
                            if (cm.getFolderId() == Integer.parseInt(folderIds[i])) {
                                isNewMessage = true;
                                break;
                            }
                        }
                    }
                }
            }

            if (isNewMessage) {
                mCurrentChange.recent = mData.recentMessages + 1;
            } else if (octxt != null && mData.recentMessages != 0) {
                Session s = octxt.getSession();
                if (s instanceof SoapSession || (s instanceof SoapSession.DelegateSession && ((SoapSession.DelegateSession) s).getParentSession().isOfflineSoapSession())) {
                    mCurrentChange.recent = 0;
                }
            }
        }

        if (mCurrentChange.isMailboxRowDirty(mData)) {
            if (mCurrentChange.recent != MailboxChange.NO_CHANGE) {
                ZimbraLog.mailbox.debug("setting recent count to %d", mCurrentChange.recent);
            }
            DbMailbox.updateMailboxStats(this);
        }

        if (mCurrentChange.mDirty != null && mCurrentChange.mDirty.hasNotifications()) {
            if (mCurrentChange.mDirty.created != null) {
                for (MailItem item : mCurrentChange.mDirty.created.values()) {
                    if (item instanceof Folder && item.getSize() != 0) {
                        ((Folder) item).saveFolderCounts(false);
                    } else if (item instanceof Tag && item.isUnread()) {
                        ((Tag) item).saveTagCounts();
                    }
                }
            }

            if (mCurrentChange.mDirty.modified != null) {
                for (Change change : mCurrentChange.mDirty.modified.values()) {
                    if ((change.why & (Change.MODIFIED_UNREAD | Change.MODIFIED_SIZE)) != 0 && change.what instanceof Folder) {
                        ((Folder) change.what).saveFolderCounts(false);
                    } else if ((change.why & Change.MODIFIED_UNREAD) != 0 && change.what instanceof Tag) {
                        ((Tag) change.what).saveTagCounts();
                    }
                }
            }
        }

        if (DebugConfig.checkMailboxCacheConsistency && mCurrentChange.mDirty != null && mCurrentChange.mDirty.hasNotifications()) {
            if (mCurrentChange.mDirty.created != null) {
                for (MailItem item : mCurrentChange.mDirty.created.values()) {
                    DbMailItem.consistencyCheck(item, item.mData, item.encodeMetadata().toString());
                }
            }
            if (mCurrentChange.mDirty.modified != null) {
                for (Change change : mCurrentChange.mDirty.modified.values()) {
                    if (change.what instanceof MailItem) {
                        MailItem item = (MailItem) change.what;
                        DbMailItem.consistencyCheck(item, item.mData, item.encodeMetadata().toString());
                    }
                }
            }
        }
    }

    private void commitCache(MailboxChange change) {
        assert(lock.isLocked());
        if (change == null) {
            return;
        }
        ChangeNotification notification = null;

        // save for notifications (below)
        PendingModifications dirty = null;
        if (change.mDirty != null && change.mDirty.hasNotifications()) {
            dirty = change.mDirty;
            change.mDirty = new PendingModifications();
        }

        Session source = change.octxt == null ? null : change.octxt.getSession();

        try {
            // the mailbox data has changed, so commit the changes
            if (change.sync != null) {
                mData.trackSync = change.sync;
            }
            if (change.imap != null) {
                mData.trackImap = change.imap;
            }
            if (change.size != MailboxChange.NO_CHANGE) {
                mData.size = change.size;
            }
            if (change.itemId != MailboxChange.NO_CHANGE) {
                mData.lastItemId = change.itemId;
            }
            if (change.addressId != MailboxChange.NO_CHANGE) {
                lastAddressId = change.addressId;
            }
            if (change.contacts != MailboxChange.NO_CHANGE) {
                mData.contacts = change.contacts;
            }
            if (change.changeId != MailboxChange.NO_CHANGE && change.changeId > mData.lastChangeId) {
                mData.lastChangeId   = change.changeId;
                mData.lastChangeDate = change.timestamp;
            }
            if (change.accessed != MailboxChange.NO_CHANGE) {
                mData.lastWriteDate = change.accessed;
            }
            if (change.recent != MailboxChange.NO_CHANGE) {
                mData.recentMessages = change.recent;
            }
            if (change.config != null) {
                if (change.config.getSecond() == null) {
                    if (mData.configKeys != null) {
                        mData.configKeys.remove(change.config.getFirst());
                    }
                } else {
                    if (mData.configKeys == null) {
                        mData.configKeys = new HashSet<String>(1);
                    }
                    mData.configKeys.add(change.config.getFirst());
                }
            }

            PendingDelete deletes = change.deletes;
            if (deletes != null) {
                if (!deletes.indexIds.isEmpty()) {
                    // delete any index entries associated with items deleted from db
                    try {
                        index.update(Collections.<IndexItemEntry>emptyList(), deletes.indexIds);
                        index.removeDeferredId(deletes.indexIds);
                    } catch (ServiceException never) {
                        assert false : never;
                    }
                }

                if (deletes.blobs != null) {
                    // remove cached messages
                    for (String digest : deletes.blobDigests) {
                        MessageCache.purge(digest);
                    }

                    // delete any blobs associated with items deleted from db/index
                    StoreManager sm = StoreManager.getInstance();
                    for (MailboxBlob mblob : deletes.blobs) {
                        sm.quietDelete(mblob);
                    }
                }
            }

            // committed changes, so notify any listeners
            if (dirty != null && dirty.hasNotifications()) {
                try {
                    // try to get a copy of the changeset that *isn't* live
                    dirty = snapshotModifications(dirty);
                } catch (ServiceException e) {
                    ZimbraLog.mailbox.warn("error copying notifications; will notify with live set", e);
                }
                try {
                    notification = new ChangeNotification(
                            getAccount(), dirty, change.octxt, mData.lastChangeId, change.timestamp);
                } catch (ServiceException e) {
                    ZimbraLog.mailbox.warn("error getting account for the mailbox", e);
                }
            }
        } catch (RuntimeException e) {
            ZimbraLog.mailbox.error("ignoring error during cache commit", e);
        } finally {
            // keep our MailItem cache at a reasonable size
            trimItemCache();
            // make sure we're ready for the next change
            change.reset();
        }

        if (notification != null) {
            for (Session session : mListeners) {
                try {
                    session.notifyPendingChanges(notification.mods, notification.lastChangeId, source);
                } catch (RuntimeException e) {
                    ZimbraLog.mailbox.error("ignoring error during notification", e);
                }
            }

            MailboxListener.notifyListeners(notification);
        }
    }

    private void rollbackCache(MailboxChange change) {
        if (change == null) {
            return;
        }
        try {
            // rolling back changes, so purge dirty items from the various caches
            for (Map<?, ?> map : new Map[] {change.mDirty.created, change.mDirty.deleted, change.mDirty.modified}) {
                if (map != null) {
                    for (Object obj : map.values()) {
                        if (obj instanceof Change) {
                            obj = ((Change) obj).what;
                        }

                        if (obj instanceof Tag || obj == MailItem.Type.TAG) {
                            purge(Type.TAG);
                        } else if (obj instanceof Folder || FOLDER_TYPES.contains(obj)) {
                            purge(Type.FOLDER);
                        } else if (obj instanceof MailItem && change.itemCache != null) {
                            change.itemCache.remove(((MailItem) obj).getId());
                        }
                    }
                }
            }

            // roll back any changes to external items
            // FIXME: handle mOtherDirtyStuff:
            //    - LeafNodeInfo (re-index all un-indexed files)
            //    - MailboxBlob  (delink/remove new file)
            //    - String       (remove from mConvHashes map)
            StoreManager sm = StoreManager.getInstance();
            for (Object obj : change.mOtherDirtyStuff) {
                if (obj instanceof MailboxBlob) {
                    sm.quietDelete((MailboxBlob) obj);
                } else if (obj instanceof Blob) {
                    sm.quietDelete((Blob) obj);
                } else if (obj instanceof String) {
                    mConvHashes.remove(obj);
                }
            }
        } catch (RuntimeException e) {
            ZimbraLog.mailbox.error("ignoring error during cache rollback", e);
        } finally {
            // keep our MailItem cache at a reasonable size
            trimItemCache();
            // toss any pending changes to the Mailbox object and get ready for the next change
            change.reset();
        }
    }

    private void trimItemCache() {
        try {
            int sizeTarget = mListeners.isEmpty() ? MAX_ITEM_CACHE_WITHOUT_LISTENERS : MAX_ITEM_CACHE_WITH_LISTENERS;
            Map<Integer, MailItem> cache = mCurrentChange.itemCache;
            if (cache == null)
                return;
            int excess = cache.size() - sizeTarget;
            if (excess <= 0)
                return;
            // cache the overflow to avoid the Iterator's ConcurrentModificationException
            MailItem[] overflow = new MailItem[excess];
            int i = 0;
            for (MailItem item : cache.values()) {
                overflow[i++] = item;
                if (i >= excess)
                    break;
            }
            // trim the excess; note that "uncache" can cascade and take out child items
            while (--i >= 0) {
                if (cache.size() <= sizeTarget)
                    return;
                try {
                    uncache(overflow[i]);
                } catch (ServiceException e) { }
            }
        } catch (RuntimeException e) {
            ZimbraLog.mailbox.error("ignoring error during item cache trim", e);
        }
    }


    public boolean attachmentsIndexingEnabled() throws ServiceException {
        return getAccount().isAttachmentsIndexingEnabled();
    }

    private void logCacheActivity(Integer key, MailItem.Type type, MailItem item) {
        // The global item cache counter always gets updated
        if (!isCachedType(type))
            ZimbraPerf.COUNTER_MBOX_ITEM_CACHE.increment(item == null ? 0 : 100);

        // the per-access log only gets updated when cache or perf debug logging is on
        if (!ZimbraLog.cache.isDebugEnabled())
            return;

        if (item == null) {
            ZimbraLog.cache.debug("Cache miss for item " + key + " in mailbox " + getId());
            return;
        }

        // Don't log cache hits for folders, search folders and tags.  We always
        // keep these in memory, so cache hits are not interesting.
        if (isCachedType(type)) {
            return;
        }
        ZimbraLog.cache.debug("Cache hit for %s %d in mailbox %d", type, key, getId());
    }

    public MailItem lock(OperationContext octxt, int itemId, MailItem.Type type, String accountId)
            throws ServiceException {
        LockItem redoRecorder = new LockItem(mId, itemId, type, accountId);

        boolean success = false;
        try {
            beginTransaction("lock", octxt, redoRecorder);
            MailItem item = getItemById(itemId, type);
            item.lock(Provisioning.getInstance().getAccountById(accountId));
            success = true;
            return item;
        } finally {
            endTransaction(success);
        }
    }

    public void unlock(OperationContext octxt, int itemId, MailItem.Type type, String accountId)
            throws ServiceException {
        UnlockItem redoRecorder = new UnlockItem(mId, itemId, type, accountId);

        boolean success = false;
        try {
            beginTransaction("unlock", octxt, redoRecorder);
            MailItem item = getItemById(itemId, type);
            item.unlock(Provisioning.getInstance().getAccountById(accountId));
            success = true;
        } finally {
            endTransaction(success);
        }
    }

    public Comment createComment(OperationContext octxt, int parentId, String text, String creatorId)
            throws ServiceException {
        CreateComment redoRecorder = new CreateComment(mId, parentId, text, creatorId);

        boolean success = false;
        try {
            beginTransaction("createComment", octxt, redoRecorder);

            MailItem parent = getItemById(octxt, parentId, Type.UNKNOWN);
            if (parent.getType() != Type.DOCUMENT) {
                throw MailServiceException.CANNOT_PARENT();
            }
            CreateComment redoPlayer = (CreateComment)mCurrentChange.getRedoPlayer();
            int itemId = redoPlayer == null ? getNextItemId(ID_AUTO_INCREMENT) : redoPlayer.getItemId();
            Comment comment = Comment.create(this, parent, itemId, text, creatorId, null);
            redoRecorder.setItemId(comment.getId());
            index.add(comment);
            success = true;
            return comment;
        } finally {
            endTransaction(success);
        }
    }

    public Link createLink(OperationContext octxt, int folderId, String name, String ownerId, int remoteId) throws ServiceException {
        CreateLink redoRecorder = new CreateLink(mId, folderId, name, ownerId, remoteId);

        boolean success = false;
        try {
            beginTransaction("createLink", octxt, redoRecorder);
            CreateLink redoPlayer = (CreateLink) mCurrentChange.getRedoPlayer();
            int itemId = getNextItemId(redoPlayer == null ? ID_AUTO_INCREMENT : redoPlayer.getId());
            Link link = Link.create(getFolderById(folderId), itemId, name, ownerId, remoteId, null);
            redoRecorder.setId(link.getId());
            success = true;
            return link;
        } finally {
            endTransaction(success);
        }
    }

    public Collection<Comment> getComments(OperationContext octxt, int parentId, int offset, int length)
            throws ServiceException {
        boolean success = false;
        try {
            beginTransaction("getComments", octxt, null);
            MailItem parent = getItemById(octxt, parentId, Type.UNKNOWN);
            return parent.getComments(SortBy.DATE_DESC, offset, length);
        } finally {
            endTransaction(success);
        }
    }

    protected void migrateWikiFolders() throws ServiceException {
        MigrateToDocuments migrate = new MigrateToDocuments();
        try {
            migrate.handleMailbox(this);
            ZimbraLog.mailbox.info("wiki folder migration finished");
        } catch (Exception e) {
            ZimbraLog.mailbox.warn("wiki folder migration failed for "+getAccount().getName(), e);
        }
    }

    @Override
    public String toString() {
        return Objects.toStringHelper(this)
            .add("id", mId)
            .add("account", mData.accountId)
            .add("lastItemId", mData.lastItemId)
            .add("size", mData.size)
            .toString();
    }

    public boolean dumpsterEnabled() {
        boolean enabled = true;
        try {
            enabled = getAccount().isDumpsterEnabled();
        } catch (ServiceException e) {}
        return enabled;
    }

    public boolean useDumpsterForSpam() { return false; }

    /**
     * Return true if the folder is a internally managed system folder which should not normally be modified
     * Used during ZD account import to ignore entries in LocalMailbox 'Notification Mountpoints'.
     *
     * @param folderId not used
     */
    public boolean isImmutableSystemFolder(int folderId) {
        return false;
    }

    boolean isChildFolderPermitted(int folderId) {
        return (folderId != Mailbox.ID_FOLDER_SPAM);
    }
}<|MERGE_RESOLUTION|>--- conflicted
+++ resolved
@@ -48,6 +48,7 @@
 import com.google.common.collect.ImmutableSet;
 import com.zimbra.common.account.Key.AccountBy;
 import com.zimbra.common.calendar.ICalTimeZone;
+import com.zimbra.common.calendar.ParsedDateTime;
 import com.zimbra.common.calendar.TimeZoneMap;
 import com.zimbra.common.calendar.ZCalendar;
 import com.zimbra.common.calendar.ZCalendar.ICalTok;
@@ -116,7 +117,6 @@
 import com.zimbra.cs.mailbox.calendar.CalendarMailSender;
 import com.zimbra.cs.mailbox.calendar.IcalXmlStrMap;
 import com.zimbra.cs.mailbox.calendar.Invite;
-import com.zimbra.cs.mailbox.calendar.ParsedDateTime;
 import com.zimbra.cs.mailbox.calendar.RecurId;
 import com.zimbra.cs.mailbox.calendar.Util;
 import com.zimbra.cs.mailbox.calendar.ZOrganizer;
@@ -3569,51 +3569,11 @@
         }
     }
 
-<<<<<<< HEAD
     public void writeICalendarForCalendarItems(Writer writer, OperationContext octxt, Collection<CalendarItem> calItems,
         boolean useOutlookCompatMode, boolean ignoreErrors, boolean needAppleICalHacks, boolean trimCalItemsList)
             throws ServiceException {
         writeICalendarForCalendarItems(writer, octxt, calItems, null,
                 useOutlookCompatMode, ignoreErrors, needAppleICalHacks, trimCalItemsList, false);
-=======
-    public synchronized ZVCalendar getZCalendarForCalendarItems(Collection<CalendarItem> calItems,
-            boolean useOutlookCompatMode, boolean ignoreErrors, boolean allowPrivateAccess)
-    throws ServiceException {
-        ZVCalendar cal = new ZVCalendar();
-        cal.addVersionAndProdId();
-
-        // REPLY
-        cal.addProperty(new ZProperty(ICalTok.METHOD, ICalTok.PUBLISH.toString()));
-
-        // timezones
-        {
-            ICalTimeZone localTz = ICalTimeZone.getAccountTimeZone(getAccount());
-            TimeZoneMap tzmap = new TimeZoneMap(localTz);
-
-            for (CalendarItem calItem : calItems)
-                tzmap.add(calItem.getTimeZoneMap());
-
-            // iterate the tzmap and add all the VTimeZone's
-            // (TODO: should this code live in TimeZoneMap???)
-            for (Iterator<ICalTimeZone> iter = tzmap.tzIterator(); iter.hasNext(); ) {
-                ICalTimeZone cur = iter.next();
-                cal.addComponent(cur.newToVTimeZone());
-            }
-        }
-
-        // build all the event components and add them to the Calendar
-        for (CalendarItem calItem : calItems)
-            calItem.appendRawCalendarData(cal, useOutlookCompatMode, ignoreErrors, allowPrivateAccess);
-        return cal;
-    }
-
-    public synchronized void writeICalendarForCalendarItems(
-        Writer writer, OperationContext octxt, Collection<CalendarItem> calItems,
-        boolean useOutlookCompatMode, boolean ignoreErrors, boolean needAppleICalHacks,
-        boolean trimCalItemsList)
-    throws ServiceException {
-            writeICalendarForCalendarItems(writer, octxt, calItems, null, useOutlookCompatMode, ignoreErrors, needAppleICalHacks, trimCalItemsList, false);
->>>>>>> c56def28
     }
 
     public void writeICalendarForCalendarItems(Writer writer, OperationContext octxt, Collection<CalendarItem> calItems,
