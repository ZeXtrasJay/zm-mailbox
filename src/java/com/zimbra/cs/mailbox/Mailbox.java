--- conflicted
+++ resolved
@@ -1354,23 +1354,23 @@
      * uncaches all items. */
     public synchronized void purge(MailItem.Type type) {
         switch (type) {
-        case FOLDER:
-        case MOUNTPOINT:
-        case SEARCHFOLDER:
-            mFolderCache = null;
-            break;
-        case FLAG:
-        case TAG:
-            mTagCache = null;
-            break;
-        default:
-            clearItemCache();
-            break;
-        case UNKNOWN:
-            mFolderCache = null;
-            mTagCache = null;
-            clearItemCache();
-            break;
+            case FOLDER:
+            case MOUNTPOINT:
+            case SEARCHFOLDER:
+                mFolderCache = null;
+                break;
+            case FLAG:
+            case TAG:
+                mTagCache = null;
+                break;
+            default:
+                clearItemCache();
+                break;
+            case UNKNOWN:
+                mFolderCache = null;
+                mTagCache = null;
+                clearItemCache();
+                break;
         }
 
         if (ZimbraLog.cache.isDebugEnabled())
@@ -1808,14 +1808,14 @@
      */
     public static boolean isCachedType(MailItem.Type type) {
         switch (type) {
-        case FOLDER:
-        case SEARCHFOLDER:
-        case TAG:
-        case FLAG:
-        case MOUNTPOINT:
-            return true;
-        default:
-            return false;
+            case FOLDER:
+            case SEARCHFOLDER:
+            case TAG:
+            case FLAG:
+            case MOUNTPOINT:
+                return true;
+            default:
+                return false;
         }
     }
 
@@ -2167,26 +2167,26 @@
     MailItem getCachedItem(Integer key, MailItem.Type type) throws ServiceException {
         MailItem item = null;
         switch (type) {
-        case UNKNOWN:
-            return getCachedItem(key);
-        case FLAG:
-        case TAG:
-            if (key < 0) {
-                item = Flag.getFlag(this, key);
-            } else if (mTagCache != null) {
-                item = mTagCache.get(key);
-            }
-            break;
-        case MOUNTPOINT:
-        case SEARCHFOLDER:
-        case FOLDER:
-            if (mFolderCache != null) {
-                item = mFolderCache.get(key);
-            }
-            break;
-        default:
-            item = getItemCache().get(key);
-            break;
+            case UNKNOWN:
+                return getCachedItem(key);
+            case FLAG:
+            case TAG:
+                if (key < 0) {
+                    item = Flag.getFlag(this, key);
+                } else if (mTagCache != null) {
+                    item = mTagCache.get(key);
+                }
+                break;
+            case MOUNTPOINT:
+            case SEARCHFOLDER:
+            case FOLDER:
+                if (mFolderCache != null) {
+                    item = mFolderCache.get(key);
+                }
+                break;
+            default:
+                item = getItemCache().get(key);
+                break;
         }
 
         if (item != null && !MailItem.isAcceptableType(type, MailItem.Type.of(item.mData.type))) {
@@ -2421,64 +2421,64 @@
             }
 
             switch (type) {
-            case FOLDER:
-            case SEARCHFOLDER:
-            case MOUNTPOINT:
-                result = new ArrayList<MailItem>(mFolderCache.size());
-                for (Folder subfolder : mFolderCache.values()) {
-                    if (subfolder.getType() == type || type == MailItem.Type.FOLDER) {
-                        if (folder == null || subfolder.getFolderId() == folderId) {
-                            result.add(subfolder);
+                case FOLDER:
+                case SEARCHFOLDER:
+                case MOUNTPOINT:
+                    result = new ArrayList<MailItem>(mFolderCache.size());
+                    for (Folder subfolder : mFolderCache.values()) {
+                        if (subfolder.getType() == type || type == MailItem.Type.FOLDER) {
+                            if (folder == null || subfolder.getFolderId() == folderId) {
+                                result.add(subfolder);
+                            }
                         }
                     }
-                }
-                success = true;
-                break;
-            case TAG:
-                if (folderId != -1 && folderId != ID_FOLDER_TAGS) {
-                    return Collections.emptyList();
-                }
-                result = new ArrayList<MailItem>(mTagCache.size() / 2);
-                for (Map.Entry<Object, Tag> entry : mTagCache.entrySet()) {
-                    if (entry.getKey() instanceof String) {
-                        result.add(entry.getValue());
+                    success = true;
+                    break;
+                case TAG:
+                    if (folderId != -1 && folderId != ID_FOLDER_TAGS) {
+                        return Collections.emptyList();
                     }
-                }
-                success = true;
-                break;
-            case FLAG:
-                if (folderId != -1 && folderId != ID_FOLDER_TAGS) {
-                    return Collections.emptyList();
-                }
-                List<Flag> allFlags = Flag.getAllFlags(this);
-                result = new ArrayList<MailItem>(allFlags.size());
-                for (Flag flag : allFlags) {
-                    result.add(flag);
-                }
-                success = true;
-                break;
-            default:
-                List<MailItem.UnderlyingData> dataList;
-                if (folder != null) {
-                    dataList = DbMailItem.getByFolder(folder, type, sort);
-                } else {
-                    dataList = DbMailItem.getByType(this, type, sort);
-                }
-                if (dataList == null) {
-                    return Collections.emptyList();
-                }
-                result = new ArrayList<MailItem>(dataList.size());
-                for (MailItem.UnderlyingData data : dataList) {
-                    if (data != null) {
-                        result.add(getItem(data));
+                    result = new ArrayList<MailItem>(mTagCache.size() / 2);
+                    for (Map.Entry<Object, Tag> entry : mTagCache.entrySet()) {
+                        if (entry.getKey() instanceof String) {
+                            result.add(entry.getValue());
+                        }
                     }
-                }
-                // DbMailItem call handles all sorts except SORT_BY_NAME_NAT
-                if (sort.getCriterion() == SortBy.SortCriterion.NAME_NATURAL_ORDER) {
-                    sort = SortBy.NONE;
-                }
-                success = true;
-                break;
+                    success = true;
+                    break;
+                case FLAG:
+                    if (folderId != -1 && folderId != ID_FOLDER_TAGS) {
+                        return Collections.emptyList();
+                    }
+                    List<Flag> allFlags = Flag.getAllFlags(this);
+                    result = new ArrayList<MailItem>(allFlags.size());
+                    for (Flag flag : allFlags) {
+                        result.add(flag);
+                    }
+                    success = true;
+                    break;
+                default:
+                    List<MailItem.UnderlyingData> dataList;
+                    if (folder != null) {
+                        dataList = DbMailItem.getByFolder(folder, type, sort);
+                    } else {
+                        dataList = DbMailItem.getByType(this, type, sort);
+                    }
+                    if (dataList == null) {
+                        return Collections.emptyList();
+                    }
+                    result = new ArrayList<MailItem>(dataList.size());
+                    for (MailItem.UnderlyingData data : dataList) {
+                        if (data != null) {
+                            result.add(getItem(data));
+                        }
+                    }
+                    // DbMailItem call handles all sorts except SORT_BY_NAME_NAT
+                    if (sort.getCriterion() == SortBy.SortCriterion.NAME_NATURAL_ORDER) {
+                        sort = SortBy.NONE;
+                    }
+                    success = true;
+                    break;
             }
         } finally {
             endTransaction(success);
@@ -6991,14 +6991,14 @@
 
                 Document doc;
                 switch (type) {
-                case DOCUMENT:
-                    doc = Document.create(itemId, getFolderById(folderId), pd.getFilename(), pd.getContentType(), pd, null);
-                    break;
-                case WIKI:
-                    doc = WikiItem.create(itemId, getFolderById(folderId), pd.getFilename(), pd, null);
-                    break;
-                default:
-                    throw MailServiceException.INVALID_TYPE(type.toString());
+                    case DOCUMENT:
+                        doc = Document.create(itemId, getFolderById(folderId), pd.getFilename(), pd.getContentType(), pd, null);
+                        break;
+                    case WIKI:
+                        doc = WikiItem.create(itemId, getFolderById(folderId), pd.getFilename(), pd, null);
+                        break;
+                    default:
+                        throw MailServiceException.INVALID_TYPE(type.toString());
                 }
 
                 redoRecorder.setMessageId(itemId);
@@ -7696,19 +7696,12 @@
                     for (Object obj : map.values()) {
                         if (obj instanceof Change) {
                             obj = ((Change) obj).what;
-<<<<<<< HEAD
-                        } else if (obj instanceof Tag) {
+                        }
+
+                        if (obj instanceof Tag) {
                             purge(MailItem.Type.TAG);
                         } else if (obj instanceof Folder) {
                             purge(MailItem.Type.FOLDER);
-=======
-                        }
-
-                        if (obj instanceof Tag) {
-                            purge(MailItem.TYPE_TAG);
-                        } else if (obj instanceof Folder) {
-                            purge(MailItem.TYPE_FOLDER);
->>>>>>> 6fa14f5c
                         } else if (obj instanceof MailItem && cache != null) {
                             cache.remove(new Integer(((MailItem) obj).getId()));
                         } else if (obj instanceof Integer && cache != null) {
