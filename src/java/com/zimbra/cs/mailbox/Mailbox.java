/*
 * ***** BEGIN LICENSE BLOCK *****
 * Zimbra Collaboration Suite Server
 * Copyright (C) 2004, 2005, 2006, 2007, 2008, 2009, 2010, 2011, 2012, 2013, 2014 Zimbra, Inc.
 *
 * This program is free software: you can redistribute it and/or modify it under
 * the terms of the GNU General Public License as published by the Free Software Foundation,
 * version 2 of the License.
 *
 * This program is distributed in the hope that it will be useful, but WITHOUT ANY WARRANTY;
 * without even the implied warranty of MERCHANTABILITY or FITNESS FOR A PARTICULAR PURPOSE.
 * See the GNU General Public License for more details.
 * You should have received a copy of the GNU General Public License along with this program.
 * If not, see <http://www.gnu.org/licenses/>.
 * ***** END LICENSE BLOCK *****
 */
package com.zimbra.cs.mailbox;

import java.io.IOException;
import java.io.InputStream;
import java.io.StringWriter;
import java.io.UnsupportedEncodingException;
import java.io.Writer;
import java.lang.ref.SoftReference;
import java.util.ArrayList;
import java.util.Arrays;
import java.util.Collection;
import java.util.Collections;
import java.util.Comparator;
import java.util.Date;
import java.util.EnumSet;
import java.util.HashMap;
import java.util.HashSet;
import java.util.Iterator;
import java.util.LinkedList;
import java.util.List;
import java.util.Map;
import java.util.Set;
import java.util.UUID;
import java.util.concurrent.ConcurrentHashMap;
import java.util.concurrent.CopyOnWriteArrayList;
import java.util.concurrent.TimeUnit;
import java.util.concurrent.locks.ReentrantLock;

import javax.mail.Address;
import javax.mail.internet.MimeMessage;

import com.google.common.annotations.VisibleForTesting;
import com.google.common.base.CharMatcher;
import com.google.common.base.Objects;
import com.google.common.base.Preconditions;
import com.google.common.base.Strings;
import com.google.common.collect.ImmutableSet;
import com.google.common.collect.Lists;
<<<<<<< HEAD
=======
import com.google.common.collect.Maps;
import com.googlecode.concurrentlinkedhashmap.ConcurrentLinkedHashMap;
>>>>>>> 16015bdf
import com.zimbra.client.ZFolder;
import com.zimbra.client.ZMailbox;
import com.zimbra.client.ZMailbox.Options;
import com.zimbra.common.account.Key;
import com.zimbra.common.account.Key.AccountBy;
import com.zimbra.common.account.ZAttrProvisioning;
import com.zimbra.common.auth.ZAuthToken;
import com.zimbra.common.calendar.ICalTimeZone;
import com.zimbra.common.calendar.ParsedDateTime;
import com.zimbra.common.calendar.TimeZoneMap;
import com.zimbra.common.calendar.ZCalendar;
import com.zimbra.common.calendar.ZCalendar.ICalTok;
import com.zimbra.common.calendar.ZCalendar.ZComponent;
import com.zimbra.common.calendar.ZCalendar.ZProperty;
import com.zimbra.common.calendar.ZCalendar.ZVCalendar;
import com.zimbra.common.localconfig.DebugConfig;
import com.zimbra.common.mailbox.Color;
import com.zimbra.common.mime.InternetAddress;
import com.zimbra.common.mime.Rfc822ValidationInputStream;
import com.zimbra.common.service.ServiceException;
import com.zimbra.common.soap.SoapProtocol;
import com.zimbra.common.util.ArrayUtil;
import com.zimbra.common.util.BufferStream;
import com.zimbra.common.util.ByteUtil;
import com.zimbra.common.util.Constants;
import com.zimbra.common.util.CopyInputStream;
import com.zimbra.common.util.DateUtil;
import com.zimbra.common.util.Pair;
import com.zimbra.common.util.SetUtil;
import com.zimbra.common.util.StringUtil;
import com.zimbra.common.util.UUIDUtil;
import com.zimbra.common.util.ZimbraLog;
import com.zimbra.cs.account.AccessManager;
import com.zimbra.cs.account.Account;
import com.zimbra.cs.account.AccountServiceException;
import com.zimbra.cs.account.AuthToken;
import com.zimbra.cs.account.DataSource;
import com.zimbra.cs.account.Domain;
import com.zimbra.cs.account.Provisioning;
import com.zimbra.cs.account.Server;
import com.zimbra.cs.account.ShareLocator;
import com.zimbra.cs.analytics.BehaviorManager;
import com.zimbra.cs.analytics.MessageBehavior;
import com.zimbra.cs.datasource.DataSourceManager;
import com.zimbra.cs.db.DbDataSource;
import com.zimbra.cs.db.DbMailItem;
import com.zimbra.cs.db.DbMailItem.QueryParams;
import com.zimbra.cs.db.DbMailbox;
import com.zimbra.cs.db.DbPool;
import com.zimbra.cs.db.DbPool.DbConnection;
import com.zimbra.cs.db.DbTag;
import com.zimbra.cs.db.DbVolumeBlobs;
import com.zimbra.cs.fb.FreeBusy;
import com.zimbra.cs.fb.FreeBusyQuery;
import com.zimbra.cs.fb.LocalFreeBusyProvider;
import com.zimbra.cs.imap.ImapMessage;
import com.zimbra.cs.index.BrowseTerm;
import com.zimbra.cs.index.DomainBrowseTerm;
import com.zimbra.cs.index.IndexDocument;
import com.zimbra.cs.index.LuceneFields;
import com.zimbra.cs.index.SearchParams;
import com.zimbra.cs.index.SortBy;
import com.zimbra.cs.index.ZimbraQuery;
import com.zimbra.cs.ldap.LdapConstants;
import com.zimbra.cs.mailbox.CalendarItem.AlarmData;
import com.zimbra.cs.mailbox.CalendarItem.Callback;
import com.zimbra.cs.mailbox.CalendarItem.ReplyInfo;
import com.zimbra.cs.mailbox.MailItem.CustomMetadata;
import com.zimbra.cs.mailbox.MailItem.PendingDelete;
import com.zimbra.cs.mailbox.MailItem.TargetConstraint;
import com.zimbra.cs.mailbox.MailServiceException.NoSuchItemException;
import com.zimbra.cs.mailbox.MailboxListener.ChangeNotification;
import com.zimbra.cs.mailbox.Note.Rectangle;
import com.zimbra.cs.mailbox.Tag.NormalizedTags;
import com.zimbra.cs.mailbox.calendar.CalendarMailSender;
import com.zimbra.cs.mailbox.calendar.IcalXmlStrMap;
import com.zimbra.cs.mailbox.calendar.Invite;
import com.zimbra.cs.mailbox.calendar.RecurId;
import com.zimbra.cs.mailbox.calendar.Util;
import com.zimbra.cs.mailbox.calendar.ZOrganizer;
import com.zimbra.cs.mailbox.calendar.cache.CalSummaryCache;
import com.zimbra.cs.mailbox.calendar.cache.CalSummaryCache.CalendarDataResult;
import com.zimbra.cs.mailbox.calendar.cache.CalendarCacheManager;
import com.zimbra.cs.mailbox.calendar.tzfixup.TimeZoneFixupRules;
import com.zimbra.cs.mailbox.util.TypedIdList;
import com.zimbra.cs.mime.Mime;
import com.zimbra.cs.mime.ParsedAddress;
import com.zimbra.cs.mime.ParsedContact;
import com.zimbra.cs.mime.ParsedDocument;
import com.zimbra.cs.mime.ParsedMessage;
import com.zimbra.cs.mime.ParsedMessage.CalendarPartInfo;
import com.zimbra.cs.mime.ParsedMessageDataSource;
import com.zimbra.cs.mime.ParsedMessageOptions;
import com.zimbra.cs.pop3.Pop3Message;
import com.zimbra.cs.redolog.RedoLogManager;
import com.zimbra.cs.redolog.RedoLogProvider;
import com.zimbra.cs.redolog.op.AddDocumentRevision;
import com.zimbra.cs.redolog.op.AlterItemTag;
import com.zimbra.cs.redolog.op.ColorItem;
import com.zimbra.cs.redolog.op.CopyItem;
import com.zimbra.cs.redolog.op.CreateCalendarItemPlayer;
import com.zimbra.cs.redolog.op.CreateCalendarItemRecorder;
import com.zimbra.cs.redolog.op.CreateChat;
import com.zimbra.cs.redolog.op.CreateComment;
import com.zimbra.cs.redolog.op.CreateContact;
import com.zimbra.cs.redolog.op.CreateFolder;
import com.zimbra.cs.redolog.op.CreateFolderPath;
import com.zimbra.cs.redolog.op.CreateInvite;
import com.zimbra.cs.redolog.op.CreateLink;
import com.zimbra.cs.redolog.op.CreateMailbox;
import com.zimbra.cs.redolog.op.CreateMessage;
import com.zimbra.cs.redolog.op.CreateMountpoint;
import com.zimbra.cs.redolog.op.CreateNote;
import com.zimbra.cs.redolog.op.CreateSavedSearch;
import com.zimbra.cs.redolog.op.CreateTag;
import com.zimbra.cs.redolog.op.DateItem;
import com.zimbra.cs.redolog.op.DeleteConfig;
import com.zimbra.cs.redolog.op.DeleteItem;
import com.zimbra.cs.redolog.op.DeleteItemFromDumpster;
import com.zimbra.cs.redolog.op.DeleteMailbox;
import com.zimbra.cs.redolog.op.DismissCalendarItemAlarm;
import com.zimbra.cs.redolog.op.EditNote;
import com.zimbra.cs.redolog.op.EnableSharedReminder;
import com.zimbra.cs.redolog.op.FixCalendarItemEndTime;
import com.zimbra.cs.redolog.op.FixCalendarItemPriority;
import com.zimbra.cs.redolog.op.FixCalendarItemTZ;
import com.zimbra.cs.redolog.op.GrantAccess;
import com.zimbra.cs.redolog.op.ICalReply;
import com.zimbra.cs.redolog.op.ImapCopyItem;
import com.zimbra.cs.redolog.op.LockItem;
import com.zimbra.cs.redolog.op.ModifyContact;
import com.zimbra.cs.redolog.op.ModifyInvitePartStat;
import com.zimbra.cs.redolog.op.ModifySavedSearch;
import com.zimbra.cs.redolog.op.MoveItem;
import com.zimbra.cs.redolog.op.PurgeImapDeleted;
import com.zimbra.cs.redolog.op.PurgeOldMessages;
import com.zimbra.cs.redolog.op.PurgeRevision;
import com.zimbra.cs.redolog.op.RecoverItem;
import com.zimbra.cs.redolog.op.RedoableOp;
import com.zimbra.cs.redolog.op.RefreshMountpoint;
import com.zimbra.cs.redolog.op.RenameItem;
import com.zimbra.cs.redolog.op.RenameItemPath;
import com.zimbra.cs.redolog.op.RenameMailbox;
import com.zimbra.cs.redolog.op.RepositionNote;
import com.zimbra.cs.redolog.op.RevokeAccess;
import com.zimbra.cs.redolog.op.SaveChat;
import com.zimbra.cs.redolog.op.SaveDocument;
import com.zimbra.cs.redolog.op.SaveDraft;
import com.zimbra.cs.redolog.op.SetActiveSyncDisabled;
import com.zimbra.cs.redolog.op.SetCalendarItem;
import com.zimbra.cs.redolog.op.SetConfig;
import com.zimbra.cs.redolog.op.SetCustomData;
import com.zimbra.cs.redolog.op.SetFolderDefaultView;
import com.zimbra.cs.redolog.op.SetFolderUrl;
import com.zimbra.cs.redolog.op.SetImapUid;
import com.zimbra.cs.redolog.op.SetItemTags;
import com.zimbra.cs.redolog.op.SetPermissions;
import com.zimbra.cs.redolog.op.SetRetentionPolicy;
import com.zimbra.cs.redolog.op.SetSubscriptionData;
import com.zimbra.cs.redolog.op.SetWebOfflineSyncDays;
import com.zimbra.cs.redolog.op.SnoozeCalendarItemAlarm;
import com.zimbra.cs.redolog.op.StoreIncomingBlob;
import com.zimbra.cs.redolog.op.TrackImap;
import com.zimbra.cs.redolog.op.TrackSync;
import com.zimbra.cs.redolog.op.UnlockItem;
import com.zimbra.cs.redolog.txn.TxnTracker;
import com.zimbra.cs.service.AuthProvider;
import com.zimbra.cs.service.FeedManager;
import com.zimbra.cs.service.util.ItemData;
import com.zimbra.cs.service.util.ItemId;
import com.zimbra.cs.service.util.SpamHandler;
import com.zimbra.cs.service.util.SpamHandler.SpamReport;
import com.zimbra.cs.session.AllAccountsRedoCommitCallback;
import com.zimbra.cs.session.PendingModifications;
import com.zimbra.cs.session.PendingModifications.Change;
import com.zimbra.cs.session.Session;
import com.zimbra.cs.session.SessionCache;
import com.zimbra.cs.session.SoapSession;
import com.zimbra.cs.stats.ZimbraPerf;
import com.zimbra.cs.store.Blob;
import com.zimbra.cs.store.MailboxBlob;
import com.zimbra.cs.store.MailboxBlobDataSource;
import com.zimbra.cs.store.StagedBlob;
import com.zimbra.cs.store.StoreManager;
import com.zimbra.cs.store.StoreManager.StoreFeature;
import com.zimbra.cs.util.AccountUtil;
import com.zimbra.cs.util.AccountUtil.AccountAddressMatcher;
import com.zimbra.cs.util.ProvisioningUtil;
import com.zimbra.cs.util.SpoolingCache;
import com.zimbra.cs.util.Zimbra;
import com.zimbra.soap.admin.type.DataSourceType;
import com.zimbra.soap.mail.type.Policy;
import com.zimbra.soap.mail.type.RetentionPolicy;

/**
 * @since Jun 13, 2004
 */
public class Mailbox {

    /* these probably should be ints... */
    public static final String BROWSE_BY_DOMAINS = "domains";
    public static final String BROWSE_BY_OBJECTS = "objects";
    public static final String BROWSE_BY_ATTACHMENTS = "attachments";

    public static final int ID_AUTO_INCREMENT = -1;
    public static final int ID_FOLDER_USER_ROOT = 1;
    public static final int ID_FOLDER_INBOX = 2;
    public static final int ID_FOLDER_TRASH = 3;
    public static final int ID_FOLDER_SPAM = 4;
    public static final int ID_FOLDER_SENT = 5;
    public static final int ID_FOLDER_DRAFTS = 6;
    public static final int ID_FOLDER_CONTACTS = 7;
    public static final int ID_FOLDER_TAGS = 8;
    public static final int ID_FOLDER_CONVERSATIONS = 9;
    public static final int ID_FOLDER_CALENDAR = 10;
    public static final int ID_FOLDER_ROOT = 11;
    @Deprecated
    public static final int ID_FOLDER_NOTEBOOK  = 12;      // no longer created in new mailboxes since Helix (bug 39647).  old mailboxes may still contain a system folder with id 12
    public static final int ID_FOLDER_AUTO_CONTACTS = 13;
    public static final int ID_FOLDER_IM_LOGS = 14;
    public static final int ID_FOLDER_TASKS = 15;
    public static final int ID_FOLDER_BRIEFCASE = 16;
    public static final int ID_FOLDER_COMMENTS  = 17;
    // ID_FOLDER_PROFILE Was used for folder related to ProfileServlet which was used in pre-release Iron Maiden only.
    // Old mailboxes may still contain a system folder with id 18
    @Deprecated
    public static final int ID_FOLDER_PROFILE = 18;

    public static final int HIGHEST_SYSTEM_ID = 18;
    public static final int FIRST_USER_ID = 256;

    public static final String CONF_PREVIOUS_MAILBOX_IDS = "prev_mbox_ids";

    public static class MailboxData implements Cloneable {
        public int id;
        public int schemaGroupId;
        public String accountId;
        public long size;
        public int contacts;
        public short indexVolumeId;
        public int lastBackupDate;
        public int lastItemId;
        public int lastChangeId;
        public long lastChangeDate;
        public int lastWriteDate;
        public int recentMessages;
        public int trackSync;
        public boolean trackImap;
        public Set<String> configKeys;
        public MailboxVersion version;

        @Override
        protected MailboxData clone() {
            MailboxData mbd = new MailboxData();
            mbd.id = id;
            mbd.schemaGroupId = schemaGroupId;
            mbd.accountId = accountId;
            mbd.size = size;
            mbd.contacts = contacts;
            mbd.indexVolumeId = indexVolumeId;
            mbd.lastItemId = lastItemId;
            mbd.lastChangeId = lastChangeId;
            mbd.lastChangeDate = lastChangeDate;
            mbd.lastWriteDate = lastWriteDate;
            mbd.recentMessages = recentMessages;
            mbd.trackSync = trackSync;
            mbd.trackImap = trackImap;
            if (configKeys != null) {
                mbd.configKeys = new HashSet<String>(configKeys);
            }
            mbd.version = version;
            return mbd;
        }

        public void apply(MailboxChange change) {
            if (change.sync != null) {
                this.trackSync = change.sync;
            }
            if (change.imap != null) {
                this.trackImap = change.imap;
            }
            if (change.size != MailboxChange.NO_CHANGE) {
                this.size = change.size;
            }
            if (change.itemId != MailboxChange.NO_CHANGE) {
                this.lastItemId = change.itemId;
            }
            if (change.contacts != MailboxChange.NO_CHANGE) {
                this.contacts = change.contacts;
            }
            if (change.changeId != MailboxChange.NO_CHANGE && change.changeId > this.lastChangeId) {
                this.lastChangeId = change.changeId;
                this.lastChangeDate = change.timestamp;
            }
            if (change.accessed != MailboxChange.NO_CHANGE) {
                this.lastWriteDate = change.accessed;
            }
            if (change.recent != MailboxChange.NO_CHANGE) {
                this.recentMessages = change.recent;
            }
            if (change.config != null) {
                if (change.config.getSecond() == null) {
                    if (this.configKeys != null) {
                        this.configKeys.remove(change.config.getFirst());
                    }
                } else {
                    if (this.configKeys == null) {
                        this.configKeys = new HashSet<String>(1);
                    }
                    this.configKeys.add(change.config.getFirst());
                }
            }
        }
    }

    public static final class IndexItemEntry {
        public final List<IndexDocument> documents;
        public final MailItem item;

        public IndexItemEntry(MailItem item, List<IndexDocument> docs) {
            this.item = item;
            this.documents = docs;
        }

        @Override
        public String toString() {
            return Objects.toStringHelper(this).add("id", item.getId()).toString();
        }
    }

    private final class MailboxChange {
        private static final int NO_CHANGE = -1;

        long timestamp = System.currentTimeMillis();
        int depth = 0;
        boolean active;
        DbConnection conn = null;
        RedoableOp recorder = null;
        List<MailItem> indexItems = new ArrayList<MailItem>();
        LocalItemCache itemCache = null;
        OperationContext octxt = null;
        TargetConstraint tcon = null;

        Integer sync = null;
        Boolean imap = null;
        long size = NO_CHANGE;
        int itemId = NO_CHANGE;
        int changeId = NO_CHANGE;
        int contacts = NO_CHANGE;
        int accessed = NO_CHANGE;
        int recent = NO_CHANGE;
        Pair<String, Metadata> config = null;

        PendingModifications dirty = new PendingModifications();
        final List<Object> otherDirtyStuff = new LinkedList<Object>();
        PendingDelete deletes = null;
        private boolean writeChange;

        MailboxChange() {
        }

        MailboxOperation getOperation() {
            if (recorder != null) {
                return recorder.getOperation();
            }
            return null;
        }

        void setTimestamp(long millis) {
            if (depth == 1) {
                timestamp = millis;
            }
        }

        void startChange(String caller, OperationContext ctxt, RedoableOp op, boolean write) {
            active = true;
            if (depth++ == 0) {
                octxt = ctxt;
                recorder = op;
                this.writeChange = write;
                ZimbraLog.mailbox.debug("beginning operation: %s", caller);
            } else {
                assert (write == false || writeChange); // if this call is a
                                                        // write, the first one
                                                        // must be a write
                ZimbraLog.mailbox.debug("  increasing stack depth to %d (%s)", depth, caller);
            }
        }

        boolean endChange() {
            if (ZimbraLog.mailbox.isDebugEnabled()) {
                if (depth <= 1) {
                    ZimbraLog.mailbox.debug("ending operation %s", recorder == null ? "" : recorder.getClass()
                                    .getSimpleName());
                } else {
                    ZimbraLog.mailbox.debug("  decreasing stack depth to %d", depth - 1);
                }
            }
            return (--depth == 0);
        }

        boolean isActive() {
            return active;
        }

        DbConnection getConnection() throws ServiceException {
            if (conn == null) {
                conn = DbPool.getConnection(Mailbox.this);
                ZimbraLog.mailbox.debug("  fetching new DB connection");
            }
            return conn;
        }

        RedoableOp getRedoPlayer() {
            return (octxt == null ? null : octxt.getPlayer());
        }

        RedoableOp getRedoRecorder() {
            return recorder;
        }

        /**
         * Add an item to the list of things to be queued for indexing at the end of the current transaction.
         * This is used when immediate (in-transaction) indexing fails
         */
        void addIndexItem(MailItem item) {
            indexItems.add(item);
        }

        void addPendingDelete(PendingDelete info) {
            if (deletes == null) {
                deletes = info;
            } else {
                deletes.add(info);
            }
        }

        boolean isMailboxRowDirty(MailboxData data) {
            if (recent != NO_CHANGE || size != NO_CHANGE || contacts != NO_CHANGE) {
                return true;
            }
            if (itemId != NO_CHANGE) {
                int itemCheckpointInc = DbMailbox.getItemCheckpointIncrement();
                if (itemId / itemCheckpointInc > data.lastItemId / itemCheckpointInc) {
                    return true;
                }
            }
            if (changeId != NO_CHANGE) {
                int changeCheckpointInc = DbMailbox.getChangeCheckpointIncrement();
                if (changeId / changeCheckpointInc > data.lastChangeId / changeCheckpointInc) {
                    return true;
                }
            }
            return false;
        }

        void reset() {
            DbPool.quietClose(conn);
            this.active = false;
            this.conn = null;
            this.octxt = null;
            this.tcon = null;
            this.imap = null;
            this.depth = 0;
            this.size = NO_CHANGE;
            this.changeId = NO_CHANGE;
            this.itemId = NO_CHANGE;
            this.contacts = NO_CHANGE;
            this.accessed = NO_CHANGE;
            this.recent = NO_CHANGE;
            this.sync = null;
            this.config = null;
            this.deletes = null;
            this.itemCache = null;
            this.indexItems.clear();
            this.dirty.clear();
            this.otherDirtyStuff.clear();
            threadChange.remove();

            ZimbraLog.mailbox.debug("clearing change");
        }

        boolean hasChanges() {
            if (sync != null) {
                return true;
            } else if (imap != null) {
                return true;
            } else if (size != MailboxChange.NO_CHANGE) {
                return true;
            } else if (itemId != MailboxChange.NO_CHANGE) {
                return true;
            } else if (contacts != MailboxChange.NO_CHANGE) {
                return true;
            } else if (changeId != MailboxChange.NO_CHANGE /*&& changeId > mData.lastChangeId*/) {
                return true;
            } else if (accessed != MailboxChange.NO_CHANGE) {
                return true;
            } else if (recent != MailboxChange.NO_CHANGE) {
                return true;
            } else if (config != null) {
                return true;
            } else if (deletes != null) {
                return true;
            }
            return false;
        }

    }

    static class FolderCache {
        private final Map<Integer, Folder> mapById;
        private final Map<String, Folder> mapByUuid;

        public FolderCache() {
            mapById = new ConcurrentHashMap<Integer, Folder>();
            mapByUuid = new ConcurrentHashMap<String, Folder>();
        }

        public void put(Folder folder) {
            mapById.put(folder.getId(), folder);
            if (folder.getUuid() != null) {
                mapByUuid.put(folder.getUuid(), folder);
            }
        }

        public Folder get(int id) {
            return mapById.get(id);
        }

        public Folder get(String uuid) {
            return mapByUuid.get(uuid);
        }

        public void remove(Folder folder) {
            remove(folder.getId());
        }

        public void remove(int id) {
            Folder removed = mapById.remove(id);
            if (removed != null) {
                String uuid = removed.getUuid();
                if (uuid != null) {
                    mapByUuid.remove(uuid);
                }
            }
        }

        public Collection<Folder> values() {
            return mapById.values();
        }

        public int size() {
            return mapById.size();
        }

        public FolderCache makeCopy() throws ServiceException {
            FolderCache copy = new FolderCache();
            for (Folder folder : values()) {
                MailItem.UnderlyingData data = folder.getUnderlyingData().clone();
                data.setFlag(Flag.FlagInfo.UNCACHED);
                data.metadata = folder.encodeMetadata().toString();
                copy.put((Folder) MailItem.constructItem(folder.getAccount(), data, folder.getMailboxId()));
            }
            for (Folder folder : copy.values()) {
                Folder parent = copy.get(folder.getFolderId());
                if (parent != null) {
                    parent.addChild(folder, false);
                }
            }
            return copy;
        }

        @VisibleForTesting
        void purge() {
            mapById.clear();
            mapByUuid.clear();
        }
    }

    private final MailboxManager mailboxManager;

    // This class handles all the indexing internals for the Mailbox
    public final MailboxIndex index;
    public final MailboxLock lock;

    /**
     * Bug: 94985 - Only allow one large empty folder operation to run at a time
     * to reduce the danger of having too many expensive operations running
     * concurrently
     */
    private final ReentrantLock emptyFolderOpLock = new ReentrantLock();

    private final int mId;
    private MailboxData mData;
    private final ThreadLocal<MailboxChange> threadChange = new ThreadLocal<MailboxChange>();
    private final List<Session> mListeners = new CopyOnWriteArrayList<Session>();

    private FolderCache mFolderCache;
    private Map<Object, Tag> mTagCache;
    private SoftReference<LocalItemCache> mItemCache = new SoftReference<LocalItemCache>(null);

    private MailboxMaintenance maintenance;
    private volatile boolean open = false;
    private boolean galSyncMailbox = false;
    private volatile boolean requiresWriteLock = true;

    protected Mailbox(MailboxManager mailboxManager, MailboxData data) throws ServiceException {
    	this.mailboxManager = mailboxManager;
        mId = data.id;
        mData = data;
        mData.lastChangeDate = System.currentTimeMillis();
        index = new MailboxIndex(this);
        lock = mailboxManager.getMailboxLockFactory().create(data.accountId, this);
    }

    public MailboxManager getMailboxManager() {
        return mailboxManager;
    }

    public void setGalSyncMailbox(boolean galSyncMailbox) {
        this.galSyncMailbox = galSyncMailbox;
    }

    public boolean isGalSyncMailbox() {
        return galSyncMailbox;
    }

    boolean isOpen() {
        return open;
    }

    private MailboxChange currentChange() {
        MailboxChange change = threadChange.get();
        if (change == null) {
            change = new MailboxChange();
            threadChange.set(change);
        }
        return change;
    }

    boolean requiresWriteLock() {
        //mailbox currently forced to use write lock due to one of the following
        //1. pending tag/flag reload; i.e. cache flush or initial mailbox load
        //2. this is an always on node (distributed lock does not support read/write currently)
        //3. read/write disabled by LC for debugging

        return requiresWriteLock ||
                Zimbra.isAlwaysOn() ||
                !ProvisioningUtil.getServerAttribute(ZAttrProvisioning.A_zimbraMailBoxLockReadWrite, true);
    }

    boolean needToReplayFailedTransactions() {
        //this is separate from requiresWriteLock to save a bit of Redis chatter
        //when a write transaction fails, it is possible that a blocking read transaction would already be past this check
        //if that occurs, the read will also fail. i.e. temporary failure may affect concurrent calls.
        //Regardless, once a new invocation of beginTransaction() occurs mailbox will return to a good state
        return (maintenance != null && maintenance.isInvalidated()) ||
                (!currentChange().isActive() && Zimbra.getAppContext().getBean(TxnTracker.class).hasActiveTransactions(getId()));
    }

    /**
     * Called by the MailboxManager before returning the mailbox, this function makes sure the Mailbox is ready to use
     * (index initialized, version check, etc etc).
     * <p>
     * Any mailbox-open steps that require I/O should be done in this API and not in the Mailbox constructor since the
     * Mailbox constructor can conceivably be run twice in a race (even though the MailboxManager makes sure only one
     * instance of a particular mailbox "wins").
     *
     * @return TRUE if we did some work (this was the mailbox's first open) or FALSE if mailbox was already opened
     * @throws ServiceException
     */
    boolean open() throws ServiceException {
        if (open) { // already opened
            return false;
        }

        lock.lock();
        try {
            if (open) { // double checked locking
                return false;
            }
            index.open(); // init the index
            migrate();
            return open = true;
        } finally {
            lock.release();
        }
    }

    void migrate() throws ServiceException {
        if (mData.version == null) {
            // if we've just initialized() the mailbox, then the version will
            // be set in the config, but it won't be committed yet -- and unfortunately
            // getConfig() won't return us the proper value in this case....so just
            // use the local mVersion value if it is already set (that's the case
            // if we are initializing a new mailbox) and otherwise we'll read the
            // mailbox version from config
            Metadata md = getConfig(null, MailboxVersion.MD_CONFIG_VERSION);
            mData.version = MailboxVersion.fromMetadata(md);
        }

        // sanity-check the mailbox version
        if (mData.version.tooHigh()) {
            throw ServiceException.FAILURE("invalid mailbox version: " + mData.version + " (too high)", null);
        }

        if (!mData.version.atLeast(MailboxVersion.CURRENT)) { // check for mailbox upgrade
            // same prescription for both the 1.2 -> 1.3 and 1.3 -> 1.4 migrations
            if (!mData.version.atLeast(1, 4)) {
                ZimbraLog.mailbox.info("Upgrade mailbox from %s to 1.4", getVersion());
                recalculateFolderAndTagCounts();
                updateVersion(new MailboxVersion((short) 1, (short) 4));
            }

            if (!mData.version.atLeast(1, 5)) {
                ZimbraLog.mailbox.info("Upgrade mailbox from %s to 1.5", getVersion());
                index.indexAllDeferredFlagItems();
            }

            // bug 41893: revert folder colors back to mapped value
            if (!mData.version.atLeast(1, 7)) {
                ZimbraLog.mailbox.info("Upgrade mailbox from %s to 1.7", getVersion());
                MailboxUpgrade.upgradeTo1_7(this);
                updateVersion(new MailboxVersion((short) 1, (short) 7));
            }

            // bug 41850: revert tag colors back to mapped value
            if (!mData.version.atLeast(1, 8)) {
                ZimbraLog.mailbox.info("Upgrade mailbox from %s to 1.8", getVersion());
                MailboxUpgrade.upgradeTo1_8(this);
                updateVersion(new MailboxVersion((short) 1, (short) 8));
            }

            // bug 20620: track \Deleted counts separately
            if (!mData.version.atLeast(1, 9)) {
                ZimbraLog.mailbox.info("Upgrade mailbox from %s to 1.9", getVersion());
                purgeImapDeleted(null);
                updateVersion(new MailboxVersion((short) 1, (short) 9));
            }

            // bug 39647: wiki to document migration
            if (!mData.version.atLeast(1, 10)) {
                ZimbraLog.mailbox.info("Upgrade mailbox from %s to 1.10", getVersion());
                // update the version first so that the same mailbox
                // don't have to go through the migration again
                // if it was called to open() during the migration.
                updateVersion(new MailboxVersion((short) 1, (short) 10));
                migrateWikiFolders();
            }

            if (!mData.version.atLeast(2, 0)) {
                ZimbraLog.mailbox.info("Upgrade mailbox from %s to 2.0", getVersion());
                MailboxUpgrade.upgradeTo2_0(this);
                updateVersion(new MailboxVersion((short) 2, (short) 0));
            }

            // TAG and TAGGED_ITEM migration
            if (!mData.version.atLeast(2, 1)) {
                ZimbraLog.mailbox.info("Upgrade mailbox from %s to 2.1", getVersion());
                MailboxUpgrade.upgradeTo2_1(this);
                updateVersion(new MailboxVersion((short) 2, (short) 1));
            }

            // mailbox version in ZIMBRA.MAILBOX table
            if (!mData.version.atLeast(2, 2)) {
                ZimbraLog.mailbox.info("Upgrade mailbox from %s to 2.2", getVersion());
                // writing the new version itself performs the upgrade!
                updateVersion(new MailboxVersion((short) 2, (short) 2));
            }

            // PRIORITY flag
            if (!mData.version.atLeast(2, 3)) {
                ZimbraLog.mailbox.info("Upgrade mailbox from %s to 2.3", getVersion());
                MailboxUpgrade.upgradeTo2_3(this);
                updateVersion(new MailboxVersion((short) 2, (short) 3));
            }

            // POST flag
            if (!mData.version.atLeast(2, 4)) {
                ZimbraLog.mailbox.info("Upgrade mailbox from %s to 2.4", getVersion());
                MailboxUpgrade.upgradeTo2_4(this);
                updateVersion(new MailboxVersion((short) 2, (short) 4));
            }

            // UUID column
            if (!mData.version.atLeast(2, 5)) {
                ZimbraLog.mailbox.info("Upgrade mailbox from %s to 2.5", getVersion());
                MailboxUpgrade.upgradeTo2_5(this);
                updateVersion(new MailboxVersion((short) 2, (short) 5));
            }

            // Upgrade step for 2.6 is backed out due to bug 72131

            // MUTED flag
            if (!mData.version.atLeast(2, 7)) {
                ZimbraLog.mailbox.info("Upgrade mailbox from %s to 2.7", getVersion());
                MailboxUpgrade.upgradeTo2_7(this);
                updateVersion(new MailboxVersion((short) 2, (short) 7));
            }

            /*
             * 9.0 introduced a new external index store that is not backwards compatible with old index stores
             * queue all items for re-indexing into the new index store
             */
            if(!mData.version.atLeast(3, 0)) {
                ZimbraLog.mailbox.info("Upgrade mailbox from %s to 3.0", getVersion());
                index.upgradeMailboxTo3_0();
            }
        }
    }

    /** Returns the server-local numeric ID for this mailbox.  To get a
     *  system-wide, persistent unique identifier for the mailbox, use
     *  {@link #getAccountId()}. */
    public int getId() {
        return mId;
    }

    /** Returns which MBOXGROUP<N> database this mailbox is homed in. */
    public int getSchemaGroupId() {
        return mData.schemaGroupId;
    }

    /** Returns the ID of this mailbox's Account.
     *
     * @see #getAccount() */
    public String getAccountId() {
        return mData.accountId;
    }

    public MailboxData getData() {
        return mData;
    }

    /** Returns the {@link Account} object for this mailbox's owner.  At
     *  present, each account can have at most one <tt>Mailbox</tt>.
     *
     * @throws AccountServiceException if no account exists */
    public Account getAccount() throws ServiceException {
        String accountId = getAccountId();
        Account acct = Provisioning.getInstance().get(AccountBy.id, accountId);
        if (acct == null) {
            ZimbraLog.mailbox.warn("no account found in directory for mailbox %d (was expecting %s)", mId, accountId);
            throw AccountServiceException.NO_SUCH_ACCOUNT(accountId);
        }
        return acct;
    }

    /** Retuns the ID of the volume this <tt>Mailbox</tt>'s index lives on. */
    public short getIndexVolume() {
        return mData.indexVolumeId;
    }

    /**
     * Returns the mailbox maintenance context if this mailbox is under maintenance, otherwise null.
     */
    public MailboxMaintenance getMaintenance() {
        return maintenance;
    }

    /** Returns a {@link MailSender} object that can be used to send mail
     *  using the DataSource SMTP settings */
    public MailSender getDataSourceMailSender(DataSource ds, boolean isCalMessage) throws ServiceException {
        MailSender sender = new MailSender();
        sender.setTrackBadHosts(true);
        sender.setSession(ds);
        sender.setCalendarMode(isCalMessage);
        return sender;
    }

    /** Returns a {@link MailSender} object that can be used to send mail,
     *  save a copy to the Sent folder, etc. */
    public MailSender getMailSender() throws ServiceException {
        MailSender sender = new MailSender();
        sender.setTrackBadHosts(true);

        // Set the SMTP session properties on MailSender, so
        // that we don't require the caller to set them on
        // the message.
        sender.setSession(getAccount());

        return sender;
    }


    /** Returns the list of all <code>Mailbox</code> listeners of a given type.
     *  Returns all listeners when the passed-in type is <tt>null</tt>. */
    public List<Session> getListeners(Session.Type stype) {
        if (mListeners.isEmpty()) {
            return Collections.emptyList();
        } else if (stype == null) {
            return new ArrayList<Session>(mListeners);
        }

        List<Session> sessions = new ArrayList<Session>(mListeners.size());
        for (Session s : mListeners) {
            if (s.getType() == stype) {
                sessions.add(s);
            }
        }
        return sessions;
    }

    boolean hasListeners(Session.Type stype) {
        if (mListeners.isEmpty()) {
            return false;
        } else if (stype == null) {
            return true;
        }

        for (Session s : mListeners) {
            if (s.getType() == stype) {
                return true;
            }
        }
        return false;
    }

    /** Loookup a {@link Session} in the set of listeners on this mailbox. */
    public Session getListener(String sessionId) {
        if (sessionId != null) {
            for (Session session : mListeners) {
                if (sessionId.equals(session.getSessionId())) {
                    return session;
                }
            }
        }
        return null;
    }

    /** Adds a {@link Session} to the set of listeners notified on Mailbox
     *  changes.
     *
     * @param session  The Session registering for notifications.
     * @throws ServiceException  If the mailbox is in maintenance mode. */
    public void addListener(Session session) throws ServiceException {
        if (session == null) {
            return;
        }
        assert(session.getSessionId() != null);
        lock.lock();
        try {
            if (maintenance != null) {
                throw MailServiceException.MAINTENANCE(mId);
            }
            if (!mListeners.contains(session)) {
                mListeners.add(session);
            }
        } finally {
            lock.release();
        }

        ZimbraLog.mailbox.debug("adding listener: %s", session);
    }

    /** Removes a {@link Session} from the set of listeners notified on
     *  Mailbox changes.
     *
     * @param session  The listener to deregister for notifications. */
    public void removeListener(Session session) {
        lock.lock();
        try {
            mListeners.remove(session);
            if (ZimbraLog.mailbox.isDebugEnabled()) {
                ZimbraLog.mailbox.debug("clearing listener: " + session);
            }
        } finally {
            lock.release();
        }
    }

    /** Cleans up and disconnects all {@link Session}s listening for
     *  notifications on this Mailbox.
     *
     * @see SessionCache#clearSession(Session) */
    private void purgeListeners() {
        ZimbraLog.mailbox.debug("purging listeners");

        for (Session session : mListeners) {
            SessionCache.clearSession(session);
        }
        // this may be redundant, as Session.doCleanup should dequeue
        //   the listener, but empty the list here just to be sure
        mListeners.clear();
    }

    /** Returns whether the server is keeping track of message deletes
     *  (etc.) for sync clients.  By default, sync tracking is off.
     *
     * @see #getSyncCutoff
     * @see #beginTrackingSync */
    boolean isTrackingSync() {
        return getSyncCutoff() > 0;
    }

    /** Returns the smallest change number that can be used as a sync token.
     *  If sync tracking is off, returns {@code 0}.
     *
     * @see #beginTrackingSync */
    public int getSyncCutoff() {
        return currentChange().sync == null ? mData.trackSync : currentChange().sync;
    }

    /** Returns whether the server is keeping track of message moves
     *  for imap clients.  By default, imap tracking is off.
     *
     * @see #beginTrackingImap */
    public boolean isTrackingImap() {
        return currentChange().imap == null ? mData.trackImap : currentChange().imap;
    }

    /**
     * @deprecated
     * Returns the operation timestamp as a UNIX int with 1-millisecond
     *  resolution.  This time is set at the start of the Mailbox
     *  transaction and should match the <tt>long</tt> returned
     *  by {@link #getOperationTimestampMillis}. */
    @Deprecated
    public long getOperationTimestamp() {
        return currentChange().timestamp;
    }

    /** Returns the operation timestamp as a Java long with full
     *  millisecond resolution.  This time is set at the start of
     *  the Mailbox transaction and should match the <tt>int</tt>
     *  returned by {@link #getOperationTimestamp}. */
    public long getOperationTimestampMillis() {
        return currentChange().timestamp;
    }

    /** Returns the timestamp of the last committed mailbox change.
     *  Note that this time is not persisted across server restart. */
    public long getLastChangeDate() {
        return mData.lastChangeDate;
    }

    /** Returns the change sequence number for the most recent
     *  transaction.  This will be either the change number for the
     *  current transaction or, if no database changes have yet been
     *  made in this transaction, the sequence number for the last
     *  committed change.
     *
     * @see #getOperationChangeID */
    public int getLastChangeID() {
        return currentChange().changeId == MailboxChange.NO_CHANGE ? mData.lastChangeId : Math.max(mData.lastChangeId,
                        currentChange().changeId);
    }

    private void setOperationChangeID(int changeFromRedo) throws ServiceException {
        if (currentChange().changeId != MailboxChange.NO_CHANGE) {
            if (currentChange().changeId == changeFromRedo) {
                return;
            }
            throw ServiceException.FAILURE("cannot specify change ID after change is in progress", null);
        }

        int lastId = getLastChangeID();
        int nextId = (changeFromRedo == ID_AUTO_INCREMENT ? lastId + 1 : changeFromRedo);

        // need to keep the current change ID regardless of whether it's a highwater mark
        currentChange().changeId = nextId;
    }

    /** Returns the change sequence number for the current transaction.
     *  If a change number has not yet been assigned to the transaction,
     *  assigns one.<p>
     *
     *  Every write to the database is assigned a monotonically-increasing
     *  (though not necessarily gap-free) change number.  All writes in
     *  a single transaction receive the same change number.  This change
     *  number is persisted as <tt>MAIL_ITEM.MOD_METADATA</tt> in all
     *  non-delete cases, as <tt>MAIL_ITEM.MOD_CONTENT</tt> for any
     *  items that were created or had their "content" modified, and as
     *  <tt>TOMBSTONE.SEQUENCE</tt> for hard deletes. */
    public int getOperationChangeID() throws ServiceException {
        if (currentChange().changeId == MailboxChange.NO_CHANGE) {
            setOperationChangeID(ID_AUTO_INCREMENT);
        }
        return currentChange().changeId;
    }

    /** @return whether the object has changed more recently than the client knows about */
    boolean checkItemChangeID(MailItem item) throws ServiceException {
        if (item == null) {
            return true;
        }
        return checkItemChangeID(item.getModifiedSequence(), item.getSavedSequence());
    }

    public boolean checkItemChangeID(int modMetadata, int modContent) throws ServiceException {
        if (currentChange().octxt == null || currentChange().octxt.change < 0) {
            return true;
        }
        OperationContext octxt = currentChange().octxt;
        if (octxt.changetype == OperationContext.CHECK_CREATED && modContent > octxt.change) {
            return false;
        } else if (octxt.changetype == OperationContext.CHECK_MODIFIED && modMetadata > octxt.change) {
            throw MailServiceException.MODIFY_CONFLICT();
        }
        return true;
    }

    /** Returns the last id assigned to an item successfully created in the
     *  mailbox.  On startup, this value will be rounded up to the nearest
     *  100, so there may be gaps in the set of IDs actually assigned.
     *
     * @see MailItem#getId()
     * @see DbMailbox#ITEM_CHECKPOINT_INCREMENT */
    public int getLastItemId() {
        return currentChange().itemId == MailboxChange.NO_CHANGE ? mData.lastItemId : currentChange().itemId;
    }

    // Don't make this method package-visible.  Keep it private.
    //   idFromRedo: specific ID value to use during redo execution, or ID_AUTO_INCREMENT
    private int getNextItemId(int idFromRedo) {
        int lastId = getLastItemId();
        int nextId = idFromRedo == ID_AUTO_INCREMENT ? lastId + 1 : idFromRedo;

        if (nextId > lastId) {
            currentChange().itemId = nextId;
        }
        return nextId;
    }

    TargetConstraint getOperationTargetConstraint() {
        return currentChange().tcon;
    }

    void setOperationTargetConstraint(TargetConstraint tcon) {
        currentChange().tcon = tcon;
    }

    public OperationContext getOperationContext() {
        return currentChange().active ? currentChange().octxt : null;
    }

    RedoableOp getRedoPlayer() {
        return currentChange().getRedoPlayer();
    }

    RedoableOp getRedoRecorder() {
        return currentChange().recorder;
    }

    PendingModifications getPendingModifications() {
        return currentChange().dirty;
    }


    /** Returns the {@link Account} for the authenticated user for the
     *  transaction.  Returns <tt>null</tt> if none was supplied in the
     *  transaction's {@link OperationContext} or if the authenticated
     *  user is the same as the <tt>Mailbox</tt>'s owner. */
    Account getAuthenticatedAccount() {
        Account authuser = null;
        if (currentChange().active && currentChange().octxt != null) {
            authuser = currentChange().octxt.getAuthenticatedUser();
        }
        // XXX if the current authenticated user is the owner, it will return null.
        // later on in Folder.checkRights(), the same assumption is used to validate
        // the access.
        if (authuser != null && authuser.getId().equals(getAccountId())) {
            authuser = null;
        }
        return authuser;
    }

    Account getLockAccount() throws ServiceException {
        Account authenticatedAccount = getAuthenticatedAccount();
        if (authenticatedAccount == null) {
            authenticatedAccount = getAccount();
        }
        return authenticatedAccount;
    }

    /** Returns whether the authenticated user for the transaction is using
     *  any admin privileges they might have.  Admin users not using privileges
     *  are exactly like any other user and cannot access any folder they have
     *  not explicitly been granted access to.
     *
     * @see #getAuthenticatedAccount() */
    boolean isUsingAdminPrivileges() {
        return currentChange().active && currentChange().octxt != null
                        && currentChange().octxt.isUsingAdminPrivileges();
    }

    /** Returns whether the authenticated user has full access to this
     *  <tt>Mailbox</tt>.   The following users have full access:<ul>
     *    <li>the mailbox's owner
     *    <li>all global admin accounts (if using admin privileges)
     *    <li>appropriate domain admins (if using admin privileges)</ul>
     *
     * @see #getAuthenticatedAccount()
     * @see #isUsingAdminPrivileges() */
    boolean hasFullAccess() throws ServiceException {
        Account authuser = getAuthenticatedAccount();
        // XXX: in Mailbox, authuser is set to null if authuser == owner.
        if (authuser == null || getAccountId().equals(authuser.getId())) {
            return true;
        }
        if (currentChange().active && currentChange().octxt != null) {
            return AccessManager.getInstance().canAccessAccount(authuser, getAccount(), isUsingAdminPrivileges());
        }
        return false;
    }

    /** Returns whether the authenticated user in the given op context has full access to this
     *  <tt>Mailbox</tt>.   The following users have full access:<ul>
     *    <li>the mailbox's owner
     *    <li>all global admin accounts (if using admin privileges)
     *    <li>appropriate domain admins (if using admin privileges)</ul> */
    public boolean hasFullAccess(OperationContext octxt) throws ServiceException {
        Account authuser = octxt != null ? octxt.getAuthenticatedUser() : null;
        // XXX: in Mailbox, authuser is set to null if authuser == owner.
        if (authuser == null || getAccountId().equals(authuser.getId())) {
            return true;
        }
        return AccessManager.getInstance().canAccessAccount(authuser, getAccount(), octxt.isUsingAdminPrivileges());
    }

    /** Returns true if the authenticated user has admin privileges over this
     * <tt>Mailbox</tt>.  Such users include:<ul>
     *   <li>all global admin accounts (if using admin privileges)</li>
     *   <li>appropriate domain admins (if using admin privileges)</li></ul> */
    public boolean hasFullAdminAccess(OperationContext octxt) throws ServiceException {
        return octxt == null || (octxt.isUsingAdminPrivileges() && hasFullAccess(octxt));
    }

    /** Returns the total (uncompressed) size of the mailbox's contents. */
    public long getSize() {
        return currentChange().size == MailboxChange.NO_CHANGE ? mData.size : currentChange().size;
    }

    /** change the current size of the mailbox */
    void updateSize(long delta) throws ServiceException {
        updateSize(delta, true);
    }

    void updateSize(long delta, boolean checkQuota) throws ServiceException {
        if (delta == 0) {
            return;
        }

        // if we go negative, that's OK! just pretend we're at 0.
        long size = Math.max(0, (currentChange().size == MailboxChange.NO_CHANGE ? mData.size : currentChange().size)
                        + delta);
        if (delta > 0 && checkQuota) {
            checkSizeChange(size);
        }

        currentChange().dirty.recordModified(this, Change.SIZE);
        currentChange().size = size;
    }

    void checkSizeChange(long newSize) throws ServiceException {
        Account acct = getAccount();
        long acctQuota = AccountUtil.getEffectiveQuota(acct);
        if (acctQuota != 0 && newSize > acctQuota) {
            throw MailServiceException.QUOTA_EXCEEDED(acctQuota);
        }
        Domain domain = Provisioning.getInstance().getDomain(acct);
        if (domain != null && AccountUtil.isOverAggregateQuota(domain)
                        && !AccountUtil.isReceiveAllowedOverAggregateQuota(domain)) {
            throw MailServiceException.DOMAIN_QUOTA_EXCEEDED(domain.getDomainAggregateQuota());
        }
    }

    /** Returns the last time that the mailbox had a write op caused by a SOAP
     *  session.  This value is written both right after the session's first
     *  write op as well as right after the session expires.
     *
     * @see #recordLastSoapAccessTime(long) */
    public long getLastSoapAccessTime() {
        lock.lock(false);
        try {
            long lastAccess = (currentChange().accessed == MailboxChange.NO_CHANGE ? mData.lastWriteDate
                            : currentChange().accessed) * 1000L;
            for (Session s : mListeners) {
                if (s instanceof SoapSession) {
                    lastAccess = Math.max(lastAccess, ((SoapSession) s).getLastWriteAccessTime());
                }
            }
            return lastAccess;
        } finally {
            lock.release();
        }
    }

    /** Records the last time that the mailbox had a write op caused by a SOAP
     *  session.  This value is written both right after the session's first
     *  write op as well as right after the session expires.
     *
     * @see #getLastSoapAccessTime() */
    public void recordLastSoapAccessTime(long time) throws ServiceException {
        boolean success = false;
        try {
            beginTransaction("recordLastSoapAccessTime", null);
            if (time > mData.lastWriteDate) {
                currentChange().accessed = (int) (time / 1000);
                DbMailbox.recordLastSoapAccess(this);
            }
            success = true;
        } finally {
            endTransaction(success);
        }
    }

    /** Returns the number of "recent" messages in the mailbox.  A message is
     *  considered "recent" if (a) it's not a draft or a sent message, and
     *  (b) it was added since the last write operation associated with any
     *  SOAP session. */
    public int getRecentMessageCount() {
        return currentChange().recent == MailboxChange.NO_CHANGE ? mData.recentMessages : currentChange().recent;
    }

    /** Resets the mailbox's "recent message count" to 0.  A message is
     *  considered "recent" if (a) it's not a draft or a sent message, and
     *  (b) it was added since the last write operation associated with any
     *  SOAP session. */
    public void resetRecentMessageCount(OperationContext octxt) throws ServiceException {
        boolean success = false;
        try {
            beginTransaction("resetRecentMessageCount", octxt);
            if (getRecentMessageCount() != 0) {
                currentChange().recent = 0;
            }
            success = true;
        } finally {
            endTransaction(success);
        }
    }

    public void refreshMailbox(OperationContext octxt) throws ServiceException {
        boolean success = false;
        try {
            beginTransaction("refreshMailboxStats", octxt);
            // begin transaction would refresh the mailbox.
            success = true;
        } finally {
            endTransaction(success);
        }
    }

    /** Returns the number of contacts currently in the mailbox.
     *
     * @see #updateContactCount(int) */
    public int getContactCount() {
        return currentChange().contacts == MailboxChange.NO_CHANGE ? mData.contacts : currentChange().contacts;
    }

    /** Updates the count of contacts currently in the mailbox.  The
     *  administrator can place a limit on a user's contact count by setting
     *  the <tt>zimbraContactMaxNumEntries</tt> COS attribute.  Contacts
     *  in the Trash still count against this quota.
     *
     * @param delta  The change in contact count, negative to decrease.
     * @throws ServiceException  The following error codes are possible:<ul>
     *    <li><tt>mail.TOO_MANY_CONTACTS</tt> - if the user's contact
     *        quota would be exceeded</ul> */
    void updateContactCount(int delta) throws ServiceException {
        if (delta == 0) {
            return;
        }
        // if we go negative, that's OK! just pretend we're at 0.
        currentChange().contacts = Math.max(0, (currentChange().contacts == MailboxChange.NO_CHANGE ? mData.contacts
                        : currentChange().contacts) + delta);

        if (delta < 0) {
            return;
        }
        int quota = getAccount().getContactMaxNumEntries();
        if (quota != 0 && currentChange().contacts > quota) {
            throw MailServiceException.TOO_MANY_CONTACTS(quota);
        }
    }


    /** Adds the item to the current change's list of items created during
     *  the transaction.
     * @param item  The created item. */
    void markItemCreated(MailItem item) {
        currentChange().dirty.recordCreated(item);
    }

    /** Adds the item to the current change's list of items deleted during the transaction.
     *
     * @param item  The item being deleted. */
    void markItemDeleted(MailItem item) {
        MailItem itemSnapshot = null;
        try {
            itemSnapshot = item.snapshotItem();
        } catch (ServiceException e) {
            ZimbraLog.mailbox.warn("could not snapshot to-be-deleted item", e);
        }
        if (itemSnapshot == null) {
            markItemDeleted(item.getType(), item.getId());
        } else {
            currentChange().dirty.recordDeleted(itemSnapshot);
        }
    }

    /** Adds the item to the current change's list of items deleted during the transaction.
     *
     * @param type item type
     * @param itemId  The id of the item being deleted. */
    void markItemDeleted(MailItem.Type type, int itemId) {
        currentChange().dirty.recordDeleted(mData.accountId, itemId, type);
    }

    /** Adds the items to the current change's list of items deleted during the transaction.
     *
     * @param idlist  The ids of the items being deleted. */
    void markItemDeleted(TypedIdList idlist) {
        currentChange().dirty.recordDeleted(mData.accountId, idlist);
    }

    /** Adds the item to the current change's list of items modified during
     *  the transaction.
     *
     *
     * @param item    The modified item.
     * @param reason  The bitmask describing the modified item properties.
     * @see com.zimbra.cs.session.PendingModifications.Change */
    void markItemModified(MailItem item, int reason) throws ServiceException {
        if (item.inDumpster() && (reason != Change.METADATA)) {
            throw MailServiceException.IMMUTABLE_OBJECT(item.getId());
        }
        currentChange().dirty.recordModified(item, reason);
    }

    /** Returns whether the given item has been marked dirty for a particular
     *  reason during the current transaction.  Outside of a transaction, this
     *  method will return {@code false}.
     * @param item  The {@code MailItem} we're interested in.
     * @param how   A bitmask of {@link Change} "why" flags (e.g. {@code
     *              Change#MODIFIED_FLAGS}).
     * @see Change */
    public boolean isItemModified(MailItem item, int how) {
        PendingModifications dirty = currentChange().dirty;
        if (!dirty.hasNotifications()) {
            return false;
        }
        PendingModifications.ModificationKey mkey = new PendingModifications.ModificationKey(item);
        if (dirty.created != null && dirty.created.containsKey(mkey)) {
            return true;
        }
        Change chg = dirty.modified == null ? null : dirty.modified.get(mkey);
        return chg != null && (chg.why & how) != 0;
    }

    /** Adds the object to the current change's list of non-{@link MailItem}
     *  objects affected during the transaction.  Among these "dirty" items
     *  can be:<ul>
     *    <li>The {@link Blob} or {@link MailboxBlob} for a newly-created file.
     *    <li>The {@link PendingDelete} holding blobs and index
     *        entries to be cleaned up after a {@link MailItem#deletes}.
     *    <li>The SHA1 hash of a conversation's subject stored in
     *        {@link #mConvHashes}.</ul>
     *
     * @param obj  The relevant object.
     * @see #commitCache(Mailbox.MailboxChange)
     * @see #rollbackCache(Mailbox.MailboxChange) */
    void markOtherItemDirty(Object obj) {
        if (obj instanceof PendingDelete) {
            currentChange().addPendingDelete((PendingDelete) obj);
        } else {
            currentChange().otherDirtyStuff.add(obj);
        }
    }

    public DbConnection getOperationConnection() throws ServiceException {
        if (!currentChange().isActive()) {
            throw ServiceException.FAILURE("cannot fetch Connection outside transaction", new Exception());
        }
        return currentChange().getConnection();
    }

    private void setOperationConnection(DbConnection conn) throws ServiceException {
        if (!currentChange().isActive()) {
            throw ServiceException.FAILURE("cannot set Connection outside transaction", new Exception());
        } else if (conn == null) {
            return;
        } else if (currentChange().conn != null) {
            throw ServiceException.FAILURE("cannot set Connection for in-progress transaction", new Exception());
        }
        currentChange().conn = conn;
    }

    /**
     * Puts the Mailbox into maintenance mode.  As a side effect, disconnects any {@link Session}s listening on this
     * {@link Mailbox} and flushes all changes to the search index of this {@link Mailbox}.
     *
     * @return A new {@link MailboxManager.MaintenanceContext} token for use in a subsequent call to
     * {@link MailboxManager#endMaintenance(MailboxManager.MaintenanceContext, boolean, boolean)}.
     * @throws ServiceException MailServiceException.MAINTENANCE if the {@link Mailbox} is already in maintenance mode.
     */
    MailboxMaintenance beginMaintenance() throws ServiceException {
        lock.lock();
        try {
            if (maintenance != null) {
                maintenance.startInnerMaintenance();
                ZimbraLog.mailbox.info("already in maintenance, nesting access for mailboxId %d", getId());
                return maintenance;
            }
            ZimbraLog.mailbox.info("Putting mailbox %d under maintenance.", getId());

            purgeListeners();
            index.evict();

            maintenance = new MailboxMaintenance(mData.accountId, mId, this);
            return maintenance;
        } finally {
            lock.release();
        }
    }


    /**
     * End maintenance mode
     * @param success - whether to mark operation as success or take mailbox out of commision due to failure
     * @return true if maintenance is actually ended; false if maintenance is still wrapped by outer lockout
     * @throws ServiceException
     */
    synchronized boolean endMaintenance(boolean success) throws ServiceException {
        if (maintenance == null) {
            throw ServiceException.FAILURE("mainbox not in maintenance mode", null);
        }

        if (success) {
            ZimbraLog.mailbox.info("Ending maintenance on mailbox %d.", getId());
            if (maintenance.endInnerMaintenance()) {
                ZimbraLog.mailbox.info("decreasing depth for mailboxId %d", getId());
                return false;
            } else {
                maintenance = null;
                return true;
            }
        } else {
            ZimbraLog.mailbox.info("Ending maintenance and marking mailbox %d as unavailable.", getId());
            maintenance.markUnavailable();
            return true;
        }
    }

    boolean isTransactionActive() {
        return currentChange().depth > 0;
    }

    protected void beginTransaction(String caller, OperationContext octxt) throws ServiceException {
        beginTransaction(caller, System.currentTimeMillis(), octxt, null, null, true);
    }

    protected void beginReadTransaction(String caller, OperationContext octxt) throws ServiceException {
        beginTransaction(caller, System.currentTimeMillis(), octxt, null, null, false);
    }

    protected void beginTransaction(String caller, OperationContext octxt, RedoableOp recorder) throws ServiceException {
        long timestamp = octxt == null ? System.currentTimeMillis() : octxt.getTimestamp();
        beginTransaction(caller, timestamp, octxt, recorder, null, true);
    }

    void beginTransaction(String caller, OperationContext octxt, RedoableOp recorder, DbConnection conn)
                    throws ServiceException {
        beginTransaction(caller, octxt, recorder, conn, true);
    }

    void beginTransaction(String caller, OperationContext octxt, RedoableOp recorder, DbConnection conn, boolean write)
                    throws ServiceException {
        long timestamp = octxt == null ? System.currentTimeMillis() : octxt.getTimestamp();
        beginTransaction(caller, timestamp, octxt, recorder, conn, write);
    }

    private void beginTransaction(String caller, long time, OperationContext octxt, RedoableOp recorder,
                    DbConnection conn, boolean write) throws ServiceException {
        write = write || requiresWriteLock() || needToReplayFailedTransactions();
        assert recorder == null || write;
        assert !Thread.holdsLock(this) : "use MailboxLock";


        lock.lock(write);
        if (!write && requiresWriteLock()) {
            //another thread must have forced us into write mode due to purged cache or similar conditions
            //the lock.lock() call should have resulted in write lock already
            assert(lock.isWriteLockedByCurrentThread());
            write = true;

        }
        if (write && needToReplayFailedTransactions()) {
            RedoLogManager logMgr = RedoLogProvider.getInstance().getRedoLogManager();
            if (!logMgr.getInCrashRecovery(this.getId())) {
                if (maintenance == null) {
                    //may already be in maintenance; depending on whether this was a system crash or mailbox error
                    beginMaintenance();
                }
                DbConnection dbConn = conn != null ? conn : DbPool.getConnection();
                try {
                    mData = DbMailbox.getMailboxStats(dbConn, getId());
                } finally {
                    if (conn == null) {
                        //only close if we just opened - passed in conn needs to remain open
                        dbConn.closeQuietly();
                    }
                }
                //bump up id/change checkpoint; since we don't know if last item was partially added or not
                mData.lastItemId += DbMailbox.getItemCheckpointIncrement();
                mData.lastChangeId += DbMailbox.getChangeCheckpointIncrement();
                Map<Integer, Integer> mboxIdsMap = new HashMap<Integer, Integer>(1);
                mboxIdsMap.put(this.mId, this.mId);
                logMgr.crashRecoverMailboxes(mboxIdsMap);
                endMaintenance(true);
            }
        } else if (maintenance != null && !maintenance.canAccess()) {
            // don't permit mailbox access during maintenance
            throw MailServiceException.MAINTENANCE(mId);
        }

        currentChange().startChange(caller, octxt, recorder, write);

        // if a Connection object was provided, use it
        if (conn != null) {
            setOperationConnection(conn);
        }

        // refresh mailbox stats - check cache 1st, then DB 2nd
        MailboxData newData = null;
        MailboxDataCache mailboxDataCache = mailboxManager.getMailboxDataCache();
        if (mailboxDataCache != null) {
            try {
                newData = mailboxManager.getMailboxDataCache().get(this);
            } catch (ServiceException e) {
                ZimbraLog.mailbox.warn("failed reading mailbox stats from cache", e);
            }
        }
        if (newData == null && Zimbra.isAlwaysOn()) {
            newData = DbMailbox.getMailboxStats(getOperationConnection(), getId());
            if (newData != null) { // Mailbox may have been deleted
                mData = newData;
            }
        }

        boolean needRedo = needRedo(octxt, recorder);
        // have a single, consistent timestamp for anything affected by this operation
        currentChange().setTimestamp(time);
        if (recorder != null && needRedo) {
            recorder.start(time);
        }

        // if the caller has specified a constraint on the range of affected items, store it
        if (recorder != null && needRedo && octxt != null && octxt.change > 0) {
            recorder.setChangeConstraint(octxt.changetype, octxt.change);
        }

        // if we're redoing an op, preserve the old change ID
        if (octxt != null && octxt.getChangeId() > 0) {
            setOperationChangeID(octxt.getChangeId());
        }
        if (recorder != null && needRedo) {
            recorder.setChangeId(getOperationChangeID());
        }

        // keep a hard reference to the item cache to avoid having it GCed during the op
        LocalItemCache cache = mItemCache.get();
        if (cache == null) {
            cache = new LocalItemCache();
            mItemCache = new SoftReference<LocalItemCache>(cache);
            ZimbraLog.cache.debug("created a new MailItem cache for mailbox " + getId());
        }
        currentChange().itemCache = cache;

        // we can only start a redoable operation as the transaction's base change
        if (recorder != null && needRedo && currentChange().depth > 1) {
            throw ServiceException.FAILURE("cannot start a logged transaction from within another transaction "
                            + "(current recorder=" + currentChange().recorder + ")", null);
        }
        // we'll need folders and tags loaded in order to handle ACLs
        loadFoldersAndTags();
    }

    /** Returns the set of configuration info for the given section.
     *  We segment the mailbox-level configuration data into "sections" to
     *  allow server applications to store their config separate from all
     *  other apps.  (So the IMAP server could store and retrieve the
     *  <tt>"imap"</tt> config section, etc.)
     *
     * @param octxt    The context for this request (e.g. auth user id).
     * @param section  The config section to fetch.
     * @perms full access to the mailbox (see {@link #hasFullAccess()})
     * @return The {@link Metadata} representing the appropriate section's
     *         configuration information, or <tt>null</tt> if none is
     *         found or if the caller does not have sufficient privileges
     *         to read the mailbox's config. */
    public Metadata getConfig(OperationContext octxt, String section) throws ServiceException {
        if (Strings.isNullOrEmpty(section)) {
            return null;
        }

        // note: defaulting to true, not false...
        boolean success = true;
        try {
            beginTransaction("getConfig", octxt, null);
            // make sure they have sufficient rights to view the config
            if (!hasFullAccess()) {
                return null;
            }
            if (mData.configKeys == null || !mData.configKeys.contains(section)) {
                return null;
            }
            String config = DbMailbox.getConfig(this, section);
            if (config == null) {
                return null;
            }
            try {
                return new Metadata(config);
            } catch (ServiceException e) {
                success = false;
                ZimbraLog.mailbox.warn("could not decode config metadata for section:" + section);
                return null;
            }
        } finally {
            endTransaction(success);
        }
    }

    /** Sets the configuration info for the given section.  We segment the
     *  mailbox-level configuration data into "sections" to allow server
     *  applications to store their config separate from all other apps.
     *
     * @param octxt    The context for this request (e.g. auth user id).
     * @param section  The config section to store.
     * @param config   The new config data for the section.
     * @perms full access to the mailbox (see {@link #hasFullAccess()})
     * @throws ServiceException  The following error codes are possible:<ul>
     *    <li><tt>service.FAILURE</tt> - if there's a database failure
     *    <li><tt>service.PERM_DENIED</tt> - if you don't have
     *        sufficient permissions</ul>
     * @see #getConfig(OperationContext, String) */
    public void setConfig(OperationContext octxt, String section, Metadata config) throws ServiceException {
        Preconditions.checkNotNull(section);

        SetConfig redoPlayer = new SetConfig(mId, section, config);
        boolean success = false;
        try {
            beginTransaction("setConfig", octxt, redoPlayer);

            // make sure they have sufficient rights to view the config
            if (!hasFullAccess()) {
                throw ServiceException.PERM_DENIED("you do not have sufficient permissions");
            }
            currentChange().dirty.recordModified(this, Change.CONFIG);
            currentChange().config = new Pair<String, Metadata>(section, config);
            DbMailbox.updateConfig(this, section, config);
            success = true;
        } finally {
            endTransaction(success);
        }
    }

    /**
     * Delete all of the metadata of a device by given device id. In ActiveSync, section is composed of deviceId<:CollectionClass>
     *
     * @param octxt The context for this request
     * @param sectionPart The config section part
     * @throws ServiceException
     */
    public void deleteConfig(OperationContext octxt, String sectionPart) throws ServiceException {
        Preconditions.checkNotNull(sectionPart);

        DeleteConfig redoPlayer = new DeleteConfig(mId, sectionPart);
        boolean success = false;
        try {
            beginTransaction("deleteConfig", octxt, redoPlayer);

            // make sure they have sufficient rights to view the config
            if (!hasFullAccess()) {
                throw ServiceException.PERM_DENIED("you do not have sufficient permissions");
            }
            currentChange().dirty.recordModified(this, Change.CONFIG);
            DbMailbox.deleteConfig(this, sectionPart);
            success = true;
        } finally {
            endTransaction(success);
        }
    }

    private LocalItemCache getItemCache() throws ServiceException {
        if (!currentChange().isActive()) {
            throw ServiceException.FAILURE("cannot access item cache outside a transaction active="
                            + currentChange().active + ",depth=" + currentChange().depth, null);
        }
        return currentChange().itemCache;
    }

    private void clearItemCache() {
        if (currentChange().isActive()) {
            currentChange().itemCache.clear();
        } else {
            mItemCache.clear();
        }
    }

    void cache(MailItem item) throws ServiceException {
        if (item == null || item.isTagged(Flag.FlagInfo.UNCACHED)) {
            return;
        }

        if (item instanceof Tag) {
            if (mTagCache != null) {
                mTagCache.put(item.getId(), (Tag) item);
                mTagCache.put(item.getName().toLowerCase(), (Tag) item);
            }
        } else if (item instanceof Folder) {
            if (mFolderCache != null) {
                mFolderCache.put((Folder) item);
            }
        } else {
            getItemCache().put(item);
        }

        ZimbraLog.cache.debug("cached %s %d in mailbox %d", item.getType(), item.getId(), getId());
    }

    public void batchUncache(List<MailItem> items) throws ServiceException {
        beginTransaction("UncacheItemList", null);
        boolean success = false;
        try {
            for(MailItem item : items) {
                uncache(item);
            }
            success = true;
        } catch (ServiceException e) {
            ZimbraLog.cache.error("Failed to remove a batch of items from cache", e);
        } finally {
            endTransaction(success);
        }
    }

    public void uncache(MailItem item) throws ServiceException {
        if (item == null) {
            return;
        }

        if (item instanceof Tag) {
            if (mTagCache == null) {
                return;
            }
            mTagCache.remove(item.getId());
            mTagCache.remove(item.getName().toLowerCase());
        } else if (item instanceof Folder) {
            if (mFolderCache == null) {
                return;
            }
            mFolderCache.remove((Folder) item);
        } else {
            getItemCache().remove(item);
            MessageCache.purge(item);
        }

        ZimbraLog.cache.debug("uncached %s %d in mailbox %d", item.getType(), item.getId(), getId());

        uncacheChildren(item);
    }

    /** Removes an item from the <code>Mailbox</code>'s item cache.
     *  <i>Note: This function
     *  cannot be used to uncache {@link Tag}s and {@link Folder}s.  You must
     *  call {@link #uncache(MailItem)} to remove those items from their
     *  respective caches.</i>
     *
     * @param itemId  The id of the item to uncache */
    void uncacheItem(Integer itemId) throws ServiceException {
        MailItem item = getItemCache().remove(itemId);
        if (ZimbraLog.cache.isDebugEnabled()) {
            ZimbraLog.cache.debug("uncached item " + itemId + " in mailbox " + getId());
        }
        if (item != null) {
            MessageCache.purge(item);
        } else {
            MessageCache.purge(this, itemId);
        }
    }

    /** Removes all this item's children from the <code>Mailbox</code>'s cache.
     *  Does not uncache the item itself. */
    void uncacheChildren(MailItem parent) throws ServiceException {
        if (parent == null || !parent.canHaveChildren()) {
            return;
        }

        Collection<? extends MailItem> cached;
        if (!(parent instanceof Folder)) {
            cached = getItemCache().values();
        } else if (mFolderCache != null) {
            cached = mFolderCache.values();
        } else {
            return;
        }

        int parentId = parent.getId();
        List<MailItem> children = new ArrayList<MailItem>();
        for (MailItem item : cached) {
            if (item.getParentId() == parentId) {
                children.add(item);
            }
        }

        if (!children.isEmpty()) {
            for (MailItem child : children) {
                uncache(child);
            }
        }
    }

    private void clearFolderCache() {
        mFolderCache = null;
        requiresWriteLock = true;
        try {
            mailboxManager.getFoldersAndTagsCache().remove(this);
        } catch (ServiceException e) {
            ZimbraLog.mailbox.warn("Failed emptying FoldersAndTags cache", e);
        }
    }

    private void clearTagCache() {
        mTagCache = null;
        requiresWriteLock = true;
        try {
            mailboxManager.getFoldersAndTagsCache().remove(this);
        } catch (ServiceException e) {
            ZimbraLog.mailbox.warn("Failed emptying FoldersAndTags cache", e);
        }
    }

    /** Removes all items of a specified type from the <tt>Mailbox</tt>'s
     *  caches.  There may be some collateral damage: purging non-tag,
     *  non-folder types will drop the entire item cache.
     *
     * @param type  The type of item to completely uncache.  {@link MailItem#TYPE_UNKNOWN}
     * uncaches all items. */
    public void purge(MailItem.Type type) {
        lock.lock();
        try {
            switch (type) {
                case FOLDER:
                case MOUNTPOINT:
                case SEARCHFOLDER:
                    clearFolderCache();
                    break;
                case FLAG:
                case TAG:
                    clearTagCache();
                    break;
                default:
                    clearItemCache();
                    break;
                case UNKNOWN:
                    clearFolderCache();
                    clearTagCache();
                    clearItemCache();
                    break;
            }
        } finally {
            lock.release();
        }

        ZimbraLog.cache.debug("purged type=%s", type);
    }

    public static final Set<Integer> REIFIED_FLAGS = ImmutableSet.of(Flag.ID_FROM_ME, Flag.ID_ATTACHED,
                    Flag.ID_REPLIED, Flag.ID_FORWARDED, Flag.ID_COPIED, Flag.ID_FLAGGED, Flag.ID_DRAFT,
                    Flag.ID_DELETED, Flag.ID_NOTIFIED, Flag.ID_UNREAD, Flag.ID_HIGH_PRIORITY, Flag.ID_LOW_PRIORITY,
                    Flag.ID_VERSIONED, Flag.ID_POPPED, Flag.ID_NOTE, Flag.ID_PRIORITY, Flag.ID_INVITE, Flag.ID_POST,
                    Flag.ID_MUTED);

    /** Creates the default set of immutable system folders in a new mailbox.
     *  These system folders have fixed ids (e.g. {@link #ID_FOLDER_INBOX})
     *  and are hardcoded in the server:<pre>
     *     MAILBOX_ROOT
     *       +--Tags
     *       +--Conversations
     *       +--Comments
     *       +--&lt;other hidden system folders>
     *       +--USER_ROOT
     *            +--INBOX
     *            +--Trash
     *            +--Sent
     *            +--&lt;other immutable folders>
     *            +--&lt;user-created folders></pre>
     *  This method does <u>not</u> have hooks for inserting arbitrary folders,
     *  tags, or messages into a new mailbox.
     *
     * @see Folder#create(int, Mailbox, Folder, String, byte, byte, int, byte, String) */
    protected void initialize() throws ServiceException {
        // the new mailbox's caches are created and the default set of flags are
        // loaded by the earlier call to loadFoldersAndTags in beginTransaction
        lock.lock();
        try {
            createDefaultFolders();
            createDefaultFlags();

            currentChange().itemId = getInitialItemId();
            DbMailbox.updateMailboxStats(this);
        } finally {
            lock.release();
        }
    }

    /**
     * @see #initialize() */
    protected void createDefaultFolders() throws ServiceException {
        lock.lock();
        try {
            byte hidden = Folder.FOLDER_IS_IMMUTABLE | Folder.FOLDER_DONT_TRACK_COUNTS;
            Folder root = Folder.create(ID_FOLDER_ROOT, UUIDUtil.generateUUID(), this, null, "ROOT", hidden,
                            MailItem.Type.UNKNOWN, 0, MailItem.DEFAULT_COLOR_RGB, null, null, null);
            Folder.create(ID_FOLDER_TAGS, UUIDUtil.generateUUID(), this, root, "Tags", hidden, MailItem.Type.TAG, 0,
                            MailItem.DEFAULT_COLOR_RGB, null, null, null);
            Folder.create(ID_FOLDER_CONVERSATIONS, UUIDUtil.generateUUID(), this, root, "Conversations", hidden,
                            MailItem.Type.CONVERSATION, 0, MailItem.DEFAULT_COLOR_RGB, null, null, null);
            Folder.create(ID_FOLDER_COMMENTS, UUIDUtil.generateUUID(), this, root, "Comments", hidden,
                            MailItem.Type.COMMENT, 0, MailItem.DEFAULT_COLOR_RGB, null, null, null);

            byte system = Folder.FOLDER_IS_IMMUTABLE;
            Folder userRoot = Folder.create(ID_FOLDER_USER_ROOT, UUIDUtil.generateUUID(), this, root, "USER_ROOT",
                            system, MailItem.Type.UNKNOWN, 0, MailItem.DEFAULT_COLOR_RGB, null, null, null);
            Folder.create(ID_FOLDER_INBOX, UUIDUtil.generateUUID(), this, userRoot, "Inbox", system,
                            MailItem.Type.MESSAGE, 0, MailItem.DEFAULT_COLOR_RGB, null, null, null);
            Folder.create(ID_FOLDER_TRASH, UUIDUtil.generateUUID(), this, userRoot, "Trash", system,
                            MailItem.Type.UNKNOWN, 0, MailItem.DEFAULT_COLOR_RGB, null, null, null);
            Folder.create(ID_FOLDER_SPAM, UUIDUtil.generateUUID(), this, userRoot, "Junk", system,
                            MailItem.Type.MESSAGE, 0, MailItem.DEFAULT_COLOR_RGB, null, null, null);
            Folder.create(ID_FOLDER_SENT, UUIDUtil.generateUUID(), this, userRoot, "Sent", system,
                            MailItem.Type.MESSAGE, 0, MailItem.DEFAULT_COLOR_RGB, null, null, null);
            Folder.create(ID_FOLDER_DRAFTS, UUIDUtil.generateUUID(), this, userRoot, "Drafts", system,
                            MailItem.Type.MESSAGE, 0, MailItem.DEFAULT_COLOR_RGB, null, null, null);
            Folder.create(ID_FOLDER_CONTACTS, UUIDUtil.generateUUID(), this, userRoot, "Contacts", system,
                            MailItem.Type.CONTACT, 0, MailItem.DEFAULT_COLOR_RGB, null, null, null);
            Folder.create(ID_FOLDER_CALENDAR, UUIDUtil.generateUUID(), this, userRoot, "Calendar", system,
                            MailItem.Type.APPOINTMENT, Flag.BITMASK_CHECKED, MailItem.DEFAULT_COLOR_RGB, null, null,
                            null);
            Folder.create(ID_FOLDER_TASKS, UUIDUtil.generateUUID(), this, userRoot, "Tasks", system,
                            MailItem.Type.TASK, Flag.BITMASK_CHECKED, MailItem.DEFAULT_COLOR_RGB, null, null, null);
            Folder.create(ID_FOLDER_AUTO_CONTACTS, UUIDUtil.generateUUID(), this, userRoot, "Emailed Contacts", system,
                            MailItem.Type.CONTACT, 0, MailItem.DEFAULT_COLOR_RGB, null, null, null);
            Folder.create(ID_FOLDER_IM_LOGS, UUIDUtil.generateUUID(), this, userRoot, "Chats", system,
                            MailItem.Type.MESSAGE, 0, MailItem.DEFAULT_COLOR_RGB, null, null, null);
            Folder.create(ID_FOLDER_BRIEFCASE, UUIDUtil.generateUUID(), this, userRoot, "Briefcase", system,
                            MailItem.Type.DOCUMENT, 0, MailItem.DEFAULT_COLOR_RGB, null, null, null);
        } finally {
            lock.release();
        }
    }

    void createDefaultFlags() throws ServiceException {
        lock.lock();
        try {
            // for flags that we want to be searchable, put an entry in the TAG table
            for (int tagId : REIFIED_FLAGS) {
                DbTag.createTag(this, Flag.of(this, tagId).mData, null, false);
            }
        } finally {
            lock.release();
        }
    }

    int getInitialItemId() {
        return FIRST_USER_ID;
    }

    private void loadFoldersAndTags() throws ServiceException {
        // if the persisted mailbox sizes aren't available, we *must* recalculate
        boolean initial = mData.contacts < 0 || mData.size < 0;
        if (mFolderCache != null && mTagCache != null && !initial) {
            return;
        }
        if (ZimbraLog.cache.isDebugEnabled()) {
            ZimbraLog.cache.debug("loading due to initial? %s folders? %s tags? %s writeChange? %s", initial, mFolderCache == null, mTagCache == null, currentChange().writeChange);
        }
        assert(currentChange().writeChange);
        assert(lock.isWriteLockedByCurrentThread());

        ZimbraLog.cache.info("initializing folder and tag caches for mailbox %d", getId());
        try {
            DbMailItem.FolderTagMap folderData = new DbMailItem.FolderTagMap();
            DbMailItem.FolderTagMap tagData = new DbMailItem.FolderTagMap();
            MailboxData stats = null;

            // Load folders and tags from cache if we can
            boolean loadedFromCache = false;
            if (!initial && !DebugConfig.disableFoldersTagsCache) {
                FoldersAndTags foldersAndTags = mailboxManager.getFoldersAndTagsCache().get(this);
                if (foldersAndTags != null) {
                    List<Metadata> foldersMeta = foldersAndTags.getFolderMetadata();
                    for (Metadata meta : foldersMeta) {
                        MailItem.UnderlyingData ud = new MailItem.UnderlyingData();
                        ud.deserialize(meta);
                        folderData.put(ud, null);
                    }
                    List<Metadata> tagsMeta = foldersAndTags.getTagMetadata();
                    for (Metadata meta : tagsMeta) {
                        MailItem.UnderlyingData ud = new MailItem.UnderlyingData();
                        ud.deserialize(meta);
                        tagData.put(ud, null);
                    }
                    loadedFromCache = true;
                }
            }

            if (!loadedFromCache) {
                stats = DbMailItem.getFoldersAndTags(this, folderData, tagData, initial);
            }

            boolean persist = stats != null;
            if (stats != null) {
                if (mData.size != stats.size) {
                    currentChange().dirty.recordModified(this, Change.SIZE);
                    ZimbraLog.mailbox.debug("setting mailbox size to %d (was %d) for mailbox %d", stats.size,
                                    mData.size, mId);
                    mData.size = stats.size;
                }
                if (mData.contacts != stats.contacts) {
                    ZimbraLog.mailbox.debug("setting contact count to %d (was %d) for mailbox %d", stats.contacts,
                                    mData.contacts, mId);
                    mData.contacts = stats.contacts;
                }
                DbMailbox.updateMailboxStats(this);
            }

            // create the folder objects and, as a side-effect, populate the new cache
            mFolderCache = new FolderCache();
            for (Map.Entry<MailItem.UnderlyingData, DbMailItem.FolderTagCounts> entry : folderData.entrySet()) {
                Folder folder = (Folder) MailItem.constructItem(this, entry.getKey());
                DbMailItem.FolderTagCounts fcounts = entry.getValue();
                if (fcounts != null) {
                    folder.setSize(folder.getItemCount(), fcounts.deletedCount, fcounts.totalSize, fcounts.deletedUnreadCount);
                }
            }

            // establish the folder hierarchy
            for (Folder folder : mFolderCache.values()) {
                Folder parent = mFolderCache.get(folder.getFolderId());
                // FIXME: side effect of this is that parent is marked as dirty...
                if (parent != null) {
                    parent.addChild(folder, false);
                }
                // some broken upgrades ended up with CHANGE_DATE = NULL; patch it here
                boolean badChangeDate = folder.getChangeDate() <= 0;
                if (badChangeDate) {
                    markItemModified(folder, Change.INTERNAL_ONLY);
                    folder.metadataChanged();
                }
                // if we recalculated folder counts or had to fix CHANGE_DATE, persist those values now
                if (persist || badChangeDate) {
                    folder.saveFolderCounts(initial);
                }
            }

            // create the tag objects and, as a side-effect, populate the new cache
            mTagCache = new ConcurrentHashMap<Object, Tag>(tagData.size() * 3);
            for (Map.Entry<MailItem.UnderlyingData, DbMailItem.FolderTagCounts> entry : tagData.entrySet()) {
                Tag tag = new Tag(this, entry.getKey());
                if (persist) {
                    tag.saveTagCounts();
                }
            }

            if (!loadedFromCache && !DebugConfig.disableFoldersTagsCache) {
                cacheFoldersAndTags();
            }

            if (requiresWriteLock) {
                //we've reloaded folder/tags so new callers can go back to using read
                requiresWriteLock = false;
                ZimbraLog.mailbox.debug("consuming forceWriteMode");
            }
        } catch (ServiceException e) {
            mTagCache = null;
            mFolderCache = null;
            throw e;
        }
    }

    void cacheFoldersAndTags() throws ServiceException {
        lock.lock();
        try {
            FoldersAndTags foldersAndTags = getFoldersAndTags();
            mailboxManager.getFoldersAndTagsCache().put(this, foldersAndTags);
        } finally {
            lock.release();
        }
    }

    FoldersAndTags getFoldersAndTags() throws ServiceException {
        List<Folder> folderList = new ArrayList<>();
        if (mFolderCache != null) {
            folderList.addAll(mFolderCache.values());
        }

        List<Tag> tagList = new ArrayList<>();
        if (mTagCache != null) {
            for (Map.Entry<Object, Tag> entry : mTagCache.entrySet()) {
                // A tag is cached twice, once by its id and once by name.  Dedupe.
                if (entry.getKey() instanceof String) {
                    tagList.add(entry.getValue());
                }
            }
        }
        return new FoldersAndTags(folderList, tagList);
    }


    public void recalculateFolderAndTagCounts() throws ServiceException {
        boolean success = false;
        try {
            beginTransaction("recalculateFolderAndTagCounts", null);

            // force the recalculation of all folder/tag/mailbox counts and sizes
            clearFolderCache();
            clearTagCache();
            mData.contacts = -1;
            loadFoldersAndTags();

            success = true;
        } finally {
            endTransaction(success);
        }
    }

    public void deleteMailbox() throws ServiceException {
        deleteMailbox(DeleteBlobs.ALWAYS);
    }

    public enum DeleteBlobs {
        ALWAYS, NEVER, UNLESS_CENTRALIZED
    };

    private static class MessageCachePurgeCallback implements DbMailItem.Callback<String> {
        @Override
        public void call(String value) {
            MessageCache.purge(value);
        }
    }

    public void deleteMailbox(DeleteBlobs deleteBlobs) throws ServiceException {
        StoreManager sm = StoreManager.getInstance();
        boolean deleteStore = deleteBlobs == DeleteBlobs.ALWAYS
                        || (deleteBlobs == DeleteBlobs.UNLESS_CENTRALIZED && !sm.supports(StoreFeature.CENTRALIZED));
        SpoolingCache<MailboxBlob.MailboxBlobInfo> blobs = null;

        lock.lock();
        try {
            // first, throw the mailbox into maintenance mode
            //   (so anyone else with a cached reference to the Mailbox can't use it)
            MailboxMaintenance maint = null;
            try {
                maint = MailboxManager.getInstance().beginMaintenance(mData.accountId, mId);
            } catch (MailServiceException e) {
                // Ignore wrong mailbox exception.  It may be thrown if we're redoing a DeleteMailbox that was interrupted
                // when server crashed in the middle of the operation.  Database says the mailbox has been deleted, but
                // there may be other files that still need to be cleaned up.
                if (!MailServiceException.WRONG_MAILBOX.equals(e.getCode())) {
                    throw e;
                }
            }

            DeleteMailbox redoRecorder = new DeleteMailbox(mId);
            boolean needRedo = needRedo(null, redoRecorder);
            boolean success = false;
            try {
                beginTransaction("deleteMailbox", null, redoRecorder);
                if (needRedo) {
                    redoRecorder.log();
                }

                if (deleteStore && !sm.supports(StoreManager.StoreFeature.BULK_DELETE)) {
                    blobs = DbMailItem.getAllBlobs(this);
                }

                try {
                    // Remove the mime messages from MessageCache
                    if (deleteStore) {
                        DbMailItem.visitAllBlobDigests(this, new MessageCachePurgeCallback());
                    }
                    // remove all the relevant entries from the database
                    DbConnection conn = getOperationConnection();
                    DbMailbox.clearMailboxContent(this);
                    DbMailbox.deleteMailbox(conn, this);
                    DbVolumeBlobs.deleteBlobRef(conn, this);

                    // Remove all data related to this mailbox from caches, so the data doesn't
                    // get used by another user later by mistake if/when mailbox id gets reused.
                    CacheManager.getInstance().purgeMailbox(this);

                    success = true;
                } finally {
                    // commit the DB transaction before touching the store!  (also ends the operation)
                    endTransaction(success);
                }

                if (success) {
                    // remove all traces of the mailbox from the Mailbox cache
                    //   (so anyone asking for the Mailbox gets NO_SUCH_MBOX or creates a fresh new empty one with a different id)
                    MailboxManager.getInstance().markMailboxDeleted(this);

                    // attempt to nuke the store and index
                    try {
                        index.deleteIndex();
                    } catch (IOException iox) {
                        ZimbraLog.store.warn("Unable to delete index data", iox);
                    }

                    if (deleteStore) {
                        try {
                            sm.deleteStore(this, blobs);
                        } catch (IOException iox) {
                            ZimbraLog.store.warn("Unable to delete message data", iox);
                        }
                    }
                }
            } finally {
                if (needRedo) {
                    if (success) {
                        redoRecorder.commit();
                    } else {
                        redoRecorder.abort();
                    }
                }

                if (maint != null) {
                    if (success) {
                        // twiddle the mailbox lock [must be the last command of this function!]
                        //   (so even *we* can't access this Mailbox going forward)
                        maint.markUnavailable();
                    } else {
                        // end the maintenance if the delete is not successful.
                        MailboxManager.getInstance().endMaintenance(maint, success, true);
                    }
                }

                if (blobs != null) {
                    blobs.cleanup();
                }
            }
        } finally {
            lock.release();
        }
    }

    public void renameMailbox(String oldName, String newName) throws ServiceException {
        renameMailbox(null, oldName, newName);
    }

    public void renameMailbox(OperationContext octxt, String oldName, String newName) throws ServiceException {
        if (Strings.isNullOrEmpty(newName)) {
            throw ServiceException.INVALID_REQUEST("Cannot rename mailbox to empty name", null);
        }
        RenameMailbox redoRecorder = new RenameMailbox(mId, oldName, newName);
        boolean success = false;
        try {
            beginTransaction("renameMailbox", octxt, redoRecorder);

            DbMailbox.renameMailbox(this, newName);
            success = true;
        } finally {
            endTransaction(success);
        }
    }

    public MailboxVersion getVersion() {
        lock.lock(); // for memory visibility
        try {
            return mData.version;
        } finally {
            lock.release();
        }
    }

    public void resetMailboxForRestore() throws ServiceException {
        boolean success = false;
        try {
            beginTransaction("resetMailboxForRestore", null);
            for (int tagId : REIFIED_FLAGS) {
                DbTag.deleteTagRow(this, tagId);
            }
            DbMailbox.updateVersion(this, null);
            success = true;
        } finally {
            endTransaction(success);
        }
    }

    void updateVersion(MailboxVersion vers) throws ServiceException {
        boolean success = false;
        try {
            beginTransaction("updateVersion", null);

            // remove the deprecated ZIMBRA.MAILBOX_METADATA version value, if present
            if (mData.configKeys != null && mData.configKeys.contains(MailboxVersion.MD_CONFIG_VERSION)) {
                currentChange().dirty.recordModified(this, Change.CONFIG);
                currentChange().config = new Pair<String, Metadata>(MailboxVersion.MD_CONFIG_VERSION, null);
                DbMailbox.updateConfig(this, MailboxVersion.MD_CONFIG_VERSION, null);
            }

            // write the new version to ZIMBRA.MAILBOX
            MailboxVersion version = new MailboxVersion(vers);
            DbMailbox.updateVersion(this, version);
            mData.version = version;
            success = true;
        } finally {
            endTransaction(success);
        }
    }

    /** Recalculates the size, metadata, etc. for an existing MailItem and
     *  persists that information to the database.  Maintains any existing
     *  mutable metadata.  Updates mailbox and folder sizes appropriately.
     *
     * @param id    The item ID of the MailItem to reanalyze.
     * @param type  The item's type (e.g. {@link MailItem#TYPE_MESSAGE}).
     * @param data  The (optional) extra item data for indexing (e.g.
     *              a Message's {@link ParsedMessage}. */
    void reanalyze(int id, MailItem.Type type, Object data, long size) throws ServiceException {
        boolean success = false;
        try {
            beginTransaction("reanalyze", null);
            MailItem item;
            try {
                item = getItemById(id, type, false);
            } catch (NoSuchItemException e) { // fallback to dumpster
                item = getItemById(id, type, true);
            }
            item.reanalyze(data, size);
            success = true;
        } finally {
            endTransaction(success);
        }
    }


    /** Returns the access rights that the user has been granted on this
     *  item.  The owner of the {@link Mailbox} has all rights on all items
     *  in the Mailbox, as do all admin accounts.  All other users must be
     *  explicitly granted access.  <i>(Tag sharing and negative rights not
     *  yet implemented.)</i>  This operation will succeed even if the
     *  authenticated user from the {@link OperationContext} does
     *  not have {@link ACL#RIGHT_READ} on the requested item.<p>
     *
     *  If you want to know if an account has {@link ACL#RIGHT_WRITE} on an
     *  item, call<pre>
     *    (mbox.getEffectivePermissions(new OperationContext(acct), itemId) &
     *         ACL.RIGHT_WRITE) != 0</pre>
     *
     * @param octxt    The context (authenticated user, redo player, other
     *                 constraints) under which this operation is executed.
     *                 Note, if the callstack is currently in a transaction,
     *                 this octxt will be ignored for right checking purpose;
     *                 the OperationContext object associated with the
     *                 top-most transaction will be used for right checking
     *                 purpose instead.
     *
     * @param itemId   The item whose permissions we need to query.
     * @param type     The item's type, or {@link MailItem#TYPE_UNKNOWN}.
     * @return An OR'ed-together set of rights, e.g. {@link ACL#RIGHT_READ}
     *         and {@link ACL#RIGHT_INSERT}.
     * @throws ServiceException   The following error codes are possible:<ul>
     *    <li><tt>mail.NO_SUCH_ITEM</tt> - the specified item does not
     *        exist
     *    <li><tt>service.FAILURE</tt> - if there's a database failure,
     *        LDAP error, or other internal error</ul>
     * @see ACL
     * @see MailItem#checkRights(short, Account, boolean) */
    public short getEffectivePermissions(OperationContext octxt, int itemId, MailItem.Type type)
                    throws ServiceException {
        boolean success = false;
        try {
            beginReadTransaction("getEffectivePermissions", octxt);

            // fetch the item without perm check so we get it even if the
            // authenticated user doesn't have read permissions on it
            MailItem item = getItemById(itemId, type);

            // use ~0 to query *all* rights; may need to change this when we do negative rights
            short rights = item.checkRights((short) ~0, getAuthenticatedAccount(), isUsingAdminPrivileges());
            success = true;
            return rights;
        } finally {
            endTransaction(success);
        }
    }

    /**
     * This API uses the credentials in authedAcct/asAdmin parameters.
     *
     * @see #getEffectivePermissions(OperationContext, int, com.zimbra.cs.mailbox.MailItem.Type)
     */
    public short getEffectivePermissions(Account authedAcct, boolean asAdmin, int itemId, MailItem.Type type)
                    throws ServiceException {

        boolean success = false;
        try {
            beginReadTransaction("getEffectivePermissions", new OperationContext(authedAcct, asAdmin));

            // fetch the item without perm check so we get it even if the
            // authenticated user doesn't have read permissions on it
            MailItem item = getItemById(itemId, type);

            // use ~0 to query *all* rights; may need to change this when we do negative rights
            short rights = item.checkRights((short) ~0, authedAcct, asAdmin);
            success = true;
            return rights;
        } finally {
            endTransaction(success);
        }
    }

    /**
     * Returns whether this type of {@link MailItem} is definitely preloaded in one of the {@link Mailbox}'s caches.
     *
     * @param type  The type of <tt>MailItem</tt>.
     * @return <tt>true</tt> if the item is a {@link Folder} or {@link Tag} or one of their subclasses.
     * @see #mTagCache
     * @see #mFolderCache
     */
    public static boolean isCachedType(MailItem.Type type) {
        switch (type) {
            case FOLDER:
            case SEARCHFOLDER:
            case TAG:
            case FLAG:
            case MOUNTPOINT:
                return true;
            default:
                return false;
        }
    }

    protected <T extends MailItem> T checkAccess(T item) throws ServiceException {
        if (item == null || item.canAccess(ACL.RIGHT_READ)) {
            return item;
        } else {
            throw ServiceException.PERM_DENIED("you do not have sufficient permissions");
        }
    }

    /** Makes a copy of the given item with {@link Flag#BITMASK_UNCACHED} set.
     *  This copy is not linked to its {@code Mailbox} and thus will not change
     *  when modifications are subsequently made to the original item.  The
     *  original item is unchanged.
     *  <p>
     *  This method should only be called <i>immediately</i> before returning
     *  an item from a public {@code Mailbox} method.  In order to handle
     *  recursive calls, item duplication occurs only when we're in a top-level
     *  transaction; otherwise, the original item is returned.
     * @see #snapshotFolders() */
    @SuppressWarnings("unchecked")
    private <T extends MailItem> T snapshotItem(T item) throws ServiceException {
        if (item == null || item.isTagged(Flag.FlagInfo.UNCACHED) || currentChange().depth > 1) {
            return item;
        }
        if (item instanceof Folder) {
            return mFolderCache == null ? item : (T) snapshotFolders().get(item.getId());
        }

        MailItem.UnderlyingData data = item.getUnderlyingData().clone();
        data.setFlag(Flag.FlagInfo.UNCACHED);
        data.metadata = item.encodeMetadata().toString();
        if (item instanceof VirtualConversation) {
            // VirtualConversations need to be special-cased since MailItem.constructItem() returns null for them
            return (T) new VirtualConversation(this, data);
        } else {
            return (T) MailItem.constructItem(this, data);
        }
    }

    /** Makes a copy of the {@code Mailbox}'s entire {@code Folder} tree with
     *  {@link Flag#BITMASK_UNCACHED} set on each copied folder.  This copy is
     *  not linked to its {@code Mailbox} and thus will not change when
     *  modifications are subsequently made to any of the folders.  The
     *  original folders are unchanged.
     *  <p>
     *  This method should only be called <i>immediately</i> before returning
     *  the folder set from a public {@code Mailbox} method.  In order to
     *  handle recursive calls, item duplication occurs only when we're in a
     *  top-level transaction; otherwise, the live folder cache is returned.
     *  <p>
     *  If the {@code Mailbox}'s folder cache is {@code null}, this method will
     *  also return {@code null}. */
    private FolderCache snapshotFolders() throws ServiceException {
        if (currentChange().depth > 1 || mFolderCache == null) {
            return mFolderCache;
        } else {
            return mFolderCache.makeCopy();
        }
    }

    private static Set<MailItem.Type> FOLDER_TYPES = EnumSet.of(MailItem.Type.FOLDER, MailItem.Type.SEARCHFOLDER,
                    MailItem.Type.MOUNTPOINT);

    /** Makes a deep copy of the {@code PendingModifications} object with
     *  {@link Flag#BITMASK_UNCACHED} set on each {@code MailItem} present in
     *  the {@code created} and {@code modified} hashes.  These copied {@code
     *  MailItem}s are not linked to their {@code Mailbox} and thus will not
     *  change when modifications are subsequently made to the contents of the
     *  {@code Mailbox}.  The original {@code PendingModifications} object and
     *  the {@code MailItem}s it references are unchanged.
     *  <p>
     *  This method should only be called <i>immediately</i> before notifying
     *  listeners of the changes from the currently-ending transaction. */
    private PendingModifications snapshotModifications(PendingModifications pms) throws ServiceException {
        if (pms == null) {
            return null;
        }
        assert (currentChange().depth == 0);

        LocalItemCache cache = mItemCache.get();
        FolderCache folders = mFolderCache == null || Collections.disjoint(pms.changedTypes, FOLDER_TYPES) ? mFolderCache
                        : snapshotFolders();

        PendingModifications snapshot = new PendingModifications();

        if (pms.deleted != null && !pms.deleted.isEmpty()) {
            snapshot.recordDeleted(pms.deleted);
        }

        if (pms.created != null && !pms.created.isEmpty()) {
            for (MailItem item : pms.created.values()) {
                if (item instanceof Folder && folders != null) {
                    Folder folder = folders.get(item.getId());
                    if (folder == null) {
                        ZimbraLog.mailbox.warn("folder missing from snapshotted folder set: %d", item.getId());
                        folder = (Folder) item;
                    }
                    snapshot.recordCreated(folder);
                } else if (item instanceof Tag) {
                    if (((Tag) item).isListed()) {
                        snapshot.recordCreated(snapshotItem(item));
                    }
                } else {
                    // NOTE: if the folder cache is null, folders fall down here and should always get copy == false
                    if (cache != null && cache.contains(item)) {
                        item = snapshotItem(item);
                    }
                    snapshot.recordCreated(item);
                }
            }
        }

        if (pms.modified != null && !pms.modified.isEmpty()) {
            for (Map.Entry<PendingModifications.ModificationKey, Change> entry : pms.modified.entrySet()) {
                Change chg = entry.getValue();
                if (!(chg.what instanceof MailItem)) {
                    snapshot.recordModified(entry.getKey(), chg);
                    continue;
                }

                MailItem item = (MailItem) chg.what;
                if (item instanceof Folder && folders != null) {
                    Folder folder = folders.get(item.getId());
                    if (folder == null) {
                        ZimbraLog.mailbox.warn("folder missing from snapshotted folder set: %d", item.getId());
                        folder = (Folder) item;
                    }
                    snapshot.recordModified(folder, chg.why, (MailItem) chg.preModifyObj);
                } else if (item instanceof Tag) {
                    if (((Tag) item).isListed()) {
                        snapshot.recordModified(snapshotItem(item), chg.why, (MailItem) chg.preModifyObj);
                    }
                } else {
                    // NOTE: if the folder cache is null, folders fall down here and should always get copy == false
                    if (cache != null && cache.contains(item)) {
                        item = snapshotItem(item);
                    }
                    snapshot.recordModified(item, chg.why, (MailItem) chg.preModifyObj);
                }
            }
        }

        return snapshot;
    }

    /**
     * Returns the <tt>MailItem</tt> with the specified id.
     * @throws NoSuchItemException if the item does not exist
     */
    public MailItem getItemById(OperationContext octxt, int id, MailItem.Type type) throws ServiceException {
        return getItemById(octxt, id, type, false);
    }

    public MailItem getItemById(OperationContext octxt, int id, MailItem.Type type, boolean fromDumpster)
                    throws ServiceException {
        boolean success = false;
        try {
            // tag/folder caches are populated in beginTransaction...
            beginReadTransaction("getItemById", octxt);
            MailItem item = checkAccess(getItemById(id, type, fromDumpster));
            success = true;
            return item;
        } finally {
            endTransaction(success);
        }
    }

    MailItem getItemById(int id, MailItem.Type type) throws ServiceException {
        return getItemById(id, type, false);
    }

    // Returns true if the item in dumpster is visible to the user.
    // Item is hidden from non-admin user if it is too old or is a spam.
    private boolean isVisibleInDumpster(MailItem item) throws ServiceException {
        OperationContext octxt = getOperationContext();
        if (!hasFullAdminAccess(octxt)) {
            long now = octxt != null ? octxt.getTimestamp() : System.currentTimeMillis();
            long threshold = now - getAccount().getDumpsterUserVisibleAge();
            if (item.getChangeDate() < threshold || item.inSpam()) {
                return false;
            }
        }
        return true;
    }

    MailItem getItemById(int id, MailItem.Type type, boolean fromDumpster) throws ServiceException {
        if (fromDumpster) {
            MailItem item = null;
            try {
                item = MailItem.getById(this, id, type, true);
                if (item != null && !isVisibleInDumpster(item)) {
                    item = null;
                }
            } catch (NoSuchItemException e) {
            }
            // Both truly non-existent case and age-filtered case throw
            // noSuchItem exception here. This way the client
            // can't distinguish the two cases from the stack trace in the soap
            // fault.
            if (item == null) {
                throw MailItem.noSuchItem(id, type);
            }
            return item;
        }

        // try the cache first
        MailItem item = getCachedItem(Integer.valueOf(id), type);
        if (item != null) {
            return item;
        }

        // the tag and folder caches contain ALL tags and folders, so cache miss == doesn't exist
        if (isCachedType(type)) {
            throw MailItem.noSuchItem(id, type);
        }
        boolean virtualConv = false;
        boolean cachedMsg = true;
        boolean sameId = true;
        if (id <= -FIRST_USER_ID) {
            virtualConv = true;
            ZimbraLog.mailbox.debug("getting virtual conversation");
            // special-case virtual conversations
            if (type != MailItem.Type.CONVERSATION && type != MailItem.Type.UNKNOWN) {
                throw MailItem.noSuchItem(id, type);
            }
            Message msg = getCachedMessage(Integer.valueOf(-id));
            if (msg == null) {
                ZimbraLog.mailbox.debug("message not cached");
                cachedMsg = false;
                msg = getMessageById(-id);
            }
            int convId = msg.getConversationId();
            if (msg.getConversationId() != id) {
                ZimbraLog.mailbox.debug("message(%d) conv id(%d) != id(%d), getting parent", msg.getId(), msg.getConversationId(), id);
                sameId = false;
                item = msg.getParent();
                if (item == null) {
                    ZimbraLog.mailbox.warn("got null parent for message id [%d] conv id [%d] (before condition [%d]) != id [%d]. equality? [%s:%s] in dumpster? [%s]", msg.getId(), msg.getConversationId(), convId, id, convId == id, msg.getConversationId() == id, msg.inDumpster());
                }
            } else {
                ZimbraLog.mailbox.debug("returning normal virtual conv");
                item = new VirtualConversation(this, msg);
            }
        } else {
            // cache miss, so fetch from the database
            item = MailItem.getById(this, id, type);
        }
        if (item == null) {
            ZimbraLog.mailbox.warn("item is null for id [%d] in mailbox [%d]. Virtual conv? [%s] cachedMsg? [%s] sameId? [%s]", id, this.mId, virtualConv, cachedMsg, sameId);
            throw MailItem.noSuchItem(id, type);
        }
        return item;
    }

    /**
     * Returns the <tt>MailItem</tt> with the specified UUID.
     * @throws NoSuchItemException if the item does not exist
     */
    public MailItem getItemByUuid(OperationContext octxt, String uuid, MailItem.Type type) throws ServiceException {
        return getItemByUuid(octxt, uuid, type, false);
    }

    public MailItem getItemByUuid(OperationContext octxt, String uuid, MailItem.Type type, boolean fromDumpster)
            throws ServiceException {
        boolean success = false;
        try {
            // tag/folder caches are populated in beginTransaction...
            beginReadTransaction("getItemByUuid", octxt);
            MailItem item = checkAccess(getItemByUuid(uuid, type, fromDumpster));
            success = true;
            return item;
        } finally {
            endTransaction(success);
        }
    }

    MailItem getItemByUuid(String uuid, MailItem.Type type) throws ServiceException {
        return getItemByUuid(uuid, type, false);
    }

    MailItem getItemByUuid(String uuid, MailItem.Type type, boolean fromDumpster) throws ServiceException {
        if (fromDumpster) {
            MailItem item = null;
            try {
                item = MailItem.getByUuid(this, uuid, type, true);
                if (item != null && !isVisibleInDumpster(item)) {
                    item = null;
                }
            } catch (NoSuchItemException e) {
            }
            // Both truly non-existent case and age-filtered case throw
            // noSuchItem exception here. This way the client
            // can't distinguish the two cases from the stack trace in the soap
            // fault.
            if (item == null) {
                throw MailItem.noSuchItemUuid(uuid, type);
            }
            return item;
        }

        // try the cache first
        MailItem item = getCachedItemByUuid(uuid, type);
        if (item != null) {
            return item;
        }

        // the tag and folder caches contain ALL tags and folders, so cache miss == doesn't exist
        if (isCachedType(type)) {
            throw MailItem.noSuchItemUuid(uuid, type);
        }

        // cache miss, so fetch from the database
        item = MailItem.getByUuid(this, uuid, type);

        return item;
    }

    /**
     * Returns <tt>MailItem</tt>s with the specified ids.
     * @throws NoSuchItemException any item does not exist
     */
    public MailItem[] getItemById(OperationContext octxt, Collection<Integer> ids, MailItem.Type type)
            throws ServiceException {
        return getItemById(octxt, ArrayUtil.toIntArray(ids), type);
    }

    /**
     * Returns <tt>MailItem</tt>s with the specified ids.
     * @throws NoSuchItemException any item does not exist
     */
    public MailItem[] getItemById(OperationContext octxt, int[] ids, MailItem.Type type) throws ServiceException {
        return getItemById(octxt, ids, type, false);
    }

    public MailItem[] getItemById(OperationContext octxt, int[] ids, MailItem.Type type, boolean fromDumpster)
            throws ServiceException {
        boolean success = false;
        try {
            // tag/folder caches are populated in beginTransaction...
            beginTransaction("getItemById[]", octxt);
            MailItem[] items = getItemById(ids, type, fromDumpster);
            // make sure all those items are visible...
            for (int i = 0; i < items.length; i++) {
                checkAccess(items[i]);
            }
            success = true;
            return items;
        } finally {
            endTransaction(success);
        }
    }

    MailItem[] getItemById(Collection<Integer> ids, MailItem.Type type) throws ServiceException {
        return getItemById(ArrayUtil.toIntArray(ids), type);
    }

    MailItem[] getItemById(int[] ids, MailItem.Type type) throws ServiceException {
        return getItemById(ids, type, false);
    }

    private MailItem[] getItemById(int[] ids, MailItem.Type type, boolean fromDumpster) throws ServiceException {
        if (!currentChange().active) {
            throw ServiceException.FAILURE("must be in transaction", null);
        }
        if (ids == null) {
            return null;
        }
        MailItem items[] = new MailItem[ids.length];
        if (fromDumpster) {
            for (int i = 0; i < items.length; ++i) {
                int id = ids[i];
                if (id > 0) {
                    items[i] = getItemById(id, type, true);
                }
            }
            return items;
        }

        Set<Integer> uncached = new HashSet<Integer>();

        // try the cache first
        Integer miss = null;
        boolean relaxType = false;
        for (int i = 0; i < ids.length; i++) {
            // special-case -1 as a signal to return null...
            if (ids[i] == ID_AUTO_INCREMENT) {
                items[i] = null;
            } else {
                Integer key = ids[i];
                MailItem item = getCachedItem(key, type);
                // special-case virtual conversations
                if (item == null && ids[i] <= -FIRST_USER_ID) {

                    if (!MailItem.isAcceptableType(type, MailItem.Type.CONVERSATION)) {
                        throw MailItem.noSuchItem(ids[i], type);
                    }
                    Message msg = getCachedMessage(-ids[i]);
                    if (msg != null) {
                        if (msg.getConversationId() == ids[i]) {
                            item = new VirtualConversation(this, msg);
                        } else {
                            item = getCachedConversation(key = msg.getConversationId());
                        }
                    } else {
                        // need to fetch the message in order to get its conv...
                        key = -ids[i];
                        relaxType = true;
                    }
                }
                items[i] = item;
                if (item == null) {
                    uncached.add(miss = key);
                }
            }
        }
        if (uncached.isEmpty()) {
            return items;
        }

        // the tag and folder caches contain ALL tags and folders, so cache miss == doesn't exist
        if (isCachedType(type)) {
            throw MailItem.noSuchItem(miss.intValue(), type);
        }

        // cache miss, so fetch from the database
        List<MailItem> itemsFromDb = MailItem.getById(this, uncached, relaxType ? MailItem.Type.UNKNOWN : type);
        HashMap<Integer, MailItem> tempCache = new HashMap<Integer, MailItem>();
        for (MailItem item : itemsFromDb) {
            tempCache.put(item.getId(), item);
        }
        uncached.clear();
        Map<Integer, Integer> virtualConvsToRealConvs = new HashMap<Integer, Integer>();
        for (int i = 0; i < ids.length; i++) {
            if (ids[i] != ID_AUTO_INCREMENT && items[i] == null) {
                if (ids[i] <= -FIRST_USER_ID) {
                    // special-case virtual conversations
                    MailItem item = tempCache.get(-ids[i]);
                    if (!(item instanceof Message)) {
                        throw MailItem.noSuchItem(ids[i], type);
                    } else if (item.getParentId() == ids[i]) {
                        items[i] = new VirtualConversation(this, (Message) item);
                    } else {
                        items[i] = tempCache.get(item.getParentId());
                        if (items[i] == null) {
                            virtualConvsToRealConvs.put(ids[i],item.getParentId());
                        }
                    }
                } else {
                    if ((items[i] = tempCache.get(ids[i])) == null) {
                        throw MailItem.noSuchItem(ids[i], type);
                    }
                }
            }
        }

        // special case asking for VirtualConversation but having it be a real Conversation
        if (!virtualConvsToRealConvs.isEmpty()) {
            itemsFromDb = MailItem.getById(this, virtualConvsToRealConvs.values(), MailItem.Type.CONVERSATION);
            for (MailItem item : itemsFromDb) {
                tempCache.put(item.getId(), item);
            }
            for (int i = 0; i < ids.length; i++) {
                if (ids[i] <= -FIRST_USER_ID && items[i] == null) {
                    items[i] = tempCache.get(virtualConvsToRealConvs.get(ids[i]));
                    if (items[i] == null) {
                        throw MailItem.noSuchItem(ids[i], type);
                    }
                }
            }
        }

        return items;
    }

    /** retrieve an item from the Mailbox's caches; return null if no item found */
    MailItem getCachedItem(Integer key) throws ServiceException {
        MailItem item = null;
        if (key < 0) {
            item = Flag.of(this, key);
        }
        if (item == null && mTagCache != null) {
            item = mTagCache.get(key);
        }
        if (item == null && mFolderCache != null) {
            item = mFolderCache.get(key);
        }
        if (item == null) {
            item = getItemCache().get(key);
        }
        logCacheActivity(key, item == null ? MailItem.Type.UNKNOWN : item.getType(), item);
        return item;
    }

    MailItem getCachedItem(Integer key, MailItem.Type type) throws ServiceException {
        MailItem item = null;
        switch (type) {
            case UNKNOWN:
                return getCachedItem(key);
            case FLAG:
            case TAG:
                if (key < 0) {
                    item = Flag.of(this, key);
                } else if (mTagCache != null) {
                    item = mTagCache.get(key);
                }
                break;
            case MOUNTPOINT:
            case SEARCHFOLDER:
            case FOLDER:
                if (mFolderCache != null) {
                    item = mFolderCache.get(key);
                }
                break;
            default:
                item = getItemCache().get(key);
                break;
        }

        if (item != null && !MailItem.isAcceptableType(type, MailItem.Type.of(item.mData.type))) {
            item = null;
        }

        logCacheActivity(key, type, item);
        return item;
    }

    /** retrieve an item from the Mailbox's caches; return null if no item found */
    MailItem getCachedItemByUuid(String uuid) throws ServiceException {
        MailItem item = null;
        if (item == null && mFolderCache != null) {
            item = mFolderCache.get(uuid);
        }
        if (item == null) {
            item = getItemCache().get(uuid);
        }
        logCacheActivity(uuid, item == null ? MailItem.Type.UNKNOWN : item.getType(), item);
        return item;
    }

    MailItem getCachedItemByUuid(String uuid, MailItem.Type type) throws ServiceException {
        MailItem item = null;
        switch (type) {
            case UNKNOWN:
                return getCachedItemByUuid(uuid);
            case MOUNTPOINT:
            case SEARCHFOLDER:
            case FOLDER:
                if (mFolderCache != null) {
                    item = mFolderCache.get(uuid);
                }
                break;
            default:
                item = getItemCache().get(uuid);
                break;
        }

        if (item != null && !MailItem.isAcceptableType(type, MailItem.Type.of(item.mData.type))) {
            item = null;
        }

        logCacheActivity(uuid, type, item);
        return item;
    }

    /** translate from the DB representation of an item to its Mailbox abstraction */
    MailItem getItem(MailItem.UnderlyingData data) throws ServiceException {
        if (data == null) {
            return null;
        }
        MailItem item = getCachedItem(data.id, MailItem.Type.of(data.type));
        // XXX: should we sanity-check the cached version to make sure all the data matches?
        if (item != null) {
            String davBaseName = data.getDavBaseName();
            if (davBaseName != null) {
                // previous get may not have requested the davbasename
                item.getUnderlyingData().setDavBaseName(davBaseName);
            }
            return item;
        }
        return MailItem.constructItem(this, data);
    }

    public MailItem getItemRevision(OperationContext octxt, int id, MailItem.Type type, int version)
            throws ServiceException {
        return getItemRevision(octxt, id, type, version, false);
    }

    /** Returns a current or past revision of an item.  Item version numbers
     *  are 1-based and incremented each time the "content" of the item changes
     *  (e.g. editing a draft, modifying a contact's fields).  If the requested
     *  revision does not exist, either because the version number is out of
     *  range or because the requested revision has not been retained, returns
     *  <tt>null</tt>. */
    public MailItem getItemRevision(OperationContext octxt, int id, MailItem.Type type, int version, boolean fromDumpster)
            throws ServiceException {
        boolean success = false;
        try {
            beginTransaction("getItemRevision", octxt);
            MailItem revision = checkAccess(getItemById(id, type, fromDumpster)).getRevision(version);
            success = true;
            return revision;
        } finally {
            endTransaction(success);
        }
    }

    /** Returns a {@link List} containing all available revisions of an item,
     *  both current and past.  These revisions are returned in increasing
     *  order of their 1-based "version", with the current revision always
     *  present and listed last. */
    @SuppressWarnings("unchecked")
    public <T extends MailItem> List<T> getAllRevisions(OperationContext octxt, int id, MailItem.Type type)
            throws ServiceException {
        boolean success = false;
        try {
            beginTransaction("getAllRevisions", octxt);
            T item = (T) checkAccess(getItemById(id, type));
            List<MailItem> previousRevisions = item.loadRevisions();
            List<T> result = new ArrayList<T>(previousRevisions.size());
            for (MailItem rev : previousRevisions) {
                result.add((T) rev);
            }
            result.add(item);

            success = true;
            return result;
        } finally {
            endTransaction(success);
        }
    }

    /**
     * Fetches a <tt>MailItem</tt> by its IMAP id.
     * @throws MailServiceException if there is no <tt>MailItem</tt> with the given id.
     * @see MailServiceException#NO_SUCH_ITEM
     */
    public MailItem getItemByImapId(OperationContext octxt, int imapId, int folderId) throws ServiceException {
        boolean success = false;
        try {
            // tag/folder caches are populated in beginTransaction...
            beginTransaction("getItemByImapId", octxt);

            MailItem item = checkAccess(getCachedItem(imapId));
            // in general, the item will not have been moved and its id will be the same as its IMAP id.
            if (item == null) {
                try {
                    item = checkAccess(MailItem.getById(this, imapId));
                    if (item.getImapUid() != imapId) {
                        item = null;
                    }
                } catch (NoSuchItemException nsie) {
                }
            }
            // if it's not found, we have to search on the non-indexed IMAP_ID column...
            if (item == null) {
                item = checkAccess(MailItem.getByImapId(this, imapId, folderId));
            }
            if (isCachedType(item.getType()) || item.getImapUid() != imapId || item.getFolderId() != folderId) {
                throw MailServiceException.NO_SUCH_ITEM(imapId);
            }
            success = true;
            return item;
        } finally {
            endTransaction(success);
        }
    }

    /** Fetches an item by path relative to {@link #ID_FOLDER_USER_ROOT}.
     * @see #getItemByPath(OperationContext, String, int) */
    public MailItem getItemByPath(OperationContext octxt, String path) throws ServiceException {
        return getItemByPath(octxt, path, ID_FOLDER_USER_ROOT);
    }

    /** Fetches an item by path.  If the path begins with <tt>/</tt>, it's
     *  considered an absolute path relative to {@link #ID_FOLDER_USER_ROOT}.
     *  If it doesn't, it's computed relative to the passed-in folder ID.<p>
     *
     *  This can return anything with a name; at present, that is limited to
     *  {@link Folder}s, {@link Tag}s, and {@link Document}s. */
    public MailItem getItemByPath(OperationContext octxt, String name, int folderId) throws ServiceException {
        if (name != null) {
            while (name.startsWith("/")) {
                folderId = ID_FOLDER_USER_ROOT;
                name = name.substring(1);
            }
            while (name.endsWith("/")) {
                name = name.substring(0, name.length() - 1);
            }
        }
        if (Strings.isNullOrEmpty(name)) {
            return getFolderById(octxt, folderId);
        }
        boolean success = false;
        try {
            // tag/folder caches are populated in beginTransaction...
            beginTransaction("getItemByPath", octxt);

            Folder parent = (Folder) getItemById(folderId, MailItem.Type.FOLDER);

            int slash = name.lastIndexOf('/');
            if (slash != -1) {
                for (String segment : name.substring(0, slash).split("/")) {
                    if ((parent = parent.findSubfolder(segment)) == null) {
                        throw MailServiceException.NO_SUCH_FOLDER(name);
                    }
                }
                name = name.substring(slash + 1);
            }

            MailItem item = null;
            if (folderId == ID_FOLDER_TAGS) {
                item = getTagByName(octxt, name);
            } else {
                // check for the specified item -- folder first, then document
                item = parent.findSubfolder(name);
                if (item == null) {
                    item = getItem(DbMailItem.getByName(this, parent.getId(), name, MailItem.Type.DOCUMENT));
                }
            }
            // make sure the item is visible to the requester
            if (checkAccess(item) == null) {
                throw MailServiceException.NO_SUCH_ITEM(name);
            }
            success = true;
            return item;
        } finally {
            endTransaction(success);
        }
    }

    /** Returns all the MailItems of a given type, optionally in a specified folder */
    public List<MailItem> getItemList(OperationContext octxt, MailItem.Type type) throws ServiceException {
        return getItemList(octxt, type, -1);
    }

    public List<MailItem> getItemList(OperationContext octxt, MailItem.Type type, int folderId) throws ServiceException {
        return getItemList(octxt, type, folderId, SortBy.NONE);
    }

    public List<MailItem> getItemList(OperationContext octxt, MailItem.Type type, int folderId, SortBy sort)
                    throws ServiceException {
        List<MailItem> result;
        boolean success = false;

        if (type == MailItem.Type.UNKNOWN) {
            return Collections.emptyList();
        }
        try {
            // tag/folder caches are populated in beginTransaction...
            beginReadTransaction("getItemList", octxt);

            Folder folder = folderId == -1 ? null : getFolderById(folderId);
            if (folder == null) {
                if (!hasFullAccess()) {
                    throw ServiceException.PERM_DENIED("you do not have sufficient permissions");
                }
            } else {
                if (!folder.canAccess(ACL.RIGHT_READ, getAuthenticatedAccount(), isUsingAdminPrivileges())) {
                    throw ServiceException.PERM_DENIED("you do not have sufficient permissions");
                }
            }

            switch (type) {
                case FOLDER:
                case SEARCHFOLDER:
                case MOUNTPOINT:
                    result = new ArrayList<MailItem>(mFolderCache.size());
                    for (Folder subfolder : mFolderCache.values()) {
                        if (subfolder.getType() == type || type == MailItem.Type.FOLDER) {
                            if (folder == null || subfolder.getFolderId() == folderId) {
                                result.add(subfolder);
                            }
                        }
                    }
                    success = true;
                    break;
                case TAG:
                    if (folderId != -1 && folderId != ID_FOLDER_TAGS) {
                        return Collections.emptyList();
                    }
                    result = new ArrayList<MailItem>(mTagCache.size() / 2);
                    for (Map.Entry<Object, Tag> entry : mTagCache.entrySet()) {
                        Tag tag = entry.getValue();
                        if (entry.getKey() instanceof String && tag.isListed()) {
                            result.add(tag);
                        }
                    }
                    success = true;
                    break;
                case FLAG:
                    if (folderId != -1 && folderId != ID_FOLDER_TAGS) {
                        return Collections.emptyList();
                    }
                    List<Flag> allFlags = Flag.allOf(this);
                    result = new ArrayList<MailItem>(allFlags.size());
                    for (Flag flag : allFlags) {
                        result.add(flag);
                    }
                    success = true;
                    break;
                default:
                    List<MailItem.UnderlyingData> dataList;
                    if (folder != null) {
                        dataList = DbMailItem.getByFolder(folder, type, sort);
                    } else {
                        dataList = DbMailItem.getByType(this, type, sort);
                    }
                    if (dataList == null) {
                        return Collections.emptyList();
                    }
                    result = new ArrayList<MailItem>(dataList.size());
                    for (MailItem.UnderlyingData data : dataList) {
                        if (data != null) {
                            result.add(getItem(data));
                        }
                    }
                    // DbMailItem call handles all sorts except SORT_BY_NAME_NAT
                    if (sort.getKey() == SortBy.Key.NAME_NATURAL_ORDER) {
                        sort = SortBy.NONE;
                    }
                    success = true;
                    break;
            }
        } finally {
            endTransaction(success);
        }

        Comparator<MailItem> comp = MailItem.getComparator(sort);
        if (comp != null) {
            Collections.sort(result, comp);
        }
        return result;
    }

    /** returns the list of IDs of items of the given type in the given folder. */
    public List<Integer> listItemIds(OperationContext octxt, MailItem.Type type, int folderId) throws ServiceException {
        boolean success = false;
        try {
            beginReadTransaction("listItemIds", octxt);
            Folder folder = getFolderById(folderId);
            List<Integer> ids = DbMailItem.listByFolder(folder, type, true);
            success = true;
            return ids;
        } finally {
            endTransaction(success);
        }
    }

    public TypedIdList getItemIds(OperationContext octxt, int folderId) throws ServiceException {
        boolean success = false;
        try {
            beginReadTransaction("listAllItemIds", octxt);
            Folder folder = getFolderById(folderId);
            TypedIdList ids = DbMailItem.listByFolder(folder, true);
            success = true;
            return ids;
        } finally {
            endTransaction(success);
        }
    }

    public Map<String, Integer> getDigestsForItems(OperationContext octxt, MailItem.Type type, int folderId)
    throws ServiceException {
        boolean success = false;
        Map<String, Integer> digestToID = null;
        try {
            beginReadTransaction("getDigestsForItems", octxt);
            Folder folder = folderId == -1 ? null : getFolderById(folderId);
            if (folder == null) {
                if (!hasFullAccess()) {
                    throw ServiceException.PERM_DENIED("you do not have sufficient permissions");
                }
            } else {
                if (!folder.canAccess(ACL.RIGHT_READ, getAuthenticatedAccount(), isUsingAdminPrivileges())) {
                    throw ServiceException.PERM_DENIED("you do not have sufficient permissions");
                }
            }
            digestToID = DbMailItem.getDigestsForItems(folder, type);
            success = true;
        } finally {
            endTransaction(success);
        }

        if (digestToID == null) {
            digestToID = Maps.newHashMap();
        }
        return digestToID;
    }

    public List<ImapMessage> openImapFolder(OperationContext octxt, int folderId) throws ServiceException {
        boolean success = false;
        try {
            beginTransaction("openImapFolder", octxt);
            Folder folder = getFolderById(folderId);
            List<ImapMessage> i4list = DbMailItem.loadImapFolder(folder);
            success = true;
            return i4list;
        } finally {
            endTransaction(success);
        }
    }

    public List<Pop3Message> openPop3Folder(OperationContext octxt, Set<Integer> folderIds, Date popSince)
                    throws ServiceException {
        boolean success = false;
        try {
            beginTransaction("openPop3Folder", octxt);
            ImmutableSet.Builder<Folder> folders = ImmutableSet.builder();
            for (int folderId : folderIds) {
                folders.add(getFolderById(folderId));
            }
            List<Pop3Message> p3list = DbMailItem.loadPop3Folder(folders.build(), popSince);
            success = true;
            return p3list;
        } finally {
            endTransaction(success);
        }
    }

    public int getImapRecent(OperationContext octxt, int folderId) throws ServiceException {
        boolean success = false;
        try {
            beginTransaction("openImapFolder", octxt);
            Folder folder = checkAccess(getFolderById(folderId));
            int recent = folder.getImapRECENT();
            success = true;
            return recent;
        } finally {
            endTransaction(success);
        }
    }

    public void beginTrackingImap() throws ServiceException {
        lock.lock();
        try {
            if (isTrackingImap()) {
                return;
            }
            TrackImap redoRecorder = new TrackImap(mId);
            boolean success = false;
            try {
                beginTransaction("beginTrackingImap", null, redoRecorder);
                DbMailbox.startTrackingImap(this);
                currentChange().imap = Boolean.TRUE;
                success = true;
            } finally {
                endTransaction(success);
            }
        } finally {
            lock.release();
        }
    }

    public void beginTrackingSync() throws ServiceException {
        lock.lock(false);
        try {
            if (isTrackingSync()) {
                return;
            }
        } finally {
            lock.release();
        }
        lock.lock();
        try {
            if (isTrackingSync()) {
                return;
            }
            TrackSync redoRecorder = new TrackSync(mId);
            boolean success = false;
            try {
                beginTransaction("beginTrackingSync", null, redoRecorder);
                currentChange().sync = getLastChangeID();
                DbMailbox.startTrackingSync(this);
                success = true;
            } finally {
                endTransaction(success);
            }
        } finally {
            lock.release();
        }
    }

    public void recordImapSession(int folderId) throws ServiceException {
        boolean success = false;
        try {
            beginTransaction("recordImapSession", null);
            getFolderById(folderId).checkpointRECENT();
            success = true;
        } finally {
            endTransaction(success);
        }
    }

    public List<Integer> getTombstones(int lastSync, Set<MailItem.Type> types) throws ServiceException {
        lock.lock(false);
        try {
            if (!isTrackingSync()) {
                throw ServiceException.FAILURE("not tracking sync", null);
            } else if (lastSync < getSyncCutoff()) {
                throw MailServiceException.TOMBSTONES_EXPIRED();
            }

            boolean success = false;
            try {
                beginReadTransaction("getTombstones", null);
                List<Integer> tombstones = DbMailItem.readTombstones(this, getOperationConnection(), lastSync, types);
                success = true;
                return tombstones;
            } finally {
                endTransaction(success);
            }
        } finally {
            lock.release();
        }
    }

    public TypedIdList getTombstones(int lastSync) throws ServiceException {
        lock.lock(false);
        try {
            if (!isTrackingSync()) {
                throw ServiceException.FAILURE("not tracking sync", null);
            } else if (lastSync < getSyncCutoff()) {
                throw MailServiceException.TOMBSTONES_EXPIRED();
            }

            boolean success = false;
            try {
                beginReadTransaction("getTombstones", null);
                TypedIdList tombstones = DbMailItem.readTombstones(this, lastSync);
                success = true;
                return tombstones;
            } finally {
                endTransaction(success);
            }
        } finally {
            lock.release();
        }
    }

    public List<Integer> getDumpsterItems(int lastSync, int folderId, int maxTrack) throws ServiceException {
        lock.lock(false);
        try {
            boolean success = false;
            try {
                beginReadTransaction("getDumpsterItems", null);
                List<Integer> items = DbMailItem.getDumpsterItems(this, lastSync, folderId, maxTrack);
                success = true;
                return items;
            } finally {
                endTransaction(success);
            }
        } finally {
            lock.release();
        }
    }

    public Map<Integer,Integer> getDumpsterItemAndFolderId(int lastSync) throws ServiceException {
        lock.lock(false);
        try {
            boolean success = false;
            try {
                beginReadTransaction("getDumpsterItemAndFolderId", null);
                Map<Integer,Integer> items = DbMailItem.getDumpsterItemAndFolderId(this, lastSync);
                success = true;
                return items;
            } finally {
                endTransaction(success);
            }
        } finally {
            lock.release();
        }
    }

    public List<Folder> getModifiedFolders(final int lastSync) throws ServiceException {
        return getModifiedFolders(lastSync, MailItem.Type.UNKNOWN);
    }

    public List<Folder> getModifiedFolders(final int lastSync, final MailItem.Type type) throws ServiceException {
        lock.lock(false);
        try {
            if (lastSync >= getLastChangeID()) {
                return Collections.emptyList();
            }

            List<Folder> modified = new ArrayList<Folder>();
            boolean success = false;
            try {
                beginReadTransaction("getModifiedFolders", null);
                for (Folder subfolder : getFolderById(ID_FOLDER_ROOT).getSubfolderHierarchy()) {
                    if (type == MailItem.Type.UNKNOWN || subfolder.getType() == type) {
                        if (subfolder.getModifiedSequence() > lastSync) {
                            modified.add(subfolder);
                        }
                    }
                }
                success = true;
                return modified;
            } finally {
                endTransaction(success);
            }
        } finally {
            lock.release();
        }
    }

    public List<Tag> getModifiedTags(OperationContext octxt, int lastSync) throws ServiceException {
        lock.lock(false);
        try {
            if (lastSync >= getLastChangeID()) {
                return Collections.emptyList();
            }
            List<Tag> modified = new ArrayList<Tag>();
            boolean success = false;
            try {
                beginReadTransaction("getModifiedTags", octxt);
                if (hasFullAccess()) {
                    for (Map.Entry<Object, Tag> entry : mTagCache.entrySet()) {
                        if (entry.getKey() instanceof String) {
                            Tag tag = entry.getValue();
                            if (tag.isListed() && tag.getModifiedSequence() > lastSync) {
                                modified.add(tag);
                            }
                        }
                    }
                }
                success = true;
                return modified;
            } finally {
                endTransaction(success);
            }
        } finally {
            lock.release();
        }
    }

    /** Returns the IDs of all items modified since a given change number.
     *  Will not return modified folders or tags; for these you need to call
     *  {@link #getModifiedFolders(long, byte)} or
     *  {@link #getModifiedTags(OperationContext, long)}.  Modified items not
     *  visible to the caller (i.e. the caller lacks {@link ACL#RIGHT_READ})
     *  are returned in a separate Integer List in the returned Pair.
     *
     * @param octxt     The context for this request (e.g. auth user id).
     * @param lastSync  We return items with change ID larger than this value.
     * @return A {@link Pair} containing:<ul>
     *         <li>a List of the IDs of all caller-visible MailItems of the
     *             given type modified since the checkpoint, and
     *         <li>a List of the IDs of all items modified since the checkpoint
     *             but not currently visible to the caller</ul> */
    public Pair<List<Integer>,TypedIdList> getModifiedItems(OperationContext octxt, int lastSync)
            throws ServiceException {
        return getModifiedItems(octxt, lastSync, MailItem.Type.UNKNOWN, null);
    }

    /** Returns the IDs of all items of the given type modified since a given
     *  change number.  Will not return modified folders or tags; for these
     *  you need to call {@link #getModifiedFolders(long, byte)} or
     *  {@link #getModifiedTags(OperationContext, long)}.  Modified items not
     *  visible to the caller (i.e. the caller lacks {@link ACL#RIGHT_READ})
     *  are returned in a separate Integer List in the returned Pair.  When
     *  <tt>type</tt> is {@link MailItem#TYPE_UNKNOWN}, all modified non-
     *  tag, non-folders are returned.
     *
     * @param octxt     The context for this request (e.g. auth user id).
     * @param lastSync  We return items with change ID larger than this value.
     * @param type      The type of MailItems to return.
     * @return A {@link Pair} containing:<ul>
     *         <li>a List of the IDs of all caller-visible MailItems of the
     *             given type modified since the checkpoint, and
     *         <li>a List of the IDs of all items of the given type modified
     *             since the checkpoint but not currently visible to the
     *             caller</ul> */
    public Pair<List<Integer>,TypedIdList> getModifiedItems(OperationContext octxt, int lastSync, MailItem.Type type)
            throws ServiceException {
        return getModifiedItems(octxt, lastSync, type, null);
    }

    public Pair<List<Integer>, TypedIdList> getModifiedItems(OperationContext octxt, int lastSync, MailItem.Type type,
                    Set<Integer> folderIds) throws ServiceException {
        return getModifiedItems(octxt, lastSync, 0, type, folderIds, -1);
    }

    public Pair<List<Integer>, TypedIdList> getModifiedItems(OperationContext octxt, int lastSync, MailItem.Type type,
        Set<Integer> folderIds, int lastDeleteSync) throws ServiceException {
        return getModifiedItems(octxt, lastSync, 0, type, folderIds, lastDeleteSync);
    }

    public Pair<List<Integer>, TypedIdList> getModifiedItems(OperationContext octxt, int lastSync, long sinceDate,
        MailItem.Type type, Set<Integer> folderIds) throws ServiceException {
        return getModifiedItems(octxt, lastSync, sinceDate, type, folderIds, -1);
    }

    /**
     * Returns all of the modified items since a given change number, newly added or modified
     * items within given folderIds will be returned as the First field of Pair.
     * Be noted that deleted items within folderIds as well as items that have been altered outside of given folderIds
     * will be returned as "deleted" (second part of Pair) in order to handle item moves
     * @param octxt     The context for this request.
     * @param lastSync  We return items with change ID larger than this value.
     * @param sinceDate We return items with date larger than this value.
     * @param type      The type of MailItems to return.
     * @param folderIds folders from which add/change items are returned
     * @return
     * @throws ServiceException
     */
    public Pair<List<Integer>, TypedIdList> getModifiedItems(OperationContext octxt, int lastSync, long sinceDate,
            MailItem.Type type, Set<Integer> folderIds, int lastDeleteSync) throws ServiceException {
        lock.lock(false);
        try {
            if (lastSync >= getLastChangeID()) {
                return new Pair<List<Integer>, TypedIdList>(Collections.<Integer> emptyList(), new TypedIdList());
            }
            boolean success = false;
            try {
                beginReadTransaction("getModifiedItems", octxt);

                Set<Integer> visible = Folder.toId(getAccessibleFolders(ACL.RIGHT_READ));
                if (folderIds == null) {
                    folderIds = visible;
                } else if (visible != null) {
                    folderIds = SetUtil.intersect(folderIds, visible);
                }
                Pair<List<Integer>, TypedIdList> dataList = DbMailItem
                                .getModifiedItems(this, type, lastSync, sinceDate, folderIds, lastDeleteSync);
                if (dataList == null) {
                    return null;
                }
                success = true;
                return dataList;
            } finally {
                endTransaction(success);
            }
        } finally {
            lock.release();
        }
    }

    /**
     * Returns a list of all {@link Folder}s the authenticated user has {@link ACL#RIGHT_READ} access to. Returns
     * {@code null} if the authenticated user has read access to the entire Mailbox.
     *
     * @see #getAccessibleFolders(short)
     */
    public Set<Folder> getVisibleFolders(OperationContext octxt) throws ServiceException {
        boolean success = false;
        try {
            beginReadTransaction("getVisibleFolders", octxt);
            Set<Folder> visible = getAccessibleFolders(ACL.RIGHT_READ);
            success = true;
            return visible;
        } finally {
            endTransaction(success);
        }
    }

    /**
     * Returns a list of all {@link Folder}s that the authenticated user from the current transaction has a certain set
     * of rights on. Returns {@code null} if the authenticated user has the required access on the entire Mailbox.
     *
     * @param rights bitmask representing the required permissions
     */
    Set<Folder> getAccessibleFolders(short rights) throws ServiceException {
        if (!currentChange().isActive()) {
            throw ServiceException.FAILURE("cannot get visible hierarchy outside transaction", null);
        }
        if (hasFullAccess()) {
            return null;
        }
        boolean incomplete = false;
        Set<Folder> visible = new HashSet<Folder>();
        for (Folder folder : mFolderCache.values()) {
            if (folder.canAccess(rights)) {
                visible.add(folder);
            } else {
                incomplete = true;
            }
        }
        return incomplete ? visible : null;
    }

    public Flag getFlagById(int flagId) throws ServiceException {
        Flag flag = Flag.of(this, flagId);
        if (flag == null) {
            throw MailServiceException.NO_SUCH_TAG(flagId);
        }
        return flag;
    }

    public List<Flag> getFlagList() throws ServiceException {
        return Flag.allOf(this);
    }

    public Tag getTagById(OperationContext octxt, int id) throws ServiceException {
        return (Tag) getItemById(octxt, id, MailItem.Type.TAG);
    }

    Tag getTagById(int id) throws ServiceException {
        return (Tag) getItemById(id, MailItem.Type.TAG);
    }

    public List<Tag> getTagList(OperationContext octxt) throws ServiceException {
        List<Tag> tags = new ArrayList<Tag>();
        for (MailItem item : getItemList(octxt, MailItem.Type.TAG)) {
            tags.add((Tag) item);
        }
        return tags;
    }

    /**
     * Returns the tag with the given name.
     *
     * @throws ServiceException
     *  <ul>
     *   <li>{@link ServiceException#INVALID_REQUEST} if the name is null or empty
     *   <li>{@link MailServiceException#NO_SUCH_TAG} if the tag does not exist
     *  </ul>
     */
    public Tag getTagByName(OperationContext octxt, String name) throws ServiceException {
        if (Strings.isNullOrEmpty(name)) {
            throw ServiceException.INVALID_REQUEST("tag name may not be null", null);
        }

        boolean success = false;
        try {
            beginReadTransaction("getTagByName", octxt);
            if (!hasFullAccess()) {
                throw ServiceException.PERM_DENIED("you do not have sufficient permissions");
            }

            Tag tag = checkAccess(getTagByName(name));
            success = true;
            return tag;
        } finally {
            endTransaction(success);
        }
    }

    Tag getTagByName(String name) throws ServiceException {
        Tag tag = name.startsWith(Tag.FLAG_NAME_PREFIX) ? Flag.of(this, name) : mTagCache.get(name.toLowerCase());
        if (tag == null) {
            throw MailServiceException.NO_SUCH_TAG(name);
        }
        return tag;
    }

    /** Returns the folder with the specified id.
     * @throws NoSuchItemException if the folder does not exist */
    public Folder getFolderById(OperationContext octxt, int id) throws ServiceException {
        return (Folder) getItemById(octxt, id, MailItem.Type.FOLDER);
    }

    /** Returns the folder with the specified id.
     * @throws NoSuchItemException if the folder does not exist */
    Folder getFolderById(int id) throws ServiceException {
        return (Folder) getItemById(id, MailItem.Type.FOLDER);
    }

    /** Returns the folder with the specified uuid.
     * @throws NoSuchItemException if the folder does not exist */
    public Folder getFolderByUuid(OperationContext octxt, String uuid) throws ServiceException {
        return (Folder) getItemByUuid(octxt, uuid, MailItem.Type.FOLDER);
    }

    /** Returns the folder with the specified uuid.
     * @throws NoSuchItemException if the folder does not exist */
    Folder getFolderByUuid(String uuid) throws ServiceException {
        return (Folder) getItemByUuid(uuid, MailItem.Type.FOLDER);
    }

    /** Returns the folder with the specified parent and name.
     * @throws NoSuchItemException if the folder does not exist */
    public Folder getFolderByName(OperationContext octxt, int parentId, String name) throws ServiceException {
        boolean success = false;
        try {
            beginReadTransaction("getFolderByName", octxt);
            Folder folder = getFolderById(parentId).findSubfolder(name);
            if (folder == null) {
                throw MailServiceException.NO_SUCH_FOLDER(name);
            } else if (!folder.canAccess(ACL.RIGHT_READ)) {
                throw ServiceException.PERM_DENIED("you do not have sufficient permissions on folder " + name);
            }
            success = true;
            return folder;
        } finally {
            endTransaction(success);
        }
    }

    /** Returns the folder with the specified path, delimited by slashes (<tt>/</tt>).
     * @throws {@link NoSuchItemException} if the folder does not exist */
    public Folder getFolderByPath(OperationContext octxt, String path) throws ServiceException {
        if (path == null) {
            throw MailServiceException.NO_SUCH_FOLDER(path);
        }

        while (path.startsWith("/")) {
            path = path.substring(1); // strip off the optional leading "/"
        }
        while (path.endsWith("/")) {
            path = path.substring(0, path.length() - 1); // strip off the optional trailing "/"
        }

        Folder folder = getFolderById(null, ID_FOLDER_USER_ROOT);

        boolean success = false;
        try {
            beginReadTransaction("getFolderByPath", octxt); // for ACL check
            if (!path.isEmpty()) {
                for (String segment : path.split("/")) {
                    if ((folder = folder.findSubfolder(segment)) == null) {
                        break;
                    }
                }
            }

            if (folder == null) {
                throw MailServiceException.NO_SUCH_FOLDER("/" + path);
            } else if (!folder.canAccess(ACL.RIGHT_READ)) {
                throw ServiceException.PERM_DENIED("you do not have sufficient permissions on folder /" + path);
            }
            success = true;
            return folder;
        } finally {
            endTransaction(success);
        }
    }

    /**
     * Given a path, resolves as much of the path as possible and returns the folder and the unmatched part.
     *
     * E.G. if the path is "/foo/bar/baz/gub" and this mailbox has a Folder at "/foo/bar" -- this API returns
     * a Pair containing that Folder and the unmatched part "baz/gub".
     *
     * If the returned folder is a Mountpoint, then it can be assumed that the remaining part is a subfolder in
     * the remote mailbox.
     *
     * @param baseFolderId Folder to start from (pass Mailbox.ID_FOLDER_ROOT to start from the root)
     * @throws ServiceException if the folder with {@code startingFolderId} does not exist or {@code path} is
     * {@code null} or empty.
     */
    public Pair<Folder, String> getFolderByPathLongestMatch(OperationContext octxt, int baseFolderId, String path)
            throws ServiceException {
        if (Strings.isNullOrEmpty(path)) {
            throw MailServiceException.NO_SUCH_FOLDER(path);
        }
        Folder folder = getFolderById(null, baseFolderId);  // Null ctxt avoids PERM_DENIED error when requester != owner.
        assert(folder != null);
        path = CharMatcher.is('/').trimFrom(path); // trim leading and trailing '/'
        if (path.isEmpty()) { // relative root to the base folder
            return new Pair<Folder, String>(checkAccess(folder), null);
        }

        boolean success = false;
        try {
            beginReadTransaction("getFolderByPathLongestMatch", octxt); // for ACL check
            String unmatched = null;
            String[] segments = path.split("/");
            for (int i = 0; i < segments.length; i++) {
                Folder subfolder = folder.findSubfolder(segments[i]);
                if (subfolder == null) {
                    unmatched = StringUtil.join("/", segments, i, segments.length - i);
                    break;
                }
                folder = subfolder;
            }
            // apply the "read access" check to the returned folder...
            return new Pair<Folder, String>(checkAccess(folder), unmatched);
        } finally {
            endTransaction(success);
        }
    }

    public List<Folder> getFolderList(OperationContext octxt, SortBy sort) throws ServiceException {
        List<Folder> folders = new ArrayList<Folder>();
        for (MailItem item : getItemList(octxt, MailItem.Type.FOLDER, -1, sort)) {
            folders.add((Folder) item);
        }
        return folders;
    }

    List<Folder> listAllFolders() {
        return new ArrayList<Folder>(mFolderCache.values());
    }

    public static class FolderNode {
        public int mId;
        public String mName;
        public Folder mFolder;
        public List<FolderNode> mSubfolders = new ArrayList<FolderNode>();

        @Override
        public String toString() {
            return "" + mName + " [" + mId + "]" + (mFolder == null ? " (hidden)" : "");
        }
    }

    public FolderNode getFolderTree(OperationContext octxt, ItemId iid, boolean returnAllVisibleFolders)
                    throws ServiceException {
        lock.lock(false);
        try {
            // get the root node...
            int folderId = iid != null ? iid.getId() : Mailbox.ID_FOLDER_USER_ROOT;
            Folder folder = getFolderById(returnAllVisibleFolders ? null : octxt, folderId);
            // for each subNode...
            Set<Folder> visibleFolders = getVisibleFolders(octxt);
            return handleFolder(folder, visibleFolders, returnAllVisibleFolders);
        } finally {
            lock.release();
        }
    }

    public FolderNode getFolderTreeByUuid(OperationContext octxt, String uuid, boolean returnAllVisibleFolders)
                    throws ServiceException {
        lock.lock(false);
        try {
            Folder folder;
            if (uuid != null) {
                folder = getFolderByUuid(returnAllVisibleFolders ? null : octxt, uuid);
            } else {
                folder = getFolderById(returnAllVisibleFolders ? null : octxt, Mailbox.ID_FOLDER_USER_ROOT);
            }
            // for each subNode...
            Set<Folder> visibleFolders = getVisibleFolders(octxt);
            return handleFolder(folder, visibleFolders, returnAllVisibleFolders);
        } finally {
            lock.release();
        }
    }

    private FolderNode handleFolder(Folder folder, Set<Folder> visible, boolean returnAllVisibleFolders)
                    throws ServiceException {
        boolean isVisible = visible == null || visible.remove(folder);
        if (!isVisible && !returnAllVisibleFolders) {
            return null;
        }
        // short-circuit if we know that this won't be in the output
        List<Folder> subfolders = folder.getSubfolders(null);
        if (!isVisible && subfolders.isEmpty()) {
            return null;
        }
        FolderNode node = new FolderNode();
        node.mId = folder.getId();
        node.mName = node.mId == Mailbox.ID_FOLDER_ROOT ? null : folder.getName();
        node.mFolder = isVisible ? folder : null;

        // if this was the last visible folder overall, no need to look at children
        if (isVisible && visible != null && visible.isEmpty()) {
            return node;
        }
        // write the subfolders' data to the response
        for (Folder subfolder : subfolders) {
            FolderNode child = handleFolder(subfolder, visible, returnAllVisibleFolders);
            if (child != null) {
                node.mSubfolders.add(child);
                isVisible = true;
            }
        }

        return isVisible ? node : null;
    }

    public static boolean isCalendarFolder(Folder f) {
        MailItem.Type view = f.getDefaultView();
        return (view == MailItem.Type.APPOINTMENT || view == MailItem.Type.TASK);
    }

    public List<Mountpoint> getCalendarMountpoints(OperationContext octxt, SortBy sort) throws ServiceException {
        lock.lock();
        try {
            List<Mountpoint> calFolders = Lists.newArrayList();
            for (MailItem item : getItemList(octxt, MailItem.Type.MOUNTPOINT, -1, sort)) {
                if (isCalendarFolder((Mountpoint) item)) {
                    calFolders.add((Mountpoint) item);
                }
            }
            return calFolders;
        } finally {
            lock.release();
        }
    }

    public List<Folder> getCalendarFolders(OperationContext octxt, SortBy sort) throws ServiceException {
        lock.lock(false);
        try {
            List<Folder> calFolders = Lists.newArrayList();
            for (MailItem item : getItemList(octxt, MailItem.Type.FOLDER, -1, sort)) {
                if (isCalendarFolder((Folder) item)) {
                    calFolders.add((Folder) item);
                }
            }
            for (MailItem item : getItemList(octxt, MailItem.Type.MOUNTPOINT, -1, sort)) {
                if (isCalendarFolder((Folder) item)) {
                    calFolders.add((Folder) item);
                }
            }
            return calFolders;
        } finally {
            lock.release();
        }
    }

    public SearchFolder getSearchFolderById(OperationContext octxt, int searchId) throws ServiceException {
        return (SearchFolder) getItemById(octxt, searchId, MailItem.Type.SEARCHFOLDER);
    }

    SearchFolder getSearchFolderById(int searchId) throws ServiceException {
        return (SearchFolder) getItemById(searchId, MailItem.Type.SEARCHFOLDER);
    }

    public Mountpoint getMountpointById(OperationContext octxt, int mptId) throws ServiceException {
        return (Mountpoint) getItemById(octxt, mptId, MailItem.Type.MOUNTPOINT);
    }

    public Mountpoint getMountpointByUuid(OperationContext octxt, String mptUuid) throws ServiceException {
        return (Mountpoint) getItemByUuid(octxt, mptUuid, MailItem.Type.MOUNTPOINT);
    }

    public Note getNoteById(OperationContext octxt, int noteId) throws ServiceException {
        return (Note) getItemById(octxt, noteId, MailItem.Type.NOTE);
    }

    Note getNoteById(int noteId) throws ServiceException {
        return (Note) getItemById(noteId, MailItem.Type.NOTE);
    }

    public List<Note> getNoteList(OperationContext octxt, int folderId) throws ServiceException {
        return getNoteList(octxt, folderId, SortBy.NONE);
    }

    public List<Note> getNoteList(OperationContext octxt, int folderId, SortBy sort) throws ServiceException {
        List<Note> notes = new ArrayList<Note>();
        for (MailItem item : getItemList(octxt, MailItem.Type.NOTE, folderId, sort)) {
            notes.add((Note) item);
        }
        return notes;
    }

    public Chat getChatById(OperationContext octxt, int id) throws ServiceException {
        return (Chat) getItemById(octxt, id, MailItem.Type.CHAT);
    }

    Chat getChatById(int id) throws ServiceException {
        return (Chat) getItemById(id, MailItem.Type.CHAT);
    }

    public List<Chat> getChatList(OperationContext octxt, int folderId) throws ServiceException {
        return getChatList(octxt, folderId, SortBy.NONE);
    }

    public List<Chat> getChatList(OperationContext octxt, int folderId, SortBy sort) throws ServiceException {
        List<Chat> chats = new ArrayList<Chat>();
        for (MailItem item : getItemList(octxt, MailItem.Type.CHAT, folderId, sort)) {
            chats.add((Chat) item);
        }
        return chats;
    }

    public Contact getContactById(OperationContext octxt, int id) throws ServiceException {
        return (Contact) getItemById(octxt, id, MailItem.Type.CONTACT);
    }

    Contact getContactById(int id) throws ServiceException {
        return (Contact) getItemById(id, MailItem.Type.CONTACT);
    }

    public List<Contact> getContactList(OperationContext octxt, int folderId) throws ServiceException {
        return getContactList(octxt, folderId, SortBy.NONE);
    }

    public List<Contact> getContactList(OperationContext octxt, int folderId, SortBy sort) throws ServiceException {
        List<Contact> contacts = new ArrayList<Contact>();
        for (MailItem item : getItemList(octxt, MailItem.Type.CONTACT, folderId, sort)) {
            contacts.add((Contact) item);
        }
        return contacts;
    }

    /**
     * Returns the <tt>Message</tt> with the specified id.
     * @throws NoSuchItemException if the item does not exist
     */
    public Message getMessageById(OperationContext octxt, int id) throws ServiceException {
        return (Message) getItemById(octxt, id, MailItem.Type.MESSAGE);
    }

    Message getMessageById(int id) throws ServiceException {
        return (Message) getItemById(id, MailItem.Type.MESSAGE);
    }

    Message getMessage(MailItem.UnderlyingData data) throws ServiceException {
        return (Message) getItem(data);
    }

    Message getCachedMessage(Integer id) throws ServiceException {
        return (Message) getCachedItem(id, MailItem.Type.MESSAGE);
    }

    public List<Message> getMessagesByConversation(OperationContext octxt, int convId) throws ServiceException {
        return getMessagesByConversation(octxt, convId, SortBy.DATE_ASC, -1);
    }

    public List<Message> getMessagesByConversation(OperationContext octxt, int convId, SortBy sort, int limit)
                    throws ServiceException {
        return getMessagesByConversation(octxt, convId, sort, limit, false);
    }

    public List<Message> getMessagesByConversation(OperationContext octxt, int convId, SortBy sort, int limit,
                    boolean excludeSpamAndTrash) throws ServiceException {
        boolean success = false;
        try {
            beginReadTransaction("getMessagesByConversation", octxt);
            List<Message> msgs = getConversationById(convId).getMessages(sort, limit);

            boolean hasMailboxAccess = hasFullAccess();
            List<Message> filteredMsgs = new ArrayList<Message>(msgs.size());
            for (Message msg : msgs) {
                if (!hasMailboxAccess && !msg.canAccess(ACL.RIGHT_READ)) {
                    continue;
                }
                if (excludeSpamAndTrash && (msg.inTrash() || msg.inSpam())) {
                    continue;
                }
                filteredMsgs.add(msg);
            }
            msgs = filteredMsgs;
            success = true;
            return msgs;
        } finally {
            endTransaction(success);
        }
    }

    public Conversation getConversationById(OperationContext octxt, int id) throws ServiceException {
        return (Conversation) getItemById(octxt, id, MailItem.Type.CONVERSATION);
    }

    Conversation getConversationById(int id) throws ServiceException {
        return (Conversation) getItemById(id, MailItem.Type.CONVERSATION);
    }

    Conversation getConversation(MailItem.UnderlyingData data) throws ServiceException {
        return (Conversation) getItem(data);
    }

    Conversation getCachedConversation(Integer id) throws ServiceException {
        return (Conversation) getCachedItem(id, MailItem.Type.CONVERSATION);
    }

    public Conversation getConversationByHash(OperationContext octxt, String hash) throws ServiceException {
        boolean success = false;
        try {
            beginReadTransaction("getConversationByHash", octxt);
            Conversation conv = checkAccess(getConversationByHash(hash));
            success = true;
            return conv;
        } finally {
            endTransaction(success);
        }
    }

    Conversation getConversationByHash(String hash) throws ServiceException {
        Conversation conv = null;

        Integer convId = mailboxManager.getConversationIdCache().get(this, hash);
        if (convId != null) {
            conv = getCachedConversation(convId);
        }
        if (conv != null) {
            return conv;
        }

        // XXX: why not just do a "getConversationById()" if convId != null?
        MailItem.UnderlyingData data = DbMailItem.getByHash(this, hash);
        if (data == null || data.type == MailItem.Type.CONVERSATION.toByte()) {
            return getConversation(data);
        }
        return (Conversation) getMessage(data).getParent();
    }

    public SenderList getConversationSenderList(int convId) throws ServiceException {
        boolean success = false;
        try {
            beginTransaction("getSenderList", null);
            Conversation conv = getConversationById(convId);
            SenderList sl = conv.getSenderList();
            success = true;
            return sl;
        } finally {
            endTransaction(success);
        }
    }

    public Document getDocumentById(OperationContext octxt, int id) throws ServiceException {
        return (Document) getItemById(octxt, id, MailItem.Type.DOCUMENT);
    }

    public Document getDocumentByUuid(OperationContext octxt, String uuid) throws ServiceException {
        return (Document) getItemByUuid(octxt, uuid, MailItem.Type.DOCUMENT);
    }

    Document getDocumentById(int id) throws ServiceException {
        return (Document) getItemById(id, MailItem.Type.DOCUMENT);
    }

    public List<Document> getDocumentList(OperationContext octxt, int folderId) throws ServiceException {
        return getDocumentList(octxt, folderId, SortBy.NONE);
    }

    public List<Document> getDocumentList(OperationContext octxt, int folderId, SortBy sort) throws ServiceException {
        lock.lock(false);
        try {
            List<Document> docs = new ArrayList<Document>();
            for (MailItem item : getItemList(octxt, MailItem.Type.DOCUMENT, folderId, sort)) {
                docs.add((Document) item);
            }
            return docs;
        } finally {
            lock.release();
        }
    }

    public Collection<CalendarItem.CalendarMetadata> getCalendarItemMetadata(int folderId, long start, long end)
                    throws ServiceException {
        boolean success = false;
        try {
            beginReadTransaction("getCalendarItemMetadata", null);
            Folder f = getFolderById(folderId);
            if (!f.canAccess(ACL.RIGHT_READ)) {
                throw ServiceException.PERM_DENIED("you do not have sufficient permissions");
            }
            success = true;
            return DbMailItem.getCalendarItemMetadata(f, start, end);
        } finally {
            endTransaction(success);
        }
    }

    private void checkCalendarType(MailItem item) throws ServiceException {
        MailItem.Type type = item.getType();
        if (type != MailItem.Type.APPOINTMENT && type != MailItem.Type.TASK) {
            throw MailServiceException.NO_SUCH_CALITEM(item.getId());
        }
    }

    /**
     * Get Calendar entry associated with {@code id} as long as the calendar belongs to this mailbox
     * Note: This means that entries for mounted calendars are NOT returned.
     */
    public CalendarItem getCalendarItemById(OperationContext octxt, ItemId id) throws ServiceException {
        if ((id == null) || (!id.belongsTo(this))) {
            return null;
        }
        return getCalendarItemById(octxt, id.getId());
    }

    public CalendarItem getCalendarItemById(OperationContext octxt, int id) throws ServiceException {
        lock.lock(false);
        try {
            MailItem item = getItemById(octxt, id, MailItem.Type.UNKNOWN);
            checkCalendarType(item);
            return (CalendarItem) item;
        } finally {
            lock.release();
        }
    }

    private CalendarItem getCalendarItemById(int id) throws ServiceException {
        MailItem item = getItemById(id, MailItem.Type.UNKNOWN);
        checkCalendarType(item);
        return (CalendarItem) item;
    }

    CalendarItem getCalendarItem(MailItem.UnderlyingData data) throws ServiceException {
        return (CalendarItem) getItem(data);
    }

    public List<MailItem> getCalendarItemList(OperationContext octxt, int folderId) throws ServiceException {
        return getItemList(octxt, MailItem.Type.UNKNOWN, folderId);
    }

    public Appointment getAppointmentById(OperationContext octxt, int id) throws ServiceException {
        return (Appointment) getItemById(octxt, id, MailItem.Type.APPOINTMENT);
    }

    Appointment getAppointmentById(int id) throws ServiceException {
        return (Appointment) getItemById(id, MailItem.Type.APPOINTMENT);
    }

    public List<MailItem> getAppointmentList(OperationContext octxt, int folderId) throws ServiceException {
        return getItemList(octxt, MailItem.Type.APPOINTMENT, folderId);
    }

    public Task getTaskById(OperationContext octxt, int id) throws ServiceException {
        return (Task) getItemById(octxt, id, MailItem.Type.TASK);
    }

    Task getTaskById(int id) throws ServiceException {
        return (Task) getItemById(id, MailItem.Type.TASK);
    }

    public List<MailItem> getTaskList(OperationContext octxt, int folderId) throws ServiceException {
        return getItemList(octxt, MailItem.Type.TASK, folderId);
    }

    /**
     * @param start     start time of range, in milliseconds. {@code -1} means to leave the start time unconstrained.
     * @param end       end time of range, in milliseconds. {@code -1} means to leave the end time unconstrained.
     */
    public TypedIdList listCalendarItemsForRange(OperationContext octxt, MailItem.Type type, long start, long end,
                    int folderId) throws ServiceException {
        if (folderId == ID_AUTO_INCREMENT) {
            return new TypedIdList();
        }
        boolean success = false;
        try {
            beginReadTransaction("listCalendarItemsForRange", octxt);

            // if they specified a folder, make sure it actually exists
            getFolderById(folderId);

            // get the list of all visible calendar items in the specified folder
            TypedIdList ids = DbMailItem.listCalendarItems(this, type, start, end, folderId, null);
            success = true;
            return ids;
        } finally {
            endTransaction(success);
        }
    }

    public List<CalendarItem> getCalendarItems(OperationContext octxt, MailItem.Type type, int folderId)
            throws ServiceException {
        return getCalendarItemsForRange(octxt, type, -1, -1, folderId, null);
    }

    /**
     * @param start     start time of range, in milliseconds. {@code -1} means to leave the start time unconstrained.
     * @param end       end time of range, in milliseconds. {@code -1} means to leave the end time unconstrained.
     */
    public List<CalendarItem> getCalendarItemsForRange(OperationContext octxt, long start, long end,
            int folderId, int[] excludeFolders) throws ServiceException {
        return getCalendarItemsForRange(octxt, MailItem.Type.UNKNOWN, start, end, folderId, excludeFolders);
    }

    /** Returns a <tt>Collection</tt> of all {@link CalendarItem}s which
     *  overlap the specified time period.  There is no guarantee that the
     *  returned calendar items actually contain a recurrence within the range;
     *  all that is required is that there is some intersection between the
     *  (<tt>start</tt>, <tt>end</tt>) range and the period from the
     *  start time of the calendar item's first recurrence to the end time of
     *  its last recurrence.<p>
     *
     *  If a <tt>folderId</tt> is specified, only calendar items
     *  in that folder are returned.  If {@link #ID_AUTO_INCREMENT} is passed
     *  in as the <tt>folderId</tt>, all calendar items not in
     *  <tt>Spam</tt> or <tt>Trash</tt> are returned.
     * @param octxt     The {@link OperationContext}.
     * @param type      If MailItem.TYPE_APPOINTMENT, return only appointments.
     *                  If MailItem.TYPE_TASK, return only tasks.
     *                  If MailItem.TYPE_UNKNOWN, return both.
     * @param start     The start time of the range, in milliseconds.
     *                  <tt>-1</tt> means to leave the start time unconstrained.
     * @param end       The end time of the range, in milliseconds.
     *                  <tt>-1</tt> means to leave the end time unconstrained.
     * @param folderId  The folder to search for matching calendar items, or
     *                  {@link #ID_AUTO_INCREMENT} to search all non-Spam and
     *                  Trash folders in the mailbox.
     *
     * @perms {@link ACL#RIGHT_READ} on all returned calendar items.
     * @throws ServiceException */
    public List<CalendarItem> getCalendarItemsForRange(OperationContext octxt, MailItem.Type type,
            long start, long end, int folderId, int[] excludeFolders) throws ServiceException {
        boolean success = false;
        try {
            beginReadTransaction("getCalendarItemsForRange", octxt);

            // if they specified a folder, make sure it actually exists
            if (folderId != ID_AUTO_INCREMENT) {
                getFolderById(folderId);
            }

            // get the list of all visible calendar items in the specified folder
            List<CalendarItem> calItems = new ArrayList<CalendarItem>();
            List<MailItem.UnderlyingData> invData = DbMailItem.getCalendarItems(this, type, start, end, folderId,
                            excludeFolders);
            for (MailItem.UnderlyingData data : invData) {
                try {
                    CalendarItem calItem = getCalendarItem(data);
                    if (folderId == calItem.getFolderId() || (folderId == ID_AUTO_INCREMENT && calItem.inMailbox())) {
                        if (calItem.canAccess(ACL.RIGHT_READ)) {
                            calItems.add(calItem);
                        }
                    }
                } catch (ServiceException e) {
                    ZimbraLog.calendar.warn("Error while retrieving calendar item " + data.id + " in mailbox " + mId
                                    + "; skipping item", e);
                }
            }
            success = true;
            return calItems;
        } finally {
            endTransaction(success);
        }
    }

    public List<Integer> getItemIdList(OperationContext octxt, QueryParams params) throws ServiceException {
        boolean success = false;
        try {
            beginReadTransaction("getItemIdList", octxt);
            List<Integer> msgIds = DbMailItem.getIdsInOrder(this, this.getOperationConnection(), params, false);
            success = true;
            return msgIds;
        } finally {
            endTransaction(success);
        }
    }

    public List<Pair<Long, Long>> getDateAndItemIdList(OperationContext octxt, QueryParams params)
            throws ServiceException {
        boolean success = false;
        try {
            beginReadTransaction("getDateAndItemIdList", octxt);
            List<Pair<Long, Long>> result =
                    DbMailItem.getDatesAndIdsInOrder(this, this.getOperationConnection(), params, false);
            success = true;
            return result;
        } finally {
            endTransaction(success);
        }
    }

    public Pair<Long, Long> getSearchableItemDateBoundaries(OperationContext octxt)
            throws ServiceException {
        boolean success = false;
        try {
            beginReadTransaction("getSearchableItemDateBoundaries", octxt);
            Long oldDate = DbMailItem.getOldestSearchableItemDate(this, this.getOperationConnection());
            Long recentDate = DbMailItem.getMostRecentSearchableItemDate(this, this.getOperationConnection());

            success = true;
            return new Pair<Long,Long>(oldDate,recentDate);
        } finally {
            endTransaction(success);
        }
    }

    public void writeICalendarForCalendarItems(Writer writer, OperationContext octxt, Collection<CalendarItem> calItems,
        boolean useOutlookCompatMode, boolean ignoreErrors, boolean needAppleICalHacks, boolean trimCalItemsList)
            throws ServiceException {
        writeICalendarForCalendarItems(writer, octxt, calItems, null,
                useOutlookCompatMode, ignoreErrors, needAppleICalHacks, trimCalItemsList, false);
    }

    public void writeICalendarForCalendarItems(Writer writer, OperationContext octxt, Collection<CalendarItem> calItems,
            Folder f, boolean useOutlookCompatMode, boolean ignoreErrors, boolean needAppleICalHacks,
            boolean trimCalItemsList, boolean escapeHtmlTags)
    throws ServiceException {
        writeICalendarForCalendarItems(writer, octxt, calItems,
            f, useOutlookCompatMode, ignoreErrors, needAppleICalHacks,
            trimCalItemsList, escapeHtmlTags, false /* includeAttaches */);
    }

    public void writeICalendarForCalendarItems(Writer writer, OperationContext octxt, Collection<CalendarItem> calItems,
            Folder f, boolean useOutlookCompatMode, boolean ignoreErrors, boolean needAppleICalHacks,
            boolean trimCalItemsList, boolean escapeHtmlTags, boolean includeAttaches)
    throws ServiceException {
        lock.lock();
        try {
            writer.write("BEGIN:VCALENDAR\r\n");
            if (f != null) {
                writer.write("X-WR-CALNAME:");
                writer.write(f.getName());
                writer.write("\r\n");
                writer.write("X-WR-CALID:");
                writer.write(new ItemId(f).toString());
                writer.write("\r\n");
            }

            ZProperty prop;
            prop = new ZProperty(ICalTok.PRODID, ZCalendar.sZimbraProdID);
            prop.toICalendar(writer, needAppleICalHacks);
            prop = new ZProperty(ICalTok.VERSION, ZCalendar.sIcalVersion);
            prop.toICalendar(writer, needAppleICalHacks);
            prop = new ZProperty(ICalTok.METHOD, ICalTok.PUBLISH.toString());
            prop.toICalendar(writer, needAppleICalHacks);

            // timezones
            ICalTimeZone localTz = Util.getAccountTimeZone(getAccount());
            TimeZoneMap tzmap = new TimeZoneMap(localTz);
            for (CalendarItem calItem : calItems) {
                tzmap.add(calItem.getTimeZoneMap());
            }
            // iterate the tzmap and add all the VTimeZone's
            for (Iterator<ICalTimeZone> iter = tzmap.tzIterator(); iter.hasNext();) {
                ICalTimeZone tz = iter.next();
                tz.newToVTimeZone().toICalendar(writer, needAppleICalHacks);
            }
            tzmap = null; // help keep memory consumption low

            // build all the event components and add them to the Calendar
            for (Iterator<CalendarItem> iter = calItems.iterator(); iter.hasNext();) {
                CalendarItem calItem = iter.next();
                boolean allowPrivateAccess = calItem.isPublic()
                                || calItem.allowPrivateAccess(octxt.getAuthenticatedUser(),
                                                octxt.isUsingAdminPrivileges());
                if (trimCalItemsList)
                 {
                    iter.remove(); // help keep memory consumption low
                }
                Invite[] invites = calItem.getInvites();
                if (invites != null && invites.length > 0) {
                    boolean appleICalExdateHack = Provisioning.getInstance().getLocalServer().isCalendarAppleICalCompatibleCanceledInstances();
                    ZComponent[] comps = null;
                    try {
                        comps = Invite.toVComponents(invites, allowPrivateAccess, useOutlookCompatMode,
                                        appleICalExdateHack, includeAttaches);
                    } catch (ServiceException e) {
                        if (ignoreErrors) {
                            ZimbraLog.calendar.warn("Error retrieving iCalendar data for item %s: %s", calItem.getId(),
                                            e.getMessage(), e);
                        } else {
                            throw e;
                        }
                    }
                    if (comps != null) {
                        for (ZComponent comp : comps) {
                            comp.toICalendar(writer, needAppleICalHacks, escapeHtmlTags);
                        }
                    }
                }
            }

            writer.write("END:VCALENDAR\r\n");
        } catch (IOException e) {
            throw ServiceException.FAILURE("Error writing iCalendar", e);
        } finally {
            lock.release();
        }
    }

    public void writeICalendarForRange(Writer writer, OperationContext octxt, long start, long end, int folderId,
            boolean useOutlookCompatMode, boolean ignoreErrors, boolean needAppleICalHacks) throws ServiceException {
        writeICalendarForRange(writer, octxt, start, end, folderId, useOutlookCompatMode, ignoreErrors,
                needAppleICalHacks, false);
    }

    public void writeICalendarForRange(Writer writer, OperationContext octxt, long start, long end, int folderId,
            boolean useOutlookCompatMode, boolean ignoreErrors, boolean needAppleICalHacks, boolean escapeHtmlTags)
            throws ServiceException {
        boolean success = false;
        try {
            beginTransaction("writeICalendarForRange", octxt);
            Collection<CalendarItem> calItems = getCalendarItemsForRange(octxt, start, end, folderId, null);
            writeICalendarForCalendarItems(writer, octxt, calItems, null, useOutlookCompatMode, ignoreErrors,
                    needAppleICalHacks, true, escapeHtmlTags);
        } finally {
            endTransaction(success);
        }
    }

    public CalendarDataResult getCalendarSummaryForRange(OperationContext octxt, int folderId, MailItem.Type type,
                    long start, long end) throws ServiceException {
        lock.lock(false);
        try {
            Folder folder = getFolderById(folderId);
            if (!folder.canAccess(ACL.RIGHT_READ)) {
                throw ServiceException.PERM_DENIED("you do not have sufficient permissions on folder "
                                + folder.getName());
            }
            CalSummaryCache calSummaryCache = Zimbra.getAppContext().getBean(CalendarCacheManager.class).getSummaryCache();
            return calSummaryCache.getCalendarSummary(octxt, getAccountId(), folderId, type, start, end, true);
        } finally {
            lock.release();
        }
    }

    public List<CalendarDataResult> getAllCalendarsSummaryForRange(OperationContext octxt, MailItem.Type type,
                    long start, long end) throws ServiceException {
        boolean success = false;
        try {
            // folder cache is populated in beginTransaction...
            beginReadTransaction("getAllCalendarsSummaryForRange", octxt);
            success = true;
            List<CalendarDataResult> list = new ArrayList<CalendarDataResult>();
            for (Folder folder : listAllFolders()) {
                if (folder.inTrash() || folder.inSpam()) {
                    continue;
                }
                // Only look at folders of right view type.  We might have to relax this to allow appointments/tasks
                // in any folder, but that requires scanning too many folders each time, most of which don't contain
                // any calendar items.
                if (folder.getDefaultView() != type) {
                    continue;
                }
                try {
                    if (!folder.canAccess(ACL.RIGHT_READ)) {
                        continue;
                    }
                    CalSummaryCache calSummaryCache = Zimbra.getAppContext().getBean(CalendarCacheManager.class).getSummaryCache();
                    CalendarDataResult result = calSummaryCache.getCalendarSummary(octxt, getAccountId(), folder.getId(), type, start, end, true);
                    if (result != null) {
                        list.add(result);
                    }
                } catch (ServiceException se) {
                    ZimbraLog.fb.info("Problem getting calendar summary cache for folder '%s' - ignoring",
                            folder.getName(), se);
                    throw se;
                }
            }
            return list;
        } finally {
            endTransaction(success);
        }
    }

    /**
     * @param octxt
     * @param params
     * @return A "mailbox neutral" representation of the query string: ie one that is re-written so that all Folder names (and other by-name
     *         search parts) are re-written using ID's.  This is useful in some situations where you want to proxy the search
     *         request (since you cannot directly proxy a search request with local folder names in it)
     * @throws IOException
     * @throws ServiceException
     */
    public String getRewrittenQueryString(OperationContext octxt, SearchParams params) throws ServiceException {
        if (octxt == null) {
            throw ServiceException.INVALID_REQUEST("The OperationContext must not be null", null);
        }

        // okay, lets run the search through the query parser -- this has the side-effect of
        // re-writing the query in a format that is OK to proxy to the other server
        ZimbraQuery zq = new ZimbraQuery(octxt, SoapProtocol.Soap12, this, params);
        return zq.toQueryString();
    }

    public FreeBusy getFreeBusy(OperationContext octxt, long start, long end, int folder) throws ServiceException {
        return getFreeBusy(octxt, getAccount().getName(), start, end, folder, null);
    }

    public FreeBusy getFreeBusy(OperationContext octxt, long start, long end, Appointment exAppt)
            throws ServiceException {
        return getFreeBusy(octxt, getAccount().getName(), start, end, FreeBusyQuery.CALENDAR_FOLDER_ALL, exAppt);
    }

    public FreeBusy getFreeBusy(OperationContext octxt, String name, long start, long end, int folder)
            throws ServiceException {
        return getFreeBusy(octxt, name, start, end, folder, null);
    }

    public FreeBusy getFreeBusy(OperationContext octxt, String name, long start, long end, int folder,
                    Appointment exAppt) throws ServiceException {
        lock.lock(false);
        try {
            Account authAcct;
            boolean asAdmin;
            if (octxt != null) {
                authAcct = octxt.getAuthenticatedUser();
                asAdmin = octxt.isUsingAdminPrivileges();
            } else {
                authAcct = null;
                asAdmin = false;
            }
            return LocalFreeBusyProvider.getFreeBusyList(authAcct, asAdmin, this, name, start, end, folder, exAppt);
        } finally {
            lock.release();
        }
    }

    public static enum BrowseBy {
        attachments, domains, objects;
    }

    /**
     * Return a list of all the {attachments} or {doamins} or {objects} in this Mailbox, optionally with a prefix string
     * or limited by maximum number.
     *
     * @param max Maximum number of results to return.  0 means "return all results"  If more than max entries exist,
     * only the first max are returned, sorted by frequency.
     */
    public List<BrowseTerm> browse(OperationContext octxt, BrowseBy browseBy, String regex, int max)
            throws IOException, ServiceException {
        boolean success = false;
        try {
            beginTransaction("browse", octxt);
            if (!hasFullAccess()) {
                throw ServiceException.PERM_DENIED("you do not have sufficient permissions on this mailbox");
            }
            List<BrowseTerm> result = null;
            switch (browseBy) {
                case attachments:
                    result = index.getAttachmentTypes(regex);
                    break;
                case domains:
                    Map<String, DomainBrowseTerm> domains = new HashMap<String, DomainBrowseTerm>();
                    for (BrowseTerm term : index.getDomains(LuceneFields.L_H_FROM, regex)) {
                        DomainBrowseTerm domain = domains.get(term.getText());
                        if (domain == null) {
                            domain = new DomainBrowseTerm(term);
                            domains.put(term.getText(), domain);
                        }
                        domain.addField(DomainBrowseTerm.Field.FROM);
                    }
                    for (BrowseTerm term : index.getDomains(LuceneFields.L_H_TO, regex)) {
                        DomainBrowseTerm domain = domains.get(term.getText());
                        if (domain == null) {
                            domain = new DomainBrowseTerm(term);
                            domains.put(term.getText(), domain);
                        }
                        domain.addField(DomainBrowseTerm.Field.TO);
                    }
                    for (BrowseTerm term : index.getDomains(LuceneFields.L_H_CC, regex)) {
                        DomainBrowseTerm domain = domains.get(term.getText());
                        if (domain == null) {
                            domain = new DomainBrowseTerm(term);
                            domains.put(term.getText(), domain);
                        }
                        domain.addField(DomainBrowseTerm.Field.CC);
                    }
                    result = new ArrayList<BrowseTerm>(domains.values());
                    break;
                case objects:
                    result = index.getObjects(regex);
                    break;
                default:
                    assert false : browseBy;
            }

            Collections.sort(result, new Comparator<BrowseTerm>() {
                @Override
                public int compare(BrowseTerm o1, BrowseTerm o2) {
                    int retVal = o2.getFreq() - o1.getFreq();
                    if (retVal == 0) {
                        retVal = o1.getText().compareTo(o2.getText());
                    }
                    return retVal;
                }
            });

            if (max > 0 && result.size() > max) {
                result = result.subList(0, max);
            }

            success = true;
            return result;
        } finally {
            endTransaction(success);
        }
    }

    public void dismissCalendarItemAlarm(OperationContext octxt, int calItemId, long dismissedAt)
            throws ServiceException {
        DismissCalendarItemAlarm redoRecorder = new DismissCalendarItemAlarm(getId(), calItemId, dismissedAt);
        boolean success = false;
        try {
            beginTransaction("dismissAlarm", octxt, redoRecorder);
            CalendarItem calItem = getCalendarItemById(octxt, calItemId);
            if (calItem == null) {
                throw MailServiceException.NO_SUCH_CALITEM(calItemId);
            }
            markItemModified(calItem, Change.INVITE);
            calItem.snapshotRevision();
            calItem.updateNextAlarm(dismissedAt + 1, true);
            success = true;
        } finally {
            endTransaction(success);
        }
    }

    public void snoozeCalendarItemAlarm(OperationContext octxt, int calItemId, long snoozeUntil)
            throws ServiceException {
        SnoozeCalendarItemAlarm redoRecorder = new SnoozeCalendarItemAlarm(getId(), calItemId, snoozeUntil);
        boolean success = false;
        try {
            beginTransaction("snoozeAlarm", octxt, redoRecorder);
            CalendarItem calItem = getCalendarItemById(octxt, calItemId);
            if (calItem == null) {
                throw MailServiceException.NO_SUCH_CALITEM(calItemId);
            }
            markItemModified(calItem, Change.INVITE);
            calItem.snapshotRevision();
            calItem.updateNextAlarm(snoozeUntil, false);
            success = true;
        } finally {
            endTransaction(success);
        }
    }

    public static final class SetCalendarItemData {
        public Invite invite;
        public ParsedMessage message;

        @Override
        public String toString() {
            return Objects.toStringHelper(this).add("inv", invite).add("hasBody", message != null).toString();
        }
    }

    public static final class AddInviteData {
        public final int calItemId;
        public final int invId;
        public final int compNum;
        public final int modSeq;
        public final int rev;

        private AddInviteData(int calItemId, int invId, int compNum, int modSeq, int rev) {
            this.calItemId = calItemId;
            this.invId = invId;
            this.compNum = compNum;
            this.modSeq = modSeq;
            this.rev = rev;
        }
    }

    /**
     * @param exceptions can be NULL
     * @return calendar item ID
     */
    public CalendarItem setCalendarItem(OperationContext octxt, int folderId, int flags, String[] tags,
            SetCalendarItemData defaultInv, SetCalendarItemData[] exceptions, List<ReplyInfo> replies, long nextAlarm)
    throws ServiceException {
        return setCalendarItem(octxt, folderId, flags, tags, defaultInv, exceptions, replies, nextAlarm, null);
    }

    /**
     * @param exceptions can be NULL
     * @return calendar item ID
     */
    public CalendarItem setCalendarItem(OperationContext octxt, int folderId, int flags, String[] tags,
            SetCalendarItemData defaultInv, SetCalendarItemData[] exceptions, List<ReplyInfo> replies, long nextAlarm,
            String davBaseName)
    throws ServiceException {
        flags = (flags & ~Flag.FLAGS_SYSTEM);
        SetCalendarItem redoRecorder = new SetCalendarItem(getId(), attachmentsIndexingEnabled(), flags, tags);

        boolean success = false;
        try {
            beginTransaction("setCalendarItem", octxt, redoRecorder);
            Tag.NormalizedTags ntags = new Tag.NormalizedTags(this, tags);

            // Make a single list containing default and exceptions.
            int scidLen = (defaultInv != null ? 1 : 0) + (exceptions != null ? exceptions.length : 0);
            List<SetCalendarItemData> scidList = new ArrayList<SetCalendarItemData>(scidLen);
            if (defaultInv != null) {
                defaultInv.invite.setLastFullSeqNo(defaultInv.invite.getSeqNo());
                scidList.add(defaultInv);
            }
            if (exceptions != null) {
                for (SetCalendarItemData scid : exceptions) {
                    scid.invite.setLastFullSeqNo(scid.invite.getSeqNo());
                    scidList.add(scid);
                }
            }

            CalendarItem calItem = null;

            // bug 19868: Preserve invId of existing Invites.  We have to do this before making any
            // calls to processNewInvite() because it'll delete all existing Invites and we'll lose
            // old invId information.
            if (!scidList.isEmpty()) {
                calItem = getCalendarItemByUid(octxt, scidList.get(0).invite.getUid());
                for (SetCalendarItemData scid : scidList) {
                    int idBeingSet = scid.invite.getMailItemId();
                    if (idBeingSet <= 0) {
                        if (calItem != null) {
                            Invite currInv = calItem.getInvite(scid.invite.getRecurId());
                            if (currInv != null) {
                                scid.invite.setInviteId(currInv.getMailItemId());
                                // Carry over local-only setting.
                                boolean currLO = currInv.isLocalOnly();
                                boolean newLO = scid.invite.isLocalOnly();
                                scid.invite.setLocalOnly(currLO && newLO);
                            } else {
                                scid.invite.setInviteId(getNextItemId(Mailbox.ID_AUTO_INCREMENT));
                            }
                        } else {
                            scid.invite.setInviteId(getNextItemId(Mailbox.ID_AUTO_INCREMENT));
                        }
                    }
                }

                // If modifying an existing calendar item, inherit intended f/b from old version
                // if new version doesn't specify it.  (bug 41002)
                if (calItem != null && calItem.getFolderId() != Mailbox.ID_FOLDER_TRASH) {
                    Invite currSeries = calItem.getDefaultInviteOrNull();
                    for (SetCalendarItemData scid : scidList) {
                        if (!scid.invite.hasFreeBusy()) {
                            Invite currInv = calItem.getInvite(scid.invite.getRecurId());
                            if (currInv == null) { // Inherit from series as fallback.
                                currInv = currSeries;
                            }
                            if (currInv != null && currInv.hasFreeBusy()) {
                                if (scid.invite.isTransparent()) {
                                    // New invite is transparent.  New intended f/b must be free.
                                    scid.invite.setFreeBusy(IcalXmlStrMap.FBTYPE_FREE);
                                } else {
                                    // New invite is opaque.
                                    if (IcalXmlStrMap.FBTYPE_FREE.equals(currInv.getFreeBusy())) {
                                        // An opaque invite cannot have intended f/b value of free.  Make it busy.
                                        scid.invite.setFreeBusy(IcalXmlStrMap.FBTYPE_BUSY);
                                    } else {
                                        // Current intended f/b has a non-free value, so keep it.  It's better
                                        // to preserve tentative or OOO value than to unconditionally change to busy.
                                        scid.invite.setFreeBusy(currInv.getFreeBusy());
                                    }
                                }
                            }
                        }
                    }
                }
            }

            // trace logging
            if (!scidList.isEmpty()) {
                Invite invLog = scidList.get(0).invite;
                String idStr = calItem != null ? Integer.toString(calItem.getId()) : "(new)";
                ZimbraLog.calendar.info("setCalendarItem: id=%s, folderId=%d, subject=\"%s\", UID=%s",
                        idStr, folderId, (invLog != null && invLog.isPublic() ? invLog.getName() : "(private)"),
                        invLog.getUid());
            }

            redoRecorder.setData(defaultInv, exceptions, replies, nextAlarm);

            AlarmData oldAlarmData = null;
            for (SetCalendarItemData scid : scidList) {
                if (scid.message == null) {
                    scid.invite.setDontIndexMimeMessage(true); // the MimeMessage is fake, so we don't need to index it
                    String desc = scid.invite.getDescription();
                    if (desc != null && desc.length() > Invite.getMaxDescInMeta()) {
                        MimeMessage mm = CalendarMailSender.createCalendarMessage(scid.invite);
                        scid.message = new ParsedMessage(mm,
                                octxt == null ? System.currentTimeMillis() : octxt.getTimestamp(), true);
                    }
                }
            }

            if (scidList.size() > 0) {
                SetCalendarItemData scid = scidList.get(0);
                if (calItem == null) {
                    // ONLY create an calendar item if this is a REQUEST method...otherwise don't.
                    String method = scid.invite.getMethod();
                    if ("REQUEST".equals(method) || "PUBLISH".equals(method)) {
                        try {
                            calItem = createCalendarItem(folderId, flags, ntags, scid.invite.getUid(), scid.message,
                                    scid.invite, (CustomMetadata) null, davBaseName);
                        } catch (MailServiceException e) {
                            if (e.getCode() == MailServiceException.ALREADY_EXISTS) {
                                //bug 49106 - did not find the appointment above in getCalendarItemByUid(), but the mail_item exists
                                ZimbraLog.calendar.error("failed to create calendar item; already exists. cause: " +
                                        (scidList.isEmpty() ? "no items in uid list." :
                                            "uid not found in appointment: " + scidList.get(0).invite.getUid() +
                                        " or bad mail_item type"));
                            }
                            throw e;
                        }
                    } else {
                        return null; // for now, just ignore this Invitation
                    }
                } else {
                    calItem.snapshotRevision();

                    // Preserve alarm time before any modification is made to the item.
                    if (calItem.getAlarmData() != null) {
                        oldAlarmData = (AlarmData) calItem.getAlarmData().clone();
                    }

                    calItem.setTags(flags, ntags);
                    calItem.processNewInvite(scid.message, scid.invite, folderId, nextAlarm, false, true);
                }
                redoRecorder.setCalendarItemAttrs(calItem.getId(), calItem.getFolderId());
            }
            if (scidList.size() > 1) {
                // remove the first one. it is already processed
                scidList.remove(0);
                // exceptions
                calItem.processNewInviteExceptions(scidList, folderId, nextAlarm, false, false);
            }

            // Recompute alarm time after processing all Invites.
            if (nextAlarm == CalendarItem.NEXT_ALARM_KEEP_CURRENT) {
                nextAlarm = oldAlarmData != null ? oldAlarmData.getNextAt() : CalendarItem.NEXT_ALARM_FROM_NOW;
            }
            calItem.updateNextAlarm(nextAlarm, oldAlarmData, false);

            // Override replies list if one is provided.
            // Null list means keep existing replies.  Empty list means to clear existing replies.
            // List with one or more replies means replacing existing replies.
            if (replies != null) {
                calItem.setReplies(replies);
            }
            indexItem(calItem);

            success = true;
            return calItem;
        } finally {
            endTransaction(success);
        }
    }

    /**
     * Fix up timezone definitions in all appointments/tasks in the mailbox.
     *
     * @param after only fix calendar items that have instances after this time
     */
    public int fixAllCalendarItemTZ(OperationContext octxt, long after, TimeZoneFixupRules fixupRules)
            throws ServiceException {
        int numFixedCalItems = 0;
        int numFixedTZs = 0;
        ZimbraLog.calendar.info("Started: timezone fixup in calendar of mailbox " + getId());
        List<List<MailItem>> lists = new ArrayList<List<MailItem>>(2);
        lists.add(getItemList(octxt, MailItem.Type.APPOINTMENT));
        lists.add(getItemList(octxt, MailItem.Type.TASK));
        for (List<MailItem> items : lists) {
            for (Iterator<MailItem> iter = items.iterator(); iter.hasNext();) {
                Object obj = iter.next();
                if (!(obj instanceof CalendarItem)) {
                    continue;
                }
                CalendarItem calItem = (CalendarItem) obj;
                long end = calItem.getEndTime();
                if (end <= after) {
                    continue;
                }
                try {
                    int num = fixCalendarItemTZ(octxt, calItem.getId(), fixupRules);
                    numFixedTZs += num;
                    if (num > 0) {
                        numFixedCalItems++;
                    }
                } catch (ServiceException e) {
                    ZimbraLog.calendar.error("Error fixing calendar item " + calItem.getId() + " in mailbox " +
                            getId() + ": " + e.getMessage(), e);
                }
            }
        }
        ZimbraLog.calendar.info("Finished: timezone fixup in calendar of mailbox " + getId() + "; fixed " +
                numFixedTZs + " timezone entries in " + numFixedCalItems + " calendar items");
        return numFixedCalItems;
    }

    /**
     * Fix up timezone definitions in an appointment/task.  Fixup is
     * required when governments change the daylight savings policy.
     *
     * @param fixupRules rules specifying which timezones to fix and how
     * @return number of timezone objects that were modified
     */
    public int fixCalendarItemTZ(OperationContext octxt, int calItemId, TimeZoneFixupRules fixupRules)
            throws ServiceException {
        FixCalendarItemTZ redoRecorder = new FixCalendarItemTZ(getId(), calItemId);
        boolean success = false;
        try {
            beginTransaction("fixCalendarItemTimeZone2", octxt, redoRecorder);
            CalendarItem calItem = getCalendarItemById(octxt, calItemId);
            Map<String, ICalTimeZone> replaced = new HashMap<String, ICalTimeZone>();
            int numFixed = fixupRules.fixCalendarItem(calItem, replaced);
            if (numFixed > 0) {
                ZimbraLog.calendar.info("Fixed " + numFixed + " timezone entries in calendar item " + calItem.getId());
                redoRecorder.setReplacementMap(replaced);
                markItemModified(calItem, Change.CONTENT | Change.INVITE);
                calItem.snapshotRevision();
                calItem.saveMetadata();
                // Need to uncache and refetch the item because there are fields
                // in the appointment/task that reference the old, pre-fix version
                // of the timezones.  We can either visit them all and update them,
                // or simply invalidate the calendar item and refetch it.
                uncacheItem(calItemId);
                calItem = getCalendarItemById(octxt, calItemId);
                success = true;

                Callback cb = CalendarItem.getCallback();
                if (cb != null) {
                    cb.modified(calItem);
                }
            }
            return numFixed;
        } finally {
            endTransaction(success);
        }
    }

    public int fixAllCalendarItemEndTime(OperationContext octxt) throws ServiceException {
        int numFixed = 0;
        ZimbraLog.calendar.info("Started: end time fixup in calendar of mailbox " + getId());
        @SuppressWarnings("unchecked")
        List<MailItem>[] lists = new List[2];
        lists[0] = getItemList(octxt, MailItem.Type.APPOINTMENT);
        lists[1] = getItemList(octxt, MailItem.Type.TASK);
        for (List<MailItem> items : lists) {
            for (Iterator<MailItem> iter = items.iterator(); iter.hasNext();) {
                Object obj = iter.next();
                if (!(obj instanceof CalendarItem)) {
                    continue;
                }
                CalendarItem calItem = (CalendarItem) obj;
                try {
                    numFixed += fixCalendarItemEndTime(octxt, calItem);
                } catch (ServiceException e) {
                    ZimbraLog.calendar.error(
                            "Error fixing calendar item " + calItem.getId() +
                            " in mailbox " + getId() + ": " + e.getMessage(), e);
                }
            }
        }
        ZimbraLog.calendar.info(
                "Finished: end time fixup in calendar of mailbox " +
                getId() + "; fixed " + numFixed + " entries");
        return numFixed;
    }

    public int fixCalendarItemEndTime(OperationContext octxt, CalendarItem calItem) throws ServiceException {
        FixCalendarItemEndTime redoRecorder = new FixCalendarItemEndTime(getId(), calItem.getId());
        boolean success = false;
        try {
            beginTransaction("fixupCalendarItemEndTime", octxt, redoRecorder);
            int numFixed = calItem.fixRecurrenceEndTime();
            if (numFixed > 0) {
                ZimbraLog.calendar.info("Fixed calendar item " + calItem.getId());
                calItem.snapshotRevision();
                calItem.saveMetadata();
                success = true;
            }
            return numFixed;
        } finally {
            endTransaction(success);
        }
    }

    public int fixAllCalendarItemPriority(OperationContext octxt) throws ServiceException {
        int numFixed = 0;
        ZimbraLog.calendar.info("Started: priority fixup in calendar of mailbox " + getId());
        @SuppressWarnings("unchecked")
        List<MailItem>[] lists = new List[2];
        lists[0] = getItemList(octxt, MailItem.Type.APPOINTMENT);
        lists[1] = getItemList(octxt, MailItem.Type.TASK);
        for (List<MailItem> items : lists) {
            for (Iterator<MailItem> iter = items.iterator(); iter.hasNext();) {
                Object obj = iter.next();
                if (!(obj instanceof CalendarItem)) {
                    continue;
                }
                CalendarItem calItem = (CalendarItem) obj;
                try {
                    numFixed += fixCalendarItemPriority(octxt, calItem);
                } catch (ServiceException e) {
                    ZimbraLog.calendar.error(
                            "Error fixing calendar item " + calItem.getId() +
                            " in mailbox " + getId() + ": " + e.getMessage(), e);
                }
            }
        }
        ZimbraLog.calendar.info(
                "Finished: priority fixup in calendar of mailbox " +
                getId() + "; fixed " + numFixed + " entries");
        return numFixed;
    }

    public int fixCalendarItemPriority(OperationContext octxt, CalendarItem calItem) throws ServiceException {
        FixCalendarItemPriority redoRecorder = new FixCalendarItemPriority(getId(), calItem.getId());
        boolean success = false;
        try {
            beginTransaction("fixupCalendarItemPriority", octxt, redoRecorder);
            int flags = calItem.mData.getFlags() & ~(Flag.BITMASK_HIGH_PRIORITY | Flag.BITMASK_LOW_PRIORITY);
            Invite[] invs = calItem.getInvites();
            if (invs != null) {
                for (Invite cur : invs) {
                    String method = cur.getMethod();
                    if (method.equals(ICalTok.REQUEST.toString()) ||
                        method.equals(ICalTok.PUBLISH.toString())) {
                        if (cur.isHighPriority()) {
                            flags |= Flag.BITMASK_HIGH_PRIORITY;
                        }
                        if (cur.isLowPriority()) {
                            flags |= Flag.BITMASK_LOW_PRIORITY;
                        }
                    }
                }
            }
            int numFixed = 0;
            if (flags != calItem.mData.getFlags()) {
                ZimbraLog.calendar.info("Fixed calendar item " + calItem.getId());
                markItemModified(calItem, Change.INVITE);
                calItem.mData.setFlags(flags);
                calItem.snapshotRevision();
                calItem.saveMetadata();
                success = true;
                numFixed = 1;
            }
            return numFixed;
        } finally {
            endTransaction(success);
        }
    }

    public AddInviteData addInvite(OperationContext octxt, Invite inv, int folderId)
            throws ServiceException {
        boolean addRevision = true;  // Always rev the calendar item.
        return addInvite(octxt, inv, folderId, null, false, false, addRevision);
    }

    public AddInviteData addInvite(OperationContext octxt, Invite inv, int folderId, ParsedMessage pm)
            throws ServiceException {
        boolean addRevision = true;  // Always rev the calendar item.
        return addInvite(octxt, inv, folderId, pm, false, false, addRevision);
    }

    public AddInviteData addInvite(OperationContext octxt, Invite inv, int folderId, boolean preserveExistingAlarms,
            boolean addRevision) throws ServiceException {
        return addInvite(octxt, inv, folderId, null, preserveExistingAlarms, false, addRevision);
    }

    /**
     * Directly add an Invite into the system...this process also gets triggered when we add a Message
     * that has a text/calendar Mime part: but this API is useful when you don't want to add a corresponding
     * message.
     * @param octxt
     * @param inv
     * @param pm NULL is OK here
     * @param preserveExistingAlarms
     * @param discardExistingInvites
     * @param addRevision if true and revisioning is enabled and calendar item exists already, add a revision
     *                    with current snapshot of the calendar item
     *
     * @return AddInviteData
     * @throws ServiceException
     */
    public AddInviteData addInvite(OperationContext octxt, Invite inv, int folderId, ParsedMessage pm,
            boolean preserveExistingAlarms, boolean discardExistingInvites, boolean addRevision)
            throws ServiceException {
        if (pm == null) {
            inv.setDontIndexMimeMessage(true); // the MimeMessage is fake, so we don't need to index it
            String desc = inv.getDescription();
            if (inv.hasAttachment() || (desc != null && (desc.length() > Invite.getMaxDescInMeta()))) {
                MimeMessage mm = CalendarMailSender.createCalendarMessage(inv);
                pm = new ParsedMessage(mm, octxt == null ? System.currentTimeMillis() : octxt.getTimestamp(), true);
            }
        }

        byte[] data = null;
        try {
            if (pm != null) {
                data = pm.getRawData();
            }
        } catch (IOException ioe) {
            throw ServiceException.FAILURE("Caught IOException", ioe);
        }

        CreateInvite redoRecorder =
            new CreateInvite(mId, inv, folderId, data, preserveExistingAlarms, discardExistingInvites, addRevision);

        boolean success = false;
        try {
            beginTransaction("addInvite", octxt, redoRecorder);
            CreateInvite redoPlayer = (octxt == null ? null : (CreateInvite) octxt.getPlayer());

            if (redoPlayer == null || redoPlayer.getCalendarItemId() == 0) {
                int currId = inv.getMailItemId();
                if (currId <= 0) {
                    inv.setInviteId(getNextItemId(Mailbox.ID_AUTO_INCREMENT));
                } else {
                    inv.setInviteId(currId);
                }
            }

            CalendarItem calItem = getCalendarItemByUid(octxt, inv.getUid());
            boolean processed = true;
            if (calItem == null) {
                // ONLY create an calendar item if this is a REQUEST method...otherwise don't.
                if (inv.getMethod().equals("REQUEST") || inv.getMethod().equals("PUBLISH")) {
                    calItem = createCalendarItem(folderId, 0, null, inv.getUid(), pm, inv, null);
                } else {
                    return null; // for now, just ignore this Invitation
                }
            } else {
                if (!checkItemChangeID(calItem)) {
                    throw MailServiceException.MODIFY_CONFLICT();
                }
                if (inv.getMethod().equals("REQUEST") || inv.getMethod().equals("PUBLISH")) {
                    // Preserve invId.  (bug 19868)
                    Invite currInv = calItem.getInvite(inv.getRecurId());
                    if (currInv != null) {
                        inv.setInviteId(currInv.getMailItemId());
                    }
                }
                if (addRevision) {
                    calItem.snapshotRevision();
                }
                processed = calItem.processNewInvite(pm, inv, folderId, CalendarItem.NEXT_ALARM_KEEP_CURRENT,
                        preserveExistingAlarms, discardExistingInvites);
            }

            if (Invite.isOrganizerMethod(inv.getMethod())) { // Don't update the index for replies. (bug 55317)
                indexItem(calItem);
            }

            redoRecorder.setCalendarItemAttrs(calItem.getId(), calItem.getFolderId());

            success = true;
            if (processed) {
                return new AddInviteData(calItem.getId(), inv.getMailItemId(), inv.getComponentNum(),
                        calItem.getModifiedSequence(), calItem.getSavedSequence());
            } else {
                return null;
            }
        } finally {
            endTransaction(success);
        }
    }

    public String getStoredDavBaseName(OperationContext octxt, int item_id)
    throws ServiceException {
        String davBaseName = null;
        boolean success = false;
        try {
            beginReadTransaction("getStoredDavBaseName", octxt);
            davBaseName = DbMailItem.getStoredDavBaseName(this, item_id);
            success = true;
        } finally {
            endTransaction(success);
        }
        return davBaseName;
    }

    public MailItem getItemWithStoredDavBaseName(OperationContext octxt, int folderId, String davBaseName)
    throws ServiceException {
        boolean success = false;
        try {
            beginReadTransaction("getItemWithStoredDavBaseName", octxt);
            MailItem.UnderlyingData data = DbMailItem.getItemWithStoredDavBaseName(this, folderId, davBaseName);
            MailItem mailItem = getItem(data);
            success = true;
            return mailItem;
        } finally {
            endTransaction(success);
        }
    }

    public CalendarItem getCalendarItemByUid(OperationContext octxt, String uid) throws ServiceException {
        boolean success = false;
        try {
            beginReadTransaction("getCalendarItemByUid", octxt);
            MailItem.UnderlyingData data = DbMailItem.getCalendarItem(this, uid, true);
            CalendarItem calItem = (CalendarItem) getItem(data);
            success = true;
            return calItem;
        } finally {
            endTransaction(success);
        }
    }

    public CalendarItem getCalendarItemWithUidInFolder(OperationContext octxt, String uid, int folderId)
    throws ServiceException {
        boolean success = false;
        try {
            beginReadTransaction("getCalendarItemWithUidInFolder", octxt);
            MailItem.UnderlyingData data = DbMailItem.getCalendarItemWithUidInFolder(this, uid, folderId, true);
            CalendarItem calItem = (CalendarItem) getItem(data);
            success = true;
            return calItem;
        } finally {
            endTransaction(success);
        }
    }

    public Map<String, CalendarItem> getCalendarItemsByUid(OperationContext octxt, List<String> uids)
    throws ServiceException {
        boolean success = false;
        try {
            beginTransaction("getCalendarItemsByUid", octxt);
            ArrayList<String> uidList = new ArrayList<String>(uids);
            Map<String,CalendarItem> calItems = new HashMap<String,CalendarItem>();
            List<MailItem.UnderlyingData> invData = DbMailItem.getCalendarItems(this, uids);
            for (MailItem.UnderlyingData data : invData) {
                try {
                    CalendarItem calItem = getCalendarItem(data);
                    calItems.put(calItem.getUid(), calItem);
                    uidList.remove(calItem.getUid());
                } catch (ServiceException e) {
                    ZimbraLog.calendar.warn("Error while retrieving calendar item %d; skipping item", data.id, e);
                }
            }
            success = true;
            for (String missingUid : uidList) {
                calItems.put(missingUid, null);
            }
            return calItems;
        } finally {
            endTransaction(success);
        }
    }


    public boolean dedupeForSelfMsg(ParsedMessage pm) throws ServiceException {
        if (pm == null) {
            return false;
        }
        CalendarPartInfo cpi = pm.getCalendarPartInfo();
        String msgidHeader = pm.getMessageID();
        boolean dedupe = false;

        if (msgidHeader == null) {
            return false;
        }

        // if the deduping rules say to drop this duplicated incoming message,
        // .... but only dedupe messages not carrying a calendar part
        if (mailboxManager.getSentMessageIdCache().get(this, msgidHeader) != null
            && (cpi == null || !CalendarItem.isAcceptableInvite(getAccount(), cpi))) {
            Account acct = getAccount();
            switch (acct.getPrefDedupeMessagesSentToSelf()) {
            case dedupeAll: {
                dedupe = true;
                break;
            }
            case secondCopyifOnToOrCC:
                try {
                    dedupe = !AccountUtil.isDirectRecipient(acct, pm.getMimeMessage());
                } catch (Exception e) {
                    ZimbraLog.mailbox.info(e.getMessage());
                }
                break;
            case dedupeNone:
            default:
            }
        }
        return dedupe;
    }

    public int getConversationIdFromReferent(MimeMessage newMsg, int parentID) {
        try {
            // file into same conversation as parent message as long as subject hasn't really changed
            Message parentMsg = getMessageById(null, parentID);
            if (parentMsg.getNormalizedSubject().equals(ParsedMessage.normalize(Mime.getSubject(newMsg)))) {
                return parentMsg.getConversationId();
            }
        } catch (Exception e) {
            if (!(e instanceof MailServiceException.NoSuchItemException)) {
                ZimbraLog.mailbox.warn("ignoring error while checking conversation: %d", parentID, e);
            }
        }
        return ID_AUTO_INCREMENT;
    }

    /**
     * Process an iCalendar REPLY containing a single VEVENT or VTODO.
     *
     * @param inv REPLY iCalendar object
     */
    public void processICalReply(OperationContext octxt, Invite inv, String sender) throws ServiceException {
        ICalReply redoRecorder = new ICalReply(getId(), inv, sender);
        boolean success = false;
        try {
            beginTransaction("iCalReply", octxt, redoRecorder);
            String uid = inv.getUid();
            CalendarItem calItem = getCalendarItemByUid(octxt, uid);
            if (calItem == null) {
                ZimbraLog.calendar.warn("Unknown calendar item UID %s", uid);
                return;
            }
            calItem.snapshotRevision();
            calItem.processNewInviteReply(inv, sender);
            success = true;
        } finally {
            endTransaction(success);
        }
    }

    private AuthToken getAuthToken(OperationContext octxt) throws ServiceException {
        AuthToken authToken = octxt == null ? null : octxt.getAuthToken();

        if (authToken == null) {
            Account authuser = octxt == null ? getAccount() : octxt.getAuthenticatedUser();
            boolean isAdminRequest = octxt == null ? false : octxt.isUsingAdminPrivileges();
            authToken = AuthProvider.getAuthToken(authuser, isAdminRequest);
        }
        return authToken;
    }

    private void processICalReplies(OperationContext octxt, ZVCalendar cal, String sender)
    throws ServiceException {
        // Reply from Outlook will usually have PRODID set to the following:
        //
        // Outlook2007+ZCO: PRODID:-//Microsoft Corporation//Outlook 12.0 MIMEDIR//EN
        // Outlook2010+ZCO: PRODID:-//Microsoft Corporation//Outlook 14.0 MIMEDIR//EN
        // Outlook20xx+Exchange: PRODID:Microsoft Exchange Server 2007
        //   (if Exchange is Exchange 2007; Exchange 2010 probably works similarly)
        //
        // Lowest common denominator is "Microsoft" substring.
        String prodId = cal.getPropVal(ICalTok.PRODID, null);
        boolean fromOutlook = prodId != null && prodId.toLowerCase().contains("microsoft");

        AccountAddressMatcher acctMatcher = new AccountAddressMatcher(getAccount());
        List<Invite> components = Invite.createFromCalendar(getAccount(), null, cal, false);
        for (Invite inv : components) {
            String orgAddress;
            if (inv.hasOrganizer()) {
                ZOrganizer org = inv.getOrganizer();
                orgAddress = org.getAddress();
            } else {
                ZimbraLog.calendar.warn("No ORGANIZER found in REPLY.  Assuming current mailbox.");
                orgAddress = getAccount().getName();
            }
            if (acctMatcher.matches(orgAddress)) {
                // bug 62042: Fixup bad RECURRENCE-ID sent by Outlook when replying to an orphan instance.
                // Date is correct relative to the organizer's time zone, but time is set to 000000 and
                // the time zone is set to the attendee's time zone.  Fix it up by taking the series DTSTART
                // in the organizer's appointment and replacing the date part with the value from supplied
                // RECURRENCE-ID.
                if (fromOutlook && !inv.isAllDayEvent() && inv.hasRecurId()) {
                    RecurId rid = inv.getRecurId();
                    if (rid.getDt() != null && rid.getDt().hasZeroTime()) {
                        CalendarItem calItem = getCalendarItemByUid(octxt, inv.getUid());
                        if (calItem != null) {
                            Invite seriesInv = calItem.getDefaultInviteOrNull();
                            if (seriesInv != null) {
                                ParsedDateTime seriesDtStart = seriesInv.getStartTime();
                                if (seriesDtStart != null) {
                                    ParsedDateTime fixedDt = seriesDtStart.cloneWithNewDate(rid.getDt());
                                    RecurId fixedRid = new RecurId(fixedDt, rid.getRange());
                                    ZimbraLog.calendar.debug("Fixed up invalid RECURRENCE-ID with zero time; before=[%s], after=[%s]",
                                            rid, fixedRid);
                                    inv.setRecurId(fixedRid);
                                }
                            }
                        }
                    }
                }
                processICalReply(octxt, inv, sender);
            } else {
                Account orgAccount = inv.getOrganizerAccount();
                // Unknown organizer
                if (orgAccount == null) {
                    ZimbraLog.calendar.warn("Unknown organizer " + orgAddress + " in REPLY");
                    continue;
                }
                if (Provisioning.onLocalServer(orgAccount)) {
                    // Run in the context of organizer's mailbox.
                    Mailbox mbox = MailboxManager.getInstance().getMailboxByAccount(orgAccount);
                    OperationContext orgOctxt = new OperationContext(mbox);
                    mbox.processICalReply(orgOctxt, inv, sender);
                } else {
                    // Organizer's mailbox is on a remote server.
                    String uri = AccountUtil.getSoapUri(orgAccount);
                    if (uri == null) {
                        ZimbraLog.calendar.warn("Unable to determine URI for organizer account %s", orgAddress);
                        continue;
                    }
                    try {
                        // TODO: Get the iCalendar data from the
                        // MIME part since we already have it.
                        String ical;
                        StringWriter sr = null;
                        try {
                            sr = new StringWriter();
                            inv.setMethod(ICalTok.REPLY.toString());
                            inv.newToICalendar(true).toICalendar(sr);
                            ical = sr.toString();
                        } finally {
                            if (sr != null) {
                                sr.close();
                            }
                        }
                        Options options = new Options();
                        AuthToken authToken = AuthToken.getCsrfUnsecuredAuthToken(getAuthToken(octxt));
                        options.setAuthToken(authToken.toZAuthToken());
                        options.setTargetAccount(orgAccount.getName());
                        options.setTargetAccountBy(AccountBy.name);
                        options.setUri(uri);
                        options.setNoSession(true);
                        ZMailbox zmbox = ZMailbox.getMailbox(options);
                        zmbox.iCalReply(ical, sender);
                    } catch (IOException e) {
                        throw ServiceException.FAILURE("Error while posting REPLY to organizer mailbox host", e);
                    }
                }
            }
        }
    }

    public com.zimbra.soap.mail.type.CalendarItemInfo getRemoteCalItemByUID(Account ownerAccount, String uid,
            boolean includeInvites, boolean includeContent)
    throws ServiceException {
        Options options = new Options();
        AuthToken authToken = AuthToken.getCsrfUnsecuredAuthToken(getAuthToken(getOperationContext()));
        options.setAuthToken(authToken.toZAuthToken());
        options.setTargetAccount(getAccount().getName());
        options.setTargetAccountBy(AccountBy.name);
        options.setUri(AccountUtil.getSoapUri(ownerAccount));
        options.setNoSession(true);
        ZMailbox zmbox = ZMailbox.getMailbox(options);
        try {
            return zmbox.getRemoteCalItemByUID(ownerAccount.getId(), uid, includeInvites, includeContent);
        } catch (ServiceException e) {
            String exceptionCode = e.getCode();
            if (exceptionCode.equals(AccountServiceException.NO_SUCH_ACCOUNT) ||
                    exceptionCode.equals(MailServiceException.NO_SUCH_CALITEM)) {
                ZimbraLog.calendar.debug("Either remote acct or calendar item not found [%s]", exceptionCode);
            } else {
                ZimbraLog.calendar.debug("Unexpected exception thrown when getting remote calendar item - ignoring", e);
            }
            return null;
        }
    }

    public Message addMessage(OperationContext octxt, InputStream in, long sizeHint, Long receivedDate, DeliveryOptions dopt, DeliveryContext dctxt, ItemData id)
    throws IOException, ServiceException {
        int bufLen = Provisioning.getInstance().getLocalServer().getMailDiskStreamingThreshold();
        CopyInputStream cs = new CopyInputStream(in, sizeHint, bufLen, bufLen);
        in = cs;
        Blob blob = null;

        try {
            BufferStream bs = cs.getBufferStream();
            ParsedMessage pm = null;

            Rfc822ValidationInputStream validator = null;
            if (ProvisioningUtil.getServerAttribute(Provisioning.A_zimbraLmtpValidateMessages, true)) {
                validator = new Rfc822ValidationInputStream(cs, ProvisioningUtil.getServerAttribute(Provisioning.A_zimbraLmtpMaxLineLength, 10240));
                in = validator;
            }

            blob = StoreManager.getInstance().storeIncoming(in);

            if (id != null && id.ud != null && id.ud.getBlobDigest() != null && !id.ud.getBlobDigest().isEmpty()) {
                blob.setDigest(id.ud.getBlobDigest());
            }

            if (validator != null && !validator.isValid()) {
                StoreManager.getInstance().delete(blob);
                throw ServiceException.INVALID_REQUEST("Message content is invalid.", null);
            }

            pm = new ParsedMessage(new ParsedMessageOptions(blob, bs.isPartial() ? null : bs.getBuffer(), receivedDate, attachmentsIndexingEnabled()));
            cs.release();
            if (dctxt == null) {
                dctxt = new DeliveryContext();
            }
            dctxt.setIncomingBlob(blob);
            return addMessage(octxt, pm, dopt, dctxt);
        } finally {
            cs.release();
            StoreManager.getInstance().quietDelete(blob);
        }
    }

    public Message addMessage(OperationContext octxt, InputStream in, long sizeHint, Long receivedDate, DeliveryOptions dopt, DeliveryContext dctxt)
        throws IOException, ServiceException {
        return addMessage(octxt, in, sizeHint, receivedDate, dopt, dctxt, null);
    }

    public Message addMessage(OperationContext octxt, ParsedMessage pm, DeliveryOptions dopt, DeliveryContext dctxt)
    throws IOException, ServiceException {
        return addMessage(octxt, pm, dopt, dctxt, null);
    }

    public Message addMessage(OperationContext octxt, ParsedMessage pm, DeliveryOptions dopt, DeliveryContext dctxt, Message.DraftInfo dinfo)
    throws IOException, ServiceException {
        return addMessage(octxt, pm, dopt.getFolderId(), dopt.getNoICal(), dopt.getFlags(), dopt.getTags(),
                          dopt.getConversationId(), dopt.getRecipientEmail(), dinfo, dopt.getCustomMetadata(), dctxt);
    }

    private Message addMessage(OperationContext octxt, ParsedMessage pm, int folderId, boolean noICal, int flags,
            String[] tags, int conversationId, String rcptEmail, Message.DraftInfo dinfo, CustomMetadata customData,
            DeliveryContext dctxt)
    throws IOException, ServiceException {

        // and then actually add the message
        long start = ZimbraPerf.STOPWATCH_MBOX_ADD_MSG.start();

        // We process calendar replies here, where no transaction has yet
        // been started on the current mailbox.  This is because some replies
        // may require starting a transaction on another mailbox.  We thus avoid
        // starting a nested transaction, which doesn't work.
        //
        // In addition, the current mailbox is not locked/synchronized at this
        // point.  If we were synchronized and a reply processing enters a
        // synchronized method on another mailbox, we're locking two mailboxes
        // and that can easily lead to deadlocks.
        //
        // TODO: Generalize this technique for all calendar operations, not
        // just REPLY's.
        //
        if (!noICal) {
            try {
                CalendarPartInfo cpi = pm.getCalendarPartInfo();
                if (cpi != null && CalendarItem.isAcceptableInvite(getAccount(), cpi)) {
                    if (ICalTok.REPLY.equals(cpi.method)) {
                        processICalReplies(octxt, cpi.cal, null);
                    } else if (ICalTok.COUNTER.equals(cpi.method)) {
                        processICalReplies(octxt, cpi.cal, pm.getSender());
                    }
                }
            } catch (Exception e) {
                ZimbraLog.calendar.warn("Error during calendar processing.  Continuing with message add", e);
            }
        }

        // Store the incoming blob if necessary.
        if (dctxt == null) {
            dctxt = new DeliveryContext();
        }

        StoreManager sm = StoreManager.getInstance();
        Blob blob = dctxt.getIncomingBlob();
        boolean deleteIncoming = false;

        if (blob == null) {
            InputStream in = null;
            try {
                in = pm.getRawInputStream();
                blob = sm.storeIncoming(in);
            } finally {
                ByteUtil.closeStream(in);
            }
            dctxt.setIncomingBlob(blob);
            deleteIncoming = true;
        }

        StagedBlob staged = sm.stage(blob, this);

        lock.lock();
        try {
            try {
                return addMessageInternal(octxt, pm, folderId, noICal, flags, tags, conversationId,
                        rcptEmail, dinfo, customData, dctxt, staged);
            } finally {
                if (deleteIncoming) {
                    sm.quietDelete(dctxt.getIncomingBlob());
                }
                sm.quietDelete(staged);
            }
        } finally {
            lock.release();
            ZimbraPerf.STOPWATCH_MBOX_ADD_MSG.stop(start);
        }
    }

    void indexItem(MailItem item) throws ServiceException {
        if(!index.add(item) && Provisioning.getInstance().getLocalServer().getMaxIndexingRetries() > 0) {
            currentChange().addIndexItem(item);
        }
    }
    private Message addMessageInternal(OperationContext octxt, ParsedMessage pm, int folderId, boolean noICal,
            int flags, String[] tags, int conversationId, String rcptEmail, Message.DraftInfo dinfo,
            CustomMetadata customData, DeliveryContext dctxt, StagedBlob staged)
    throws IOException, ServiceException {
        assert lock.isWriteLockedByCurrentThread();
        if (pm == null) {
            throw ServiceException.INVALID_REQUEST("null ParsedMessage when adding message to mailbox " + mId, null);
        }

        if (Math.abs(conversationId) <= HIGHEST_SYSTEM_ID) {
            conversationId = ID_AUTO_INCREMENT;
        }

        CreateMessage redoPlayer = (octxt == null ? null : (CreateMessage) octxt.getPlayer());
        boolean needRedo = needRedo(octxt, redoPlayer);
        boolean isRedo = redoPlayer != null;

        Blob blob = dctxt.getIncomingBlob();
        if (blob == null) {
            throw ServiceException.FAILURE("Incoming blob not found.", null);
        }

        // make sure we're parsing headers using the target account's charset
        pm.setDefaultCharset(getAccount().getPrefMailDefaultCharset());

        // quick check to make sure we don't deliver 5 copies of the same message
        String msgidHeader = pm.getMessageID();
        boolean isSent = ((flags & Flag.BITMASK_FROM_ME) != 0);
        if (!isRedo && msgidHeader != null && !isSent) {
            Integer sentMsgID = mailboxManager.getSentMessageIdCache().get(this, msgidHeader);
            if (sentMsgID != null && conversationId == ID_AUTO_INCREMENT) {
                conversationId = getConversationIdFromReferent(pm.getMimeMessage(), sentMsgID.intValue());
                ZimbraLog.mailbox.debug("duplicate detected but not deduped (%s); will try to slot into conversation %d",
                        msgidHeader, conversationId);
            }
        }

        // caller can't set system flags other than \Draft, \Sent and \Post
        flags &= ~Flag.FLAGS_SYSTEM | Flag.BITMASK_DRAFT | Flag.BITMASK_FROM_ME | Flag.BITMASK_POST;
        // caller can't specify non-message flags
        flags &= Flag.FLAGS_GENERIC | Flag.FLAGS_MESSAGE;

        String digest;
        int msgSize;
        try {
            digest = blob.getDigest();
            msgSize = (int) blob.getRawSize();
        } catch (IOException e) {
            throw ServiceException.FAILURE("Unable to get message properties.", e);
        }

        CreateMessage redoRecorder = new CreateMessage(mId, rcptEmail, pm.getReceivedDate(), dctxt.getShared(),
                digest, msgSize, folderId, noICal, flags, tags, customData);
        StoreIncomingBlob storeRedoRecorder = null;

        // strip out unread flag for internal storage (don't do this before redoRecorder initialization)
        boolean unread = (flags & Flag.BITMASK_UNREAD) > 0;
        flags &= ~Flag.BITMASK_UNREAD;

        // "having attachments" is currently tracked via flags
        if (pm.hasAttachments()) {
            flags |= Flag.BITMASK_ATTACHED;
        } else {
            flags &= ~Flag.BITMASK_ATTACHED;
        }

        // priority is calculated from headers
        flags &= ~(Flag.BITMASK_HIGH_PRIORITY | Flag.BITMASK_LOW_PRIORITY);
        flags |= pm.getPriorityBitmask();

        boolean isSpam = folderId == ID_FOLDER_SPAM;
        boolean isDraft = (flags & Flag.BITMASK_DRAFT) != 0;

        // draft replies get slotted in the same conversation as their parent, if possible
        if (isDraft && !isRedo && conversationId == ID_AUTO_INCREMENT && dinfo != null &&
                !Strings.isNullOrEmpty(dinfo.origId)) {
            try {
                ItemId iid = new ItemId(dinfo.origId, getAccountId());
                if (iid.getId() > 0 && iid.belongsTo(this)) {
                    conversationId = getMessageById(octxt, iid.getId()).getConversationId();
                }
            } catch (ServiceException e) {
            }
        }

        Message msg = null;
        boolean success = false;

        CustomMetadata.CustomMetadataList extended = MetadataCallback.preDelivery(pm);
        if (customData != null) {
            if (extended == null) {
                extended = customData.asList();
            } else {
                extended.addSection(customData);
            }
        }

        Threader threader = pm.getThreader(this);
        String subject = pm.getNormalizedSubject();

        try {
            beginTransaction("addMessage", octxt, redoRecorder);
            if (isRedo) {
                rcptEmail = redoPlayer.getRcptEmail();
            }

            Tag.NormalizedTags ntags = new Tag.NormalizedTags(this, tags);

            Folder folder = getFolderById(folderId);

            // step 0: preemptively check for quota issues (actual update is done in Message.create)
            if (!getAccount().isMailAllowReceiveButNotSendWhenOverQuota()) {
                checkSizeChange(getSize() + staged.getSize());
            }

            // step 1: get an ID assigned for the new message
            int messageId = getNextItemId(!isRedo ? ID_AUTO_INCREMENT : redoPlayer.getMessageId());

            List<Conversation> mergeConvs = null;
            if (isRedo) {
                conversationId = redoPlayer.getConvId();

                // fetch the conversations that were merged in as a result of the original delivery...
                List<Integer> mergeConvIds = redoPlayer.getMergedConvIds();
                mergeConvs = new ArrayList<Conversation>(mergeConvIds.size());
                for (int mergeId : mergeConvIds) {
                    try {
                        mergeConvs.add(getConversationById(mergeId));
                    } catch (NoSuchItemException nsie) {
                        ZimbraLog.mailbox.debug("could not find merge conversation %d", mergeId);
                    }
                }
            }

            // step 2: figure out where the message belongs
            Conversation conv = null;
            if (threader.isEnabled()) {
                boolean isReply = pm.isReply();
                if (conversationId != ID_AUTO_INCREMENT) {
                    try {
                        // fetch the requested conversation
                        //   (we'll ensure that it's receiving new mail after the new message is added to it)
                        conv = getConversationById(conversationId);
                        ZimbraLog.mailbox.debug("fetched explicitly-specified conversation %d", conv.getId());
                    } catch (NoSuchItemException nsie) {
                        if (!isRedo) {
                            ZimbraLog.mailbox.debug("could not find explicitly-specified conversation %d", conversationId);
                            conversationId = ID_AUTO_INCREMENT;
                        }
                    }
                } else if (!isRedo && !isSpam && (isReply || (!isSent && !subject.isEmpty()))) {
                    List<Conversation> matches = threader.lookupConversation();
                    if (matches != null && !matches.isEmpty()) {
                        // file the message into the largest conversation, then later merge any other matching convs
                        Collections.sort(matches, new MailItem.SortSizeDescending());
                        conv = matches.remove(0);
                        mergeConvs = matches;
                    }
                }
            }
            if (conv != null && conv.isTagged(Flag.FlagInfo.MUTED)) {
                // adding a message to a muted conversation marks it muted and read
                unread = false;
                flags |= Flag.BITMASK_MUTED;
            }

            // step 3: create the message and update the cache
            //         and if the message is also an invite, deal with the calendar item
            Conversation convTarget = conv instanceof VirtualConversation ? null : conv;
            if (convTarget != null) {
                ZimbraLog.mailbox.debug("  placing message in existing conversation %d", convTarget.getId());
            }

            CalendarPartInfo cpi = pm.getCalendarPartInfo();
            ZVCalendar iCal = null;
            if (cpi != null && CalendarItem.isAcceptableInvite(getAccount(), cpi)) {
                iCal = cpi.cal;
            }

            msg = Message.create(messageId, folder, convTarget, pm, staged, unread, flags, ntags, dinfo, noICal, iCal, extended);

            redoRecorder.setMessageId(msg.getId());

            // step 4: create a conversation for the message, if necessary
            if (threader.isEnabled() && convTarget == null) {
                if (conv == null && conversationId == ID_AUTO_INCREMENT) {
                    conv = VirtualConversation.create(this, msg);
                    ZimbraLog.mailbox.debug("placed message %d in vconv %d", msg.getId(), conv.getId());
                    redoRecorder.setConvFirstMsgId(-1);
                } else {
                    Message[] contents = null;
                    VirtualConversation vconv = null;
                    if (!isRedo) {
                        vconv = (VirtualConversation) conv;
                        contents = (vconv == null ? new Message[] { msg } : new Message[] { vconv.getMessage(), msg });
                    } else {
                        // Executing redo.
                        int convFirstMsgId = redoPlayer.getConvFirstMsgId();
                        Message convFirstMsg = null;
                        // If there was a virtual conversation, then...
                        if (convFirstMsgId > 0) {
                            try {
                                convFirstMsg = getMessageById(octxt, redoPlayer.getConvFirstMsgId());
                            } catch (MailServiceException e) {
                                if (!MailServiceException.NO_SUCH_MSG.equals(e.getCode())) {
                                    throw e;
                                }
                                // The first message of conversation may have been deleted
                                // by user between the time of original operation and redo.
                                // Handle the case by skipping the updating of its
                                // conversation ID.
                            }
                            // The message may have become part of a real conversation
                            // between the original operation and redo.  Leave it alone
                            // in that case, and only join it to this message's conversation
                            // if it is still a standalone message.
                            if (convFirstMsg != null && convFirstMsg.getConversationId() < 0) {
                                contents = new Message[] { convFirstMsg, msg };
                                vconv = new VirtualConversation(this, convFirstMsg);
                            }
                        }
                        if (contents == null) {
                            contents = new Message[] { msg };
                        }
                    }
                    redoRecorder.setConvFirstMsgId(vconv != null ? vconv.getMessageId() : -1);
                    conv = createConversation(conversationId, contents);
                    if (vconv != null) {
                        ZimbraLog.mailbox.debug("removed vconv %d", vconv.getId());
                        vconv.removeChild(vconv.getMessage());
                    }
                    // if we're threading by references and promoting a virtual conversation to a real one,
                    //   associate the first message's reference hashes with the new conversation
                    if (contents.length == 2) {
                        threader.changeThreadingTargets(contents[0], conv);
                    }
                }
            } else {
                // conversation feature turned off
                redoRecorder.setConvFirstMsgId(-1);
            }
            redoRecorder.setConvId(conv != null && !(conv instanceof VirtualConversation) ? conv.getId() : -1);
            // if we're threading by references, associate the new message's reference hashes with its conversation
            if (!isSpam && !isDraft) {
                threader.recordAddedMessage(conv);
            }

            if (conv != null && mergeConvs != null) {
                redoRecorder.setMergedConversations(mergeConvs);
                for (Conversation smaller : mergeConvs) {
                    ZimbraLog.mailbox.info("merging conversation %d for references threading", smaller.getId());
                    conv.merge(smaller);
                }
            }

            // conversations may have shifted, so the threader's cached state is now questionable
            threader.reset();

            // step 5: write the redolog entries
            if (dctxt.getShared()) {
                if (dctxt.isFirst() && needRedo) {
                    // Log entry in redolog for blob save.  Blob bytes are logged in the StoreIncoming entry.
                    // Subsequent CreateMessage ops will reference this blob.
                    storeRedoRecorder = new StoreIncomingBlob(digest, msgSize, dctxt.getMailboxIdList());
                    storeRedoRecorder.start(getOperationTimestampMillis());
                    //TODO: keep staged locator; not incoming path...
                    storeRedoRecorder.setBlobBodyInfo(blob.getFile());
                    storeRedoRecorder.log();
                }
                // Link to the file created by StoreIncomingBlob.
                redoRecorder.setMessageLinkInfo(blob.getPath());
            } else {
                // Store the blob data inside the CreateMessage op.
                redoRecorder.setMessageBodyInfo(blob.getFile());
            }

            // step 6: link to existing blob
            MailboxBlob mblob = StoreManager.getInstance().link(staged, this, messageId, getOperationChangeID());
            markOtherItemDirty(mblob);
            // when we created the Message, we used the staged locator/size/digest;
            //   make sure that data actually matches the final blob in the store
            msg.updateBlobData(mblob);

            if (dctxt.getMailboxBlob() == null) {
                // Set mailbox blob for in case we want to add the message to the
                // message cache after delivery.
                dctxt.setMailboxBlob(mblob);
            }

            // step 7: send to indexing service
            indexItem(msg);
            success = true;

            // step 9: send lawful intercept message
            try {
                Notification.getInstance().interceptIfNecessary(this, pm.getMimeMessage(), "add message", folder);
            } catch (ServiceException e) {
                ZimbraLog.mailbox.error("unable to send legal intercept message", e);
            }
        } finally {
            if (storeRedoRecorder != null) {
                if (success) {
                    storeRedoRecorder.commit();
                } else {
                    storeRedoRecorder.abort();
                }
            }

            endTransaction(success);

            if (success) {
                // Everything worked.  Update the blob field in ParsedMessage
                // so the next recipient in the multi-recipient case will link
                // to this blob as opposed to saving its own copy.
                dctxt.setFirst(false);
                if(getAccount().isFeaturePriorityInboxEnabled() && BehaviorManager.getFactory() != null) {
                    //log RECEIVED event for the message
                    try {
                    	BehaviorManager.getFactory().getBehaviorManager().storeBehavior(new MessageBehavior(getAccountId(),MessageBehavior.BehaviorType.RECIEVED,msg.getId(),msg.getDate(),null));
                    } catch (Exception e) {
                    	ZimbraLog.mailbox.error("unable to log RECEIVED behavior for message", e);
                    }
                }
            }
        }

        // step 8: remember the Message-ID header so that we can avoid receiving duplicates
        if (isSent && !isRedo && msgidHeader != null) {
            mailboxManager.getSentMessageIdCache().put(this, msgidHeader, msg.getId());
        }

        return msg;
    }

    public List<Conversation> lookupConversation(ParsedMessage pm) throws ServiceException {
        boolean success = false;
        beginTransaction("lookupConversation", null);
        try {
            List<Conversation> result = pm.getThreader(this).lookupConversation();
            success = true;
            return result;
        } finally {
            endTransaction(success);
        }
    }

    public static String getHash(String subject) {
        try {
            return ByteUtil.getSHA1Digest(Strings.nullToEmpty(subject).getBytes("utf-8"), true);
        } catch (UnsupportedEncodingException uee) {
            return ByteUtil.getSHA1Digest(Strings.nullToEmpty(subject).getBytes(), true);
        }
    }

    // please keep this package-visible but not public
    void openConversation(Conversation conv, String subjectHash) throws ServiceException {
        String hash = subjectHash != null ? subjectHash : getHash(conv.getNormalizedSubject());
        conv.open(hash);
        markOtherItemDirty(hash);
        mailboxManager.getConversationIdCache().put(this, hash, Integer.valueOf(conv.getId()));
    }

    // please keep this package-visible but not public
    void closeConversation(Conversation conv, String subjectHash) throws ServiceException {
        String hash = subjectHash != null ? subjectHash : getHash(conv.getNormalizedSubject());
        conv.close(hash);
        mailboxManager.getConversationIdCache().remove(this, hash);
    }

    // please keep this package-visible but not public
    Conversation createConversation(int convId, Message... contents) throws ServiceException {
        int id = Math.max(convId, ID_AUTO_INCREMENT);
        Conversation conv = Conversation.create(this, getNextItemId(id), contents);
        if (ZimbraLog.mailbox.isDebugEnabled()) {
            StringBuilder sb = new StringBuilder();
            for (int i = 0; i < contents.length; i++) {
                sb.append(i == 0 ? "" : ",").append(contents[i].getId());
            }
            ZimbraLog.mailbox.debug("  created conv " + conv.getId() + " holding msg(s): " + sb);
        }
        return conv;
    }

    public Message saveDraft(OperationContext octxt, ParsedMessage pm, int id) throws IOException, ServiceException {
        return saveDraft(octxt, pm, id, null, null, null, null, 0);
    }

    /**
     * Saves draft.
     *
     * @param autoSendTime time at which the draft needs to be auto-sent. Note that this method does not schedule
     *                     the task for auto-sending the draft. It just persists this time for tracking purposes.
     * @see com.zimbra.cs.service.mail.SaveDraft#handle(com.zimbra.common.soap.Element, java.util.Map)
     */
    public Message saveDraft(OperationContext octxt, ParsedMessage pm, int id, String origId, String replyType,
            String identityId, String accountId, long autoSendTime)
    throws IOException, ServiceException {
        Message.DraftInfo dinfo = null;
        if ((replyType != null && origId != null) || identityId != null || accountId != null || autoSendTime != 0) {
            dinfo = new Message.DraftInfo(replyType, origId, identityId, accountId, autoSendTime);
        }

        if (id == ID_AUTO_INCREMENT) {
            // special-case saving a new draft
            return addMessage(octxt, pm, ID_FOLDER_DRAFTS, true, Flag.BITMASK_DRAFT | Flag.BITMASK_FROM_ME,
                              null, ID_AUTO_INCREMENT, ":API:", dinfo, null, null);
        }

        // write the draft content directly to the mailbox's blob staging area
        StoreManager sm = StoreManager.getInstance();
        StagedBlob staged;
        InputStream is = pm.getRawInputStream();
        try {
            staged = sm.stage(is, this);
        } finally {
            ByteUtil.closeStream(is);
        }

        String digest = staged.getDigest();
        int size = (int) staged.getSize();

        SaveDraft redoRecorder = new SaveDraft(mId, id, digest, size);
        InputStream redoStream = null;

        boolean success = false;
        try {
            beginTransaction("saveDraft", octxt, redoRecorder);
            SaveDraft redoPlayer = (SaveDraft) currentChange().getRedoPlayer();

            Message msg = getMessageById(id);
            if (!msg.isTagged(Flag.FlagInfo.DRAFT)) {
                throw MailServiceException.IMMUTABLE_OBJECT(id);
            }
            if (!checkItemChangeID(msg)) {
                throw MailServiceException.MODIFY_CONFLICT();
            }

            // content changed, so we're obliged to change the IMAP uid
            int imapID = getNextItemId(redoPlayer == null ? ID_AUTO_INCREMENT : redoPlayer.getImapId());
            redoRecorder.setImapId(imapID);
            redoRecorder.setMessageBodyInfo(new ParsedMessageDataSource(pm), size);

            msg.setDraftAutoSendTime(autoSendTime);

            if (dinfo != null) {
                if (replyType != null) {
                    msg.setDraftReplyType(replyType);
                }
                if (origId != null) {
                    msg.setDraftOrigId(origId);
                }
                if (identityId != null) {
                    msg.setDraftIdentityId(identityId);
                }
                if (accountId != null) {
                    msg.setDraftAccountId(accountId);
                }
                if (autoSendTime != 0) {
                    msg.setDraftAutoSendTime(autoSendTime);
                }
            }

            // update the content and increment the revision number
            msg.setContent(staged, pm);

            indexItem(msg);

            success = true;

            try {
                Notification.getInstance().interceptIfNecessary(this, pm.getMimeMessage(), "save draft", msg.getFolder());
            } catch (ServiceException e) {
                ZimbraLog.mailbox.error("Unable to send lawful intercept message.", e);
            }

            return msg;
        } finally {
            endTransaction(success);

            ByteUtil.closeStream(redoStream);
            sm.quietDelete(staged);
        }
    }

    /**
     * Modify the Participant-Status of your LOCAL data part of an calendar item -- this is used when you Reply to
     * an Invite so that you can track the fact that you've replied to it.
     */
    public void modifyPartStat(OperationContext octxt, int calItemId, RecurId recurId, String cnStr, String addressStr,
            String cutypeStr, String roleStr, String partStatStr, Boolean rsvp, int seqNo, long dtStamp)
            throws ServiceException {

        ModifyInvitePartStat redoRecorder = new ModifyInvitePartStat(mId, calItemId, recurId, cnStr, addressStr,
                cutypeStr, roleStr, partStatStr, rsvp, seqNo, dtStamp);

        boolean success = false;
        try {
            beginTransaction("updateInvitePartStat", octxt, redoRecorder);
            CalendarItem calItem = getCalendarItemById(calItemId);
            Account acct = getAccount();
            markItemModified(calItem, Change.INVITE);
            calItem.modifyPartStat(acct, recurId, cnStr, addressStr, cutypeStr, roleStr, partStatStr, rsvp, seqNo, dtStamp);
            success = true;
        } finally {
            endTransaction(success);
        }
    }

    public List<Integer> resetImapUid(OperationContext octxt, List<Integer> itemIds) throws ServiceException {
        SetImapUid redoRecorder = new SetImapUid(mId, itemIds);

        List<Integer> newIds = new ArrayList<Integer>();
        boolean success = false;
        try {
            beginTransaction("resetImapUid", octxt, redoRecorder);
            SetImapUid redoPlayer = (SetImapUid) currentChange().getRedoPlayer();

            for (int id : itemIds) {
                MailItem item = getItemById(id, MailItem.Type.UNKNOWN);
                int imapId = redoPlayer == null ? ID_AUTO_INCREMENT : redoPlayer.getImapUid(id);
                item.setImapUid(getNextItemId(imapId));
                redoRecorder.setImapUid(item.getId(), item.getImapUid());
                newIds.add(item.getImapUid());
            }
            success = true;
            return newIds;
        } finally {
            endTransaction(success);
        }
    }

    /**
     * Resets all INDEX_ID in MAIL_ITEM table. The caller must hold the mailbox lock.
     */
    void resetIndex() throws ServiceException {
        assert (lock.isWriteLockedByCurrentThread());

        boolean success = false;
        try {
            beginTransaction("resetIndex", null);
            DbMailItem.resetIndexId(getOperationConnection(), this);
            success = true;
        } finally {
            endTransaction(success);
        }
    }

    public void setColor(OperationContext octxt, int itemId, MailItem.Type type, byte color) throws ServiceException {
        setColor(octxt, new int[] { itemId }, type, color);
    }

    public void setColor(OperationContext octxt, int[] itemIds, MailItem.Type type, byte color)
    throws ServiceException {
        setColor(octxt, itemIds, type, new Color(color));
    }

    public void setColor(OperationContext octxt, int[] itemIds, MailItem.Type type, Color color)
    throws ServiceException {
        ColorItem redoRecorder = new ColorItem(mId, itemIds, type, color);

        boolean success = false;
        try {
            beginTransaction("setColor", octxt, redoRecorder);

            MailItem[] items = getItemById(itemIds, type);
            for (MailItem item : items) {
                if (!checkItemChangeID(item)) {
                    throw MailServiceException.MODIFY_CONFLICT();
                }
            }
            for (MailItem item : items) {
                item.setColor(color);
            }
            success = true;
        } finally {
            endTransaction(success);
        }
    }

    public void setCustomData(OperationContext octxt, int itemId, MailItem.Type type, CustomMetadata custom)
    throws ServiceException {
        String key = custom.getSectionKey();
        if (MetadataCallback.isSectionRegistered(key)) {
            throw ServiceException.PERM_DENIED("custom metadata section '" + key + "' may only be calculated, not set");
        }
        SetCustomData redoRecorder = new SetCustomData(mId, itemId, type, custom);

        boolean success = false;
        try {
            beginTransaction("setCustomData", octxt, redoRecorder);

            MailItem item = checkAccess(getItemById(itemId, type));
            if (!checkItemChangeID(item)) {
                throw MailServiceException.MODIFY_CONFLICT();
            }
            item.setCustomData(custom);
            success = true;
        } finally {
            endTransaction(success);
        }
    }

    public void setDate(OperationContext octxt, int itemId, MailItem.Type type, long date) throws ServiceException {
        DateItem redoRecorder = new DateItem(mId, itemId, type, date);

        boolean success = false;
        try {
            beginTransaction("setDate", octxt, redoRecorder);

            MailItem item = getItemById(itemId, type);
            if (!checkItemChangeID(item)) {
                throw MailServiceException.MODIFY_CONFLICT();
            }

            item.setDate(date);
            success = true;
        } finally {
            endTransaction(success);
        }
    }

    public void alterTag(OperationContext octxt, int itemId, MailItem.Type type, Flag.FlagInfo finfo,
            boolean addTag, TargetConstraint tcon)
    throws ServiceException {
        alterTag(octxt, new int[] { itemId }, type, finfo, addTag, tcon);
    }

    public void alterTag(OperationContext octxt, int[] itemIds, MailItem.Type type, Flag.FlagInfo finfo,
            boolean addTag, TargetConstraint tcon)
    throws ServiceException {
        AlterItemTag redoRecorder = new AlterItemTag(mId, itemIds, type, finfo.flagName, addTag, tcon);

        boolean success = false;
        try {
            beginTransaction("alterTag", octxt, redoRecorder);
            setOperationTargetConstraint(tcon);

            alterTag(itemIds, type, finfo.toFlag(this), addTag);
            if(getAccount().isFeaturePriorityInboxEnabled() && BehaviorManager.getFactory() != null) {
                BehaviorManager bm = BehaviorManager.getFactory().getBehaviorManager();
                for(int itemId : itemIds) {
    	            if(finfo == Flag.FlagInfo.UNREAD && !addTag) {
    	            	bm.storeBehavior(new MessageBehavior(getAccountId(), MessageBehavior.BehaviorType.READ,itemId,System.currentTimeMillis(),null));
    	            }
                }
            }
            success = true;
        } finally {
            endTransaction(success);
        }
    }

    public void alterTag(OperationContext octxt, int itemId, MailItem.Type type, String tagName,
            boolean addTag, TargetConstraint tcon)
    throws ServiceException {
        alterTag(octxt, new int[] { itemId }, type, tagName, addTag, tcon);
    }

    public void alterTag(OperationContext octxt, int[] itemIds, MailItem.Type type, String tagName,
            boolean addTag, TargetConstraint tcon)
    throws ServiceException {
        AlterItemTag redoRecorder = new AlterItemTag(mId, itemIds, type, tagName, addTag, tcon);

        boolean success = false;
        try {
            beginTransaction("alterTag", octxt, redoRecorder);
            setOperationTargetConstraint(tcon);

            Tag tag;
            try {
                tag = getTagByName(tagName);
            } catch (NoSuchItemException nsie) {
                if (tagName.startsWith(Tag.FLAG_NAME_PREFIX)) {
                    throw nsie;
                }
                Tag.NormalizedTags ntags = new NormalizedTags(this, new String[] { tagName }, addTag);
                if (ntags.getTags().length == 0) {
                    success = true;
                    return;
                }
                tag = getTagByName(ntags.getTags()[0]);
            }

            alterTag(itemIds, type, tag, addTag);
            success = true;
        } finally {
            endTransaction(success);
        }
    }

    // common code for the two AlterTag variants (Flag.FlagInfo vs. by tag name)
    private void alterTag(int itemIds[], MailItem.Type type, Tag tag, boolean addTag) throws ServiceException {
        MailItem[] items = getItemById(itemIds, type);
        for (MailItem item : items) {
            if (!(item instanceof Conversation)) {
                if (!checkItemChangeID(item) && item instanceof Tag) {
                    throw MailServiceException.MODIFY_CONFLICT();
                }
            }
        }

        for (MailItem item : items) {
            if (item == null) {
                continue;
            }

            if (tag.getId() == Flag.ID_UNREAD) {
                item.alterUnread(addTag);
            } else {
                item.alterTag(tag, addTag);
            }
        }
    }

    public void setTags(OperationContext octxt, int itemId, MailItem.Type type, int flags, String[] tags)
    throws ServiceException {
        setTags(octxt, itemId, type, flags, tags, null);
    }

    public void setTags(OperationContext octxt, int itemId, MailItem.Type type, int flags, String[] tags,
            TargetConstraint tcon)
    throws ServiceException {
        setTags(octxt, new int[] { itemId }, type, flags, tags, tcon);
    }

    public void setTags(OperationContext octxt, int[] itemIds, MailItem.Type type, int flags, String[] tags,
            TargetConstraint tcon)
    throws ServiceException {
        if (flags == MailItem.FLAG_UNCHANGED && tags == MailItem.TAG_UNCHANGED) {
            return;
        }

        SetItemTags redoRecorder = new SetItemTags(mId, itemIds, type, flags, tags, tcon);

        boolean success = false;
        try {
            beginTransaction("setTags", octxt, redoRecorder);
            setOperationTargetConstraint(tcon);

            MailItem[] items = getItemById(itemIds, type);
            for (MailItem item : items) {
                checkItemChangeID(item);
            }
            Flag unreadFlag = getFlagById(Flag.ID_UNREAD);

            Tag.NormalizedTags ntags = tags == MailItem.TAG_UNCHANGED ? null : new Tag.NormalizedTags(this, tags);

            for (MailItem item : items) {
                if (item == null) {
                    continue;
                }
                int iflags = flags;
                Tag.NormalizedTags itags = ntags;
                if ((iflags & MailItem.FLAG_UNCHANGED) != 0) {
                    iflags = item.getFlagBitmask();
                }
                if (itags == null) {
                    itags = new Tag.NormalizedTags(item.getTags());
                }
                // special-case "unread" -- it's passed in with the flags, but the server process it separately
                boolean iunread = (iflags & Flag.BITMASK_UNREAD) > 0;
                iflags &= ~Flag.BITMASK_UNREAD;

                item.setTags(iflags, itags);
                if (unreadFlag.canTag(item)) {
                    item.alterUnread(iunread);
                }
            }

            success = true;
        } finally {
            endTransaction(success);
        }
    }

    /**
     * Recovers items from dumpster.
     */
    public List<MailItem> recover(OperationContext octxt, int[] itemIds, MailItem.Type type, int folderId)
            throws ServiceException {
        RecoverItem redoRecorder = new RecoverItem(mId, type, folderId);
        boolean success = false;
        try {
            beginTransaction("recover[]", octxt, redoRecorder);
            List<MailItem> result = copyInternal(octxt, itemIds, type, folderId, true);
            deleteFromDumpster(itemIds);
            success = true;
            return result;
        } finally {
            endTransaction(success);
        }
    }

    public MailItem copy(OperationContext octxt, int itemId, MailItem.Type type, int folderId)
    throws ServiceException {
        return copy(octxt, new int[] { itemId }, type, folderId).get(0);
    }

    public List<MailItem> copy(OperationContext octxt, int[] itemIds, MailItem.Type type, int folderId)
    throws ServiceException {
        CopyItem redoRecorder = new CopyItem(mId, type, folderId);
        boolean success = false;
        try {
            beginTransaction("copy[]", octxt, redoRecorder);
            List<MailItem> result = copyInternal(octxt, itemIds, type, folderId, false);
            success = true;
            return result;
        } finally {
            endTransaction(success);
        }
    }

    private List<MailItem> copyInternal(OperationContext octxt, int[] itemIds, MailItem.Type type, int folderId,
            boolean fromDumpster)
    throws ServiceException {
        CopyItem redoRecorder = (CopyItem) currentChange().getRedoRecorder();
        try {
            if (fromDumpster) {
                Folder trash = getFolderById(ID_FOLDER_TRASH);
                if (!trash.canAccess(ACL.RIGHT_READ)) {
                    throw ServiceException.PERM_DENIED("dumpster access denied");
                }
            }
            CopyItem redoPlayer = (CopyItem) currentChange().getRedoPlayer();

            List<MailItem> result = new ArrayList<MailItem>();

            Folder folder = getFolderById(folderId);

            MailItem[] items = getItemById(itemIds, type, fromDumpster);
            for (MailItem item : items) {
                checkItemChangeID(item);
            }
            for (MailItem item : items) {
                MailItem copy;

                if (item instanceof Conversation) {
                    // this should be done in Conversation.copy(), but redolog issues make that impossible
                    Conversation conv = (Conversation) item;
                    List<Message> msgs = new ArrayList<Message>((int) conv.getSize());
                    for (Message original : conv.getMessages()) {
                        if (!original.canAccess(ACL.RIGHT_READ)) {
                            continue;
                        }
                        int newId = getNextItemId(redoPlayer == null ? ID_AUTO_INCREMENT : redoPlayer.getDestId(original.getId()));
                        String uuid;
                        if (redoPlayer != null) {
                            uuid = redoPlayer.getDestUuid(original.getId());
                        } else if (fromDumpster) {
                            // Keep the same uuid if recovering from dumpster.
                            uuid = original.getUuid();
                        } else {
                            uuid = UUIDUtil.generateUUID();
                        }
                        Message msg = (Message) original.copy(folder, newId, uuid, null);
                        msgs.add(msg);
                        redoRecorder.setDest(original.getId(), newId, msg.getUuid());
                    }
                    if (msgs.isEmpty()) {
                        throw ServiceException.PERM_DENIED("you do not have sufficient permissions");
                    } else if (msgs.size() == 1) {
                        copy = msgs.get(0).getParent();
                    } else {
                        int newId = getNextItemId(redoPlayer == null ? ID_AUTO_INCREMENT : redoPlayer.getDestId(conv.getId()));
                        copy = Conversation.create(this, newId, msgs.toArray(new Message[msgs.size()]));
                        redoRecorder.setDest(conv.getId(), newId, copy.getUuid());
                    }
                } else {
                    int newId = getNextItemId(redoPlayer == null ? ID_AUTO_INCREMENT : redoPlayer.getDestId(item.getId()));
                    String uuid;
                    if (redoPlayer != null) {
                        uuid = redoPlayer.getDestUuid(item.getId());
                    } else if (fromDumpster) {
                        // Keep the same uuid if recovering from dumpster.
                        uuid = item.getUuid();
                    } else {
                        uuid = UUIDUtil.generateUUID();
                    }
                    int parentId = item.getParentId();
                    MailItem parent = null;
                    if (parentId > 0) {
                        try {
                            parent = getItemById(parentId, MailItem.Type.UNKNOWN);
                        } catch (MailServiceException.NoSuchItemException e) {
                            // ignore
                        }
                    }
                    copy = item.copy(folder, newId, uuid, parent);
                    if (fromDumpster) {
                        for (MailItem.UnderlyingData data : DbMailItem.getByParent(item, SortBy.DATE_DESC, -1, true)) {
                            MailItem child = getItem(data);
                            Folder destination = (child.getType() == MailItem.Type.COMMENT) ? getFolderById(ID_FOLDER_COMMENTS) : folder;
                            child.copy(destination, getNextItemId(ID_AUTO_INCREMENT), child.getUuid(), copy);
                        }
                    }
                    redoRecorder.setDest(item.getId(), newId, copy.getUuid());
                }

                result.add(copy);
            }
            return result;
        } catch (IOException e) {
            throw ServiceException.FAILURE("IOException while copying items", e);
        }
    }

    public List<MailItem> imapCopy(OperationContext octxt, int[] itemIds, MailItem.Type type, int folderId)
    throws IOException, ServiceException {
        // this is an IMAP command, so we'd better be tracking IMAP changes by now...
        beginTrackingImap();

        for (int id : itemIds) {
            if (id <= 0) {
                throw MailItem.noSuchItem(id, type);
            }
        }

        ImapCopyItem redoRecorder = new ImapCopyItem(mId, type, folderId);

        boolean success = false;
        try {
            beginTransaction("icopy", octxt, redoRecorder);
            ImapCopyItem redoPlayer = (ImapCopyItem) currentChange().getRedoPlayer();

            Folder target = getFolderById(folderId);

            // fetch the items to copy and make sure the caller is up-to-date on change IDs
            MailItem[] items = getItemById(itemIds, type);
            for (MailItem item : items) {
                checkItemChangeID(item);
            }
            List<MailItem> result = new ArrayList<MailItem>();

            for (MailItem item : items) {
                int srcId = item.getId();
                int newId = getNextItemId(redoPlayer == null ? ID_AUTO_INCREMENT : redoPlayer.getDestId(srcId));
                String newUuid = redoPlayer == null ? UUIDUtil.generateUUID() : redoPlayer.getDestUuid(srcId);

                trainSpamFilter(octxt, item, target, "imap copy");

                MailItem copy = item.icopy(target, newId, newUuid);
                result.add(copy);
                redoRecorder.setDest(srcId, newId, newUuid);
            }

            success = true;
            return result;
        } finally {
            endTransaction(success);
        }
    }

    private <T extends MailItem> T trainSpamFilter(OperationContext octxt, T item, Folder target, String opDescription) {
        if (currentChange().getRedoPlayer() != null) { // don't re-train filter
                                                       // on replayed operation
            return item;
        }
        TargetConstraint tcon = getOperationTargetConstraint();

        try {
            List<? extends MailItem> items = item instanceof Conversation ?
                    ((Conversation) item).getMessages() : Arrays.asList((MailItem) item);
            List<Folder> trashAliases = getTrashAliases(octxt);
            for (MailItem candidate : items) {
                // if it's not a move into or out of Spam, no training is necessary
                //   (moves from Spam to Trash also do not train the filter)
                boolean fromSpam = candidate.inSpam();
                boolean toSpam = target.inSpam();
                if (!fromSpam && !toSpam) {
                    continue;
                }
                if (fromSpam && (toSpam || target.inTrash() || inFolder(trashAliases, target))) {
                    continue;
                }
                if (!TargetConstraint.checkItem(tcon, item) || !item.canAccess(ACL.RIGHT_READ)) {
                    continue;
                }
                try {
                    SpamReport report = new SpamReport(toSpam, opDescription, target.getPath());
                    Folder source = item.getFolder();
                    if (!source.equals(target)) {
                        report.setSourceFolderPath(source.getPath());
                    }
                    SpamHandler.getInstance().handle(octxt, this, candidate.getId(), candidate.getType(), report);
                } catch (Exception e) {
                    ZimbraLog.mailop.info("could not train spam filter: " + MailItem.getMailopContext(candidate), e);
                }
            }
        } catch (ServiceException e) {
            ZimbraLog.mailop.info("could not train spam filter: " + MailItem.getMailopContext(item), e);
        }

        return item;
    }

    private List<Folder> getTrashAliases(OperationContext octx) throws ServiceException {
        String[] aliases = Provisioning.getInstance().getConfig().getSpamTrashAlias();
        List<Folder> result = new ArrayList<Folder>(aliases.length);
        for (String path : aliases) {
            try {
                result.add(getFolderByPath(octx, path));
            } catch (ServiceException ignore) { // NO_SUCH_FOLDER
            }
        }
        return result;
    }

    private boolean inFolder(List<Folder> base, Folder target) throws ServiceException {
        for (Folder folder : base) {
            if (folder.getId() == target.getId() || folder.isDescendant(target)) {
                return true;
            }
        }
        return false;
    }

    /** Moves an item from one folder into another in the same Mailbox.  The
     *  target folder may not be a {@link Mountpoint} or {@link SearchFolder}.
     *  To move an item between Mailboxes, you must do the copy by hand, then
     *  remove the original.
     *
     * @perms {@link ACL#RIGHT_INSERT} on the target folder,
     *        {@link ACL#RIGHT_DELETE} on the source folder
     * @param octxt     The context for this request (e.g. auth user id).
     * @param itemId    The ID of the item to move.
     * @param type      The type of the item or {@link MailItem.Type#UNKNOWN}.
     * @param targetId  The ID of the target folder for the move. */
    public void move(OperationContext octxt, int itemId, MailItem.Type type, int targetId) throws ServiceException {
        move(octxt, new int[] { itemId }, type, targetId, null);
    }

    /** Moves an item from one folder into another in the same Mailbox.  The
     *  target folder may not be a {@link Mountpoint} or {@link SearchFolder}.
     *  To move an item between Mailboxes, you must do the copy by hand, then
     *  remove the original.
     *
     * @perms {@link ACL#RIGHT_INSERT} on the target folder,
     *        {@link ACL#RIGHT_DELETE} on the source folder
     * @param octxt     The context for this request (e.g. auth user id).
     * @param itemId    The ID of the item to move.
     * @param type      The type of the item or {@link MailItem.Type#UNKNOWN}.
     * @param targetId  The ID of the target folder for the move.
     * @param tcon      An optional constraint on the item being moved. */
    public void move(OperationContext octxt, int itemId, MailItem.Type type, int targetId,
            TargetConstraint tcon) throws ServiceException {
        move(octxt, new int[] { itemId }, type, targetId, tcon);
    }

    /** Moves a set of items into a given folder in the same Mailbox.  The
     *  target folder may not be a {@link Mountpoint} or {@link SearchFolder}.
     *  To move items between Mailboxes, you must do the copy by hand, then
     *  remove the originals.
     *
     * @perms {@link ACL#RIGHT_INSERT} on the target folder,
     *        {@link ACL#RIGHT_DELETE} on all the the source folders
     * @param octxt     The context for this request (e.g. auth user id).
     * @param itemId    A list of the IDs of the items to move.
     * @param type      The type of the items or {@link MailItem.Type#UNKNOWN}.
     * @param targetId  The ID of the target folder for the move.
     * @param tcon      An optional constraint on the items being moved. */
    public void move(OperationContext octxt, int[] itemIds, MailItem.Type type, int targetId, TargetConstraint tcon)
    throws ServiceException {
        lock.lock();
        try {
            try {
                moveInternal(octxt, itemIds, type, targetId, tcon);
                return;
            } catch (ServiceException e) {
                // make sure that move-to-Trash never fails with a naming conflict
                if (!e.getCode().equals(MailServiceException.ALREADY_EXISTS) || targetId != ID_FOLDER_TRASH) {
                    throw e;
                }
            }

            // if we're here, we hit a naming conflict during move-to-Trash
            if (itemIds.length == 1) {
                // rename the item being moved instead of the one already there...
                rename(octxt, itemIds[0], type, generateAlternativeItemName(octxt, itemIds[0], type), targetId);
            } else {
                // iterate one-by-one and move the items individually
                for (int id : itemIds) {
                    // FIXME: non-transactional
                    try {
                        // still more likely than not to succeed...
                        moveInternal(octxt, new int[] { id }, type, targetId, tcon);
                    } catch (ServiceException e) {
                        // rename the item being moved instead of the one already there...
                        rename(octxt, id, type, generateAlternativeItemName(octxt, id, type), targetId);
                    }
                }
            }
        } finally {
            lock.release();
        }
    }

    private String generateAlternativeItemName(OperationContext octxt, int id, MailItem.Type type)
    throws ServiceException {
        String name = getItemById(octxt, id, type).getName();
        String uuid = '{' + UUID.randomUUID().toString() + '}';
        if (name.length() + uuid.length() > MailItem.MAX_NAME_LENGTH) {
            return name.substring(0, MailItem.MAX_NAME_LENGTH - uuid.length()) + uuid;
        } else {
            return name + uuid;
        }
    }

    private void moveInternal(OperationContext octxt, int[] itemIds, MailItem.Type type, int targetId,
            TargetConstraint tcon)
    throws ServiceException {
        MoveItem redoRecorder = new MoveItem(mId, itemIds, type, targetId, tcon);

        boolean success = false;
        try {
            beginTransaction("move", octxt, redoRecorder);
            setOperationTargetConstraint(tcon);

            Folder target = getFolderById(targetId);

            MailItem[] items = getItemById(itemIds, type);
            for (MailItem item : items) {
                checkItemChangeID(item);
            }
            int oldUIDNEXT = target.getImapUIDNEXT();
            boolean resetUIDNEXT = false;

            for (MailItem item : items) {

                // train the spam filter if necessary...
                trainSpamFilter(octxt, item, target, "move");

                // ...do the move...
                boolean moved = item.move(target);

                // ...and determine whether the move needs to cause an UIDNEXT change
                if (moved && !resetUIDNEXT && isTrackingImap() &&
                        (item instanceof Conversation || item instanceof Message || item instanceof Contact)) {
                    resetUIDNEXT = true;
                }
            }

            // if this operation should cause the target folder's UIDNEXT value to change but it hasn't yet, do it here
            if (resetUIDNEXT && oldUIDNEXT == target.getImapUIDNEXT()) {
                MoveItem redoPlayer = (MoveItem) currentChange().getRedoPlayer();
                redoRecorder.setUIDNEXT(getNextItemId(redoPlayer == null ? ID_AUTO_INCREMENT : redoPlayer.getUIDNEXT()));
                target.updateUIDNEXT();
            }
            success = true;
        } finally {
            endTransaction(success);
        }
    }

    public void rename(OperationContext octxt, int id, MailItem.Type type, String name, int folderId)
    throws ServiceException {
        rename(octxt, id, type, name, folderId, null);
    }

    public void rename(OperationContext octxt, int id, MailItem.Type type, String name, int folderId, Long date)
    throws ServiceException {
        if (name != null && name.startsWith("/")) {
            rename(octxt, id, type, name);
            return;
        }

        name = StringUtil.stripControlCharacters(name);
        if (Strings.isNullOrEmpty(name)) {
            throw ServiceException.INVALID_REQUEST("cannot set name to empty string", null);
        }

        RenameItem redoRecorder = new RenameItem(mId, id, type, name, folderId, date);

        boolean success = false;
        try {
            beginTransaction("rename", octxt, redoRecorder);

            MailItem item = getItemById(id, type);
            checkItemChangeID(item);
            if (folderId <= 0) {
                folderId = item.getFolderId();
            }
            Folder target = getFolderById(folderId);
            trainSpamFilter(octxt, item, target, "rename");

            String oldName = item.getName();
            item.rename(name, target);

            if (date != null) {
                item.setDate(date);
            }

            if (item instanceof Tag) {
                mTagCache.remove(oldName.toLowerCase());
                mTagCache.put(name.toLowerCase(), (Tag) item);
            }
            success = true;
        } finally {
            endTransaction(success);
        }
    }

    public void rename(OperationContext octxt, int id, MailItem.Type type, String path) throws ServiceException {
        if (path == null || !path.startsWith("/")) {
            rename(octxt, id, type, path, ID_AUTO_INCREMENT);
            return;
        }

        RenameItemPath redoRecorder = new RenameItemPath(mId, id, type, path);

        boolean success = false;
        try {
            beginTransaction("renameFolderPath", octxt, redoRecorder);
            RenameItemPath redoPlayer = (RenameItemPath) currentChange().getRedoPlayer();

            MailItem item = getItemById(id, type);
            Folder parent;
            checkItemChangeID(item);

            String[] parts = path.substring(1).split("/");
            if (parts.length == 0) {
                throw MailServiceException.ALREADY_EXISTS(path);
            }
            int[] recorderParentIds = new int[parts.length - 1];
            String[] recorderParentUuids = new String[parts.length - 1];
            int[] playerParentIds = redoPlayer == null ? null : redoPlayer.getParentIds();
            String[] playerParentUuids = redoPlayer == null ? null : redoPlayer.getParentUuids();
            if (playerParentIds != null && playerParentIds.length != recorderParentIds.length) {
                throw ServiceException.FAILURE("incorrect number of path segment ids in redo player", null);
            }
            if (playerParentUuids != null && playerParentUuids.length != recorderParentUuids.length) {
                throw ServiceException.FAILURE("incorrect number of path segment uuids in redo player", null);
            }
            parent = getFolderById(ID_FOLDER_USER_ROOT);
            for (int i = 0; i < parts.length - 1; i++) {
                String name = MailItem.validateItemName(parts[i]);
                int subfolderId = playerParentIds == null ? ID_AUTO_INCREMENT : playerParentIds[i];
                String subfolderUuid = playerParentUuids == null ? UUIDUtil.generateUUID() : playerParentUuids[i];
                Folder subfolder = parent.findSubfolder(name);
                if (subfolder == null) {
                    subfolder = Folder.create(getNextItemId(subfolderId), subfolderUuid, this, parent, name, (byte) 0, MailItem.Type.UNKNOWN, 0, null, null, null, null);
                } else if (subfolderId != ID_AUTO_INCREMENT && subfolderId != subfolder.getId()) {
                    throw ServiceException.FAILURE("parent folder id changed since operation was recorded", null);
                } else if (!subfolder.getName().equals(name) && subfolder.isMutable()) {
                    // Same folder name, different case.
                    subfolder.rename(name, parent);
                }
                recorderParentIds[i] = subfolder.getId();
                recorderParentUuids[i] = subfolder.getUuid();
                parent = subfolder;
            }
            redoRecorder.setParentIdsAndUuids(recorderParentIds, recorderParentUuids);

            trainSpamFilter(octxt, item, parent, "rename");

            String name = parts[parts.length - 1];
            item.rename(name, parent);

            success = true;
        } finally {
            endTransaction(success);
        }
    }

    /**
     * Deletes the <tt>MailItem</tt> with the given id.  Does nothing
     * if the <tt>MailItem</tt> doesn't exist.
     */
    public void delete(OperationContext octxt, int itemId, MailItem.Type type) throws ServiceException {
        delete(octxt, new int[] { itemId }, type, null);
    }

    /** Deletes the <tt>MailItem</tt> with the given id.  If there is no such
     *  <tt>MailItem</tt>, nothing happens and no error is generated.  If the
     *  id maps to an existing <tt>MailItem</tt> of an incompatible type,
     *  however, an error is thrown.
     *
     * @param octxt operation context or {@code null}
     * @param itemId item id
     * @param type item type or {@link MailItem.Type#UNKNOWN}
     * @param tcon target constraint or {@code null} */
    public void delete(OperationContext octxt, int itemId, MailItem.Type type, TargetConstraint tcon)
    throws ServiceException {
        delete(octxt, new int[] { itemId }, type, tcon);
    }

    /**
     * Delete the <tt>MailItem</tt>s with the given ids.  If there is no <tt>MailItem</tt> for a given id, that id is
     * ignored.  If the id maps to an existing <tt>MailItem</tt> of an incompatible type, however, an error is thrown.
     *
     * @param octxt operation context or {@code null}
     * @param itemIds item ids
     * @param type item type or {@link MailItem.Type#UNKNOWN}
     * @param tcon target constraint or {@code null}
     * @param useEmptyForFolders empty folder {@code true} or {@code false}
     * @param nonExistingItems object of {@link ArrayList} or {@code null}
     */
    private void delete(OperationContext octxt, int[] itemIds, MailItem.Type type, TargetConstraint tcon,
            boolean useEmptyForFolders, List<Integer> nonExistingItems)
    throws ServiceException {
        DeleteItem redoRecorder = new DeleteItem(mId, itemIds, type, tcon);

        List<Integer> folderIds = Lists.newArrayList();
        boolean success = false;
        try {
            beginTransaction("delete", octxt, redoRecorder);
            setOperationTargetConstraint(tcon);

            for (int id : itemIds) {
                if (id == ID_AUTO_INCREMENT) {
                    continue;
                }
                MailItem item;
                try {
                    item = getItemById(id, MailItem.Type.UNKNOWN);
                } catch (NoSuchItemException nsie) {
                    if (nonExistingItems != null) {
                        nonExistingItems.add(id);
                    }
                    // trying to delete nonexistent things is A-OK!
                    continue;
                }

                // however, trying to delete messages and passing in a folder ID is not OK
                if (!MailItem.isAcceptableType(type, item.getType())) {
                    throw MailItem.noSuchItem(id, type);
                } else if (!checkItemChangeID(item) && item instanceof Tag) {
                    throw MailServiceException.MODIFY_CONFLICT();
                }
                if (useEmptyForFolders && MailItem.Type.FOLDER.equals(item.getType())) {
                    folderIds.add(id); // removed later to allow batching delete of contents in there own transactions
                } else {
                    // delete the item, but don't write the tombstone until we're finished...
                    item.delete(false);
                }
            }

            // deletes have already been collected, so fetch the tombstones and write once
            TypedIdList tombstones = collectPendingTombstones();
            if (tombstones != null && !tombstones.isEmpty()) {
                DbMailItem.writeTombstones(this, tombstones);
            }

            success = true;
        } finally {
            endTransaction(success);
        }
        for (Integer folderId : folderIds) {
            emptyFolder(octxt, folderId, true /* removeTopLevelFolder */, true /* removeSubfolders */, tcon);
        }
    }

    /**
     * Delete the <tt>MailItem</tt>s with the given ids.  If there is no <tt>MailItem</tt> for a given id, that id is
     * ignored.  If the id maps to an existing <tt>MailItem</tt> of an incompatible type, however, an error is thrown.
     *
     * @param octxt operation context or {@code null}
     * @param itemIds item ids
     * @param type item type or {@link MailItem.Type#UNKNOWN}
     * @param tcon target constraint or {@code null}
     */
    public void delete(OperationContext octxt, int[] itemIds, MailItem.Type type, TargetConstraint tcon)
    throws ServiceException {
        delete(octxt, itemIds, type, tcon, true /* useEmptyForFolders */, null);
    }

    /**
     * Delete the <tt>MailItem</tt>s with the given ids.  If there is no <tt>MailItem</tt> for a given id, that id is
     * ignored.  If the id maps to an existing <tt>MailItem</tt> of an incompatible type, however, an error is thrown.
     *
     * @param octxt operation context or {@code null}
     * @param itemIds item ids
     * @param type item type or {@link MailItem.Type#UNKNOWN}
     * @param tcon target constraint or {@code null}
     * @param nonExistingItems object of {@link ArrayList} or {@code null}
     */
    public void delete(OperationContext octxt, int[] itemIds, MailItem.Type type, TargetConstraint tcon, List<Integer> nonExistingItems)
    throws ServiceException {
        delete(octxt, itemIds, type, tcon, true /* useEmptyForFolders */, nonExistingItems);
    }

    TypedIdList collectPendingTombstones() {
        if (!isTrackingSync() || currentChange().deletes == null) {
            return null;
        }
        return new TypedIdList(currentChange().deletes.itemIds);
    }

    private int deleteFromDumpster(int[] itemIds) throws ServiceException {
        Folder trash = getFolderById(ID_FOLDER_TRASH);
        if (!trash.canAccess(ACL.RIGHT_DELETE)) {
            throw ServiceException.PERM_DENIED("dumpster access denied");
        }

        int numDeleted = 0;
        for (int id : itemIds) {
            MailItem item = null;
            try {
                item = getItemById(id, MailItem.Type.UNKNOWN, true);
            } catch (MailServiceException.NoSuchItemException e) {
                ZimbraLog.mailbox.info("ignoring NO_SUCH_ITEM exception during dumpster delete; item id=" + id);
                continue;
            }
            item.delete();
            ++numDeleted;
        }
        return numDeleted;
    }

    public int deleteFromDumpster(OperationContext octxt, int[] itemIds) throws ServiceException {
        boolean isRedo = octxt != null && octxt.isRedo();
        if (!isRedo && !hasFullAdminAccess(octxt)) {
            throw ServiceException.PERM_DENIED("only admins can delete from dumpster");
        }
        DeleteItemFromDumpster redoRecorder = new DeleteItemFromDumpster(mId, itemIds);
        boolean success = false;
        try {
            beginTransaction("deleteFromDumpster[]", octxt, redoRecorder);
            int numDeleted = deleteFromDumpster(itemIds);
            success = true;
            return numDeleted;
        } finally {
            endTransaction(success);
        }
    }

    public int emptyDumpster(OperationContext octxt) throws ServiceException {
        if (!hasFullAdminAccess(octxt)) {
            throw ServiceException.PERM_DENIED("only admins can delete from dumpster");
        }

        int numDeleted = 0;
        int batchSize = Provisioning.getInstance().getLocalServer().getMailEmptyFolderBatchSize();
        ZimbraLog.mailbox.info("Emptying dumpster with batchSize=" + batchSize);
        QueryParams params = new QueryParams();
        // +1 to catch items put into dumpster in the same second
        params.setChangeDateBefore(System.currentTimeMillis() + 1000).setRowLimit(batchSize);
        while (true) {
            lock.lock();
            try {
                Set<Integer> itemIds = null;
                // XXX: should we be in a txn and using getOperationConnection() instead?
                DbConnection conn = DbPool.getConnection(this);
                try {
                    itemIds = DbMailItem.getIds(this, conn, params, true);
                } finally {
                    conn.closeQuietly();
                }

                if (itemIds.isEmpty()) {
                    break;
                }

                numDeleted += deleteFromDumpster(octxt, ArrayUtil.toIntArray(itemIds));
            } finally {
                lock.release();
            }
        }
        return numDeleted;
    }

    private int purgeDumpster(long olderThanMillis, int maxItems) throws ServiceException {
        QueryParams params = new QueryParams();
        params.setChangeDateBefore(olderThanMillis).setRowLimit(maxItems);

        Set<Integer> itemIds = DbMailItem.getIds(this, getOperationConnection(), params, true);
        if (!itemIds.isEmpty()) {
            return deleteFromDumpster(ArrayUtil.toIntArray(itemIds));
        } else {
            return 0;
        }
    }

    public Tag createTag(OperationContext octxt, String name, byte color) throws ServiceException {
        return createTag(octxt, name, new Color(color));
    }

    public Tag createTag(OperationContext octxt, String name, Color color) throws ServiceException {
        name = StringUtil.stripControlCharacters(name);
        if (Strings.isNullOrEmpty(name)) {
            throw ServiceException.INVALID_REQUEST("tag must have a name", null);
        }
        CreateTag redoRecorder = new CreateTag(mId, name, color);

        boolean success = false;
        try {
            beginTransaction("createTag", octxt, redoRecorder);
            if (!hasFullAccess()) {
                throw ServiceException.PERM_DENIED("you do not have sufficient permissions");
            }

            CreateTag redoPlayer = (CreateTag) currentChange().getRedoPlayer();
            int tagId = redoPlayer == null ? ID_AUTO_INCREMENT : redoPlayer.getTagId();
            Tag tag = createTagInternal(tagId, name, color, true);
            redoRecorder.setTagId(tag.getId());
            success = true;
            return tag;
        } finally {
            endTransaction(success);
        }
    }

    Tag createTagInternal(int tagId, String name, Color color, boolean listed) throws ServiceException {
        try {
            Tag tag = getTagByName(name);
            if (!listed) {
                // want an implicitly-created tag but there's already a listed tag, so just return it unchanged
                return tag;
            } else if (tag.isListed()) {
                // can't have two listed tags with the same name
                throw MailServiceException.ALREADY_EXISTS(name);
            }

            // promote an implicitly-created tag to a listed tag
            markItemCreated(tag);
            tag.setListed();
            if (!name.equals(tag.getName())) {
                tag.rename(name);
            }
            tag.setColor(color);
            return tag;
        } catch (NoSuchItemException nsie) {
            // no conflict, so just create the new tag as requested
            return Tag.create(this, getNextItemId(tagId), name, color, listed);
        }
    }

    public Note createNote(OperationContext octxt, String content, Rectangle location, byte color, int folderId)
    throws ServiceException {
        return createNote(octxt, content, location, new Color(color), folderId);
    }

    public Note createNote(OperationContext octxt, String content, Rectangle location, Color color, int folderId)
    throws ServiceException {
        content = StringUtil.stripControlCharacters(content);
        if (Strings.isNullOrEmpty(content)) {
            throw ServiceException.INVALID_REQUEST("note content may not be empty", null);
        }
        CreateNote redoRecorder = new CreateNote(mId, folderId, content, color, location);

        boolean success = false;
        try {
            beginTransaction("createNote", octxt, redoRecorder);
            CreateNote redoPlayer = (CreateNote) currentChange().getRedoPlayer();

            int noteId = getNextItemId(redoPlayer == null ? ID_AUTO_INCREMENT : redoPlayer.getNoteId());
            Note note = Note.create(noteId, getFolderById(folderId), content, location, color, null);
            redoRecorder.setNoteId(noteId);

            indexItem(note);
            success = true;
            return note;
        } finally {
            endTransaction(success);
        }
    }

    public void editNote(OperationContext octxt, int noteId, String content) throws ServiceException {
        content = StringUtil.stripControlCharacters(content);
        if (Strings.isNullOrEmpty(content)) {
            throw ServiceException.INVALID_REQUEST("note content may not be empty", null);
        }
        EditNote redoRecorder = new EditNote(mId, noteId, content);

        boolean success = false;
        try {
            beginTransaction("editNote", octxt, redoRecorder);

            Note note = getNoteById(noteId);
            checkItemChangeID(note);

            note.setContent(content);
            indexItem(note);
            success = true;
        } finally {
            endTransaction(success);
        }
    }

    public void repositionNote(OperationContext octxt, int noteId, Rectangle location) throws ServiceException {
        Preconditions.checkNotNull(location, "must specify note bounds");
        RepositionNote redoRecorder = new RepositionNote(mId, noteId, location);

        boolean success = false;
        try {
            beginTransaction("repositionNote", octxt, redoRecorder);

            Note note = getNoteById(noteId);
            checkItemChangeID(note);

            note.reposition(location);
            success = true;
        } finally {
            endTransaction(success);
        }
    }

    CalendarItem createCalendarItem(int folderId, int flags, Tag.NormalizedTags ntags, String uid,
                                    ParsedMessage pm, Invite invite, CustomMetadata custom)
    throws ServiceException {
        return createCalendarItem(folderId, flags, ntags, uid, pm, invite, custom, null);
    }

    CalendarItem createCalendarItem(int folderId, int flags, Tag.NormalizedTags ntags, String uid,
                                    ParsedMessage pm, Invite invite, CustomMetadata custom, String davBaseName)
    throws ServiceException {
        // FIXME: assuming that we're in the middle of a AddInvite op
        CreateCalendarItemPlayer redoPlayer = (CreateCalendarItemPlayer) currentChange().getRedoPlayer();
        CreateCalendarItemRecorder redoRecorder = (CreateCalendarItemRecorder) currentChange().getRedoRecorder();

        int newCalItemId = redoPlayer == null ? Mailbox.ID_AUTO_INCREMENT : redoPlayer.getCalendarItemId();
        int createId = getNextItemId(newCalItemId);

        CalendarItem calItem = CalendarItem.create(createId, getFolderById(folderId), flags, ntags,
                                           uid, pm, invite, CalendarItem.NEXT_ALARM_FROM_NOW, custom, davBaseName);

        if (redoRecorder != null) {
            redoRecorder.setCalendarItemAttrs(calItem.getId(), calItem.getFolderId());
        }
        return calItem;
    }

    public Contact createContact(OperationContext octxt, ParsedContact pc, int folderId, String[] tags)
    throws ServiceException {
        return createContact(octxt, pc, folderId, tags, (String) null /* davBaseName */);
    }

    public Contact createContact(OperationContext octxt, ParsedContact pc, int folderId, String[] tags,
            String davBaseName)
    throws ServiceException {
        StoreManager sm = StoreManager.getInstance();
        StagedBlob staged = null;
        if (pc.hasAttachment()) {
            // write the contact content directly to the mailbox's blob staging area
            InputStream is = null;
            try {
                staged = sm.stage(is = pc.getContentStream(), (int) pc.getSize(), this);
            } catch (IOException ioe) {
                throw ServiceException.FAILURE("could not save contact blob", ioe);
            } finally {
                ByteUtil.closeStream(is);
            }
        }

        CreateContact redoRecorder = new CreateContact(mId, folderId, pc, tags);

        boolean success = false;
        try {
            beginTransaction("createContact", octxt, redoRecorder);
            CreateContact redoPlayer = (CreateContact) currentChange().getRedoPlayer();
            boolean isRedo = redoPlayer != null;

            Tag.NormalizedTags ntags = new Tag.NormalizedTags(this, tags);

            int contactId = getNextItemId(isRedo ? redoPlayer.getContactId() : ID_AUTO_INCREMENT);

            MailboxBlob mblob = null;
            if (pc.hasAttachment()) {
                try {
                    mblob = sm.renameTo(staged, this, contactId, getOperationChangeID());
                    markOtherItemDirty(mblob);
                } catch (IOException ioe) {
                    throw ServiceException.FAILURE("could not save contact blob", ioe);
                }
            }

            int flags = 0;
            Contact con = Contact.create(contactId, getFolderById(folderId), mblob, pc, flags, ntags,
                    (CustomMetadata) null, davBaseName);
            redoRecorder.setContactId(contactId);

            indexItem(con);

            success = true;
            return con;
        } finally {
            endTransaction(success);
            sm.quietDelete(staged);
        }
    }

    public void modifyContact(OperationContext octxt, int contactId, ParsedContact pc) throws ServiceException {
        StoreManager sm = StoreManager.getInstance();
        StagedBlob staged = null;
        if (pc.hasAttachment()) {
            // write the contact content directly to the mailbox's blob staging area
            InputStream is = null;
            try {
                staged = sm.stage(is = pc.getContentStream(), pc.getSize(), this);
            } catch (IOException ioe) {
                throw ServiceException.FAILURE("could not save contact blob", ioe);
            } finally {
                ByteUtil.closeStream(is);
            }
        }

        ModifyContact redoRecorder = new ModifyContact(mId, contactId, pc);
        boolean success = false;
        try {
            beginTransaction("modifyContact", octxt, redoRecorder);
            Contact con = getContactById(contactId);
            if (!checkItemChangeID(con)) {
                throw MailServiceException.MODIFY_CONFLICT();
            }

            try {
                // setContent() calls reanalyze(), which also updates the contact fields even when there is no blob
                con.setContent(staged, pc);
            } catch (IOException ioe) {
                throw ServiceException.FAILURE("could not save contact blob", ioe);
            }

            indexItem(con);
            success = true;
        } finally {
            endTransaction(success);
            sm.quietDelete(staged);
        }
    }

    /**
     * Creates new contacts in AUTO_CONTACTS folder.
     * Note: Its upto the caller to check whether the email addresses in the list pre-exist.
     *
     * @param octxt operation context
     * @param addrs email addresses
     * @return newly created contacts
     */
    public List<Contact> createAutoContact(OperationContext octxt, Collection<InternetAddress> addrs)
            throws IOException {
        if (addrs.isEmpty()) {
            return Collections.emptyList();
        }
        List<Contact> result = new ArrayList<Contact>(addrs.size());
        String locale = octxt != null && octxt.getAuthenticatedUser() != null ? octxt.getAuthenticatedUser().getPrefLocale() : null;
        boolean nameFormatLastFirst = false;
        if (locale != null && locale.equals("ja")) {
            nameFormatLastFirst = true;
        }
        for (InternetAddress addr : addrs) {
            ZimbraLog.mailbox.debug("Auto-adding new contact addr=%s", addr);
            try {
                result.add(createContact(octxt, new ParsedContact(new ParsedAddress(addr, nameFormatLastFirst).getAttributes()),
                        Mailbox.ID_FOLDER_AUTO_CONTACTS, null));
            } catch (ServiceException e) {
                if (e.getCode().equals(MailServiceException.TOO_MANY_CONTACTS)) {
                    ZimbraLog.mailbox.warn("Aborting contact addition, " +
                            "Failed to auto-add contact addr=%s", addr, e);
                    return result;
                }
                ZimbraLog.mailbox.warn("Failed to auto-add contact addr=%s", addr, e);
            }
        }
        return result;
    }

    /**
     * Returns a list of contacts don't exist in any contacts folders.
     *
     * @param addrs email addresses
     * @return addresses doesn't exist
     */
    public Collection<Address> newContactAddrs(Collection<Address> addrs) throws IOException, ServiceException {
        if (addrs.isEmpty()) {
            return Collections.emptySet();
        }
        if (lock.isWriteLockedByCurrentThread()) { //TODO can't search while holding the mailbox lock
            ZimbraLog.mailbox.warn("Unable to auto-add contact while holding Mailbox lock");
            return Collections.emptySet();
        }
        Set<Address> newAddrs = new HashSet<Address>();
        for (Address addr : addrs) {
            if (addr instanceof javax.mail.internet.InternetAddress) {
                javax.mail.internet.InternetAddress iaddr = (javax.mail.internet.InternetAddress) addr;
                if (!Strings.isNullOrEmpty(iaddr.getAddress()) &&
                        !index.existsInContacts(Collections.singleton(new com.zimbra.common.mime.InternetAddress(
                                iaddr.getPersonal(), iaddr.getAddress())))) {
                    newAddrs.add(addr);
                }

            }
        }
        return newAddrs;
    }

    @Deprecated
    public Folder createFolder(OperationContext octxt, String name, int parentId, MailItem.Type defaultView, int flags,
            byte color, String url)
    throws ServiceException {
        return createFolder(octxt, name, parentId, (byte) 0, defaultView, flags, color, url);
    }

    @Deprecated
    public Folder createFolder(OperationContext octxt, String name, int parentId, byte attrs, MailItem.Type defaultView,
            int flags, byte color, String url)
    throws ServiceException {
        return createFolder(octxt, name, parentId, attrs, defaultView, flags, new Color(color), url);
    }

    @Deprecated
    public Folder createFolder(OperationContext octxt, String name, int parentId, byte attrs, MailItem.Type defaultView,
            int flags, Color color, String url)
    throws ServiceException {
        Folder.FolderOptions fopt = new Folder.FolderOptions();
        fopt.setAttributes(attrs).setDefaultView(defaultView).setFlags(flags).setColor(color).setUrl(url);
        return createFolder(octxt, name, parentId, fopt);
    }

    public Folder createFolder(OperationContext octxt, String name, int parentId, Folder.FolderOptions fopt)
    throws ServiceException {
        CreateFolder redoRecorder = new CreateFolder(mId, name, parentId, fopt);

        boolean success = false;
        try {
            beginTransaction("createFolder", octxt, redoRecorder);
            CreateFolder redoPlayer = (CreateFolder) currentChange().getRedoPlayer();

            int folderId;
            String uuid;
            if (redoPlayer == null) {
                folderId = getNextItemId(ID_AUTO_INCREMENT);
                uuid = Strings.emptyToNull(fopt.getUuid()) == null ? UUIDUtil.generateUUID() : fopt.getUuid();
            } else {
                folderId = getNextItemId(redoPlayer.getFolderId());
                uuid = redoPlayer.getFolderUuid();
            }

            Folder folder = Folder.create(folderId, uuid, this, getFolderById(parentId), name, fopt.getAttributes(),
                    fopt.getDefaultView(), fopt.getFlags(), fopt.getColor(), fopt.getDate(), fopt.getUrl(), fopt.getCustomMetadata());

            redoRecorder.setFolderIdAndUuid(folder.getId(), folder.getUuid());
            success = true;
            updateRssDataSource(folder);
            return folder;
        } finally {
            endTransaction(success);
        }
    }

    /**
     * Creates a folder.  Implicitly creates any parent folders in <tt>path</tt> if necessary.
     *
     * @param octxt the operation context
     * @param path the slash-separated folder path
     * @param attrs the folder attributes, or <tt>0</tt> for the default attributes
     * @param defaultView the folder view, or <tt>0</tt> for the default view
     * @param flags the folder flags, or <tt>0</tt> for no flags
     * @param color the folder color, or {@link MailItem#DEFAULT_COLOR}
     * @param url the folder URL, or <tt>null</tt>
     * @return the new folder
     * @see Folder#getAttributes()
     * @see Folder#getDefaultView()
     * @see MailItem#getColor()
     *
     * @throws ServiceException if the folder creation fails
     */
    public Folder createFolder(OperationContext octxt, String path, Folder.FolderOptions fopt)
    throws ServiceException {
        if (path == null) {
            throw ServiceException.FAILURE("null path passed to Mailbox.createFolderPath", null);
        }
        if (!path.startsWith("/")) {
            path = '/' + path;
        }
        if (path.endsWith("/") && path.length() > 1) {
            path = path.substring(0, path.length() - 1);
        }
        CreateFolderPath redoRecorder = new CreateFolderPath(mId, path, fopt);

        boolean success = false;
        try {
            beginTransaction("createFolderPath", octxt, redoRecorder);
            CreateFolderPath redoPlayer = (CreateFolderPath) currentChange().getRedoPlayer();

            String[] parts = path.substring(1).split("/");
            if (parts.length == 0) {
                throw MailServiceException.ALREADY_EXISTS(path);
            }

            int[] recorderFolderIds = new int[parts.length];
            String[] recorderFolderUuids = new String[parts.length];
            int[] playerFolderIds = redoPlayer == null ? null : redoPlayer.getFolderIds();
            String[] playerFolderUuids = redoPlayer == null ? null : redoPlayer.getFolderUuids();
            if (playerFolderIds != null && playerFolderIds.length != recorderFolderIds.length) {
                throw ServiceException.FAILURE("incorrect number of path segment ids in redo player", null);
            }
            if (playerFolderUuids != null && playerFolderUuids.length != recorderFolderUuids.length) {
                throw ServiceException.FAILURE("incorrect number of path segment uuids in redo player", null);
            }

            Folder folder = getFolderById(ID_FOLDER_USER_ROOT);
            for (int i = 0; i < parts.length; i++) {
                boolean last = i == parts.length - 1;
                int folderId = playerFolderIds == null ? ID_AUTO_INCREMENT : playerFolderIds[i];
                String folderUuid = playerFolderUuids == null ? UUIDUtil.generateUUID() : playerFolderUuids[i];

                Folder subfolder = folder.findSubfolder(parts[i]);
                if (subfolder == null) {
                    subfolder = Folder.create(getNextItemId(folderId), folderUuid, this, folder, parts[i],
                            fopt.getAttributes(), last ? fopt.getDefaultView() : MailItem.Type.UNKNOWN,
                            fopt.getFlags(), fopt.getColor(), fopt.getDate(), last ? fopt.getUrl() : null,
                            fopt.getCustomMetadata());
                } else if (folderId != ID_AUTO_INCREMENT && folderId != subfolder.getId()) {
                    throw ServiceException.FAILURE("parent folder id changed since operation was recorded", null);
                } else if (last) {
                    throw MailServiceException.ALREADY_EXISTS(path);
                }

                recorderFolderIds[i] = subfolder.getId();
                recorderFolderUuids[i] = subfolder.getUuid();
                folder = subfolder;
            }
            redoRecorder.setFolderIdsAndUuids(recorderFolderIds, recorderFolderUuids);

            success = true;
            return folder;
        } finally {
            endTransaction(success);
        }
    }

    //for offline override to filter flags
    public String getItemFlagString(MailItem mi) {
        return mi.getFlagString();
    }

    public ACL.Grant grantAccess(OperationContext octxt, int itemId, String grantee, byte granteeType, short rights,
            String args)
    throws ServiceException {
         return grantAccess(octxt, itemId, grantee, granteeType, rights, args, 0);
    }

    public ACL.Grant grantAccess(OperationContext octxt, int itemId, String grantee, byte granteeType, short rights,
            String args, long expiry)
    throws ServiceException {
        // Only internal users and groups can be granted the admin right.
        if ((rights & ACL.RIGHT_ADMIN) != 0) {
            if (granteeType != ACL.GRANTEE_USER && granteeType != ACL.GRANTEE_GROUP) {
                // Reject wrong grantee types.
                throw MailServiceException.CANNOT_GRANT("admin right can be granted to users and groups only");
            } else if (granteeType == ACL.GRANTEE_USER) {
                // Reject external virtual accounts.
                Account account = Provisioning.getInstance().get(AccountBy.id, grantee);
                if (account != null && account.isIsExternalVirtualAccount()) {
                    throw MailServiceException.CANNOT_GRANT("admin right cannot be granted to virtual users");
                }
            }
        }

        GrantAccess redoPlayer = new GrantAccess(mId, itemId, grantee, granteeType, rights, args, expiry);

        boolean success = false;
        ACL.Grant grant = null;
        try {
            beginTransaction("grantAccess", octxt, redoPlayer);

            MailItem item = getItemById(itemId, MailItem.Type.UNKNOWN);
            checkItemChangeID(item);

            grant = item.grantAccess(grantee, granteeType, rights, args, expiry);
            success = true;
        } finally {
            endTransaction(success);
        }
        return grant;
    }

    public void revokeAccess(OperationContext octxt, int itemId, String grantee) throws ServiceException {
        revokeAccess(octxt, false, itemId, grantee);
    }

    public void revokeAccess(OperationContext octxt, boolean dueToExpiry, int itemId, String grantee)
    throws ServiceException {
        RevokeAccess redoPlayer = new RevokeAccess(dueToExpiry, mId, itemId, grantee);

        boolean success = false;
        try {
            beginTransaction(dueToExpiry ? "expireAccess" : "revokeAccess", octxt, redoPlayer);

            MailItem item = getItemById(itemId, MailItem.Type.UNKNOWN);
            checkItemChangeID(item);
            item.revokeAccess(grantee);
            success = true;
        } finally {
            endTransaction(success);
        }
    }

    public void setPermissions(OperationContext octxt, int itemId, ACL acl) throws ServiceException {
        SetPermissions redoPlayer = new SetPermissions(mId, itemId, acl);

        boolean success = false;
        try {
            beginTransaction("setPermissions", octxt, redoPlayer);

            MailItem item = getItemById(itemId, MailItem.Type.UNKNOWN);
            checkItemChangeID(item);
            item.setPermissions(acl);
            success = true;
        } finally {
            endTransaction(success);
        }
    }

    public void setRetentionPolicy(OperationContext octxt, int itemId, MailItem.Type type, RetentionPolicy rp)
    throws ServiceException {
        if (type != MailItem.Type.FOLDER && type != MailItem.Type.TAG) {
            throw ServiceException.FAILURE("Cannot set retention policy for " + type, null);
        }
        if (rp == null) {
            rp = new RetentionPolicy();
        } else {
            validateRetentionPolicy(rp.getKeepPolicy());
            validateRetentionPolicy(rp.getPurgePolicy());
        }

        SetRetentionPolicy redoPlayer = new SetRetentionPolicy(mId, type, itemId, rp);

        boolean success = false;
        try {
            beginTransaction("setRetentionPolicy", octxt, redoPlayer);

            if (type == MailItem.Type.FOLDER) {
                Folder folder = getFolderById(itemId);
                checkItemChangeID(folder);
                folder.setRetentionPolicy(rp);
            } else {
                Tag tag = getTagById(itemId);
                checkItemChangeID(tag);
                tag.setRetentionPolicy(rp);
            }
            success = true;
        } finally {
            endTransaction(success);
        }
    }

    private void validateRetentionPolicy(List<Policy> list) throws ServiceException {
        int numUser = 0;

        for (Policy p : list) {
            String lifetime = p.getLifetime();
            if (!StringUtil.isNullOrEmpty(lifetime)) {
                // Validate lifetime string.
                DateUtil.getTimeInterval(lifetime);
            }
            if (p.getType() == Policy.Type.USER) {
                numUser++;
            }
        }

        if (numUser > 1) {
            throw ServiceException.INVALID_REQUEST("Cannot set more than one user retention policy per folder.", null);
        }
    }

    public void setFolderDefaultView(OperationContext octxt, int folderId, MailItem.Type view) throws ServiceException {
        SetFolderDefaultView redoRecorder = new SetFolderDefaultView(mId, folderId, view);

        boolean success = false;
        try {
            beginTransaction("setFolderDefaultView", octxt, redoRecorder);

            Folder folder = getFolderById(folderId);
            if (!checkItemChangeID(folder)) {
                throw MailServiceException.MODIFY_CONFLICT();
            }
            folder.setDefaultView(view);
            success = true;
        } finally {
            endTransaction(success);
        }
    }

    public void setFolderUrl(OperationContext octxt, int folderId, String url) throws ServiceException {
        SetFolderUrl redoRecorder = new SetFolderUrl(mId, folderId, url);

        boolean success = false;
        try {
            beginTransaction("setFolderUrl", octxt, redoRecorder);

            Folder folder = getFolderById(folderId);
            checkItemChangeID(folder);
            folder.setUrl(url);
            success = true;
            updateRssDataSource(folder);
        } finally {
            endTransaction(success);
        }
    }

    public void setFolderWebOfflineSyncDays(OperationContext octxt, int folderId, int days) throws ServiceException {
        SetWebOfflineSyncDays redoRecorder = new SetWebOfflineSyncDays(mId, folderId, days);

        boolean success = false;
        try {
            beginTransaction("setFolderWebOfflineSyncDays", octxt, redoRecorder);

            Folder folder = getFolderById(folderId);
            if (!checkItemChangeID(folder)) {
                throw MailServiceException.MODIFY_CONFLICT();
            }
            folder.setWebOfflineSyncDays(days);
            success = true;
        } finally {
            endTransaction(success);
        }
    }

    /**
     * Updates the data source for an RSS folder.  If the folder URL is set,
     * checks or creates a data source that updates the folder.  If the URL
     * is not set, deletes the data source if necessary.
     */
    protected void updateRssDataSource(Folder folder) {
        try {
            Provisioning prov = Provisioning.getInstance();
            Account account = getAccount();
            DataSource ds = null;
            List<DataSource> dataSources = prov.getAllDataSources(account);
            for (DataSource i : dataSources) {
                if (i.getFolderId() == folder.getId() &&
                    (i.getType() == DataSourceType.rss || i.getType() == DataSourceType.cal)) {
                    ds = i;
                    break;
                }
            }

            if (StringUtil.isNullOrEmpty(folder.getUrl())) {
                if (ds != null) {
                    // URL removed from folder.
                    String dsid = ds.getId();
                    prov.deleteDataSource(account, dsid);
                    DataSourceManager.cancelSchedule(account, dsid);
                }
                return;
            }

            // URL is not null or empty.  Create data source if necessary.
            if (ds == null) {
                Map<String, Object> attrs = new HashMap<String, Object>();
                attrs.put(Provisioning.A_zimbraDataSourceEnabled, LdapConstants.LDAP_TRUE);
                attrs.put(Provisioning.A_zimbraDataSourceFolderId, Integer.toString(folder.getId()));

                DataSourceType type;
                String name;
                if (folder.getDefaultView() == MailItem.Type.APPOINTMENT) {
                    type = DataSourceType.cal;
                    name = "CAL-" + folder.getId();
                } else {
                    type = DataSourceType.rss;
                    name = "RSS-" + folder.getId();
                }

                ds = prov.createDataSource(account, type, name, attrs);
                DataSourceManager.updateSchedule(account, ds);
            }
        } catch (ServiceException e) {
            ZimbraLog.mailbox.warn("Unable to update data source for folder %s.", folder.getPath(), e);
        }
    }

    public void synchronizeFolder(OperationContext octxt, int folderId) throws ServiceException {
        importFeed(octxt, folderId, getFolderById(octxt, folderId).getUrl(), true);
    }

    public void importFeed(OperationContext octxt, int folderId, String url, boolean subscription) throws ServiceException {
        if (StringUtil.isNullOrEmpty(url)) {
            return;
        }

        // get the remote data, skipping anything we've already seen (if applicable)
        Folder folder = getFolderById(octxt, folderId);
        Folder.SyncData fsd = subscription ? folder.getSyncData() : null;
        FeedManager.SubscriptionData<?> sdata = FeedManager.retrieveRemoteDatasource(getAccount(), url, fsd);
        if (!sdata.isNotModified()) {
            lock.lock();
            try {
                importFeedInternal(octxt, folder, subscription, sdata);
            } finally {
                lock.release();
            }
        }
    }

    private void importFeedInternal(OperationContext octxt, Folder folder, boolean subscription,
            FeedManager.SubscriptionData<?> sdata)
    throws ServiceException {
        assert(lock.isWriteLockedByCurrentThread());
        // If syncing a folder with calendar items, remember the current items.  After applying the new
        // appointments/tasks, we need to remove ones that were not updated because they are apparently
        // deleted from the source feed.
        boolean isCalendar = folder.getDefaultView() == MailItem.Type.APPOINTMENT ||
                             folder.getDefaultView() == MailItem.Type.TASK;
        Set<Integer> toRemove = new HashSet<Integer>();
        if (subscription && isCalendar) {
            for (int i : listItemIds(octxt, MailItem.Type.UNKNOWN, folder.getId())) {
                toRemove.add(i);
            }
        }

        // if there's nothing to add, we can short-circuit here
        List<?> items = sdata.getItems();
        if (items.isEmpty()) {
            if (subscription && isCalendar) {
                emptyFolder(octxt, folder.getId(), false);  // quicker than deleting appointments one at a time
            }
            updateRssDataSource(folder);
            return;
        }

        // disable modification conflict checks, as we've already wiped the folder and we may hit an appoinment >1 times
        OperationContext octxtNoConflicts = null;
        if (octxt != null) {
            octxtNoConflicts = new OperationContext(octxt).unsetChangeConstraint();
        } else {
            octxtNoConflicts = new OperationContext(getAccountId()).unsetChangeConstraint();
        }

        // add the newly-fetched items to the folder
        Set<String> calUidsSeen = new HashSet<String>();
        int numSkipped = 0;
        for (Object obj : items) {
            try {
                if (obj instanceof Invite) {
                    Invite inv = (Invite) obj;
                    String uid = inv.getUid();
                    if (uid == null) {
                        uid = UUIDUtil.generateUUID();
                        inv.setUid(uid);
                    }
                    // Create the event in accepted state.  (bug 41639)
                    inv.setPartStat(IcalXmlStrMap.PARTSTAT_ACCEPTED);
                    inv.setRsvp(false);

                    boolean addRevision;
                    if (!calUidsSeen.contains(uid)) {
                        addRevision = true;
                        calUidsSeen.add(uid);
                    } else {
                        addRevision = false;
                    }
                    try {
                        boolean importIt;
                        CalendarItem calItem = getCalendarItemByUid(octxtNoConflicts, uid);
                        if (calItem == null) {
                            // New appointment.  Import it.
                            importIt = true;
                        } else {
                            toRemove.remove(calItem.getId());
                            Folder curFolder = calItem.getFolder();
                            boolean sameFolder = curFolder.getId() == folder.getId();
                            boolean inTrashOrSpam = !sameFolder && (curFolder.inTrash() || curFolder.inSpam());
                            if (inTrashOrSpam) {
                                // If appointment is under trash/spam, delete it now to allow the downloaded invite to
                                // be imported cleanly.  Appointment in trash/spam is effectively non-existent, because
                                // it will eventually get purged.
                                delete(octxtNoConflicts, calItem.getId(), MailItem.Type.UNKNOWN);
                                importIt = true;
                            } else {
                                Invite oldInvites[] = calItem.getInvites();
                                if ((oldInvites == null) || (oldInvites.length == 0)) {
                                    // Something is seriously wrong with the existing calendar item.  Delete it so
                                    // new invite will import cleanly
                                    delete(octxtNoConflicts, calItem.getId(), MailItem.Type.UNKNOWN);
                                    importIt = true;
                                } else {
                                    // Don't import if item is in a different folder.  It might be a regular appointment, and
                                    // should not be overwritten by a feed version. (bug 14306)
                                    // Import only if downloaded version is newer.
                                    boolean changed;
                                    Invite curInv = calItem.getInvite(inv.getRecurId());
                                    if (curInv == null) {
                                        // We have an appointment with the same UID, but don't have an invite
                                        // with the same RECURRENCE-ID.  Treat it as a changed item.
                                        changed = true;
                                    } else {
                                        if (inv.getSeqNo() > curInv.getSeqNo()) {
                                            changed = true;
                                        } else if (inv.getSeqNo() == curInv.getSeqNo()) {
                                            // Compare LAST-MODIFIED rather than DTSTAMP. (bug 55735)
                                            changed = inv.getLastModified() > curInv.getLastModified();
                                        } else {
                                            changed = false;
                                        }
                                    }
                                    importIt = sameFolder && changed;
                                    if (!importIt && ZimbraLog.calendar.isDebugEnabled()) {
                                        if (sameFolder) {
                                            ZimbraLog.calendar.debug(
                    "Skip importing UID=%s. Already present & not newer.  SEQUENCE/LAST-MODIFIED old=%s,%s new=%s,%s",
                                                    uid, curInv.getSeqNo(), curInv.getLastModified(),
                                                    inv.getSeqNo(), inv.getLastModified());
                                        } else {
                                            ZimbraLog.calendar.debug("Skip importing UID=%s. Already in different folder id=%d",
                                                    uid, curFolder.getId());
                                        }
                                    }
                                }
                            }
                        }
                        if (importIt) {
                            addInvite(octxtNoConflicts, inv, folder.getId(), true, addRevision);
                        } else {
                            numSkipped++;
                        }
                    } catch (ServiceException e) {
                        ZimbraLog.calendar.warn("Skipping bad iCalendar object UID=%s during import into folder id=%d",
                                inv.getUid(), folder.getId(), e);
                    }
                } else if (obj instanceof ParsedMessage) {
                    DeliveryOptions dopt = new DeliveryOptions().setFolderId(folder).setNoICal(true).setFlags(Flag.BITMASK_UNREAD);
                    addMessage(octxtNoConflicts, (ParsedMessage) obj, dopt, null);
                }
            } catch (IOException e) {
                throw ServiceException.FAILURE("IOException", e);
            }
        }

        if (numSkipped > 0) {
            ZimbraLog.calendar.warn("Skipped importing %d iCalendar objects with clashing UIDs", numSkipped);
        }
        // Delete calendar items that have been deleted in the source feed.
        for (int i : toRemove) {
            delete(octxtNoConflicts, i, MailItem.Type.UNKNOWN);
        }

        // update the subscription to avoid downloading items twice
        long lastModDate = sdata.getLastModifiedDate();
        if (subscription && lastModDate > 0) {
            try {
                setSubscriptionData(octxt, folder.getId(), lastModDate, sdata.getMostRecentGuid());
            } catch (Exception e) {
                ZimbraLog.mailbox.warn("could not update feed metadata", e);
            }
        }

        updateRssDataSource(folder);
    }

    public void setSubscriptionData(OperationContext octxt, int folderId, long date, String uuid)
    throws ServiceException {
        SetSubscriptionData redoRecorder = new SetSubscriptionData(mId, folderId, date, uuid);

        boolean success = false;
        try {
            beginTransaction("setSubscriptionData", octxt, redoRecorder);
            getFolderById(folderId).setSubscriptionData(uuid, date);
            success = true;
        } finally {
            endTransaction(success);
        }
    }

    public void setSyncDate(OperationContext octxt, int folderId, long date) throws ServiceException {
        SetSubscriptionData redoRecorder = new SetSubscriptionData(mId, folderId, date, null);

        boolean success = false;
        try {
            beginTransaction("setSyncDate", octxt, redoRecorder);
            getFolderById(folderId).setSyncDate(date);
            success = true;
        } finally {
            endTransaction(success);
        }
    }

    public void setActiveSyncDisabled(OperationContext octxt, int folderId, boolean disableActiveSync) throws ServiceException {
        SetActiveSyncDisabled redoRecorder = new SetActiveSyncDisabled(mId, folderId, disableActiveSync);

        boolean success = false;
        try {
            beginTransaction("setActiveSyncDisabled", octxt, redoRecorder);
            getFolderById(folderId).setActiveSyncDisabled(disableActiveSync);
            success = true;
        } finally {
            endTransaction(success);
        }
    }

    private boolean deletedBatchOfItemsInFolder(OperationContext octxt, QueryParams params, TargetConstraint tcon)
    throws ServiceException {
        // Lock this mailbox to make sure that no one modifies the items we're about to delete.
        lock.lock();
        try {
            DeleteItem redoRecorder = new DeleteItem(mId, MailItem.Type.UNKNOWN, tcon);
            boolean success = false;
            try {
                beginTransaction("delete", octxt, redoRecorder);
                setOperationTargetConstraint(tcon);
                PendingDelete info = DbMailItem.getLeafNodes(this, params);
                if (info.itemIds.isEmpty()) {
                    return false;
                }
                redoRecorder.setIds(ArrayUtil.toIntArray(info.itemIds.getAllIds()));
                MailItem.delete(this, info, null, true /* writeTombstones */, false /* not fromDumpster */);
                success = true;
            } finally {
                endTransaction(success);
            }
        } finally {
            lock.release();
        }
        return true;
    }

    /**
     * @param removeTopLevelFolder - delete folder after it has been emptied
     */
    private void emptyFolder(OperationContext octxt, int folderId,
            boolean removeTopLevelFolder, boolean removeSubfolders, TargetConstraint tcon)
    throws ServiceException {
        try {
            if (emptyFolderOpLock.tryLock()
                || emptyFolderOpLock.tryLock(Provisioning.getInstance().getLocalServer().getEmptyFolderOpTimeout(),
                    TimeUnit.SECONDS)) {
                int batchSize = Provisioning.getInstance().getLocalServer().getMailEmptyFolderBatchSize();
                ZimbraLog.mailbox.debug("Emptying folder %s, removeTopLevelFolder=%b, removeSubfolders=%b, batchSize=%d",
                    folderId, removeTopLevelFolder, removeSubfolders, batchSize);
                List<Integer> folderIds = new ArrayList<Integer>();
                if (!removeSubfolders) {
                    folderIds.add(folderId);
                } else {
                    List<Folder> folders = getFolderById(octxt, folderId).getSubfolderHierarchy();
                    for (Folder folder : folders) {
                        folderIds.add(folder.getId());
                    }
                }
                // Make sure that the user has the delete permission for all folders in the hierarchy.
                for (int id : folderIds) {
                    if ((getEffectivePermissions(octxt, id, MailItem.Type.FOLDER) & ACL.RIGHT_DELETE) == 0) {
                        throw ServiceException.PERM_DENIED("not authorized to empty folder "
                            + getFolderById(octxt, id).getPath());
                    }
                }
                int lastChangeID = octxt != null && octxt.change != -1 ? octxt.change : getLastChangeID();
                // Delete the items in batches.  (1000 items by default)
                QueryParams params = new QueryParams();
                params.setFolderIds(folderIds).setModifiedSequenceBefore(lastChangeID + 1).setRowLimit(batchSize);
                boolean firstTime = true;
                do {
                    // Give other threads a chance to use the mailbox between deletion batches.
                    if (firstTime) {
                        firstTime = false;
                    } else {
                        long sleepMillis = ProvisioningUtil.getTimeIntervalServerAttribute(ZAttrProvisioning.A_zimbraMailboxDeleteFolderThreadSleep, 1L);
                        try {
                            ZimbraLog.mailbox.debug("emptyLargeFolder() sleeping for %dms", sleepMillis);
                            Thread.sleep(sleepMillis);
                        } catch (InterruptedException e) {
                            ZimbraLog.mailbox.warn("Sleep was interrupted", e);
                        }
                    }
                } while (deletedBatchOfItemsInFolder(octxt, params, tcon));
                if ((removeTopLevelFolder || removeSubfolders) && (!folderIds.isEmpty())) {
                    if (!removeTopLevelFolder) {
                        folderIds.remove(0); // 0th position is the folder being emptied
                    }
                    if (!folderIds.isEmpty()) {
                        lock.lock();
                        try {
                            delete(octxt, ArrayUtil.toIntArray(folderIds), MailItem.Type.FOLDER, tcon, false /* don't useEmptyForFolders */, null);
                        } finally {
                            lock.release();
                        }
                    }
                }
            } else {
                ZimbraLog.mailbox
                    .info("Empty large folder operation canceled because previous empty folder operation is in progress");
                throw ServiceException
                    .ALREADY_IN_PROGRESS("Empty Folder operation is in progress. Please wait for the operation to complete");
            }
        } catch (InterruptedException e) {
            ZimbraLog.mailbox.warn("Empty folder operation interupted while acquiring emptyFolderOpLock", e);
            throw ServiceException
            .ALREADY_IN_PROGRESS("Empty Folder operation is in progress. Please wait for the operation to complete");
        } finally {
            if (emptyFolderOpLock.isHeldByCurrentThread()) {
                emptyFolderOpLock.unlock();
            }
        }
    }

    public void emptyFolder(OperationContext octxt, int folderId, boolean removeSubfolders)
    throws ServiceException {
        emptyFolder(octxt, folderId, false /* removeTopLevelFolder */, removeSubfolders, null /* TargetConstraint */);
    }

    public SearchFolder createSearchFolder(OperationContext octxt, int folderId, String name, String query,
            String types, String sort, int flags, byte color)
    throws ServiceException {
        return createSearchFolder(octxt, folderId, name, query, types, sort, flags, new Color(color));
    }

    public SearchFolder createSearchFolder(OperationContext octxt, int folderId, String name, String query,
            String types, String sort, int flags, Color color)
    throws ServiceException {
        CreateSavedSearch redoRecorder = new CreateSavedSearch(mId, folderId, name, query, types, sort, flags, color);

        boolean success = false;
        try {
            beginTransaction("createSearchFolder", octxt, redoRecorder);
            CreateSavedSearch redoPlayer = (CreateSavedSearch) currentChange().getRedoPlayer();

            int searchId = getNextItemId(redoPlayer == null ? ID_AUTO_INCREMENT : redoPlayer.getSearchId());
            String uuid = redoPlayer == null ? UUIDUtil.generateUUID() : redoPlayer.getUuid();
            SearchFolder search = SearchFolder.create(searchId, uuid, getFolderById(folderId), name, query, types, sort,
                    flags, color, null);
            redoRecorder.setSearchIdAndUuid(search.getId(), search.getUuid());
            success = true;
            return search;
        } finally {
            endTransaction(success);
        }
    }

    public void modifySearchFolder(OperationContext octxt, int id, String query, String types, String sort)
    throws ServiceException {
        ModifySavedSearch redoRecorder = new ModifySavedSearch(mId, id, query, types, sort);

        boolean success = false;
        try {
            beginTransaction("modifySearchFolder", octxt, redoRecorder);

            SearchFolder search = getSearchFolderById(id);
            checkItemChangeID(search);

            search.changeQuery(query, types, sort);
            success = true;
        } finally {
            endTransaction(success);
        }
    }

    public Mountpoint createMountpoint(OperationContext octxt, int folderId, String name,
            String ownerId, int remoteId, String remoteUuid, MailItem.Type view, int flags, byte color, boolean showReminders)
    throws ServiceException {
        return createMountpoint(octxt, folderId, name, ownerId, remoteId, remoteUuid, view, flags, new Color(color),
                showReminders);
    }

    public Mountpoint createMountpoint(OperationContext octxt, int folderId, String name,
            String ownerId, int remoteId, String remoteUuid, MailItem.Type view, int flags, Color color, boolean showReminders)
    throws ServiceException {
        CreateMountpoint redoRecorder = new CreateMountpoint(mId, folderId, name, ownerId, remoteId, remoteUuid,
                view, flags, color, showReminders);

        boolean success = false;
        try {
            beginTransaction("createMountpoint", octxt, redoRecorder);
            CreateMountpoint redoPlayer = (CreateMountpoint) currentChange().getRedoPlayer();

            int mptId = getNextItemId(redoPlayer == null ? ID_AUTO_INCREMENT : redoPlayer.getId());
            String uuid = redoPlayer == null ? UUIDUtil.generateUUID() : redoPlayer.getUuid();
            Mountpoint mpt = Mountpoint.create(mptId, uuid, getFolderById(folderId), name, ownerId, remoteId, remoteUuid, view, flags,
                    color, showReminders, null);
            redoRecorder.setIdAndUuid(mpt.getId(), mpt.getUuid());
            success = true;
            return mpt;
        } finally {
            endTransaction(success);
        }
    }

    /**
     * Updates the remote owner and item id stored in the mountpoint to match the current location of the
     * target folder.  The target folder is identified by the remote UUID stored in the mountpoint's metadata.
     * @param octxt
     * @param mountpointId item id of the Mountpoint
     * @return
     * @throws ServiceException
     */
    public Mountpoint refreshMountpoint(OperationContext octxt, int mountpointId) throws ServiceException {
        Mountpoint mp = getMountpointById(octxt, mountpointId);
        Provisioning prov = Provisioning.getInstance();
        ShareLocator shloc = prov.getShareLocatorById(mp.getRemoteUuid());
        if (shloc == null || mp.getOwnerId().equalsIgnoreCase(shloc.getShareOwnerAccountId())) {
            // Share apparently did not move.
            return mp;
        }

        // Look up remote folder by UUID to discover the new numeric id.
        Account shareOwner = Provisioning.getInstance().get(Key.AccountBy.id, shloc.getShareOwnerAccountId());
        AuthToken at = AuthToken.getCsrfUnsecuredAuthToken(octxt.getAuthToken());
        String pxyAuthToken = Provisioning.onLocalServer(shareOwner) ? null : at.getProxyAuthToken();
        ZAuthToken zat = null;
        if (pxyAuthToken == null) {
            zat = at.toZAuthToken();
            zat.resetProxyAuthToken();
        } else {
            zat = new ZAuthToken(pxyAuthToken);
        }
        ZMailbox.Options zoptions = new ZMailbox.Options(zat, AccountUtil.getSoapUri(shareOwner));
        zoptions.setNoSession(true);
        zoptions.setTargetAccount(shareOwner.getId());
        zoptions.setTargetAccountBy(Key.AccountBy.id);
        ZMailbox zmbx = ZMailbox.getMailbox(zoptions);
        ZFolder zfolder = zmbx.getFolderByUuid(shloc.getUuid());

        if (zfolder != null) {
            ItemId fid = new ItemId(zfolder.getId(), shareOwner.getId());
            return refreshMountpoint(octxt, mountpointId, shareOwner.getId(), fid.getId());
        } else {
            return null;
        }
    }

    public Mountpoint refreshMountpoint(OperationContext octxt, int mountpointId, String ownerId, int remoteId)
    throws ServiceException {
        RefreshMountpoint redoRecorder = new RefreshMountpoint(mId, mountpointId, ownerId, remoteId);
        boolean success = false;
        try {
            beginTransaction("refreshMountpoint", octxt, redoRecorder);
            Mountpoint mpt = getMountpointById(octxt, mountpointId);
            mpt.setRemoteInfo(ownerId, remoteId);
            success = true;
        } finally {
            endTransaction(success);
        }

        return getMountpointById(octxt, mountpointId);
    }

    public void enableSharedReminder(OperationContext octxt, int mountpointId, boolean enable) throws ServiceException {
        EnableSharedReminder redoRecorder = new EnableSharedReminder(mId, mountpointId, enable);

        boolean success = false;
        try {
            beginTransaction("enableSharedReminders", octxt, redoRecorder);
            Mountpoint mpt = getMountpointById(octxt, mountpointId);
            mpt.enableReminder(enable);
            success = true;
        } finally {
            endTransaction(success);
        }
    }

    /**
     * Purges messages in system folders based on user- and admin-level purge settings on the account.
     * Returns {@code true} if all messages that meet the purge criteria were purged, {@code false} if the number of
     * messages to purge in any folder exceeded {@code maxItemsPerFolder}.
     */
    public boolean purgeMessages(OperationContext octxt) throws ServiceException {
        Account acct = getAccount();
        int maxItemsPerFolder = Provisioning.getInstance().getLocalServer().getMailPurgeBatchSize();
        if (ZimbraLog.purge.isDebugEnabled()) {
            ZimbraLog.purge.debug("System retention policy: Trash=%s, Junk=%s, All messages=%s, Dumpster=%s",
                acct.getMailTrashLifetimeAsString(),
                acct.getMailSpamLifetimeAsString(),
                acct.getMailMessageLifetimeAsString(),
                acct.getMailDumpsterLifetimeAsString());
            ZimbraLog.purge.debug("User-specified retention policy: Inbox read=%s, Inbox unread=%s, Sent=%s, Junk=%s, Trash=%s, Versions=%s, VersionsEnabled=%s" ,
                acct.getPrefInboxReadLifetimeAsString(),
                acct.getPrefInboxUnreadLifetimeAsString(),
                acct.getPrefSentLifetimeAsString(),
                acct.getPrefJunkLifetimeAsString(),
                acct.getPrefTrashLifetimeAsString(),
                acct.getFileVersionLifetimeAsString(),
                acct.isFileVersioningEnabled());
        }

        long globalTimeout = acct.getMailMessageLifetime();
        long systemTrashTimeout = acct.getMailTrashLifetime();
        long systemJunkTimeout = acct.getMailSpamLifetime();
        boolean dumpsterPurgeEnabled = acct.isDumpsterPurgeEnabled();
        long systemDumpsterTimeoutMillis = dumpsterPurgeEnabled ? acct.getMailDumpsterLifetime() : 0;

        long userInboxReadTimeout = acct.getPrefInboxReadLifetime();
        long userInboxUnreadTimeout = acct.getPrefInboxUnreadLifetime();
        long userTrashTimeout = acct.getPrefTrashLifetime();
        long userJunkTimeout = acct.getPrefJunkLifetime();
        long userSentTimeout = acct.getPrefSentLifetime();

        long trashTimeout = pickTimeout(systemTrashTimeout, userTrashTimeout);
        long spamTimeout = pickTimeout(systemJunkTimeout, userJunkTimeout);

        boolean userFileVersioningEnabled = acct.isFileVersioningEnabled();
        long    userFileVersionLifeTime   = acct.getFileVersionLifetime();

        if (globalTimeout <= 0 && trashTimeout <= 0 && spamTimeout <= 0 &&
            userInboxReadTimeout <= 0 && userInboxReadTimeout <= 0 &&
            userInboxUnreadTimeout <= 0 && userSentTimeout <= 0 && systemDumpsterTimeoutMillis <= 0 && ( !userFileVersioningEnabled || userFileVersionLifeTime<=0 )) {
            ZimbraLog.purge.debug("Retention policy does not require purge.");
            return true;
        }

        ZimbraLog.purge.info("Purging messages.");

        // sanity-check the really dangerous value...
        if (globalTimeout > 0 && globalTimeout < Constants.MILLIS_PER_MONTH) {
            // this min is also used by POP3 EXPIRE command. update Pop3Handler.MIN_EPXIRE_DAYS if it changes.
            ZimbraLog.purge.warn("global message timeout < 1 month; defaulting to 31 days");
            globalTimeout = Constants.MILLIS_PER_MONTH;
        }

        // call to purge expired messages with IMAP \Deleted flag
        // for expiration check, used zimbraMailTrashLifetime
        purgeExpiredIMAPDeletedMessages(trashTimeout);

        PurgeOldMessages redoRecorder = new PurgeOldMessages(mId);

        boolean success = false;
        try {
            beginTransaction("purgeMessages", octxt, redoRecorder);

            // get the folders we're going to be purging
            Folder trash = getFolderById(ID_FOLDER_TRASH);
            Folder spam  = getFolderById(ID_FOLDER_SPAM);
            Folder sent  = getFolderById(ID_FOLDER_SENT);
            Folder inbox = getFolderById(ID_FOLDER_INBOX);

            boolean purgedAll = true;

            if (globalTimeout > 0) {
                int numPurged = Folder.purgeMessages(this, null, getOperationTimestampMillis() - globalTimeout, null, false, false, maxItemsPerFolder);
                ZimbraLog.purge.debug("Purged %d messages from All Folders", numPurged);
                purgedAll = updatePurgedAll(purgedAll, numPurged, maxItemsPerFolder);
            }
            if (trashTimeout > 0) {
                boolean useChangeDate = acct.getBooleanAttr(Provisioning.A_zimbraMailPurgeUseChangeDateForTrash, true);
                int numPurged = Folder.purgeMessages(this, trash, getOperationTimestampMillis() - trashTimeout, null, useChangeDate, true, maxItemsPerFolder);
                ZimbraLog.purge.debug("Purged %d messages from Trash", numPurged);
                purgedAll = updatePurgedAll(purgedAll, numPurged, maxItemsPerFolder);
            }
            if (spamTimeout > 0) {
                boolean useChangeDate = acct.isMailPurgeUseChangeDateForSpam();
                int numPurged = Folder.purgeMessages(this, spam, getOperationTimestampMillis() - spamTimeout, null, useChangeDate, false, maxItemsPerFolder);
                purgedAll = updatePurgedAll(purgedAll, numPurged, maxItemsPerFolder);
                ZimbraLog.purge.debug("Purged %d messages from Spam", numPurged);
            }
            if (userInboxReadTimeout > 0) {
                int numPurged = Folder.purgeMessages(this, inbox, getOperationTimestampMillis() - userInboxReadTimeout, false, false, false, maxItemsPerFolder);
                purgedAll = updatePurgedAll(purgedAll, numPurged, maxItemsPerFolder);
                ZimbraLog.purge.debug("Purged %d read messages from Inbox", numPurged);
            }
            if (userInboxUnreadTimeout > 0) {
                int numPurged = Folder.purgeMessages(this, inbox, getOperationTimestampMillis() - userInboxUnreadTimeout, true, false, false, maxItemsPerFolder);
                purgedAll = updatePurgedAll(purgedAll, numPurged, maxItemsPerFolder);
                ZimbraLog.purge.debug("Purged %d unread messages from Inbox", numPurged);
            }
            if (userSentTimeout > 0) {
                int numPurged = Folder.purgeMessages(this, sent, getOperationTimestampMillis() - userSentTimeout, null, false, false, maxItemsPerFolder);
                purgedAll = updatePurgedAll(purgedAll, numPurged, maxItemsPerFolder);
                ZimbraLog.purge.debug("Purged %d messages from Sent", numPurged);
            }
            if (systemDumpsterTimeoutMillis > 0) {
                int numPurged = purgeDumpster(getOperationTimestampMillis() - systemDumpsterTimeoutMillis, maxItemsPerFolder);
                ZimbraLog.purge.debug("Purged %d messages from Dumpster", numPurged);
                purgedAll = updatePurgedAll(purgedAll, numPurged, maxItemsPerFolder);
            }

            if (userFileVersioningEnabled && userFileVersionLifeTime > 0) {
                int numPurged = MailItem.purgeRevisions(this, getOperationTimestampMillis() - userFileVersionLifeTime);
                ZimbraLog.purge.debug("Purged %d revisions", numPurged);
            }
            // Process any folders that have retention policy set.
            for (Folder folder : getFolderList(octxt, SortBy.NONE)) {
                RetentionPolicy rp = RetentionPolicyManager.getInstance().getCompleteRetentionPolicy(acct, folder.getRetentionPolicy());
                for (Policy policy : rp.getPurgePolicy()) {
                    long folderLifetime;

                    try {
                        folderLifetime = DateUtil.getTimeInterval(policy.getLifetime());
                    } catch (ServiceException e) {
                        ZimbraLog.purge.error("Invalid purge lifetime set for folder %s.", folder.getPath(), e);
                        continue;
                    }

                    long folderTimeout = getOperationTimestampMillis() - folderLifetime;
                    int numPurged = Folder.purgeMessages(this, folder, folderTimeout, null, false, false, maxItemsPerFolder);
                    purgedAll = updatePurgedAll(purgedAll, numPurged, maxItemsPerFolder);
                }
            }

            // Process any tags that have retention policy set.
            for (Tag tag : getTagList(octxt)) {
                RetentionPolicy rp = RetentionPolicyManager.getInstance().getCompleteRetentionPolicy(acct, tag.getRetentionPolicy());
                for (Policy policy : rp.getPurgePolicy()) {
                    long tagLifetime;
                    try {
                        tagLifetime = DateUtil.getTimeInterval(policy.getLifetime());
                    } catch (ServiceException e) {
                        ZimbraLog.purge.error("Invalid purge lifetime set for tag %s.", tag.getName(), e);
                        continue;
                    }

                    long tagTimeout = getOperationTimestampMillis() - tagLifetime;
                    PendingDelete info = DbTag.getLeafNodes(this, tag, tagTimeout, maxItemsPerFolder);
                    MailItem.delete(this, info, null, false, false);
                    List<Integer> ids = info.itemIds.getIds(MailItem.Type.MESSAGE);
                    int numPurged = (ids == null ? 0 : ids.size());
                    purgedAll = updatePurgedAll(purgedAll, numPurged, maxItemsPerFolder);
                }
            }

            // deletes have already been collected, so fetch the tombstones and write once
            TypedIdList tombstones = collectPendingTombstones();
            if (tombstones != null && !tombstones.isEmpty()) {
                DbMailItem.writeTombstones(this, tombstones);
            }

            if (Threader.isHashPurgeAllowed(acct)) {
                long convTimeoutMillis = ProvisioningUtil.getTimeIntervalServerAttribute(ZAttrProvisioning.A_zimbraConversationMaxAge, 2678400000L);
                DbMailItem.closeOldConversations(this, getOperationTimestampMillis() - convTimeoutMillis);
            }

            if (isTrackingSync()) {
                long tombstoneTimeoutMillis =  ProvisioningUtil.getTimeIntervalServerAttribute(Provisioning.A_zimbraMailboxTombstoneMaxAge, 8035200000L);
                int largestTrimmed = DbMailItem.purgeTombstones(this, getOperationTimestampMillis() - tombstoneTimeoutMillis);
                if (largestTrimmed > getSyncCutoff()) {
                    currentChange().sync = largestTrimmed;
                    DbMailbox.setSyncCutoff(this, currentChange().sync);
                }
            }

            // record the purge time.
            if (purgedAll) {
                DbMailbox.updateLastPurgeAt(this, System.currentTimeMillis());
            }

            success = true;
            ZimbraLog.purge.debug("purgedAll=%b", purgedAll);
            return purgedAll;
        } finally {
            endTransaction(success);
        }
    }

    private boolean updatePurgedAll(boolean purgedAll, int numDeleted, Integer maxItems) {
        return purgedAll && (maxItems == null || numDeleted < maxItems);
    }

    /** Returns the smaller non-zero value, or <tt>0</tt> if both
     *  <tt>t1</tt> and <tt>t2</tt> are <tt>0</tt>. */
    private long pickTimeout(long t1, long t2) {
        if (t1 == 0) {
            return t2;
        }
        if (t2 == 0) {
            return t1;
        }
        return Math.min(t1, t2);
    }

    public void purgeImapDeleted(OperationContext octxt) throws ServiceException {
        PurgeImapDeleted redoRecorder = new PurgeImapDeleted(mId);
        boolean success = false;
        try {
            beginTransaction("purgeImapDeleted", octxt, redoRecorder);

            Set<Folder> purgeable = getAccessibleFolders((short) (ACL.RIGHT_READ | ACL.RIGHT_DELETE));

            // short-circuit the DB call if we're tracking \Deleted counts and they're all 0
            boolean skipDB = false;
            if (getVersion().atLeast(1, 9)) {
                int deleted = 0;
                for (Folder folder : purgeable != null ? purgeable : listAllFolders()) {
                    deleted += folder.getDeletedCount();
                }
                skipDB = deleted == 0;
            }

            if (!skipDB) {
                PendingDelete info = DbTag.getImapDeleted(this, purgeable);
                MailItem.delete(this, info, null, true, false);
            }
            success = true;
        } finally {
            endTransaction(success);
        }
    }

    @SuppressWarnings("deprecation")
    public WikiItem createWiki(OperationContext octxt, int folderId, String wikiword, String author, String description, InputStream data)
    throws ServiceException {
        return (WikiItem) createDocument(octxt, folderId, wikiword, WikiItem.WIKI_CONTENT_TYPE, author, description, true, data, MailItem.Type.WIKI);
    }

    public Document createDocument(OperationContext octxt, int folderId, String filename, String mimeType,
            String author, String description, InputStream data)
    throws ServiceException {
        return createDocument(octxt, folderId, filename, mimeType, author, description, true, data, MailItem.Type.DOCUMENT);
    }

    public Document createDocument(OperationContext octxt, int folderId, String filename, String mimeType,
            String author, String description, boolean descEnabled, InputStream data, MailItem.Type type)
    throws ServiceException {
        try {
            ParsedDocument pd = new ParsedDocument(data, filename, mimeType, System.currentTimeMillis(), author, description, descEnabled);
            return createDocument(octxt, folderId, pd, type, 0);
        } catch (IOException ioe) {
            throw ServiceException.FAILURE("error writing document blob", ioe);
        }
    }

    @SuppressWarnings("deprecation")
    public Document createDocument(OperationContext octxt, int folderId, ParsedDocument pd, MailItem.Type type,
            int flags)
    throws IOException, ServiceException {
        StoreManager sm = StoreManager.getInstance();
        StagedBlob staged = sm.stage(pd.getBlob(), this);

        SaveDocument redoRecorder = new SaveDocument(mId, pd.getDigest(), pd.getSize(), folderId, flags);

        boolean success = false;
        try {
            long start = System.currentTimeMillis();

            beginTransaction("createDoc", octxt, redoRecorder);

            SaveDocument redoPlayer = (octxt == null ? null : (SaveDocument) octxt.getPlayer());
            int itemId = getNextItemId(redoPlayer == null ? ID_AUTO_INCREMENT : redoPlayer.getMessageId());
            String uuid = redoPlayer == null ? UUIDUtil.generateUUID() : redoPlayer.getUuid();

            Document doc;
            switch (type) {
                case DOCUMENT:
                    doc = Document.create(itemId, uuid, getFolderById(folderId), pd.getFilename(), pd.getContentType(), pd, null, flags);
                    break;
                case WIKI:
                    doc = WikiItem.create(itemId, uuid, getFolderById(folderId), pd.getFilename(), pd, null);
                    break;
                default:
                    throw MailServiceException.INVALID_TYPE(type.toString());
            }

            redoRecorder.setMessageId(itemId);
            redoRecorder.setUuid(doc.getUuid());
            redoRecorder.setDocument(pd);
            redoRecorder.setItemType(type);
            redoRecorder.setDescription(pd.getDescription());
            redoRecorder.setFlags(doc.getFlagBitmask());

            // Get the redolog data from the mailbox blob.  This is less than ideal in the
            // HTTP store case because it will result in network access, and possibly an
            // extra write to local disk.  If this becomes a problem, we should update the
            // ParsedDocument constructor to take a DataSource instead of an InputStream.
            MailboxBlob mailboxBlob = doc.setContent(staged, pd);
            redoRecorder.setMessageBodyInfo(new MailboxBlobDataSource(mailboxBlob), mailboxBlob.getSize());

            indexItem(doc);

            success = true;
            long elapsed = System.currentTimeMillis() - start;
            ZimbraLog.mailbox.debug("createDocument elapsed=" + elapsed);
            return doc;
        } catch (IOException ioe) {
            throw ServiceException.FAILURE("error writing document blob", ioe);
        } finally {
            endTransaction(success);
            sm.quietDelete(staged);
        }
    }

    public Document addDocumentRevision(OperationContext octxt, int docId, String author, String name,
            String description, InputStream data) throws ServiceException {
        Document doc = getDocumentById(octxt, docId);
        try {
            ParsedDocument pd = new ParsedDocument(data, name, doc.getContentType(), System.currentTimeMillis(), author, description, doc.isDescriptionEnabled());
            return addDocumentRevision(octxt, docId, pd);
        } catch (IOException ioe) {
            throw ServiceException.FAILURE("error writing document blob", ioe);
        }
    }

    public Document addDocumentRevision(OperationContext octxt, int docId, String author, String name, String description, boolean descEnabled, InputStream data)
    throws ServiceException {
        Document doc = getDocumentById(octxt, docId);
        try {
            ParsedDocument pd = new ParsedDocument(data, name, doc.getContentType(), System.currentTimeMillis(), author, description, descEnabled);
            return addDocumentRevision(octxt, docId, pd);
        } catch (IOException ioe) {
            throw ServiceException.FAILURE("error writing document blob", ioe);
        }
    }

    public Document addDocumentRevision(OperationContext octxt, int docId, ParsedDocument pd)
    throws IOException, ServiceException {

        StoreManager sm = StoreManager.getInstance();
        StagedBlob staged = sm.stage(pd.getBlob(), this);

        AddDocumentRevision redoRecorder = new AddDocumentRevision(mId, pd.getDigest(), pd.getSize(), 0);

        boolean success = false;
        try {
            beginTransaction("addDocumentRevision", octxt, redoRecorder);

            Document doc = getDocumentById(docId);
            redoRecorder.setDocument(pd);
            redoRecorder.setDocId(docId);
            redoRecorder.setItemType(doc.getType());
            // TODO: simplify the redoRecorder by not subclassing from CreateMessage

            // Get the redolog data from the mailbox blob.  This is less than ideal in the
            // HTTP store case because it will result in network access, and possibly an
            // extra write to local disk.  If this becomes a problem, we should update the
            // ParsedDocument constructor to take a DataSource instead of an InputStream.
            MailboxBlob mailboxBlob = doc.setContent(staged, pd);
            redoRecorder.setMessageBodyInfo(new MailboxBlobDataSource(mailboxBlob), mailboxBlob.getSize());

            indexItem(doc);

            success = true;
            return doc;
        } catch (IOException ioe) {
            throw ServiceException.FAILURE("error writing document blob", ioe);
        } finally {
            endTransaction(success);
            sm.quietDelete(staged);
        }
    }

    public void purgeRevision(OperationContext octxt, int itemId, int rev, boolean includeOlderRevisions)
            throws ServiceException {
        PurgeRevision redoRecorder = new PurgeRevision(mId, itemId, rev, includeOlderRevisions);
        boolean success = false;
        try {
            beginTransaction("purgeRevision", octxt, redoRecorder);
            MailItem item = getItemById(itemId, MailItem.Type.DOCUMENT);
            item.purgeRevision(rev, includeOlderRevisions);
            success = true;
        } finally {
            endTransaction(success);
        }
    }

    public Message updateOrCreateChat(OperationContext octxt, ParsedMessage pm, int id) throws IOException, ServiceException {
        // special-case saving a new Chat
        if (id == ID_AUTO_INCREMENT) {
            return createChat(octxt, pm, ID_FOLDER_IM_LOGS, Flag.BITMASK_FROM_ME, null);
        } else {
            return updateChat(octxt, pm, id);
        }
    }

    public Chat createChat(OperationContext octxt, ParsedMessage pm, int folderId, int flags, String[] tags)
    throws IOException, ServiceException {
        if (pm == null) {
            throw ServiceException.INVALID_REQUEST("null ParsedMessage when adding chat to mailbox " + mId, null);
        }

        // write the chat content directly to the mailbox's blob staging area
        StoreManager sm = StoreManager.getInstance();
        StagedBlob staged;
        InputStream is = pm.getRawInputStream();
        try {
            staged = sm.stage(is, this);
        } finally {
            ByteUtil.closeStream(is);
        }
        String digest = staged.getDigest();
        int size = (int) staged.getSize();

        CreateChat redoRecorder = new CreateChat(mId, digest, size, folderId, flags, tags);
        boolean success = false;
        try {
            beginTransaction("createChat", octxt, redoRecorder);

            Tag.NormalizedTags ntags = new Tag.NormalizedTags(this, tags);

            CreateChat redoPlayer = (octxt == null ? null : (CreateChat) octxt.getPlayer());
            redoRecorder.setMessageBodyInfo(new ParsedMessageDataSource(pm), size);

            int itemId = getNextItemId(redoPlayer == null ? ID_AUTO_INCREMENT : redoPlayer.getMessageId());

            Chat chat = Chat.create(itemId, getFolderById(folderId), pm, staged, false, flags, ntags);
            redoRecorder.setMessageId(chat.getId());

            MailboxBlob mblob = sm.link(staged, this, itemId, getOperationChangeID());
            markOtherItemDirty(mblob);
            // when we created the Chat, we used the staged locator/size/digest;
            //   make sure that data actually matches the final blob in the store
            chat.updateBlobData(mblob);

            indexItem(chat);
            success = true;
            return chat;
        } finally {
            endTransaction(success);
            sm.quietDelete(staged);
        }
    }

    public Chat updateChat(OperationContext octxt, ParsedMessage pm, int id) throws IOException, ServiceException {
        if (pm == null) {
            throw ServiceException.INVALID_REQUEST("null ParsedMessage when updating chat " + id + " in mailbox " + mId, null);
        }

        // write the chat content directly to the mailbox's blob staging area
        StoreManager sm = StoreManager.getInstance();
        StagedBlob staged;
        InputStream is = pm.getRawInputStream();
        try {
            staged = sm.stage(is, this);
        } finally {
            ByteUtil.closeStream(is);
        }

        String digest = staged.getDigest();
        int size = (int) staged.getSize();

        SaveChat redoRecorder = new SaveChat(mId, id, digest, size, -1, 0, null);
        boolean success = false;
        try {
            beginTransaction("saveChat", octxt, redoRecorder);

            SaveChat redoPlayer = (SaveChat) currentChange().getRedoPlayer();

            redoRecorder.setMessageBodyInfo(new ParsedMessageDataSource(pm), size);

            Chat chat = (Chat) getItemById(id, MailItem.Type.CHAT);

            if (!chat.isMutable()) {
                throw MailServiceException.IMMUTABLE_OBJECT(id);
            }
            if (!checkItemChangeID(chat)) {
                throw MailServiceException.MODIFY_CONFLICT();
            }

            // content changed, so we're obliged to change the IMAP uid
            int imapID = getNextItemId(redoPlayer == null ? ID_AUTO_INCREMENT : redoPlayer.getImapId());
            redoRecorder.setImapId(imapID);

            // update the content and increment the revision number
            chat.setContent(staged, pm);

            // NOTE: msg is now uncached (will this cause problems during commit/reindex?)
            indexItem(chat);

            success = true;
            return chat;
        } finally {
            endTransaction(success);
            sm.quietDelete(staged);
        }
    }

    /**
     * Optimize the underlying database.
     */
    public void optimize(int level) {
        lock.lock();
        try {
            DbConnection conn = DbPool.getConnection(this);

            DbMailbox.optimize(conn, this, level);
            DbPool.quietClose(conn);
        } catch (Exception e) {
            ZimbraLog.mailbox.warn("db optimize failed for mailbox " + getId() + ": " + e);
        } finally {
            lock.release();
        }
    }

    /**
     * for folder view migration.
     */
    void migrateFolderView(OperationContext octxt, Folder f, MailItem.Type newView) throws ServiceException {
        boolean success = false;
        try {
            beginTransaction("migrateFolderView", octxt, null);
            f.migrateDefaultView(newView);
            success = true;
        } finally {
            endTransaction(success);
        }
    }

    protected boolean needRedo(OperationContext octxt, RedoableOp recorder) {
        // Don't generate redo data for changes made during mailbox version migrations.
        if (!open && !(recorder instanceof CreateMailbox)) {
            return false;
        }
        return octxt == null || octxt.needRedo();
    }

    /**
     * Be very careful when changing code in this method.  The order of almost
     * every line of code is important to ensure correct redo logging and crash
     * recovery.
     *
     * @param success true to commit the transaction, false to rollback
     * @throws ServiceException error
     */
    protected void endTransaction(boolean success) throws ServiceException {
        assert !Thread.holdsLock(this) : "Use MailboxLock";
        if (lock.isUnlocked()) {
            ZimbraLog.mailbox.warn("transaction canceled because of lock failure");
            assert(!success);
            return;
        }
        PendingDelete deletes = null; // blob and index to delete
        List<Object> rollbackDeletes = null; // blob to delete for failure cases
        try {
            if (!currentChange().isActive()) {
                // would like to throw here, but it might cover another
                // exception...
                ZimbraLog.mailbox.warn("cannot end a transaction when not inside a transaction", new Exception());
                return;
            }
            if (!currentChange().endChange()) {
                return;
            }
            ServiceException exception = null;

            if (success) {
                // update mailbox size, folder unread/message counts
                try {
                    snapshotCounts();
                } catch (ServiceException e) {
                    exception = e;
                    success = false;
                }
            }

            DbConnection conn = currentChange().conn;

            // Failure case is very simple.  Just rollback the database and cache
            // and return.  We haven't logged anything to the redo log for this
            // transaction, so no redo cleanup is necessary.
            if (!success) {
                DbPool.quietRollback(conn);
                rollbackDeletes = rollbackCache(currentChange());
                if (exception != null) {
                    throw exception;
                }
                return;
            }

            RedoableOp redoRecorder = currentChange().recorder;
            boolean needRedo = needRedo(currentChange().octxt, redoRecorder);
            // Log the change redo record for main transaction.
            if (redoRecorder != null && needRedo) {
                redoRecorder.log(true);
            }
                // Commit the main transaction in database.
            if (conn != null) {
                try {
                    conn.commit();
                } catch (Throwable t) {
                    //Any exception during database commit is a disaster
                    //because we don't know if the change is committed or not.
                    //Put the mailbox into invalidated state
                    //Next transaction will attempt to replay uncommitted for this mailbox
                    //See bug 98111 and bug 2121
                    invalidate();
                    throw ServiceException.FAILURE("DB commit failure - mailbox state inconsistent.", t);
                }
            }

            if (needRedo) {
                // Write commit record for main transaction. By writing the commit record for main transaction before
                // calling MailItem.reindex(), we are guaranteed to see the commit-main record in the redo stream before
                // commit-index record. This order ensures that during crash recovery the main transaction is redone
                // before indexing. If the order were reversed, crash recovery would attempt to index an item which
                // hasn't been created yet or would attempt to index the item with pre-modification value. The first
                // case would result in a redo error, and the second case would index the wrong value.
                if (redoRecorder != null) {
                    if (currentChange().dirty != null && !currentChange().dirty.changedTypes.isEmpty()) {
                        // if an "all accounts" waitset is active, and this change has an appropriate type,
                        // then we'll need to set a commit-callback
                        AllAccountsRedoCommitCallback cb = AllAccountsRedoCommitCallback.getRedoCallbackIfNecessary(
                                        getAccountId(), currentChange().dirty.changedTypes);
                        if (cb != null) {
                            redoRecorder.setCommitCallback(cb);
                        }
                    }
                    redoRecorder.commit();
                }
            }

            deletes = currentChange().deletes; // keep a reference for cleanup
                                               // deletes outside the lock

            /* retry failed index attempts after DB transaction is commited, because in case of temporary indexing failure,
            *  another server may try retrieving this item from the DB
            */
            if(!currentChange().indexItems.isEmpty()) {
                index.retry(currentChange().indexItems);
            }
            // We are finally done with database and redo commits. Cache update comes last.
            commitCache(currentChange());

        } finally {
            lock.release();

            // process cleanup deletes outside the lock as we support alternative blob stores for which a delete may
            // entail a blocking network operation
            if (deletes != null) {
                if (!deletes.indexIds.isEmpty()) {
                    // delete any index entries associated with items deleted from db
                    index.delete(deletes.indexIds);
                }
                if (deletes.blobs != null) {
                    // delete any blobs associated with items deleted from db/index
                    StoreManager sm = StoreManager.getInstance();
                    for (MailboxBlob blob : deletes.blobs) {
                        sm.quietDelete(blob);
                    }
                }
            }
            if (rollbackDeletes != null) {
                StoreManager sm = StoreManager.getInstance();
                for (Object obj : rollbackDeletes) {
                    if (obj instanceof MailboxBlob) {
                        sm.quietDelete((MailboxBlob) obj);
                    } else if (obj instanceof Blob) {
                        sm.quietDelete((Blob) obj);
                    }
                }
            }
        }
    }

<<<<<<< HEAD
    private void invalidate() throws ServiceException {
        if (maintenance != null) {
            //it's already in maintenance. if we got here we must be the owning thread
            assert(maintenance.canAccess());
        } else {
            beginMaintenance();
        }
        rollbackCache(currentChange());
        clearTagCache();
        clearFolderCache();
        mData.contacts = -1;
        endMaintenance(false);
    }

=======
    public void suspendIndexing() {
        if (null != index) {
            index.setIndexingSuspended(true);
        }
    }

    public void resumeIndexing() {
        if (null != index) {
            index.resumeIndexing();
        }
    }

    public void resumeIndexingAndDrainDeferred() {
        if (null != index) {
            index.resumeIndexingAndDrainDeferred();
        }
    }
>>>>>>> 16015bdf

    // if the incoming message has one of these flags, don't up our "new messages" counter
    public static final int NON_DELIVERY_FLAGS = Flag.BITMASK_DRAFT | Flag.BITMASK_FROM_ME | Flag.BITMASK_COPIED | Flag.BITMASK_DELETED;

    void snapshotCounts() throws ServiceException {
        // for write ops, update the "new messages" count in the DB appropriately
        OperationContext octxt = currentChange().octxt;
        RedoableOp player = currentChange().getRedoPlayer();
        RedoableOp recorder = currentChange().recorder;

        if (recorder != null && (player == null || (octxt != null && !octxt.isRedo()))) {
            assert(currentChange().writeChange);
            boolean isNewMessage = recorder.getOperation() == MailboxOperation.CreateMessage;
            if (isNewMessage) {
                CreateMessage cm = (CreateMessage) recorder;
                if (cm.getFolderId() == ID_FOLDER_SPAM || cm.getFolderId() == ID_FOLDER_TRASH) {
                    isNewMessage = false;
                } else if ((cm.getFlags() & NON_DELIVERY_FLAGS) != 0) {
                    isNewMessage = false;
                } else if (octxt != null && octxt.getSession() != null && !octxt.isDelegatedRequest(this)) {
                    isNewMessage = false;
                }

                if (isNewMessage) {
                    String folderList = getAccount().getPrefMailFoldersCheckedForNewMsgIndicator();

                    if (folderList != null) {
                        String[] folderIds = folderList.split(",");

                        isNewMessage = false;
                        for (int i = 0; i < folderIds.length; i++) {
                            if (cm.getFolderId() == Integer.parseInt(folderIds[i])) {
                                isNewMessage = true;
                                break;
                            }
                        }
                    }
                }
            }

            if (isNewMessage) {
                currentChange().recent = mData.recentMessages + 1;
            } else if (octxt != null && mData.recentMessages != 0) {
                Session s = octxt.getSession();
                if (s instanceof SoapSession
                                || (s instanceof SoapSession.DelegateSession && ((SoapSession.DelegateSession) s)
                                                .getParentSession().isOfflineSoapSession())) {
                    currentChange().recent = 0;
                }
            }
        }

        if (currentChange().isMailboxRowDirty(mData)) {
            assert(currentChange().writeChange);
            if (currentChange().recent != MailboxChange.NO_CHANGE) {
                ZimbraLog.mailbox.debug("setting recent count to %d", currentChange().recent);
            }
            DbMailbox.updateMailboxStats(this);
        }

        boolean foldersTagsDirty = false;
        if (currentChange().dirty != null && currentChange().dirty.hasNotifications()) {
            assert(currentChange().writeChange);
            if (currentChange().dirty.created != null) {
                for (MailItem item : currentChange().dirty.created.values()) {
                    if (item instanceof Folder) {
                        foldersTagsDirty = true;
                        if (item.getSize() != 0) {
                            ((Folder) item).saveFolderCounts(false);
                        }
                    } else if (item instanceof Tag) {
                        foldersTagsDirty = true;
                        if (item.isUnread()) {
                            ((Tag) item).saveTagCounts();
                        }
                    }
                }
            }

            if (currentChange().dirty.modified != null) {
                for (Change change : currentChange().dirty.modified.values()) {
                    if (change.what instanceof Folder) {
                        foldersTagsDirty = true;
                        if ((change.why & (Change.UNREAD | Change.SIZE)) != 0) {
                            ((Folder) change.what).saveFolderCounts(false);
                        }
                    } else if (change.what instanceof Tag) {
                        foldersTagsDirty = true;
                        if ((change.why & Change.UNREAD | Change.SIZE) != 0) {
                            ((Tag) change.what).saveTagCounts();
                        }
                    } else if ((change.what instanceof MailItem)) {
                        if (change.what instanceof Conversation) {
                            uncache((MailItem) change.what);
                        } else {
                            cache((MailItem) change.what);
                        }
                    }
                }
            }

            if (currentChange().dirty.deleted != null) {
                for (Change change : currentChange().dirty.deleted.values()) {
                    if (change.what instanceof Folder || change.what instanceof Tag) {
                        foldersTagsDirty = true;
                        break;
                    }
                }
            }

            if (foldersTagsDirty) {
                cacheFoldersAndTags();
            }
        }

        if (DebugConfig.checkMailboxCacheConsistency && currentChange().dirty != null
                        && currentChange().dirty.hasNotifications()) {
            if (currentChange().dirty.created != null) {
                for (MailItem item : currentChange().dirty.created.values()) {
                    DbMailItem.consistencyCheck(item, item.mData, item.encodeMetadata().toString());
                }
            }
            if (currentChange().dirty.modified != null) {
                for (Change change : currentChange().dirty.modified.values()) {
                    if (change.what instanceof MailItem) {
                        MailItem item = (MailItem) change.what;
                        DbMailItem.consistencyCheck(item, item.mData, item.encodeMetadata().toString());
                    }
                }
            }
        }
    }

    private void commitCache(MailboxChange change) {
        if (change == null) {
            return;
        }

        // save for notifications (below)
        PendingModifications dirty = null;
        if (change.dirty != null && change.dirty.hasNotifications()) {
            assert (lock.isWriteLockedByCurrentThread());
            assert(currentChange().writeChange);
            dirty = change.dirty;
            change.dirty = new PendingModifications();
        }

        Session source = change.octxt == null ? null : change.octxt.getSession();
        assert (!change.hasChanges() || lock.isWriteLockedByCurrentThread());

        ChangeNotification notification = null;
        try {
            // the mailbox data has changed, so apply the changes to the local cached copy
            mData.apply(change);

            // update the shared cache with the latest mailbox data
            MailboxDataCache mailboxDataCache = mailboxManager.getMailboxDataCache();
            if (mailboxDataCache != null) {
                try {
                    mailboxDataCache.put(this, mData);
                } catch (ServiceException e) {
                    ZimbraLog.mailbox.warn("failed updating shared cache with latest mailbox stats", e);
                }
            }

            // remove cached deleted messages
            if (change.deletes != null && change.deletes.blobs != null) {
                for (String digest : change.deletes.blobDigests) {
                    MessageCache.purge(digest);
                }
            }

            // notify listeners of committed changes
            if (dirty != null && dirty.hasNotifications()) {
                try {
                    // try to get a copy of the changeset that *isn't* live
                    dirty = snapshotModifications(dirty);
                } catch (ServiceException e) {
                    ZimbraLog.mailbox.warn("error copying notifications; will notify with live set", e);
                }
                try {
                    notification = new ChangeNotification(
                            getAccount(), dirty, change.octxt, mData.lastChangeId, change.getOperation(), change.timestamp);
                } catch (ServiceException e) {
                    ZimbraLog.mailbox.warn("error getting account for the mailbox", e);
                }
            }
        } catch (RuntimeException e) {
            ZimbraLog.mailbox.error("ignoring error during cache commit", e);
        } finally {
            // keep our MailItem cache at a reasonable size
            trimItemCache();
            // get ready for the next change
            change.reset();
        }

        if (notification != null) {
            for (Session session : mListeners) {
                try {
                    session.notifyPendingChanges(notification.mods, notification.lastChangeId, source);
                } catch (RuntimeException e) {
                    ZimbraLog.mailbox.error("ignoring error during notification", e);
                }
            }

            try {
                MailboxListenerManager.getInstance().notifyListeners(notification);
            } catch (ServiceException e) {
                ZimbraLog.session.warn("Caught an exception trying to notify Mailbox listeners", e);
            }
        }
    }

    private List<Object> rollbackCache(MailboxChange change) throws ServiceException {
    	if (change == null) {
            return null;
        }
        try {
            // rolling back changes, so purge dirty items from the various caches
            for (Map<?, ?> map : new Map[] {change.dirty.created, change.dirty.deleted, change.dirty.modified}) {
                if (map != null) {
                    for (Object obj : map.values()) {
                        if (obj instanceof Change) {
                            obj = ((Change) obj).what;
                        }

                        if (obj instanceof Tag || obj == MailItem.Type.TAG) {
                            purge(MailItem.Type.TAG);
                        } else if (obj instanceof Folder || FOLDER_TYPES.contains(obj)) {
                            purge(MailItem.Type.FOLDER);
                        } else if (obj instanceof MailItem && change.itemCache != null) {
                            change.itemCache.remove(((MailItem) obj).getId());
                        }
                    }
                }
            }

            // roll back any changes to external items
            List<Object> deletes = new ArrayList<Object>(change.otherDirtyStuff.size());
            for (Object obj : change.otherDirtyStuff) {
                if (obj instanceof MailboxBlob || obj instanceof Blob) {
                    deletes.add(obj);
                } else if (obj instanceof String) {
                    mailboxManager.getConversationIdCache().remove(this, (String)obj);
                }
            }
            return deletes;
        } catch (RuntimeException e) {
            ZimbraLog.mailbox.error("ignoring error during cache rollback", e);
            return null;
        } finally {
            // keep our MailItem cache at a reasonable size
            trimItemCache();
            // toss any pending changes to the Mailbox object and get ready for the next change
            change.reset();
        }
    }

    private void trimItemCache() {
        try {
            int sizeTarget = mListeners.isEmpty() ? LocalItemCache.MAX_ITEM_CACHE_WITHOUT_LISTENERS : LocalItemCache.MAX_ITEM_CACHE_WITH_LISTENERS;
            if (galSyncMailbox) {
                sizeTarget = LocalItemCache.MAX_ITEM_CACHE_FOR_GALSYNC_MAILBOX;
            }

            LocalItemCache cache = currentChange().itemCache;
            if (cache == null) {
                return;
            }

            int excess = cache.size() - sizeTarget;
            if (excess <= 0) {
                return;
            }

            // cache the overflow to avoid the Iterator's ConcurrentModificationException
            MailItem[] overflow = new MailItem[excess];
            int i = 0;
            for (MailItem item : cache.values()) {
                overflow[i++] = item;
                if (i >= excess) {
                    break;
                }
            }
            // trim the excess; note that "uncache" can cascade and take out child items
            while (--i >= 0) {
                if (cache.size() <= sizeTarget) {
                    return;
                }

                try {
                    uncache(overflow[i]);
                } catch (ServiceException e) {
                }
            }
        } catch (RuntimeException e) {
            ZimbraLog.mailbox.error("ignoring error during item cache trim", e);
        }
    }

    public boolean attachmentsIndexingEnabled() throws ServiceException {
        return getAccount().isAttachmentsIndexingEnabled();
    }

    private void logCacheActivity(Object key, MailItem.Type type, MailItem item) {
        // The global item cache counter always gets updated
        if (!isCachedType(type)) {
            ZimbraPerf.COUNTER_MBOX_ITEM_CACHE.increment(item == null ? 0 : 100);
        }

        // the per-access log only gets updated when cache or perf debug logging is on
        if (!ZimbraLog.cache.isDebugEnabled()) {
            return;
        }

        if (item == null) {
            ZimbraLog.cache.debug("Cache miss for item " + key + " in mailbox " + getId());
            return;
        }

        // Don't log cache hits for folders, search folders and tags.  We always
        // keep these in memory, so cache hits are not interesting.
        if (isCachedType(type)) {
            return;
        }
        ZimbraLog.cache.debug("Cache hit for %s %d in mailbox %d", type, key, getId());
    }

    public MailItem lock(OperationContext octxt, int itemId, MailItem.Type type, String accountId)
    throws ServiceException {
        LockItem redoRecorder = new LockItem(mId, itemId, type, accountId);

        boolean success = false;
        try {
            beginTransaction("lock", octxt, redoRecorder);
            MailItem item = getItemById(itemId, type);
            item.lock(Provisioning.getInstance().getAccountById(accountId));
            success = true;
            return item;
        } finally {
            endTransaction(success);
        }
    }

    public void unlock(OperationContext octxt, int itemId, MailItem.Type type, String accountId)
    throws ServiceException {
        UnlockItem redoRecorder = new UnlockItem(mId, itemId, type, accountId);

        boolean success = false;
        try {
            beginTransaction("unlock", octxt, redoRecorder);
            MailItem item = getItemById(itemId, type);
            item.unlock(Provisioning.getInstance().getAccountById(accountId));
            success = true;
        } finally {
            endTransaction(success);
        }
    }

    public Comment createComment(OperationContext octxt, int parentId, String text, String creatorId)
    throws ServiceException {
        CreateComment redoRecorder = new CreateComment(mId, parentId, text, creatorId);

        boolean success = false;
        try {
            beginTransaction("createComment", octxt, redoRecorder);

            MailItem parent = getItemById(octxt, parentId, MailItem.Type.UNKNOWN);
            if (parent.getType() != MailItem.Type.DOCUMENT) {
                throw MailServiceException.CANNOT_PARENT();
            }
            CreateComment redoPlayer = (CreateComment) currentChange().getRedoPlayer();
            int itemId = redoPlayer == null ? getNextItemId(ID_AUTO_INCREMENT) : redoPlayer.getItemId();
            String uuid = redoPlayer == null ? UUIDUtil.generateUUID() : redoPlayer.getUuid();
            Comment comment = Comment.create(this, parent, itemId, uuid, text, creatorId, null);
            redoRecorder.setItemIdAndUuid(comment.getId(), comment.getUuid());
            indexItem(comment);
            success = true;
            return comment;
        } finally {
            endTransaction(success);
        }
    }

    public Link createLink(OperationContext octxt, int folderId, String name, String ownerId, int remoteId) throws ServiceException {
        CreateLink redoRecorder = new CreateLink(mId, folderId, name, ownerId, remoteId);

        boolean success = false;
        try {
            beginTransaction("createLink", octxt, redoRecorder);
            CreateLink redoPlayer = (CreateLink) currentChange().getRedoPlayer();
            int itemId = getNextItemId(redoPlayer == null ? ID_AUTO_INCREMENT : redoPlayer.getId());
            String uuid = redoPlayer == null ? UUIDUtil.generateUUID() : redoPlayer.getUuid();
            Link link = Link.create(getFolderById(folderId), itemId, uuid, name, ownerId, remoteId, null);
            redoRecorder.setIdAndUuid(link.getId(), link.getUuid());
            success = true;
            return link;
        } finally {
            endTransaction(success);
        }
    }

    public Collection<Comment> getComments(OperationContext octxt, int parentId, int offset, int length)
    throws ServiceException {
        return getComments(octxt, parentId, offset, length, false);
    }

    Collection<Comment> getComments(OperationContext octxt, int parentId, int offset, int length, boolean fromDumpster)
    throws ServiceException {
        boolean success = false;
        try {
            beginTransaction("getComments", octxt, null);
            MailItem parent = getItemById(parentId, MailItem.Type.UNKNOWN, fromDumpster);
            return parent.getComments(SortBy.DATE_DESC, offset, length);
        } finally {
            endTransaction(success);
        }
    }

    public Collection<Comment> getComments(OperationContext octxt, String parentUuid, int offset, int length)
            throws ServiceException {
        return getComments(octxt, parentUuid, offset, length, false);
    }

    Collection<Comment> getComments(OperationContext octxt, String parentUuid, int offset, int length, boolean fromDumpster)
            throws ServiceException {
        boolean success = false;
        try {
            beginTransaction("getComments", octxt, null);
            MailItem parent = getItemByUuid(parentUuid, MailItem.Type.UNKNOWN, fromDumpster);
            return parent.getComments(SortBy.DATE_DESC, offset, length);
        } finally {
            endTransaction(success);
        }
    }

    public MailItem markMetadataChanged(OperationContext octxt, int itemId) throws ServiceException {
        boolean success = false;
        try {
            beginTransaction("markMetadataChanged", octxt, null);
            MailItem item = getItemById(octxt, itemId, MailItem.Type.UNKNOWN);
            item.markMetadataChanged();
            success = true;
            return item;
        } finally {
            endTransaction(success);
        }
    }

    protected void migrateWikiFolders() throws ServiceException {
        MigrateToDocuments migrate = new MigrateToDocuments();
        try {
            migrate.handleMailbox(this);
            ZimbraLog.mailbox.info("wiki folder migration finished");
        } catch (Exception e) {
            ZimbraLog.mailbox.warn("wiki folder migration failed for " + getAccount().getName(), e);
        }
    }

    @Override
    public String toString() {
        return Objects.toStringHelper(this)
            .add("id", mId)
            .add("account", mData.accountId)
            .add("lastItemId", mData.lastItemId)
            .add("size", mData.size)
            .toString();
    }

    public boolean dumpsterEnabled() {
        boolean enabled = true;
        try {
            enabled = getAccount().isDumpsterEnabled();
        } catch (ServiceException e) {}
        return enabled;
    }

    public boolean useDumpsterForSpam() { return true; }

    /**
     * Return true if the folder is a internally managed system folder which should not normally be modified
     * Used during ZD account import to ignore entries in LocalMailbox 'Notification Mountpoints'.
     *
     * @param folderId not used
     */
    public boolean isImmutableSystemFolder(int folderId) {
        return false;
    }

    boolean isChildFolderPermitted(int folderId) {
        return (folderId != Mailbox.ID_FOLDER_SPAM);
    }

    /**
     * temporarily for bug 46549
     */
    public boolean isNewItemIdValid(int id) {
        return id < 2 << 29;
    }

    public TypedIdList listItemsForSync(OperationContext octxt, int folderId, MailItem.Type type, long messageSyncStart) throws ServiceException {
        if (folderId == ID_AUTO_INCREMENT) {
            return new TypedIdList();
        }

        boolean success = false;
        try {
            beginTransaction("listMessageItemsforgivenDate", octxt);

            // if they specified a folder, make sure it actually exists
            Folder folder = getFolderById(folderId);
            TypedIdList ids = DbMailItem.listItems(folder, messageSyncStart, type, true, false);
            success = true;
            return ids;
        } finally {
            endTransaction(success);
        }
    }


    public TypedIdList listConvItemsForSync(OperationContext octxt, int folderId, MailItem.Type type, long messageSyncStart) throws ServiceException {
        if (folderId == ID_AUTO_INCREMENT) {
            return new TypedIdList();
        }

        boolean success = false;
        try {
            beginTransaction("listMessageItemsforgivenDate", octxt);

            // if they specified a folder, make sure it actually exists
            Folder folder = getFolderById(folderId);
            TypedIdList ids = DbMailItem.listConvItems(folder, messageSyncStart, type, true, false);
            success = true;
            return ids;
        } finally {
            endTransaction(success);
        }
    }

    /**
     * @param octxt
     * @param i
     * @param sinceTime
     * @param unknown
     * @param object
     * @return
     */
    public Pair<List<Integer>, TypedIdList> getItemsChangedSince(
        OperationContext octxt,  int sinceDate) throws ServiceException {
        lock.lock(false);
        try {
            boolean success = false;
            try {
                beginReadTransaction("getModifiedItems", octxt);

                Set<Integer> folderIds = Folder.toId(getAccessibleFolders(ACL.RIGHT_READ));
                Pair<List<Integer>, TypedIdList> dataList = DbMailItem
                                .getItemsChangedSinceDate(this, MailItem.Type.UNKNOWN,  sinceDate, folderIds);
                if (dataList == null) {
                    return null;
                }
                success = true;
                return dataList;
            } finally {
                endTransaction(success);
            }
        } finally {
            lock.release();
        }
    }

    /**
     * Finds and deletes old mail items deleted by imap client. Here, "old" depends on zimbraMailImapDeletedMessageLifeTime.
     * @throws ServiceException
     */
    public void purgeExpiredIMAPDeletedMessages (long imapDeletedMessageLifeTime) throws ServiceException {
        if(imapDeletedMessageLifeTime > 0) {
            ZimbraLog.purge.debug("Purging expired messages with IMAP \\Deleted flag");
            Server server = getAccount().getServer();
            int purgeBatchSize = server.getMailPurgeBatchSize();
            long cutOff = (System.currentTimeMillis() - imapDeletedMessageLifeTime) / 1000;
            ZimbraLog.purge.debug("IMAP deleted message lifetime = %d, cutOff = %d", imapDeletedMessageLifeTime, cutOff);
            int batch = 0;
            List<Integer> itemIdsWithDeletedFlag = null;
            do {
                itemIdsWithDeletedFlag = DbMailItem.getIMAPDeletedItems(this, cutOff, purgeBatchSize);
                if (itemIdsWithDeletedFlag != null && itemIdsWithDeletedFlag.size() > 0) {
                    batch++;
                    ZimbraLog.purge.debug("Batch %d - Found %d items with \\Deleted flags", batch, itemIdsWithDeletedFlag.size());
                    int itemIds[] = new int[itemIdsWithDeletedFlag.size()];
                    int pos = 0;
                    for (Integer integer : itemIdsWithDeletedFlag) {
                        itemIds[pos] = integer;
                        pos++;
                    }
                    delete(null, itemIds, MailItem.Type.UNKNOWN, null);
                    ZimbraLog.purge.debug("Batch %d - Finished", batch);
                }
            } while (!(itemIdsWithDeletedFlag.size() < purgeBatchSize));
            if (batch == 0 && (itemIdsWithDeletedFlag == null || itemIdsWithDeletedFlag.size() == 0)){
                ZimbraLog.purge.debug("Could not find any expired messages with IMAP \\Deleted flag");
            } else {
                ZimbraLog.purge.debug("Purged total " + ((batch > 1 ? (batch * purgeBatchSize) : 0) + itemIdsWithDeletedFlag.size()) + " expired messages with IMAP \\Deleted flag");
            }
            itemIdsWithDeletedFlag = null;
        } else {
            ZimbraLog.purge.debug("IMAP deleted message life time is not set, so bypassed purging messages with IMAP \\Deleted flag");
        }
    }

    public long getTotalDataSourceUsage() throws ServiceException {
        long usage = 0L;
        for (DataSource ds: getAccount().getAllDataSources()) {
            usage += getDataSourceUsage(ds);
        }
        return usage;
    }

    public void purgeDataSourceMessage(OperationContext octxt, Message msg, String dataSourceId) throws ServiceException {
        beginTransaction("purgeMessage", octxt);
        boolean success = false;
        try {
            DbDataSource.purgeMessage(this, msg, dataSourceId);
            success = true;
        } finally {
            endTransaction(success);
        }
    }

    public boolean dataSourceMessageIsPurged(DataSource ds, String remoteId) throws ServiceException {
        beginReadTransaction("checkUidPurged", null);
        boolean success = false;
        try {
            boolean isPurged = DbDataSource.uidIsPurged(ds, remoteId);
            success = true;
            return isPurged;
        } finally {
            endTransaction(success);
        }
    }

    public long getDataSourceUsage(DataSource dataSource) throws ServiceException {
        beginReadTransaction("dataSourceUsage", null);
        boolean success = false;
        try {
            long usage = DbDataSource.getDataSourceUsage(dataSource);
            success = true;
            return usage;
        } finally {
            endTransaction(success);
        }
    }
}<|MERGE_RESOLUTION|>--- conflicted
+++ resolved
@@ -52,11 +52,8 @@
 import com.google.common.base.Strings;
 import com.google.common.collect.ImmutableSet;
 import com.google.common.collect.Lists;
-<<<<<<< HEAD
-=======
 import com.google.common.collect.Maps;
 import com.googlecode.concurrentlinkedhashmap.ConcurrentLinkedHashMap;
->>>>>>> 16015bdf
 import com.zimbra.client.ZFolder;
 import com.zimbra.client.ZMailbox;
 import com.zimbra.client.ZMailbox.Options;
@@ -9246,7 +9243,6 @@
         }
     }
 
-<<<<<<< HEAD
     private void invalidate() throws ServiceException {
         if (maintenance != null) {
             //it's already in maintenance. if we got here we must be the owning thread
@@ -9260,26 +9256,6 @@
         mData.contacts = -1;
         endMaintenance(false);
     }
-
-=======
-    public void suspendIndexing() {
-        if (null != index) {
-            index.setIndexingSuspended(true);
-        }
-    }
-
-    public void resumeIndexing() {
-        if (null != index) {
-            index.resumeIndexing();
-        }
-    }
-
-    public void resumeIndexingAndDrainDeferred() {
-        if (null != index) {
-            index.resumeIndexingAndDrainDeferred();
-        }
-    }
->>>>>>> 16015bdf
 
     // if the incoming message has one of these flags, don't up our "new messages" counter
     public static final int NON_DELIVERY_FLAGS = Flag.BITMASK_DRAFT | Flag.BITMASK_FROM_ME | Flag.BITMASK_COPIED | Flag.BITMASK_DELETED;
