/*
 * ***** BEGIN LICENSE BLOCK *****
 * Version: MPL 1.1
 * 
 * The contents of this file are subject to the Mozilla Public License
 * Version 1.1 ("License"); you may not use this file except in
 * compliance with the License. You may obtain a copy of the License at
 * http://www.zimbra.com/license
 * 
 * Software distributed under the License is distributed on an "AS IS"
 * basis, WITHOUT WARRANTY OF ANY KIND, either express or implied. See
 * the License for the specific language governing rights and limitations
 * under the License.
 * 
 * The Original Code is: Zimbra Collaboration Suite Server.
 * 
 * The Initial Developer of the Original Code is Zimbra, Inc.
 * Portions created by Zimbra are Copyright (C) 2006 Zimbra, Inc.
 * All Rights Reserved.
 * 
 * Contributor(s): 
 * 
 * ***** END LICENSE BLOCK *****
 */
package com.zimbra.cs.mailbox;

import java.lang.ref.SoftReference;
import java.util.ArrayList;
import java.util.Collection;
import java.util.HashMap;
import java.util.List;
import java.util.Map;
import java.util.Set;

import com.zimbra.cs.account.Account;
import com.zimbra.cs.account.AccountServiceException;
import com.zimbra.cs.account.Provisioning;
import com.zimbra.cs.account.Provisioning.AccountBy;
import com.zimbra.cs.db.DbMailbox;
import com.zimbra.cs.db.DbMailbox.NewMboxId;
import com.zimbra.cs.db.DbPool;
import com.zimbra.cs.db.DbPool.Connection;
import com.zimbra.cs.index.MailboxIndex;
import com.zimbra.cs.mailbox.Mailbox.MailboxData;
import com.zimbra.cs.redolog.op.CreateMailbox;
import com.zimbra.cs.stats.ZimbraPerf;
import com.zimbra.common.localconfig.LC;
import com.zimbra.common.service.ServiceException;
import com.zimbra.common.util.ZimbraLog;

public class MailboxManager {

    public static final class MailboxLock {
        private final String accountId;
        private final int    mailboxId;
        private Mailbox mailbox;
        private List<Thread> allowedThreads;

        MailboxLock(String acct, int id)  { this(acct, id, null); }
        MailboxLock(String acct, int id, Mailbox mbox) {
            accountId = acct.toLowerCase();  mailboxId = id;
            mailbox = mbox;
            allowedThreads = new ArrayList<Thread>();
            allowedThreads.add(Thread.currentThread());
        }

        String getAccountId()  { return accountId; }
        int getMailboxId()     { return mailboxId; }
        Mailbox getMailbox()   { return mailbox; }

        public synchronized void registerAllowedThread(Thread t) {
            allowedThreads.add(t);
        }

        synchronized boolean canAccess() {
            Thread curr = Thread.currentThread();
            for (Thread t : allowedThreads) {
                if (curr == t)
                    return true;
            }
            return false;
        }

        synchronized void markUnavailable()  {
            mailbox = null;
            allowedThreads.clear();
        }
        void cacheMailbox(Mailbox mbox) {
            if (mbox.getId() == mailboxId && mbox.getAccountId().equalsIgnoreCase(accountId))
                mailbox = mbox;
        }
    }


    private static MailboxManager sInstance;

    /** Maps account IDs (<code>String</code>s) to mailbox IDs
     *  (<code>Integer</code>s).  <i>Every</i> mailbox in existence on the
     *  server appears in this mapping. */
    private Map<String, Integer> mMailboxIds;

    /** Maps mailbox IDs (<code>Integer</code>s) to either <ul>
     *     <li>a {@link SoftReference} to a loaded <code>Mailbox</code>, or
     *     <li>a {@link MailboxLock} for the mailbox.</ul><p>
     *  Mailboxes are faulted into memory as needed, but may drop from memory
     *  when the SoftReference expires due to memory pressure combined with a
     *  lack of outstanding references to the <code>Mailbox</code>.  Only one
     *  <code>Mailbox</code> per user is cached, and only that
     *  <code>Mailbox</code> can process user requests. */
    private Map<Integer, Object> mMailboxCache;

    public MailboxManager() throws ServiceException {
        Connection conn = null;
        try {
            conn = DbPool.getConnection();
            mMailboxIds = DbMailbox.getMailboxes(conn);
            mMailboxCache = new HashMap<Integer, Object>();
        } finally {
            DbPool.quietClose(conn);
        }
    }

    public synchronized static MailboxManager getInstance() throws ServiceException {
        if (sInstance == null) {
            String className = LC.zimbra_class_mboxmanager.value();
            if (className != null && !className.equals("")) {
                try {
                    sInstance = (MailboxManager) Class.forName(className).newInstance();
                } catch (Exception e) {
                    ZimbraLog.account.error("could not instantiate MailboxManager interface of class '" + className + "'; defaulting to MailboxManager", e);
                }
            }
            if (sInstance == null)
                sInstance = new MailboxManager();
        }
        return sInstance;
    }

    public static void setInstance(MailboxManager mmgr) {
        sInstance = mmgr;
    }

    public void startup()   { }
    public void shutdown()  { }


    /** Returns the mailbox for the given account.  Creates a new mailbox
     *  if one doesn't already exist.
     *
     * @param account  The account whose mailbox we want.
     * @return The requested <code>Mailbox</code> object.
     * @throws ServiceException  The following error codes are possible:<ul>
     *    <li><code>mail.MAINTENANCE</code> - if the mailbox is in maintenance
     *        mode and the calling thread doesn't hold the lock
     *    <li><code>service.FAILURE</code> - if there's a database failure
     *    <li><code>service.WRONG_HOST</code> - if the Account's mailbox
     *        lives on a different host</ul> */
    public Mailbox getMailboxByAccount(Account account) throws ServiceException {
        if (account == null)
            throw new IllegalArgumentException();
        return getMailboxByAccountId(account.getId());
    }

    /** Returns the mailbox for the given account id.  Creates a new
     *  mailbox if one doesn't already exist.
     *
     * @param accountId  The id of the account whose mailbox we want.
     * @return The requested <code>Mailbox</code> object.
     * @throws ServiceException  The following error codes are possible:<ul>
     *    <li><code>mail.MAINTENANCE</code> - if the mailbox is in maintenance
     *        mode and the calling thread doesn't hold the lock
     *    <li><code>service.FAILURE</code> - if there's a database failure
     *    <li><code>service.WRONG_HOST</code> - if the Account's mailbox
     *        lives on a different host</ul> */
    public Mailbox getMailboxByAccountId(String accountId) throws ServiceException {
        return getMailboxByAccountId(accountId, true);
    }

    /** Returns the mailbox for the given account id.  Creates a new
     *  mailbox if one doesn't already exist and <code>autocreate</code>
     *  is <code>true</code>.
     *
     * @param accountId   The id of the account whose mailbox we want.
     * @param autocreate  <code>true</code> to create the mailbox if needed,
     *                    <code>false</code> to just return <code>null</code>
     * @return The requested <code>Mailbox</code> object, or <code>null</code>.
     * @throws ServiceException  The following error codes are possible:<ul>
     *    <li><code>mail.MAINTENANCE</code> - if the mailbox is in maintenance
     *        mode and the calling thread doesn't hold the lock
     *    <li><code>service.FAILURE</code> - if there's a database failure
     *    <li><code>service.WRONG_HOST</code> - if the Account's mailbox
     *        lives on a different host</ul> */
    public Mailbox getMailboxByAccountId(String accountId, boolean autocreate) throws ServiceException {
        if (accountId == null)
            throw new IllegalArgumentException();
    
        Integer mailboxKey;
        synchronized (this) {
            mailboxKey = mMailboxIds.get(accountId.toLowerCase());
        }
        if (mailboxKey != null)
            return getMailboxById(mailboxKey.intValue());
        else if (!autocreate)
            return null;
    
        // auto-create the mailbox if this is the right host...
        Account account = Provisioning.getInstance().get(AccountBy.id, accountId);
        if (account == null)
            throw AccountServiceException.NO_SUCH_ACCOUNT(accountId);
        if (!Provisioning.onLocalServer(account))
            throw ServiceException.WRONG_HOST(account.getAttr(Provisioning.A_zimbraMailHost), null);
        synchronized (this) {
            mailboxKey = mMailboxIds.get(accountId.toLowerCase());
            if (mailboxKey != null)
                return getMailboxById(mailboxKey.intValue());
            else
                return createMailbox(null, account);
        }
    }


    /** Returns the <code>Mailbox</code> with the given id.  Throws an
     *  exception if no such <code>Mailbox</code> exists.  If the
     *  <code>Mailbox</code> is undergoing maintenance, still returns the
     *  <code>Mailbox</code> if the calling thread is the holder of the lock.
     *
     * @param mailboxId  The id of the mailbox we want.
     * @return The requested <code>Mailbox</code> object.
     * @throws ServiceException  The following error codes are possible:<ul>
     *    <li><code>mail.NO_SUCH_MBOX</code> - if no such mailbox exists (yet)
     *        on this server
     *    <li><code>mail.MAINTENANCE</code> - if the mailbox is in maintenance
     *        mode and the calling thread doesn't hold the lock
     *    <li><code>service.FAILURE</code> - if there's a database failure
     *    <li><code>service.WRONG_HOST</code> - if the Account's mailbox
     *        lives on a different host
     *    <li><code>account.NO_SUCH_ACCOUNT</code> - if the mailbox's Account
     *        has been deleted</ul> */
    public Mailbox getMailboxById(int mailboxId) throws ServiceException {
        return getMailboxById(mailboxId, false);
    }

    /** Returns the <code>Mailbox</code> with the given id.  Throws an
     *  exception if no such <code>Mailbox</code> exists.  If the
     *  <code>Mailbox</code> is undergoing maintenance, still returns the
     *  <code>Mailbox</code> if the calling thread is the holder of the lock.
     *
     * @param mailboxId  The id of the mailbox we want.
     * @param skipMailHostCheck If true, don't throw WRONG_HOST exception if
     *                          current host is not the mailbox's mail host.
     *                          Most callers should use getMailboxById(int),
     *                          which internally calls this method with
     *                          skipMailHostCheck=false.  Pass true only in the
     *                          special case of retrieving a mailbox for the
     *                          purpose of deleting it.
     * @return The requested <code>Mailbox</code> object.
     * @throws ServiceException  The following error codes are possible:<ul>
     *    <li><code>mail.NO_SUCH_MBOX</code> - if no such mailbox exists (yet)
     *        on this server
     *    <li><code>mail.MAINTENANCE</code> - if the mailbox is in maintenance
     *        mode and the calling thread doesn't hold the lock
     *    <li><code>service.FAILURE</code> - if there's a database failure
     *    <li><code>service.WRONG_HOST</code> - if the Account's mailbox
     *        lives on a different host
     *    <li><code>account.NO_SUCH_ACCOUNT</code> - if the mailbox's Account
     *        has been deleted and <code>skipMailHostCheck=false</code></ul> */
    public Mailbox getMailboxById(int mailboxId, boolean skipMailHostCheck)
    throws ServiceException {
        if (mailboxId <= 0)
            throw MailServiceException.NO_SUCH_MBOX(mailboxId);

<<<<<<< HEAD
        // only used if we instantiate a new mailbox (existing mailboxes
        // RETURN immediately
        Mailbox mailbox = null;
        long startTime = ZimbraPerf.STOPWATCH_MBOX_GET.start();
        
        synchronized (this) {
            Object obj = mMailboxCache.get(mailboxId);
            if (obj instanceof Mailbox) {
                ZimbraPerf.STOPWATCH_MBOX_GET.stop(startTime);
                ZimbraPerf.COUNTER_MBOX_CACHE.increment(1);
                return (Mailbox) obj;
            } else if (obj instanceof SoftReference) {
                mailbox = (Mailbox) ((SoftReference) obj).get();
                if (mailbox != null) {
                    ZimbraPerf.STOPWATCH_MBOX_GET.stop(startTime);
                    ZimbraPerf.COUNTER_MBOX_CACHE.increment(1);
                    return mailbox;
                }
                ZimbraLog.mailbox.debug("mailbox " + mailboxId + " has been GCed; reloading");
            } else if (obj instanceof MailboxLock) {
                MailboxLock lock = (MailboxLock) obj;
                if (!lock.canAccess())
                    throw MailServiceException.MAINTENANCE(mailboxId);
                if (lock.getMailbox() != null) {
                    ZimbraPerf.STOPWATCH_MBOX_GET.stop(startTime);
                    ZimbraPerf.COUNTER_MBOX_CACHE.increment(1);
                    return lock.getMailbox();
                }
            }

            // fetch the Mailbox data from the database
            ZimbraPerf.COUNTER_MBOX_CACHE.increment(0);
            Connection conn = null;
            try {
                conn = DbPool.getConnection();
=======
        synchronized (this) {
            // check to see if the mailbox has already been cached
            Object cached = retrieveFromCache(mailboxId, true);
            if (cached instanceof Mailbox)
                return (Mailbox) cached;
        }

        Connection conn = null;
        MailboxData data;
        try {
            // fetch the Mailbox data from the database
            conn = DbPool.getConnection();
            data = DbMailbox.getMailboxStats(conn, mailboxId);
            if (data == null)
                throw MailServiceException.NO_SUCH_MBOX(mailboxId);
        } finally {
            if (conn != null)
                DbPool.quietClose(conn);
        }
>>>>>>> 7af087c2

        Mailbox mbox;
        synchronized (this) {
            // avoid the race condition by re-checking the cache and using that data (if any)
            Object cached = retrieveFromCache(mailboxId, false);
            if (cached instanceof Mailbox)
                return (Mailbox) cached;

            mbox = instantiateMailbox(data);

            if (!skipMailHostCheck) {
                // The host check here makes sure that sessions that were
                // already connected at the time of mailbox move are not
                // allowed to continue working with this mailbox which is
                // essentially a soft-deleted copy.  The WRONG_HOST
                // exception forces the clients to reconnect to the new
                // server.
                Account account = mbox.getAccount();
                if (!Provisioning.onLocalServer(account))
                    throw ServiceException.WRONG_HOST(account.getAttr(Provisioning.A_zimbraMailHost), null);
            }

            // cache the newly-created Mailbox object
            if (cached instanceof MailboxLock)
                ((MailboxLock) cached).cacheMailbox(mbox);
            else
                cacheMailbox(mbox);
        }

<<<<<<< HEAD
                if (obj instanceof MailboxLock)
                    ((MailboxLock) obj).cacheMailbox(mailbox);
                else
                    cacheMailbox(mailbox);
            } finally {
                if (conn != null)
                    DbPool.quietClose(conn);
                ZimbraPerf.STOPWATCH_MBOX_GET.stop(startTime);
=======
        // this is only reached if the mailbox wasn't found in the cache
        mbox.checkUpgrade();

        return mbox;
    }

    private Object retrieveFromCache(int mailboxId, boolean trackGC) throws MailServiceException {
        synchronized (this) {
            Object cached = mMailboxCache.get(mailboxId);
            if (cached instanceof SoftReference) {
                Mailbox mbox = (Mailbox) ((SoftReference) cached).get();
                if (mbox == null && trackGC)
                    ZimbraLog.mailbox.debug("mailbox " + mailboxId + " has been GCed; reloading");
                return mbox;
            } else if (cached instanceof MailboxLock) {
                MailboxLock lock = (MailboxLock) cached;
                if (!lock.canAccess())
                    throw MailServiceException.MAINTENANCE(mailboxId);
                if (lock.getMailbox() != null)
                    return lock.getMailbox();
>>>>>>> 7af087c2
            }
            // if we've retrieved NULL or a Mailbox or an accessible lock, return it
            return cached;
        }
    }

    Mailbox instantiateMailbox(MailboxData data) throws ServiceException {
        return new Mailbox(data);
    }

    private Mailbox cacheMailbox(Mailbox mailbox) {
        if (LC.zimbra_mailbox_purgeable.booleanValue())
            mMailboxCache.put(mailbox.getId(), new SoftReference<Mailbox>(mailbox));
        else
            mMailboxCache.put(mailbox.getId(), mailbox);
        return mailbox;
    }


    public MailboxLock beginMaintenance(String accountId, int mailboxId) throws ServiceException {
        Mailbox mbox = getMailboxByAccountId(accountId, false);
        if (mbox == null) {
            synchronized (this) {
                if (mMailboxIds.get(accountId.toLowerCase()) == null) {
                    MailboxLock lock = new MailboxLock(accountId, mailboxId);
                    mMailboxCache.put(mailboxId, lock);
                    return lock;
                }
            }
            mbox = getMailboxByAccountId(accountId);
        }
    
        // mbox is non-null, and mbox.beginMaintenance() will throw if it's already in maintenance
        synchronized (mbox) {
            MailboxLock lock = mbox.beginMaintenance();
            synchronized (this) {
                mMailboxCache.put(mailboxId, lock);
            }
            return lock;
        }
    }

    public void endMaintenance(MailboxLock lock, boolean success, boolean removeFromCache) throws ServiceException {
        if (lock == null)
            throw ServiceException.INVALID_REQUEST("no lock provided", null);
    
        synchronized (this) {
            Object obj = mMailboxCache.get(lock.getMailboxId());
            if (obj != lock)
                throw MailServiceException.MAINTENANCE(lock.getMailboxId());

            // start by removing the lock from the Mailbox object cache
            mMailboxCache.remove(lock.getMailboxId());

            Mailbox mbox = lock.getMailbox();
            if (success) {
                // XXX: don't recall the rationale for re-setting this...
                mMailboxIds.put(lock.getAccountId().toLowerCase(), lock.getMailboxId());

                if (mbox != null) {
                    assert(lock == mbox.getMailboxLock());
    
                    // Backend data may have changed while mailbox was in
                    // maintenance mode.  Invalidate all caches.
                    mbox.purge(MailItem.TYPE_UNKNOWN);
    
                    if (removeFromCache) {
                        // We're going to let the Mailbox drop out of the
                        // cache and eventually get GC'd.  Some immediate
                        // cleanup is necessary though.
                        MailboxIndex mi = mbox.getMailboxIndex();
                        if (mi != null)
                            mi.flush();
                        // Note: mbox is left in maintenance mode.
                    } else {
                        mbox.endMaintenance(success);
                        cacheMailbox(lock.getMailbox());
                    }
                }
            } else {
                // on failed maintenance, mark the Mailbox object as off-limits to everyone
                if (mbox != null)
                    mbox.endMaintenance(success);
                lock.markUnavailable();
            }
        }
    }


    /** Returns an array of all the mailbox IDs on this host.  Note that
     *  <code>Mailbox</code>es are lazily created, so this is not the same
     *  as the set of mailboxes for accounts whose <code>zimbraMailHost</code>
     *  LDAP attribute points to this server. */
    public int[] getMailboxIds() {
        int i = 0;
        synchronized (this) {
            Collection<Integer> col = mMailboxIds.values();
            int[] mailboxIds = new int[col.size()];
            for (int o : col)
                mailboxIds[i++] = o;
            return mailboxIds;
        }
    }


    /** Returns an array of the account IDs of all the mailboxes on this host.
     *  Note that <code>Mailbox</code>es are lazily created, so this is not
     *  the same as the set of accounts whose <code>zimbraMailHost</code> LDAP
     *  attribute points to this server.*/
    public String[] getAccountIds() {
        int i = 0;
        synchronized (this) {
            Set<String> set = mMailboxIds.keySet();
            String[] accountIds = new String[set.size()];
            for (String o : set)
                accountIds[i++] = o;
            return accountIds;
        }
    }


    /** Returns the zimbra IDs and approximate sizes for all mailboxes on
     *  the system.  Note that mailboxes are created lazily, so there may be
     *  accounts homed on this system for whom there is is not yet a mailbox
     *  and hence are not included in the returned <code>Map</code>.  Sizes
     *  are checkpointed frequently, but there is no guarantee that the
     *  approximate sizes are currently accurate.
     *  
     * @throws ServiceException  The following error codes are possible:<ul>
     *    <li><code>service.FAILURE</code> - an error occurred while accessing
     *        the database; a SQLException is encapsulated</ul> */
    public Map<String, Long> getMailboxSizes() throws ServiceException {
        Connection conn = null;
        try {
            conn = DbPool.getConnection();
            return DbMailbox.getMailboxSizes(conn);
        } finally {
            if (conn != null)
                DbPool.quietClose(conn);
        }
    }


    /** Creates a <code>Mailbox</code> for the given {@link Account}, caches
     *  it for the lifetime of the server, inserts the default set of system
     *  folders, and returns it.  If the account's mailbox already exists on
     *  this sevrer, returns that and does not update the database.
     *
     * @param octxt    The context for this request (e.g. redo player).
     * @param account  The account to create a mailbox for.
     * @return A new or existing <code>Mailbox</code> object for the account.
     * @throws ServiceException  The following error codes are possible:<ul>
     *    <li><code>mail.MAINTENANCE</code> - if the mailbox is in maintenance
     *        mode and the calling thread doesn't hold the lock
     *    <li><code>service.FAILURE</code> - if there's a database failure
     *    <li><code>service.WRONG_HOST</code> - if the Account's mailbox
     *        lives on a different host</ul>
     * @see #initialize() */
    public Mailbox createMailbox(Mailbox.OperationContext octxt, Account account) throws ServiceException {
        if (account == null)
            throw ServiceException.FAILURE("createMailbox: must specify an account", null);
        if (!Provisioning.onLocalServer(account))
            throw ServiceException.WRONG_HOST(account.getAttr(Provisioning.A_zimbraMailHost), null);
    
        Mailbox mailbox = null;
    
        synchronized (this) {
            // check to make sure the mailbox doesn't already exist
            Integer mailboxKey = mMailboxIds.get(account.getId().toLowerCase());
            if (mailboxKey != null)
                return getMailboxById(mailboxKey.intValue());

            // didn't have the mailbox in the database; need to create one now
            CreateMailbox redoRecorder = new CreateMailbox(account.getId());
    
            Connection conn = null;
            MailboxData data = null;
            boolean success = false;
            try {
                conn = DbPool.getConnection();
                data = new MailboxData();
                data.accountId = account.getId();
    
                // create the mailbox row and the mailbox database
                CreateMailbox redoPlayer = (octxt == null ? null : (CreateMailbox) octxt.getPlayer());
                int id = (redoPlayer == null ? Mailbox.ID_AUTO_INCREMENT : redoPlayer.getMailboxId());

                NewMboxId newMboxId = DbMailbox.createMailbox(conn, id, data.accountId, account.getName());
                data.id = newMboxId.id;
                data.schemaGroupId = newMboxId.groupId;
                DbMailbox.createMailboxDatabase(conn, data.id, data.schemaGroupId);

                // The above initialization of data is incomplete because it
                // is missing the message/index volume information.  Query
                // the database to get it.
                DbMailbox.getMailboxVolumeInfo(conn, data);

                mailbox = instantiateMailbox(data);
                // the existing Connection is used for the rest of this transaction...
                mailbox.beginTransaction("createMailbox", octxt, redoRecorder, conn);
                // create the default folders
                mailbox.initialize();

                // cache the accountID-to-mailboxID and mailboxID-to-Mailbox relationships
                mMailboxIds.put(data.accountId.toLowerCase(), new Integer(data.id));
                cacheMailbox(mailbox);
                redoRecorder.setMailboxId(mailbox.getId());

                success = true;
            } catch (ServiceException e) {
                // Log exception here, just in case.  If badness happens during rollback
                // the original exception will be lost.
                ZimbraLog.mailbox.error("Error during mailbox creation", e);
                throw e;
            } catch (Throwable t) {
                ZimbraLog.mailbox.error("Error during mailbox creation", t);
                throw ServiceException.FAILURE("createMailbox", t);
            } finally {
                try {
                    if (mailbox != null) {
                        mailbox.endTransaction(success);
                        conn = null;
                    } else {
                        if (conn != null)
                            conn.rollback();
                    }
                } finally {
                    if (conn != null)
                        DbPool.quietClose(conn);
                }
            }
        }

        return mailbox;
    }

    void markMailboxDeleted(Mailbox mailbox) {
        synchronized (this) {
            mMailboxIds.remove(mailbox.getAccountId().toLowerCase());
            mMailboxCache.remove(mailbox.getId());
        }
    }


    public void dumpMailboxCache() {
        StringBuilder sb = new StringBuilder();
        sb.append("MAILBOX CACHE DUMPS\n");
        sb.append("----------------------------------------------------------------------\n");
        synchronized (this) {
            for (Map.Entry<String,Integer> entry : mMailboxIds.entrySet())
                sb.append("1) key=" + entry.getKey() + " (hash=" + entry.getKey().hashCode() + "); val=" + entry.getValue() + "\n");
            for (Map.Entry<Integer,Object> entry : mMailboxCache.entrySet())
                sb.append("2) key=" + entry.getKey() + "; val=" + entry.getValue() + "(class= " + entry.getValue().getClass().getName() + ",hash=" + entry.getValue().hashCode() + ")");
        }
        sb.append("----------------------------------------------------------------------\n");
        ZimbraLog.mailbox.debug(sb.toString());
    }

}<|MERGE_RESOLUTION|>--- conflicted
+++ resolved
@@ -140,8 +140,7 @@
         sInstance = mmgr;
     }
 
-    public void startup()   { }
-    public void shutdown()  { }
+    public void shutdown() { }
 
 
     /** Returns the mailbox for the given account.  Creates a new mailbox
@@ -269,50 +268,19 @@
         if (mailboxId <= 0)
             throw MailServiceException.NO_SUCH_MBOX(mailboxId);
 
-<<<<<<< HEAD
-        // only used if we instantiate a new mailbox (existing mailboxes
-        // RETURN immediately
-        Mailbox mailbox = null;
         long startTime = ZimbraPerf.STOPWATCH_MBOX_GET.start();
         
         synchronized (this) {
-            Object obj = mMailboxCache.get(mailboxId);
-            if (obj instanceof Mailbox) {
+            // check to see if the mailbox has already been cached
+            Object cached = retrieveFromCache(mailboxId, true);
+            if (cached instanceof Mailbox) {
                 ZimbraPerf.STOPWATCH_MBOX_GET.stop(startTime);
                 ZimbraPerf.COUNTER_MBOX_CACHE.increment(1);
-                return (Mailbox) obj;
-            } else if (obj instanceof SoftReference) {
-                mailbox = (Mailbox) ((SoftReference) obj).get();
-                if (mailbox != null) {
-                    ZimbraPerf.STOPWATCH_MBOX_GET.stop(startTime);
-                    ZimbraPerf.COUNTER_MBOX_CACHE.increment(1);
-                    return mailbox;
-                }
-                ZimbraLog.mailbox.debug("mailbox " + mailboxId + " has been GCed; reloading");
-            } else if (obj instanceof MailboxLock) {
-                MailboxLock lock = (MailboxLock) obj;
-                if (!lock.canAccess())
-                    throw MailServiceException.MAINTENANCE(mailboxId);
-                if (lock.getMailbox() != null) {
-                    ZimbraPerf.STOPWATCH_MBOX_GET.stop(startTime);
-                    ZimbraPerf.COUNTER_MBOX_CACHE.increment(1);
-                    return lock.getMailbox();
-                }
-            }
-
-            // fetch the Mailbox data from the database
-            ZimbraPerf.COUNTER_MBOX_CACHE.increment(0);
-            Connection conn = null;
-            try {
-                conn = DbPool.getConnection();
-=======
-        synchronized (this) {
-            // check to see if the mailbox has already been cached
-            Object cached = retrieveFromCache(mailboxId, true);
-            if (cached instanceof Mailbox)
                 return (Mailbox) cached;
-        }
-
+            }
+        }
+
+        ZimbraPerf.COUNTER_MBOX_CACHE.increment(0);
         Connection conn = null;
         MailboxData data;
         try {
@@ -325,14 +293,15 @@
             if (conn != null)
                 DbPool.quietClose(conn);
         }
->>>>>>> 7af087c2
 
         Mailbox mbox;
         synchronized (this) {
             // avoid the race condition by re-checking the cache and using that data (if any)
             Object cached = retrieveFromCache(mailboxId, false);
-            if (cached instanceof Mailbox)
+            if (cached instanceof Mailbox) {
+                ZimbraPerf.STOPWATCH_MBOX_GET.stop(startTime);
                 return (Mailbox) cached;
+            }
 
             mbox = instantiateMailbox(data);
 
@@ -355,19 +324,10 @@
                 cacheMailbox(mbox);
         }
 
-<<<<<<< HEAD
-                if (obj instanceof MailboxLock)
-                    ((MailboxLock) obj).cacheMailbox(mailbox);
-                else
-                    cacheMailbox(mailbox);
-            } finally {
-                if (conn != null)
-                    DbPool.quietClose(conn);
-                ZimbraPerf.STOPWATCH_MBOX_GET.stop(startTime);
-=======
         // this is only reached if the mailbox wasn't found in the cache
         mbox.checkUpgrade();
 
+        ZimbraPerf.STOPWATCH_MBOX_GET.stop(startTime);
         return mbox;
     }
 
@@ -385,7 +345,6 @@
                     throw MailServiceException.MAINTENANCE(mailboxId);
                 if (lock.getMailbox() != null)
                     return lock.getMailbox();
->>>>>>> 7af087c2
             }
             // if we've retrieved NULL or a Mailbox or an accessible lock, return it
             return cached;
@@ -576,7 +535,7 @@
                 NewMboxId newMboxId = DbMailbox.createMailbox(conn, id, data.accountId, account.getName());
                 data.id = newMboxId.id;
                 data.schemaGroupId = newMboxId.groupId;
-                DbMailbox.createMailboxDatabase(conn, data.id, data.schemaGroupId);
+                DbMailbox.createMailboxDatabase(data.id, data.schemaGroupId);
 
                 // The above initialization of data is incomplete because it
                 // is missing the message/index volume information.  Query
