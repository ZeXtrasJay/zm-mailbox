/*
 * ***** BEGIN LICENSE BLOCK *****
 * Zimbra Collaboration Suite Server
 * Copyright (C) 2006, 2007, 2008, 2009, 2010, 2011 Zimbra, Inc.
 *
 * The contents of this file are subject to the Zimbra Public License
 * Version 1.3 ("License"); you may not use this file except in
 * compliance with the License.  You may obtain a copy of the License at
 * http://www.zimbra.com/license.
 *
 * Software distributed under the License is distributed on an "AS IS"
 * basis, WITHOUT WARRANTY OF ANY KIND, either express or implied.
 * ***** END LICENSE BLOCK *****
 */
package com.zimbra.cs.mailbox;

import java.lang.ref.SoftReference;
import java.util.ArrayList;
import java.util.Collection;
import java.util.HashMap;
import java.util.HashSet;
import java.util.LinkedHashMap;
import java.util.List;
import java.util.Map;
import java.util.Set;
import java.util.concurrent.CopyOnWriteArrayList;

import com.google.common.annotations.VisibleForTesting;
import com.google.common.base.Preconditions;
import com.zimbra.cs.account.Account;
import com.zimbra.cs.account.AccountServiceException;
import com.zimbra.cs.account.NamedEntry;
import com.zimbra.cs.account.Provisioning;
import com.zimbra.common.account.Key.AccountBy;
import com.zimbra.cs.db.DbMailbox;
import com.zimbra.cs.db.DbPool;
import com.zimbra.cs.db.DbPool.DbConnection;
import com.zimbra.cs.extension.ExtensionUtil;
import com.zimbra.cs.index.IndexStore;
import com.zimbra.cs.mailbox.Mailbox.MailboxData;
import com.zimbra.cs.redolog.op.CreateMailbox;
import com.zimbra.cs.stats.ZimbraPerf;
import com.zimbra.cs.util.AccountUtil;
import com.zimbra.cs.util.Zimbra;
import com.zimbra.common.localconfig.DebugConfig;
import com.zimbra.common.localconfig.LC;
import com.zimbra.common.service.ServiceException;
import com.zimbra.common.util.ZimbraLog;

public class MailboxManager {

    public static enum FetchMode {
        AUTOCREATE,         // create the mailbox if it doesn't exist
        DO_NOT_AUTOCREATE,  // fetch from DB if not in memory, but don't create it if it isn't in the DB
        ONLY_IF_CACHED,     // don't fetch from the DB, only return if cached
        ;
    }

    /**
     * Listener for mailbox loading
     */
    public static interface Listener {
        /** Called whenever a mailbox has left Maintenance mode */
        public void mailboxAvailable(Mailbox mbox);

        /** Called whenever a mailbox is loaded */
        public void mailboxLoaded(Mailbox mbox);

        /** Called whenever a mailbox is created */
        public void mailboxCreated(Mailbox mbox);

        /** Called whenever a mailbox is deleted from this server.
         *  Could mean the mailbox was moved to another server, or could mean really deleted */
        public void mailboxDeleted(String accountId);
    }

    private CopyOnWriteArrayList<Listener> mListeners = new CopyOnWriteArrayList<Listener>();

    public void addListener(Listener listener) {
        assert(!mListeners.contains(listener));
        mListeners.add(listener);
    }

    public void removeListener(Listener listener) {
        assert(mListeners.contains(listener));
        mListeners.remove(listener);
    }

    private void notifyMailboxAvailable(Mailbox mbox) {
        if (ZimbraLog.mbxmgr.isInfoEnabled())
            ZimbraLog.mbxmgr.info("Mailbox "+mbox.getId()+ " account "+mbox.getAccountId()+" AVAILABLE");
        for (Listener listener : mListeners)
            listener.mailboxAvailable(mbox);
    }

    private void notifyMailboxLoaded(Mailbox mbox) {
        if (ZimbraLog.mbxmgr.isInfoEnabled())
            ZimbraLog.mbxmgr.info("Mailbox "+mbox.getId()+ " account "+mbox.getAccountId()+" LOADED");
        for (Listener listener : mListeners)
            listener.mailboxLoaded(mbox);
    }

    private void notifyMailboxCreated(Mailbox mbox) {
        if (ZimbraLog.mbxmgr.isInfoEnabled())
            ZimbraLog.mbxmgr.info("Mailbox "+mbox.getId()+ " account "+mbox.getAccountId()+" CREATED");
        for (Listener listener : mListeners)
            listener.mailboxCreated(mbox);
    }

    private void notifyMailboxDeleted(String accountId) {
        if (ZimbraLog.mbxmgr.isInfoEnabled())
            ZimbraLog.mbxmgr.info("Mailbox for account "+accountId+" DELETED");
        for (Listener listener : mListeners)
            listener.mailboxDeleted(accountId);
    }

    private static MailboxManager sInstance;

    /** Maps account IDs (<code>String</code>s) to mailbox IDs
     *  (<code>Integer</code>s).  <i>Every</i> mailbox in existence on the
     *  server appears in this mapping. */
    private Map<String, Integer> mailboxIds;

    /**
     * Maps mailbox IDs ({@link Integer}s) to either
     * <ul>
     *  <li>a loaded {@link Mailbox}, or
     *  <li>a {@link SoftReference} to a loaded {@link Mailbox}, or
     *  <li>a {@link MaintenanceContext} for the mailbox.
     * </ul>
     * Mailboxes are faulted into memory as needed, but may drop from memory when the SoftReference expires due to
     * memory pressure combined with a lack of outstanding references to the {@link Mailbox}.  Only one {@link Mailbox}
     * per user is cached, and only that {@link Mailbox} can process user requests.
     */
    private MailboxMap cache;

    public MailboxManager() throws ServiceException {
        DbConnection conn = null;
        synchronized (this) {
            try {
                conn = DbPool.getConnection();
                mailboxIds = DbMailbox.listMailboxes(conn, this);
                cache = new MailboxMap(LC.zimbra_mailbox_manager_hardref_cache.intValue());
            } finally {
                DbPool.quietClose(conn);
            }
        }
    }

    /**
     * TODO: In order to allow sub-classing MailboxManager, MailboxManager
     * should be interface instead of concrete class. Until then, this dummy
     * constructor allows subclasses not to rely on DB.
     *
     * @param extend dummy
     */
    protected MailboxManager(boolean extend) {
    }

    public synchronized static MailboxManager getInstance() throws ServiceException {
        if (sInstance == null) {
            String className = LC.zimbra_class_mboxmanager.value();
            if (className != null && !className.equals("")) {
                try {
                    try {
                        sInstance = (MailboxManager) Class.forName(className).newInstance();
                    } catch (ClassNotFoundException cnfe) {
                        // ignore and look in extensions
                        sInstance = (MailboxManager) ExtensionUtil.findClass(className).newInstance();
                    }
                } catch (Exception e) {
                    ZimbraLog.account.error("could not instantiate MailboxManager interface of class '" + className + "'; defaulting to MailboxManager", e);
                }
            }
            if (sInstance == null)
                sInstance = new MailboxManager();
        }
        return sInstance;
    }

    @VisibleForTesting
    public static void setInstance(MailboxManager mmgr) {
        sInstance = mmgr;
    }

    @VisibleForTesting
    public void clearCache() {
        cache.clear();
        mailboxIds.clear();
    }

    public void startup() {
        MailboxIndex.startup();
    }

    public void shutdown() {}

    /** Returns the mailbox for the given account.  Creates a new mailbox
     *  if one doesn't already exist.
     *
     * @param account  The account whose mailbox we want.
     * @return The requested <code>Mailbox</code> object.
     * @throws ServiceException  The following error codes are possible:<ul>
     *    <li><code>mail.MAINTENANCE</code> - if the mailbox is in maintenance
     *        mode and the calling thread doesn't hold the lock
     *    <li><code>service.FAILURE</code> - if there's a database failure
     *    <li><code>service.WRONG_HOST</code> - if the Account's mailbox
     *        lives on a different host</ul> */
    public Mailbox getMailboxByAccount(Account account) throws ServiceException {
        return getMailboxByAccount(account, FetchMode.AUTOCREATE);
    }

    /** Returns the mailbox for the given account.  Creates a new mailbox
     *  if one doesn't already exist and <code>autocreate</code> is
     *  <tt>true</tt>.
     *
     * @param mailboxAccountId   The id of the account whose mailbox we want.
     * @param autocreate  <tt>true</tt> to create the mailbox if needed,
     *                    <tt>false</tt> to just return <code>null</code>
     * @return The requested <code>Mailbox</code> object, or <code>null</code>.
     * @throws ServiceException  The following error codes are possible:<ul>
     *    <li><code>mail.MAINTENANCE</code> - if the mailbox is in maintenance
     *        mode and the calling thread doesn't hold the lock
     *    <li><code>service.FAILURE</code> - if there's a database failure
     *    <li><code>service.WRONG_HOST</code> - if the Account's mailbox
     *        lives on a different host</ul> */
    public Mailbox getMailboxByAccount(Account account, boolean autocreate) throws ServiceException {
        return getMailboxByAccount(account, autocreate ? FetchMode.AUTOCREATE : FetchMode.DO_NOT_AUTOCREATE);
    }

    /** Returns the mailbox for the given account id.  Creates a new
     *  mailbox if one doesn't already exist and <code>fetchMode</code>
     *  is <code>FetchMode.AUTOCREATE</code>.
     *
     * @param mailboxAccountId   The id of the account whose mailbox we want.
     * @param fetchMode <code>FetchMode.ONLY_IF_CACHED</code> will return the mailbox only
     *                     if it is already cached in memory
     *                  <code>FetchMode.DO_NOT_AUTOCREATE</code>Will fetch the mailbox from
     *                     the DB if it is not cached, but will not create it.
     *                  <code>FetchMode.AUTOCREATE</code> to create the mailbox if needed
     * @return The requested <code>Mailbox</code> object, or <code>null</code>.
     * @throws ServiceException  The following error codes are possible:<ul>
     *    <li><code>mail.MAINTENANCE</code> - if the mailbox is in maintenance
     *        mode and the calling thread doesn't hold the lock
     *    <li><code>service.FAILURE</code> - if there's a database failure
     *    <li><code>service.WRONG_HOST</code> - if the Account's mailbox
     *        lives on a different host</ul> */
    public Mailbox getMailboxByAccount(Account account, FetchMode fetchMode) throws ServiceException {
        if (account == null)
            throw new IllegalArgumentException();
        return getMailboxByAccountId(account.getId(), fetchMode);
    }

    /** Returns the mailbox for the given account id.  Creates a new
     *  mailbox if one doesn't already exist.
     *
     * @param accountId  The id of the account whose mailbox we want.
     * @return The requested <code>Mailbox</code> object.
     * @throws ServiceException  The following error codes are possible:<ul>
     *    <li><code>mail.MAINTENANCE</code> - if the mailbox is in maintenance
     *        mode and the calling thread doesn't hold the lock
     *    <li><code>service.FAILURE</code> - if there's a database failure
     *    <li><code>service.WRONG_HOST</code> - if the Account's mailbox
     *        lives on a different host</ul> */
    public Mailbox getMailboxByAccountId(String accountId) throws ServiceException {
        return getMailboxByAccountId(accountId, FetchMode.AUTOCREATE);
    }

    /** Returns the mailbox for the given account id.  Creates a new
     *  mailbox if one doesn't already exist and <code>autocreate</code>
     *  is <tt>true</tt>.
     *
     * @param accountId   The id of the account whose mailbox we want.
     * @param autocreate  <tt>true</tt> to create the mailbox if needed,
     *                    <tt>false</tt> to just return <code>null</code>
     * @return The requested <code>Mailbox</code> object, or <code>null</code>.
     * @throws ServiceException  The following error codes are possible:<ul>
     *    <li><code>mail.MAINTENANCE</code> - if the mailbox is in maintenance
     *        mode and the calling thread doesn't hold the lock
     *    <li><code>service.FAILURE</code> - if there's a database failure
     *    <li><code>service.WRONG_HOST</code> - if the Account's mailbox
     *        lives on a different host</ul> */
    public Mailbox getMailboxByAccountId(String accountId, boolean autocreate) throws ServiceException {
        return getMailboxByAccountId(accountId, autocreate ? FetchMode.AUTOCREATE : FetchMode.DO_NOT_AUTOCREATE);
    }

    /** Returns the mailbox for the given account id.  Creates a new
     *  mailbox if one doesn't already exist and <code>fetchMode</code>
     *  is <code>FetchMode.AUTOCREATE</code>.
     *
     * @param accountId   The id of the account whose mailbox we want.
     * @param fetchMode <code>FetchMode.ONLY_IF_CACHED</code> will return the mailbox only
     *                     if it is already cached in memory
     *                  <code>FetchMode.DO_NOT_AUTOCREATE</code>Will fetch the mailbox from
     *                     the DB if it is not cached, but will not create it.
     *                  <code>FetchMode.AUTOCREATE</code> to create the mailbox if needed
     * @return The requested <code>Mailbox</code> object, or <code>null</code>.
     * @throws ServiceException  The following error codes are possible:<ul>
     *    <li><code>mail.MAINTENANCE</code> - if the mailbox is in maintenance
     *        mode and the calling thread doesn't hold the lock
     *    <li><code>service.FAILURE</code> - if there's a database failure
     *    <li><code>service.WRONG_HOST</code> - if the Account's mailbox
     *        lives on a different host</ul> */
    public Mailbox getMailboxByAccountId(String accountId, FetchMode fetchMode) throws ServiceException {
        return getMailboxByAccountId(accountId, fetchMode, false);
    }

    /** Returns the mailbox for the given account id.  Creates a new
     *  mailbox if one doesn't already exist and <code>fetchMode</code>
     *  is <code>FetchMode.AUTOCREATE</code>.
     *
     * @param accountId   The id of the account whose mailbox we want.
     * @param fetchMode <code>FetchMode.ONLY_IF_CACHED</code> will return the mailbox only
     *                     if it is already cached in memory
     *                  <code>FetchMode.DO_NOT_AUTOCREATE</code>Will fetch the mailbox from
     *                     the DB if it is not cached, but will not create it.
     *                  <code>FetchMode.AUTOCREATE</code> to create the mailbox if needed
     * @param skipMailHostCheck If true, don't do home server check.  WRONG_HOST exception will not be thrown.
     * @return The requested <code>Mailbox</code> object, or <code>null</code>.
     * @throws ServiceException  The following error codes are possible:<ul>
     *    <li><code>mail.MAINTENANCE</code> - if the mailbox is in maintenance
     *        mode and the calling thread doesn't hold the lock
     *    <li><code>service.FAILURE</code> - if there's a database failure
     *    <li><code>service.WRONG_HOST</code> - if the Account's mailbox
     *        lives on a different host</ul> */
    public Mailbox getMailboxByAccountId(String accountId, FetchMode fetchMode, boolean skipMailHostCheck) throws ServiceException {
        if (accountId == null)
            throw new IllegalArgumentException();

        Integer mailboxKey;
        synchronized (this) {
            mailboxKey = mailboxIds.get(accountId.toLowerCase());
        }
        if (mailboxKey != null) {
            if (DebugConfig.mockMultiserverInstall)
                lookupAccountWithHostCheck(accountId, skipMailHostCheck);
            return getMailboxById(mailboxKey, fetchMode, skipMailHostCheck);
        } else if (fetchMode != FetchMode.AUTOCREATE) {
            return null;
        }

        // auto-create the mailbox if this is the right host...
        Account account = lookupAccountWithHostCheck(accountId, skipMailHostCheck);
        synchronized (this) {
            mailboxKey = mailboxIds.get(accountId.toLowerCase());
        }
        if (mailboxKey != null)
            return getMailboxById(mailboxKey, fetchMode, skipMailHostCheck);
        else
            return createMailbox(null, account, skipMailHostCheck);
    }

    private Account lookupAccountWithHostCheck(String accountId, boolean skipMailHostCheck) throws ServiceException {
        Account account = Provisioning.getInstance().get(AccountBy.id, accountId);
        if (account == null)
            throw AccountServiceException.NO_SUCH_ACCOUNT(accountId);
        if (!skipMailHostCheck && !Provisioning.onLocalServer(account))
            throw ServiceException.WRONG_HOST(account.getMailHost(), null);
        return account;
    }


    /** Returns the <code>Mailbox</code> with the given id.  Throws an
     *  exception if no such <code>Mailbox</code> exists.  If the
     *  <code>Mailbox</code> is undergoing maintenance, still returns the
     *  <code>Mailbox</code> if the calling thread is the holder of the lock.
     *
     * @param mailboxId  The id of the mailbox we want.
     * @return The requested <code>Mailbox</code> object.
     * @throws ServiceException  The following error codes are possible:<ul>
     *    <li><code>mail.NO_SUCH_MBOX</code> - if no such mailbox exists (yet)
     *        on this server
     *    <li><code>mail.MAINTENANCE</code> - if the mailbox is in maintenance
     *        mode and the calling thread doesn't hold the lock
     *    <li><code>service.FAILURE</code> - if there's a database failure
     *    <li><code>service.WRONG_HOST</code> - if the Account's mailbox
     *        lives on a different host
     *    <li><code>account.NO_SUCH_ACCOUNT</code> - if the mailbox's Account
     *        has been deleted</ul> */
    public Mailbox getMailboxById(int mailboxId) throws ServiceException {
        return getMailboxById(mailboxId, FetchMode.DO_NOT_AUTOCREATE, false);
    }

    /** Returns the <code>Mailbox</code> with the given id.  Throws an
     *  exception if no such <code>Mailbox</code> exists.  If the
     *  <code>Mailbox</code> is undergoing maintenance, still returns the
     *  <code>Mailbox</code> if the calling thread is the holder of the lock.
     *
     * @param mailboxId  The id of the mailbox we want.
     * @param skipMailHostCheck If true, don't throw WRONG_HOST exception if
     *                          current host is not the mailbox's mail host.
     *                          Most callers should use getMailboxById(int),
     *                          which internally calls this method with
     *                          skipMailHostCheck=false.  Pass true only in the
     *                          special case of retrieving a mailbox for the
     *                          purpose of deleting it.
     * @return The requested <code>Mailbox</code> object.
     * @throws ServiceException  The following error codes are possible:<ul>
     *    <li><code>mail.NO_SUCH_MBOX</code> - if no such mailbox exists (yet)
     *        on this server
     *    <li><code>mail.MAINTENANCE</code> - if the mailbox is in maintenance
     *        mode and the calling thread doesn't hold the lock
     *    <li><code>service.FAILURE</code> - if there's a database failure
     *    <li><code>service.WRONG_HOST</code> - if the Account's mailbox
     *        lives on a different host
     *    <li><code>account.NO_SUCH_ACCOUNT</code> - if the mailbox's Account
     *        has been deleted and <code>skipMailHostCheck=false</code></ul> */
    public Mailbox getMailboxById(int mailboxId, boolean skipMailHostCheck)
    throws ServiceException {
        return getMailboxById(mailboxId, FetchMode.DO_NOT_AUTOCREATE, skipMailHostCheck);
    }

    protected Mailbox getMailboxById(int mailboxId, FetchMode fetchMode, boolean skipMailHostCheck)
    throws ServiceException {
        // see bug 19088 - we do NOT want to call this while holding the mgr lock, because
        // we need the Mailbox instantiation code to run w/o the lock held.
        assert(fetchMode == FetchMode.ONLY_IF_CACHED || !Thread.holdsLock(this));

        if (mailboxId <= 0)
            throw MailServiceException.NO_SUCH_MBOX(mailboxId);

        long startTime = ZimbraPerf.STOPWATCH_MBOX_GET.start();

        Mailbox mbox = null;
        synchronized (this) {
            // check to see if the mailbox has already been cached
            Object cached = retrieveFromCache(mailboxId, true);
            if (cached instanceof Mailbox) {
                ZimbraPerf.COUNTER_MBOX_CACHE.increment(100);
                mbox = (Mailbox) cached;
            }
        }

        if (fetchMode == FetchMode.ONLY_IF_CACHED && (mbox == null || !mbox.isOpen())) {
            // if the mailbox is in the middle of opening, deem it not cached rather than waiting.
            return null;
        }

        if (mbox == null) { // not found in cache
            ZimbraPerf.COUNTER_MBOX_CACHE.increment(0);
            MailboxData data;
            DbConnection conn = DbPool.getConnection();
            try {
                // fetch the Mailbox data from the database
                data = DbMailbox.getMailboxStats(conn, mailboxId);
                if (data == null) {
                    throw MailServiceException.NO_SUCH_MBOX(mailboxId);
                }
            } finally {
                conn.closeQuietly();
            }
            
            mbox = instantiateMailbox(data);
            Account account = mbox.getAccount();
            boolean isGalSyncAccount = AccountUtil.isGalSyncAccount(account);
            mbox.setGalSyncMailbox(isGalSyncAccount);

            if (!skipMailHostCheck) {
                // The host check here makes sure that sessions that were
                // already connected at the time of mailbox move are not
                // allowed to continue working with this mailbox which is
                // essentially a soft-deleted copy.  The WRONG_HOST
                // exception forces the clients to reconnect to the new
                // server.
                if (!Provisioning.onLocalServer(account))
                    throw ServiceException.WRONG_HOST(account.getMailHost(), null);
            }

            synchronized (this) {
                // avoid the race condition by re-checking the cache and using that data (if any)
                Object cached = retrieveFromCache(mailboxId, false);
                if (cached instanceof Mailbox) {
                    mbox = (Mailbox) cached;
                } else {
                    // cache the newly-created Mailbox object
                    if (cached instanceof MailboxMaintenance) {
                        ((MailboxMaintenance) cached).setMailbox(mbox);
                    } else {
                        cacheMailbox(mbox);
                    }
                }
            }
        }

        // now, make sure the mailbox is opened -- we do this after releasing MailboxManager lock so that filesystem IO
        // and other longer operations don't block the system.
        if (mbox.open()) {
            // if TRUE, then the mailbox is actually opened, so we need to notify listeners of the mailbox being loaded
            notifyMailboxLoaded(mbox);
        }

        ZimbraPerf.STOPWATCH_MBOX_GET.stop(startTime);
        return mbox;
    }

    /** @return A list of *hard references* to all currently-loaded mailboxes which are not
     *     .   in MAINTENANCE mode.  Caller must be careful to not hang onto this list for
     *         very long or else mailboxes will not be purged. */
    public synchronized List<Mailbox> getAllLoadedMailboxes() {
        List<Mailbox> mboxes = new ArrayList<Mailbox>(cache.size());
        for (Object o : cache.values()) {
            if (o instanceof Mailbox) {
                mboxes.add((Mailbox) o);
            } else if (o instanceof MailboxMaintenance) {
                MailboxMaintenance maintenance = (MailboxMaintenance) o;
                if (maintenance.canAccess()) {
                    mboxes.add(maintenance.getMailbox());
                }
            }
        }
        return mboxes;
    }

    /**
     * Returns the number of hard references to currently-loaded mailboxes, either in MAINTENANCE mode or not.
     */
    public synchronized int getCacheSize() {
        int count = 0;
        for (Object o : cache.values()) {
            if (o instanceof Mailbox || o instanceof MailboxMaintenance) {
                count++;
            }
        }
        return count;
    }

    /**
     * Returns TRUE if the specified mailbox is in-memory and not in maintenance mode, if false, then caller can assume
     * that one of the {@link Listener} APIs be called for this mailbox at some point in the future, if this mailbox is
     * ever accessed.
     */
    public synchronized boolean isMailboxLoadedAndAvailable(int mailboxId) {
        Object cached = cache.get(mailboxId);
        if (cached == null) {
            return false;
        }
        if (cached instanceof MailboxMaintenance) {
            return ((MailboxMaintenance) cached).canAccess();
        } else {
            return true;
        }
    }

    private Object retrieveFromCache(int mailboxId, boolean trackGC) throws MailServiceException {
        synchronized (this) {
            Object cached = cache.get(mailboxId, trackGC);
            if (cached instanceof MailboxMaintenance) {
                MailboxMaintenance maintenance = (MailboxMaintenance) cached;
                if (!maintenance.canAccess()) {
                    throw MailServiceException.MAINTENANCE(mailboxId);
                }
                if (maintenance.getMailbox() != null) {
                    return maintenance.getMailbox();
                }
            }
            // if we've retrieved NULL or a Mailbox or an accessible lock, return it
            return cached;
        }
    }

    /**
     * @throws ServiceException may be thrown by sub-classes
     */
    protected Mailbox instantiateMailbox(MailboxData data) throws ServiceException {
        return new Mailbox(data);
    }

    protected Mailbox instantiateExternalVirtualMailbox(MailboxData data) throws ServiceException {
        return new ExternalVirtualMailbox(data);
    }

    protected synchronized void cacheAccount(String accountId, int mailboxId) {
        mailboxIds.put(accountId.toLowerCase(), new Integer(mailboxId));
    }

    private Mailbox cacheMailbox(Mailbox mailbox) {
        cache.put(mailbox.getId(), mailbox);
        return mailbox;
    }

    public MailboxMaintenance beginMaintenance(String accountId, int mailboxId) throws ServiceException {
        Mailbox mbox = getMailboxByAccountId(accountId, false);
        if (mbox == null) {
            synchronized (this) {
                if (mailboxIds.get(accountId.toLowerCase()) == null) {
                    MailboxMaintenance maintenance = new MailboxMaintenance(accountId, mailboxId);
                    cache.put(mailboxId, maintenance);
                    return maintenance;
                }
            }
            mbox = getMailboxByAccountId(accountId);
        }

        // mbox is non-null, and mbox.beginMaintenance() will throw if it's already in maintenance
        mbox.lock.lock();
        try {
            MailboxMaintenance maintenance = mbox.beginMaintenance();
            synchronized (this) {
                cache.put(mailboxId, maintenance);
            }
            return maintenance;
        } finally {
            mbox.lock.release();
        }
    }

    public void endMaintenance(MailboxMaintenance maintenance, boolean success, boolean removeFromCache)
            throws ServiceException {
        Preconditions.checkNotNull(maintenance);

        Mailbox availableMailbox = null;

        synchronized (this) {
            Object obj = cache.get(maintenance.getMailboxId());
            if (obj != maintenance) {
                throw MailServiceException.MAINTENANCE(maintenance.getMailboxId());
            }
            // start by removing the lock from the Mailbox object cache
            cache.remove(maintenance.getMailboxId());

            Mailbox mbox = maintenance.getMailbox();
            if (success) {
                // XXX: don't recall the rationale for re-setting this...
                cacheAccount(maintenance.getAccountId(), maintenance.getMailboxId());

                if (mbox != null) {
                    assert(maintenance == mbox.getMaintenance() || mbox.getMaintenance() == null); // restore case

                    if (removeFromCache) {
                        mbox.purge(MailItem.Type.UNKNOWN);
                        // We're going to let the Mailbox drop out of the cache and eventually get GC'd.
                        // Some immediate cleanup is necessary though.
                        IndexStore index = mbox.index.getIndexStore();
                        if (index != null) {
                            index.evict();
                        }
                        // Note: mbox is left in maintenance mode.
                    } else {
                        mbox.endMaintenance(success);
                        cacheMailbox(maintenance.getMailbox());
                    }
                    availableMailbox = mbox;
                }
            } else {
                // on failed maintenance, mark the Mailbox object as off-limits to everyone
                if (mbox != null) {
                    mbox.endMaintenance(success);
                }
                maintenance.markUnavailable();
            }
        }

        if (availableMailbox != null)
            notifyMailboxAvailable(availableMailbox);
    }


    /**
     * Returns the total number of mailboxes on this host.
     * @return
     */
    public int getMailboxCount() {
        synchronized (this) {
            return mailboxIds.size();
        }
    }


    /** Returns an array of all the mailbox IDs on this host in an undefined
     *  order. Note that <code>Mailbox</code>es are lazily created, so this is
     *  not the same as the set of mailboxes for accounts whose
     *  <code>zimbraMailHost</code> LDAP attribute points to this server. */
    public int[] getMailboxIds() {
        int i = 0;
        synchronized (this) {
            Collection<Integer> col = mailboxIds.values();
            int[] mailboxIds = new int[col.size()];
            for (int id : col)
                mailboxIds[i++] = id;
            return mailboxIds;
        }
    }


    /** Returns an array of the account IDs of all the mailboxes on this host.
     *  Note that <code>Mailbox</code>es are lazily created, so this is not
     *  the same as the set of accounts whose <code>zimbraMailHost</code> LDAP
     *  attribute points to this server.*/
    public String[] getAccountIds() {
        int i = 0;
        synchronized (this) {
            Set<String> set = mailboxIds.keySet();
            String[] accountIds = new String[set.size()];
            for (String o : set)
                accountIds[i++] = o;
            return accountIds;
        }
    }


    /** Look up mailbox id by account id.
     *
     * @param accountId
     * @return
     */
    public int lookupMailboxId(String accountId) {
        Integer v;
        synchronized (this) {
            v = mailboxIds.get(accountId);
        }
        return v != null ? v.intValue() : -1;
    }


    /** Returns the zimbra IDs and approximate sizes for all mailboxes on
     *  the system.  Note that mailboxes are created lazily, so there may be
     *  accounts homed on this system for whom there is is not yet a mailbox
     *  and hence are not included in the returned <code>Map</code>.
     *
     * @throws ServiceException  The following error codes are possible:<ul>
     *    <li><code>service.FAILURE</code> - an error occurred while accessing
     *        the database; a SQLException is encapsulated</ul> */
    public Map<String, Long> getMailboxSizes(List<NamedEntry> accounts) throws ServiceException {
        List<Integer> requested;
        synchronized (this) {
            if (accounts == null) {
                requested = new ArrayList<Integer>(mailboxIds.values());
            } else {
                requested = new ArrayList<Integer>(accounts.size());
                for (NamedEntry account : accounts) {
                    Integer mailboxId = mailboxIds.get(account.getId());
                    if (mailboxId != null)
                        requested.add(mailboxId);
                }
            }
        }

        DbConnection conn = null;
        try {
            conn = DbPool.getConnection();
            return DbMailbox.getMailboxSizes(conn, requested);
        } finally {
            if (conn != null)
                DbPool.quietClose(conn);
        }
    }


    /** Creates a <code>Mailbox</code> for the given {@link Account}, caches
     *  it for the lifetime of the server, inserts the default set of system
     *  folders, and returns it.  If the account's mailbox already exists on
     *  this sevrer, returns that and does not update the database.
     *
     * @param octxt    The context for this request (e.g. redo player).
     * @param account  The account to create a mailbox for.
     * @return A new or existing <code>Mailbox</code> object for the account.
     * @throws ServiceException  The following error codes are possible:<ul>
     *    <li><code>mail.MAINTENANCE</code> - if the mailbox is in maintenance
     *        mode and the calling thread doesn't hold the lock
     *    <li><code>service.FAILURE</code> - if there's a database failure
     *    <li><code>service.WRONG_HOST</code> - if the Account's mailbox
     *        lives on a different host</ul>
     * @see #initialize() */
    public Mailbox createMailbox(OperationContext octxt, Account account) throws ServiceException {
        return createMailbox(octxt, account, false);
    }

    private Mailbox createMailbox(OperationContext octxt, Account account, boolean skipMailHostCheck) throws ServiceException {
        if (account == null)
            throw ServiceException.FAILURE("createMailbox: must specify an account", null);
        if (!skipMailHostCheck && !Provisioning.onLocalServer(account))
            throw ServiceException.WRONG_HOST(account.getMailHost(), null);

        // the awkward structure here is to avoid calling getMailboxById while holding the lock
        Mailbox mbox = null;
        Integer mailboxKey = null;
        do {
            if (mailboxKey != null)
                return getMailboxById(mailboxKey);
            
            boolean isGalSyncAccount = AccountUtil.isGalSyncAccount(account);
            synchronized (this) {
                // check to make sure the mailbox doesn't already exist
                mailboxKey = mailboxIds.get(account.getId().toLowerCase());
                if (mailboxKey != null)
                    continue;

                // didn't have the mailbox in the database; need to create one now
                mbox = createMailboxInternal(octxt, account, isGalSyncAccount);
            }
        } while (mbox == null);

        // now, make sure the mailbox is opened -- we do this after releasing the MailboxManager lock so that filesystem
        // IO and other longer operations don't block the system.
        if (mbox.open())
            notifyMailboxCreated(mbox);

        return mbox;
    }

    private synchronized Mailbox createMailboxInternal(OperationContext octxt, Account account, boolean isGalSyncAccount) throws ServiceException {
        CreateMailbox redoRecorder = new CreateMailbox(account.getId());

        Mailbox mbox = null;
        boolean success = false;
        DbConnection conn = DbPool.getConnection();
        try {
            CreateMailbox redoPlayer = (octxt == null ? null : (CreateMailbox) octxt.getPlayer());
            int id = (redoPlayer == null ? Mailbox.ID_AUTO_INCREMENT : redoPlayer.getMailboxId());

            // create the mailbox row and the mailbox database
            MailboxData data = DbMailbox.createMailbox(conn, id, account.getId(), account.getName(), -1);
            ZimbraLog.mailbox.info("Creating mailbox with id %d and group id %d for %s.", data.id, data.schemaGroupId, account.getName());

<<<<<<< HEAD
            mbox = account.isIsExternalVirtualAccount() ?
                    instantiateExternalVirtualMailbox(data) : instantiateMailbox(data);

            // the existing Connection is used for the rest of this transaction...
            mbox.beginTransaction("createMailbox", octxt, redoRecorder, conn);
=======
            mbox = instantiateMailbox(data);
            mbox.setGalSyncMailbox(isGalSyncAccount);
            synchronized (mbox) { // this is here only so that the assert(Thread.holdsLock(this)) doesn't trip in Mailbox.beginTransaction
                // the existing Connection is used for the rest of this transaction...
                mbox.beginTransaction("createMailbox", octxt, redoRecorder, conn);
            }
>>>>>>> 29e95392

            // create the default folders
            mbox.initialize();

            // cache the accountID-to-mailboxID and mailboxID-to-Mailbox relationships
            cacheAccount(data.accountId, data.id);
            cacheMailbox(mbox);
            redoRecorder.setMailboxId(mbox.getId());

            success = true;
        } catch (ServiceException e) {
            // Log exception here, just in case.  If badness happens during rollback
            // the original exception will be lost.
            ZimbraLog.mailbox.error("Error during mailbox creation", e);
            throw e;
        } catch (OutOfMemoryError e) {
            Zimbra.halt("out of memory", e);
        } catch (Throwable t) {
            ZimbraLog.mailbox.error("Error during mailbox creation", t);
            throw ServiceException.FAILURE("createMailbox", t);
        } finally {
            try {
                if (mbox != null) {
                    mbox.endTransaction(success);
                } else {
                    conn.rollback();
                }
            } finally {
                conn.closeQuietly();
            }
        }

        return mbox;
    }

    protected void markMailboxDeleted(Mailbox mailbox) {
        String accountId = mailbox.getAccountId().toLowerCase();
        synchronized (this) {
            mailboxIds.remove(accountId);
            cache.remove(mailbox.getId());
        }
        notifyMailboxDeleted(accountId);
    }

    public void dumpMailboxCache() {
        StringBuilder sb = new StringBuilder();
        sb.append("MAILBOX CACHE DUMPS\n");
        sb.append("----------------------------------------------------------------------\n");
        synchronized (this) {
            for (Map.Entry<String, Integer> entry : mailboxIds.entrySet())
                sb.append("1) key=" + entry.getKey() + " (hash=" + entry.getKey().hashCode() + "); val=" + entry.getValue() + "\n");
            for (Map.Entry<Integer, Object> entry : cache.entrySet())
                sb.append("2) key=" + entry.getKey() + "; val=" + entry.getValue() + "(class= " + entry.getValue().getClass().getName() + ",hash=" + entry.getValue().hashCode() + ")");
        }
        sb.append("----------------------------------------------------------------------\n");
        ZimbraLog.mailbox.debug(sb.toString());
    }


    private static class MailboxMap implements Map<Integer, Object> {
        final int mHardSize;
        final LinkedHashMap<Integer, Object> mHardMap;
        final HashMap<Integer, Object> mSoftMap;

        @SuppressWarnings("serial") MailboxMap(int hardSize) {
            hardSize = Math.max(hardSize, 0);
            mHardSize = hardSize;
            mSoftMap = new HashMap<Integer, Object>();
            mHardMap = new LinkedHashMap<Integer, Object>(mHardSize / 4, (float) .75, true) {
                @Override protected boolean removeEldestEntry(Entry<Integer, Object> eldest) {
                    if (size() <= mHardSize)
                        return false;

                    Object obj = eldest.getValue();
                    if (obj instanceof Mailbox)
                        obj = new SoftReference<Mailbox>((Mailbox) obj);
                    mSoftMap.put(eldest.getKey(), obj);
                    return true;
                }
            };
        }

        @Override public void clear() {
            mHardMap.clear();
            mSoftMap.clear();
        }

        @Override public boolean containsKey(Object key) {
            return mHardMap.containsKey(key) || mSoftMap.containsKey(key);
        }

        @Override public boolean containsValue(Object value) {
            return mHardMap.containsValue(value) || mSoftMap.containsValue(value);
        }

        @Override public Set<Entry<Integer, Object>> entrySet() {
            Set<Entry<Integer, Object>> entries = new HashSet<Entry<Integer, Object>>(size());
            if (mHardSize > 0)
                entries.addAll(mHardMap.entrySet());
            entries.addAll(mSoftMap.entrySet());
            return entries;
        }

        @Override public Object get(Object key) {
            return get(key, false);
        }

        public Object get(Object key, boolean trackGC) {
            Object obj = mHardSize > 0 ? mHardMap.get(key) : null;
            if (obj == null) {
                obj = mSoftMap.get(key);
                if (obj instanceof SoftReference) {
                    obj = ((SoftReference<?>) obj).get();
                    if (trackGC && obj == null)
                        ZimbraLog.mailbox.debug("mailbox " + key + " has been GCed; reloading");
                }
            }
            return obj;
        }

        @Override public boolean isEmpty() {
            return mHardMap.isEmpty() && mSoftMap.isEmpty();
        }

        @Override public Set<Integer> keySet() {
            Set<Integer> keys = new HashSet<Integer>(size());
            if (mHardSize > 0)
                keys.addAll(mHardMap.keySet());
            keys.addAll(mSoftMap.keySet());
            return keys;
        }

        @Override public Object put(Integer key, Object value) {
            Object removed;
            if (mHardSize > 0) {
                removed = mHardMap.put(key, value);
                if (removed == null)
                    removed = mSoftMap.remove(key);
            } else {
                if (value instanceof Mailbox)
                    value = new SoftReference<Object>(value);
                removed = mSoftMap.put(key, value);
            }
            if (removed instanceof SoftReference)
                removed = ((SoftReference<?>) removed).get();
            return removed;
        }

        @Override public void putAll(Map<? extends Integer, ? extends Object> t) {
            for (Entry<? extends Integer, ? extends Object> entry : t.entrySet())
                put(entry.getKey(), entry.getValue());
        }

        @Override public Object remove(Object key) {
            Object removed = mHardSize > 0 ? mHardMap.remove(key) : null;
            if (removed == null) {
                removed = mSoftMap.remove(key);
                if (removed instanceof SoftReference)
                    removed = ((SoftReference<?>) removed).get();
            }
            return removed;
        }

        @Override public int size() {
            return mHardMap.size() + mSoftMap.size();
        }

        @Override public Collection<Object> values() {
            List<Object> values = new ArrayList<Object>(size());
            if (mHardSize > 0)
                values.addAll(mHardMap.values());
            for (Object o : mSoftMap.values()) {
                if (o instanceof SoftReference)
                    o = ((SoftReference<?>) o).get();
                values.add(o);
            }
            return values;
        }

        @Override public String toString() {
            return "<" + mHardMap.toString() + ", " + mSoftMap.toString() + ">";
        }
    }
}<|MERGE_RESOLUTION|>--- conflicted
+++ resolved
@@ -812,20 +812,11 @@
             MailboxData data = DbMailbox.createMailbox(conn, id, account.getId(), account.getName(), -1);
             ZimbraLog.mailbox.info("Creating mailbox with id %d and group id %d for %s.", data.id, data.schemaGroupId, account.getName());
 
-<<<<<<< HEAD
             mbox = account.isIsExternalVirtualAccount() ?
                     instantiateExternalVirtualMailbox(data) : instantiateMailbox(data);
-
+            mbox.setGalSyncMailbox(isGalSyncAccount);
             // the existing Connection is used for the rest of this transaction...
             mbox.beginTransaction("createMailbox", octxt, redoRecorder, conn);
-=======
-            mbox = instantiateMailbox(data);
-            mbox.setGalSyncMailbox(isGalSyncAccount);
-            synchronized (mbox) { // this is here only so that the assert(Thread.holdsLock(this)) doesn't trip in Mailbox.beginTransaction
-                // the existing Connection is used for the rest of this transaction...
-                mbox.beginTransaction("createMailbox", octxt, redoRecorder, conn);
-            }
->>>>>>> 29e95392
 
             // create the default folders
             mbox.initialize();
