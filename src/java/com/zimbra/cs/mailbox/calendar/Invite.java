/*
 * ***** BEGIN LICENSE BLOCK *****
 * Zimbra Collaboration Suite Server
 * Copyright (C) 2005, 2006, 2007, 2008, 2009, 2010 Zimbra, Inc.
 *
 * The contents of this file are subject to the Zimbra Public License
 * Version 1.3 ("License"); you may not use this file except in
 * compliance with the License.  You may obtain a copy of the License at
 * http://www.zimbra.com/license.
 *
 * Software distributed under the License is distributed on an "AS IS"
 * basis, WITHOUT WARRANTY OF ANY KIND, either express or implied.
 * ***** END LICENSE BLOCK *****
 */

package com.zimbra.cs.mailbox.calendar;

import java.io.ByteArrayInputStream;
import java.io.IOException;
import java.io.InputStream;
import java.text.ParseException;
import java.util.ArrayList;
import java.util.HashSet;
import java.util.Iterator;
import java.util.List;
import java.util.Set;

import javax.mail.BodyPart;
import javax.mail.MessagingException;
import javax.mail.Part;
import javax.mail.internet.ContentType;
import javax.mail.internet.MimeMessage;
import javax.mail.internet.MimeMultipart;

import com.google.common.collect.Lists;
import com.zimbra.common.util.Log;
import com.zimbra.common.util.LogFactory;
import com.zimbra.common.util.ZimbraLog;

import com.zimbra.cs.account.Account;
import com.zimbra.cs.account.Identity;
import com.zimbra.cs.account.Provisioning;
import com.zimbra.common.account.Key.AccountBy;
import com.zimbra.common.calendar.Geo;
import com.zimbra.common.calendar.ICalTimeZone;
import com.zimbra.common.calendar.ParsedDateTime;
import com.zimbra.common.calendar.ParsedDuration;
import com.zimbra.common.calendar.TimeZoneMap;
import com.zimbra.common.calendar.ZCalendar.ICalTok;
import com.zimbra.common.calendar.ZCalendar.ZCalendarBuilder;
import com.zimbra.common.calendar.ZCalendar.ZComponent;
import com.zimbra.common.calendar.ZCalendar.ZParameter;
import com.zimbra.common.calendar.ZCalendar.ZProperty;
import com.zimbra.common.calendar.ZCalendar.ZVCalendar;
import com.zimbra.common.localconfig.DebugConfig;
import com.zimbra.common.localconfig.LC;
import com.zimbra.cs.index.Fragment;
import com.zimbra.cs.mailbox.CalendarItem;
import com.zimbra.cs.mailbox.MailItem;
import com.zimbra.cs.mailbox.Mailbox;
import com.zimbra.cs.mailbox.MailboxManager;
import com.zimbra.cs.mailbox.Metadata;
import com.zimbra.cs.mailbox.CalendarItem.Instance;
import com.zimbra.cs.mailbox.calendar.Alarm.Action;
import com.zimbra.cs.mailbox.calendar.Alarm.TriggerRelated;
import com.zimbra.cs.mailbox.calendar.Alarm.TriggerType;
import com.zimbra.cs.mailbox.calendar.Recurrence.IRecurrence;
import com.zimbra.cs.util.AccountUtil.AccountAddressMatcher;
import com.zimbra.common.service.ServiceException;
import com.zimbra.common.util.ByteUtil;
import com.zimbra.common.mime.MimeConstants;

/**
 * Invite
 *
 * Invite isn't really the right name for this class, it should be called CalendarComponent
 * or something...
 *
 * An Invite represents a single component entry of an CalendarItem -- ie a single VEvent or a VTodo or whatever
 * This is our smallest "chunk" of raw iCal data -- it has a single UUID, etc etc
 */
public class Invite {

    private static final boolean OUTLOOK_COMPAT_ALLDAY =
        LC.calendar_outlook_compatible_allday_events.booleanValue();

    public static final String HEADER_SEPARATOR = "*~*~*~*~*~*~*~*~*~*";

    static Log sLog = LogFactory.getLog(Invite.class);

    /**
     * Constructs an Invite object. This is called when an invite
     * is being retrieved from the database.
     * @param end
     * @param start
     */
    Invite(MailItem.Type type, String methodStr, TimeZoneMap tzmap, CalendarItem calItem, String uid, String status,
            String priority, String pctComplete, long completed, String freebusy, String transp, String classProp,
            ParsedDateTime start, ParsedDateTime end, ParsedDuration duration, Recurrence.IRecurrence recurrence,
            boolean isOrganizer, ZOrganizer org, List<ZAttendee> attendees, String name, String loc, int flags,
            String partStat, boolean rsvp, RecurId recurrenceId, long dtstamp, long lastModified,
            int seqno, int mailboxId, int mailItemId,
            int componentNum, boolean sentByMe, String description, String descHtml, String fragment,
            List<String> comments, List<String> categories, List<String> contacts, Geo geo, String url) {
        setItemType(type);
        mMethod = lookupMethod(methodStr);
        mTzMap = tzmap;
        mCalItem = calItem;
        mUid = uid;
        mStatus = status;
        mPriority = priority;
        mPercentComplete = pctComplete;
        mCompleted = completed;
        mFreeBusy = freebusy;
        mTransparency = transp;
        mClass = classProp;
        mClassSetByMe = sentByMe;
        mStart = start;
        mEnd = end;
        mDuration = duration;
        mIsOrganizer = isOrganizer;
        mOrganizer = org;
        mAttendees = attendees;
        mName = name != null ? name : "";
        mLocation = loc != null ? loc : "";
        mFlags = flags;
        mPartStat = partStat;
        mRsvp = rsvp;
        mSeqNo = seqno;
        setDtStamp(dtstamp);
        setLastModified(lastModified);

        mMailboxId = mailboxId;
        mMailItemId = mailItemId;
        mComponentNum = componentNum;
        mSentByMe = sentByMe;
        setDescription(description, descHtml);
        mFragment = fragment != null ? fragment : "";
        mComments = comments != null ? comments : new ArrayList<String>();
        mCategories = categories != null ? categories : new ArrayList<String>();
        mContacts = contacts != null ? contacts : new ArrayList<String>();
        mGeo = geo;
        setUrl(url);

        setRecurrence(recurrence);
        setRecurId(recurrenceId);
    }

    private Recurrence.IRecurrence mRecurrence;
    public Recurrence.IRecurrence getRecurrence() { return mRecurrence; }
    public void setRecurrence(Recurrence.IRecurrence recur) {
        // Set RRULE only when RECURRENCE-ID is not set.
        if (mRecurrenceId == null) {
            mRecurrence = recur;
            setIsRecurrence(mRecurrence != null);
        }
    }
    private void clearRecurrence() {
        mRecurrence = null;
        setIsRecurrence(false);
    }
    protected RecurId mRecurrenceId = null; // RECURRENCE_ID
    public RecurId getRecurId() { return mRecurrenceId; }
    public void setRecurId(RecurId rid) {
        mRecurrenceId = rid;
        // Clear any RRULE if we're setting RECURRENCE-ID to a non-null value.
        if (mRecurrenceId != null)
            clearRecurrence();
    }
    public boolean hasRecurId() { return mRecurrenceId != null; }

    private boolean mSentByMe;
    private String mFragment;
    public String getFragment() { return mFragment; }
    public void setFragment(String fragment) { mFragment = fragment; }

    /**
     * Create an Invite object which will then be added to a mailbox Mailbox.addInvite()
     *
     * @param method usually "REQUEST" or else CANCEL/REPLY/PUBLISH
     * @param tzMap TimeZoneMap which contains every timezone referenced in DtStart, DtEnd, Duration or Recurrence
     * @param uid UID of this calendar item
     * @param status IcalXmlStrMap.STATUS_* RFC2445 status: eg TENTATIVE/CONFIRMED/CANCELLED
     * @param freeBusy IcalXmlStrMap.FB* (F/B/T/U -- show time as Free/Busy/Tentative/Unavailable)
     * @param transparency IcalXmlStrMap.TRANSP_* RFC2445 Transparency
     * @param classProp IcalXmlStrMap.CLASS_*
     * @param allDayEvent TRUE if this is an all-day-event, FALSE otherwise.  This will override the Time part of DtStart and DtEnd, and will throw an ServiceException.FAILURE if the Duration is not Days or Weeks
     * @param dtStart Start time
     * @param dtEndOrNull End time OR NULL (duration must be specified if this is null)
     * @param durationOrNull Duration (may not be specified if dtEnd is specified)
     * @param recurID If this invite is an EXCEPTION, the ID of the instance being excepted
     * @param recurrenceOrNull IRecurrence rule tree
     * @param organizer RFC2445 Organizer: see Invite.createOrganizer
     * @param attendees list of RFC2445 Attendees: see Invite.createAttendee
     * @param name Name of this calendar item
     * @param location Location of this calendar item
     * @param description Description of this calendar item
     * @param dtStamp RFC2445 sequencing
     * @param lastModified
     * @param seqNo RFC2445 sequencing
     * @param partStat IcalXMLStrMap.PARTSTAT_* RFC2445 Participant Status of this mailbox
     * @param rsvp RFC2445 RSVP
     * @param sentByMe TRUE if this mailbox sent this invite
     */
    public static Invite createInvite(int mailboxId, MailItem.Type type, String method, TimeZoneMap tzMap,
            String uidOrNull, String status, String priority, String pctComplete, long completed, String freeBusy,
            String transparency, String classProp, boolean allDayEvent, ParsedDateTime dtStart,
            ParsedDateTime dtEndOrNull, ParsedDuration durationOrNull, RecurId recurId,
            Recurrence.IRecurrence recurrenceOrNull, boolean isOrganizer, ZOrganizer organizer,
            List<ZAttendee> attendees, String name, String location, String description, String descHtml,
            List<String> comments, List<String> categories, List<String> contacts, Geo geo, String url,
            long dtStamp, long lastModified, int seqNo, String partStat, boolean rsvp, boolean sentByMe) {
        return new Invite(type, method, tzMap, null, // no calendar item yet
                uidOrNull, status, priority, pctComplete, completed, freeBusy, transparency, classProp, dtStart,
                dtEndOrNull, durationOrNull, recurrenceOrNull, isOrganizer, organizer, attendees, name, location,
                Invite.APPT_FLAG_EVENT | (allDayEvent ? Invite.APPT_FLAG_ALLDAY : 0),
                partStat, rsvp, recurId, dtStamp, lastModified, seqNo, mailboxId, 0, // mailItemId MUST BE SET
                0, // component num
                sentByMe, description, descHtml, Fragment.getFragment(description, true), comments, categories,
                contacts, geo, url);
    }

    /**
     * Called by Mailbox.addInvite once it has an ID for this invite
     *
     * @param invId
     */
    public void setInviteId(int invId) {
        this.mMailItemId = invId;
        if (mRecurrence != null) {
            mRecurrence.setInviteId(new InviteInfo(this));
        }
    }


    //private static final String FN_ADDRESS         = "a";
    private static final String FN_ITEMTYPE        = "it";
    private static final String FN_APPT_FLAGS      = "af";
    private static final String FN_ATTENDEE        = "at";
    private static final String FN_SENTBYME        = "byme";
    private static final String FN_CATEGORY        = "cat";
    private static final String FN_CLASS           = "cl";
    private static final String FN_CLASS_SETBYME   = "clSetByMe";
    private static final String FN_COMPLETED       = "completed";
    private static final String FN_COMPNUM         = "comp";
    private static final String FN_COMMENT         = "cmt";
    private static final String FN_CONTACT         = "contact";
    private static final String FN_DESC            = "desc";
    private static final String FN_DESC_HTML       = "descH";
    private static final String FN_DESC_IN_META    = "dinM";  // whether description is stored in metadata
    private static final String FN_FRAGMENT        = "frag";
    private static final String FN_DTSTAMP         = "dts";
    private static final String FN_DURATION        = "duration";
    private static final String FN_END             = "et";
    private static final String FN_APPT_FREEBUSY   = "fb";
    private static final String FN_GEO             = "geo";
    private static final String FN_LOCATION        = "l";
    private static final String FN_LOCAL_ONLY      = "lo";
    private static final String FN_INVMSGID        = "mid";
    private static final String FN_LAST_MODIFIED   = "lastMod";
    private static final String FN_METHOD          = "mthd";
    private static final String FN_NAME            = "n";
    private static final String FN_NUM_ATTENDEES   = "numAt";
    private static final String FN_NUM_CATEGORIES  = "numCat";
    private static final String FN_NUM_COMMENTS    = "numCmt";
    private static final String FN_NUM_CONTACTS    = "numContacts";
    private static final String FN_ORGANIZER       = "org";
    private static final String FN_IS_ORGANIZER    = "isOrg";
    private static final String FN_PARTSTAT        = "ptst";
    private static final String FN_RSVP            = "rsvp";
    private static final String FN_RECURRENCE = "recurrence";
    private static final String FN_RECUR_ID        = "rid";
    private static final String FN_SEQ_NO          = "seq";
    private static final String FN_STATUS          = "status";  // calendar: event/todo/journal status
    private static final String FN_START           = "st";
    private static final String FN_TRANSP          = "tr";
    private static final String FN_TZMAP           = "tzm"; // calendaring: timezone map
    private static final String FN_UID             = "u";
    private static final String FN_PRIORITY        = "prio";
    private static final String FN_PCT_COMPLETE    = "pctcompl";
    private static final String FN_NUM_ALARMS      = "numAl";
    private static final String FN_ALARM           = "al";
    private static final String FN_DONT_INDEX_MM   = "noidxmm";
    private static final String FN_URL             = "url";

    public static int getMaxDescInMeta() {
        return LC.calendar_max_desc_in_metadata.intValueWithinRange(0, 1048576);
    }

    /**
     * This is only really public to support serializing RedoOps -- you
     * really don't want to call this API from anywhere else
     *
     * @param inv
     * @return
     */
    public static Metadata encodeMetadata(Invite inv) {
        Metadata meta = new Metadata();

        // Add local-only to metadata only when it's true.  This is consistent with the way metadata
        // looked before local-only flag was introduced.
        if (inv.isLocalOnly())
            meta.put(FN_LOCAL_ONLY, true);

        meta.put(FN_ITEMTYPE, inv.getItemType().toByte());
        meta.put(FN_UID, inv.getUid());
        meta.put(FN_INVMSGID, inv.getMailItemId());
        meta.put(FN_COMPNUM, inv.getComponentNum());
        meta.put(FN_SENTBYME, inv.mSentByMe);
        if (!inv.isPublic())
            meta.put(FN_CLASS, inv.getClassProp());
        meta.put(FN_CLASS_SETBYME, inv.classPropSetByMe());
        meta.put(FN_STATUS, inv.getStatus());
        if (inv.hasFreeBusy())
            meta.put(FN_APPT_FREEBUSY, inv.getFreeBusy());
        meta.put(FN_TRANSP, inv.getTransparency());
        meta.put(FN_START, inv.mStart);
        meta.put(FN_END, inv.mEnd);
        if (inv.mCompleted != 0)
            meta.put(FN_COMPLETED, inv.mCompleted);
        meta.put(FN_DURATION, inv.mDuration);
        meta.put(FN_METHOD, inv.mMethod.toString());
        meta.put(FN_FRAGMENT, inv.mFragment);

        // Put mDescription in metadata if it's short enough.
        if (inv.mDescInMeta) {
            meta.put(FN_DESC_IN_META, inv.mDescInMeta);
            if (inv.mDescription != null)
                meta.put(FN_DESC, inv.mDescription);
            if (inv.mDescHtml != null)
                meta.put(FN_DESC_HTML, inv.mDescHtml);
        }

        if (inv.mRecurrence != null) {
            meta.put(FN_RECURRENCE, inv.mRecurrence.encodeMetadata());
        }

        meta.put(FN_NAME, inv.getName());

        meta.put(FN_LOCATION, inv.mLocation);
        meta.put(FN_APPT_FLAGS, inv.getFlags());
        meta.put(FN_PARTSTAT, inv.getPartStat());
        meta.put(FN_RSVP, inv.getRsvp());

        meta.put(FN_TZMAP, Util.encodeAsMetadata(inv.mTzMap));

        if (inv.hasRecurId()) {
            meta.put(FN_RECUR_ID, inv.getRecurId().encodeMetadata());
        }
        meta.put(FN_DTSTAMP, inv.getDTStamp());
        if (inv.getLastModified() != 0)
            meta.put(FN_LAST_MODIFIED, inv.getLastModified());
        meta.put(FN_SEQ_NO, inv.getSeqNo());

        if (inv.hasOrganizer()) {
            meta.put(FN_ORGANIZER, inv.getOrganizer().encodeMetadata());
        }
        meta.put(FN_IS_ORGANIZER, inv.isOrganizer());

        List<ZAttendee> ats = inv.getAttendees();
        meta.put(FN_NUM_ATTENDEES, String.valueOf(ats.size()));
        int i = 0;
        for (Iterator<ZAttendee> iter = ats.iterator(); iter.hasNext(); i++) {
            ZAttendee at = iter.next();
            meta.put(FN_ATTENDEE + i, at.encodeAsMetadata());
        }

        meta.put(FN_PRIORITY, inv.getPriority());
        meta.put(FN_PCT_COMPLETE, inv.getPercentComplete());

        List<String> comments = inv.getComments();
        if (comments != null) {
            int numComm = comments.size();
            if (numComm > 0) {
                meta.put(FN_NUM_COMMENTS, numComm);
                int idx = 0;
                for (String comm : comments) {
                    meta.put(FN_COMMENT + idx, comm);
                    idx++;
                }
            }
        }

        List<String> contacts = inv.getContacts();
        if (contacts != null) {
            int numContacts = contacts.size();
            if (numContacts > 0) {
                meta.put(FN_NUM_CONTACTS, numContacts);
                int idx = 0;
                for (String contact : contacts) {
                    meta.put(FN_CONTACT + idx, contact);
                    idx++;
                }
            }
        }

        List<String> categories = inv.getCategories();
        if (categories != null) {
            int numCat = categories.size();
            if (numCat > 0) {
                meta.put(FN_NUM_CATEGORIES, numCat);
                int idx = 0;
                for (String cat : categories) {
                    meta.put(FN_CATEGORY + idx, cat);
                    idx++;
                }
            }
        }

        Geo geo = inv.getGeo();
        if (geo != null) {
            meta.put(FN_GEO, Util.encodeMetadata(geo));
        }

        String url = inv.getUrl();
        if (url != null && url.length() > 0)
            meta.put(FN_URL, url);

        if (!inv.mAlarms.isEmpty()) {
            meta.put(FN_NUM_ALARMS, inv.mAlarms.size());
            i = 0;
            for (Iterator<Alarm> iter = inv.mAlarms.iterator(); iter.hasNext(); i++) {
                Alarm alarm = iter.next();
                meta.put(FN_ALARM + i, alarm.encodeMetadata());
            }
        }

        if (inv.mXProps.size() > 0)
            Util.encodeXPropsAsMetadata(meta, inv.xpropsIterator());

        if (inv.mDontIndexMimeMessage)
            meta.put(FN_DONT_INDEX_MM, true);
        return meta;
    }

    public static ICalTok lookupMethod(String methodName) {
        ICalTok toRet;
        String methodNameUpper = methodName.toUpperCase();  // work around livemeeting.com bug
        try {
            toRet = ICalTok.valueOf(methodNameUpper);
        } catch (IllegalArgumentException e) {
            toRet = ICalTok.PUBLISH;
            // Apple iCal generates non-standard "METHOD:EXPORT".
            if (methodNameUpper.compareToIgnoreCase("EXPORT") != 0)
                sLog.warn("Invalid METHOD " + methodName +
                          "; assuming PUBLISH", e);
        }
        switch (toRet) {
        case REQUEST:
        case PUBLISH:
        case REPLY:
        case ADD:
        case CANCEL:
        case REFRESH:
        case COUNTER:
        case DECLINECOUNTER:
            return toRet;
        default:
            return ICalTok.PUBLISH;
        }
    }

    /**
     * This API is public for RedoLogging to call into it -- you probably don't want to call it from
     * anywhere else!
     *
     * @param mailboxId
     * @param meta
     * @param calItem
     * @param accountTZ
     * @return
     * @throws ServiceException
     */
    public static Invite decodeMetadata(int mailboxId, Metadata meta, CalendarItem calItem, ICalTimeZone accountTZ)
    throws ServiceException {
        byte btype = (byte) meta.getLong(FN_ITEMTYPE, -1);
        MailItem.Type type = btype >= 0 ? MailItem.Type.of(btype) : MailItem.Type.APPOINTMENT;
        String uid = meta.get(FN_UID, null);
        int mailItemId = (int)meta.getLong(FN_INVMSGID);
        int componentNum = (int)meta.getLong(FN_COMPNUM);
        String classProp = meta.get(FN_CLASS, IcalXmlStrMap.CLASS_PUBLIC);
        boolean classPropSetByMe = meta.getBool(FN_CLASS_SETBYME, false);
        String status = meta.get(FN_STATUS, IcalXmlStrMap.STATUS_CONFIRMED);
        String freebusy = meta.get(FN_APPT_FREEBUSY, null);
        String transp = meta.get(FN_TRANSP, IcalXmlStrMap.TRANSP_OPAQUE);
        boolean sentByMe = meta.getBool(FN_SENTBYME);
        String fragment = meta.get(FN_FRAGMENT, "");

        boolean descInMeta = meta.getBool(FN_DESC_IN_META, false);  // default to false for backward compat
        String desc = descInMeta ? meta.get(FN_DESC, null) : null;
        String descHtml = descInMeta ? meta.get(FN_DESC_HTML, null) : null;

        long completed = meta.getLong(FN_COMPLETED, 0);

        ParsedDateTime dtStart = null;
        ParsedDateTime dtEnd = null;
        ParsedDuration duration = null;

        RecurId recurrenceId = null;

        TimeZoneMap tzMap = Util.decodeFromMetadata(meta.getMap(FN_TZMAP), accountTZ);

        Metadata metaRecur = meta.getMap(FN_RECURRENCE, true);
        Recurrence.IRecurrence recurrence = null;
        if (metaRecur != null) {
            recurrence = Recurrence.decodeMetadata(metaRecur, tzMap);
        }

        String methodStr = meta.get(FN_METHOD, ICalTok.PUBLISH.toString());
        if (ICalTok.CANCEL.toString().equals(methodStr))
            status = IcalXmlStrMap.STATUS_CANCELLED;

        int flags = (int) meta.getLong(FN_APPT_FLAGS, 0);
        try {
            // DtStart
            dtStart = ParsedDateTime.parse(meta.get(FN_START, null), tzMap);
            // DtEnd
            dtEnd = ParsedDateTime.parse(meta.get(FN_END, null), tzMap);
            if ((flags & APPT_FLAG_ALLDAY)!=0) {
                // Fixup historic data with incorrect all-day start/end format.
                if (dtStart != null)
                    dtStart.forceDateOnly();
                if (dtEnd != null)
                    dtEnd.forceDateOnly();
            }
            // Duration
            duration = ParsedDuration.parse(meta.get(FN_DURATION, null));

            if (meta.containsKey(FN_RECUR_ID)) {
                Metadata rdata = meta.getMap(FN_RECUR_ID);

                recurrenceId = RecurId.decodeMetadata(rdata, tzMap);
            }

        } catch (ParseException e) {
            throw ServiceException.FAILURE("Error parsing metadata for invite " + mailItemId+"-"+ componentNum + " in calItem " + calItem!=null ? Integer.toString(calItem.getId()) : "(null)", e);
        }

        String name = meta.get(FN_NAME, "");
        String loc = meta.get(FN_LOCATION, null);

        // For existing invites with no partstat, default to ACCEPTED status.
        String partStat = meta.get(FN_PARTSTAT, IcalXmlStrMap.PARTSTAT_ACCEPTED);
        // For existing invites with no RSVP, default to true.
        boolean rsvp = meta.getBool(FN_RSVP, true);
        long dtstamp = meta.getLong(FN_DTSTAMP, 0);
        long lastModified = meta.getLong(FN_LAST_MODIFIED, 0);
        int seqno = (int) meta.getLong(FN_SEQ_NO, 0);

        ZOrganizer org = null;
        try {
            Metadata metaOrg = meta.getMap(FN_ORGANIZER, true);
            org = metaOrg != null ? new ZOrganizer(metaOrg) : null;
        } catch (ServiceException e) {
            sLog.warn("Problem decoding organizer for calItem "
                    + calItem!=null ? Integer.toString(calItem.getId()) : "(null)"
                    + " invite "+mailItemId+"-" + componentNum);
        }

        long numAts = meta.getLong(FN_NUM_ATTENDEES, 0);
        ArrayList<ZAttendee> attendees = new ArrayList<ZAttendee>((int) numAts);
        for (int i = 0; i < numAts; i++) {
            try {
                Metadata metaAttendee = meta.getMap(FN_ATTENDEE + i, true);
                if (metaAttendee != null)
                    attendees.add(new ZAttendee(metaAttendee));
            } catch (ServiceException e) {
                ZimbraLog.calendar.warn("Problem decoding attendee " + i + " for calendar item "
                        + calItem!=null ? Integer.toString(calItem.getId()) : "(null)"
                        + " invite "+mailItemId+"-" + componentNum);
            }
        }

        boolean isOrganizer = false;
        if (meta.containsKey(FN_IS_ORGANIZER)) {
            isOrganizer = meta.getBool(FN_IS_ORGANIZER);
        } else {
            // backward compat for invites created before FN_IS_ORGANIZER was introduced
            if (org != null) {
                String orgAddr = org.getAddress();
                Account account = MailboxManager.getInstance().getMailboxById(mailboxId).getAccount();
                AccountAddressMatcher acctMatcher = new AccountAddressMatcher(account);
                isOrganizer = acctMatcher.matches(orgAddr);
            } else {
                // If there are other attendees, it's an Outlook POP/IMAP bug.  If not,
                // it's a properly formatted single-user event.  See isOrganizer()
                // method for more info.
                isOrganizer = numAts < 1;
            }
        }

        String priority = meta.get(FN_PRIORITY, null);
        String pctComplete = meta.get(FN_PCT_COMPLETE, null);

        List<String> comments = null;
        int numComm = (int) meta.getLong(FN_NUM_COMMENTS, 0);
        if (numComm > 0) {
            comments = new ArrayList<String>(numComm);
            for (int i = 0; i < numComm; i++) {
                String comm = meta.get(FN_COMMENT + i, null);
                if (comm != null)
                    comments.add(comm);
            }
        }

        List<String> contacts = null;
        int numContacts = (int) meta.getLong(FN_NUM_CONTACTS, 0);
        if (numContacts > 0) {
            contacts = new ArrayList<String>(numContacts);
            for (int i = 0; i < numContacts; i++) {
                String contact = meta.get(FN_CONTACT + i, null);
                if (contact != null)
                    contacts.add(contact);
            }
        }

        List<String> categories = null;
        int numCat = (int) meta.getLong(FN_NUM_CATEGORIES, 0);
        if (numCat > 0) {
            categories = new ArrayList<String>(numCat);
            for (int i = 0; i < numCat; i++) {
                String cat = meta.get(FN_CATEGORY + i, null);
                if (cat != null)
                    categories.add(cat);
            }
        }

        Geo geo = null;
        Metadata metaGeo = meta.getMap(FN_GEO, true);
        if (metaGeo != null)
            geo = Util.decodeGeoFromMetadata(metaGeo);

        String url = meta.get(FN_URL, null);

        Invite invite = new Invite(type, methodStr, tzMap, calItem, uid, status, priority, pctComplete, completed,
                freebusy, transp, classProp, dtStart, dtEnd, duration, recurrence, isOrganizer, org, attendees, name,
                loc, flags, partStat, rsvp, recurrenceId, dtstamp, lastModified,
                seqno, mailboxId, mailItemId, componentNum, sentByMe,
                desc, descHtml, fragment, comments, categories, contacts, geo, url);
        invite.mDescInMeta = descInMeta;  // a little hacky, but necessary

        invite.setClassPropSetByMe(classPropSetByMe);

        long numAlarms = meta.getLong(FN_NUM_ALARMS, 0);
        for (int i = 0; i < numAlarms; i++) {
            try {
                Metadata metaAlarm = meta.getMap(FN_ALARM + i, true);
                if (metaAlarm != null) {
                    Alarm alarm = Alarm.decodeMetadata(metaAlarm);
                    if (alarm != null)
                        invite.addAlarm(alarm);
                }
            } catch (ServiceException e) {
                ZimbraLog.calendar.warn("Problem decoding alarm " + i + " for calendar item "
                        + calItem!=null ? Integer.toString(calItem.getId()) : "(null)"
                        + " invite "+mailItemId+"-" + componentNum, e);
            }
        }

        List<ZProperty> xprops = Util.decodeXPropsFromMetadata(meta);
        if (xprops != null) {
            for (ZProperty xprop : xprops) {
                boolean isHtmlDesc = false;
                if (ICalTok.X_ALT_DESC.equals(xprop.getToken())) {
                    // Backward compat.  We used to save X-ALT-DESC property as an x-prop.  Now we use it
                    // for HTML description, when FMTTYPE=text/html.
                    ZParameter fmttype = xprop.getParameter(ICalTok.FMTTYPE);
                    if (fmttype != null && MimeConstants.CT_TEXT_HTML.equalsIgnoreCase(fmttype.getValue())) {
                        isHtmlDesc = true;
                        invite.mDescHtml = xprop.getValue();
                    }
                }
                if (!isHtmlDesc)
                    invite.addXProp(xprop);
            }
        }

        invite.setDontIndexMimeMessage(meta.getBool(FN_DONT_INDEX_MM, false));

        boolean localOnly = meta.getBool(FN_LOCAL_ONLY, false);
        invite.setLocalOnly(localOnly);

        invite.sanitize(false);
        return invite;
    }


    private String mDescription;
    private String mDescHtml;
    private boolean mDescInMeta = true;  // assume description is in metadata unless someone sets a large value

    /**
     * An optimization for indexing, if this is set then we don't need to try to fetch
     * this Invite's MimeMessage in order to reindex it.
     *
     * This is TRUE if the Invite had no accompanying MimeMessage when it was stored,
     * e.g. if it came from a REST-imported ICS file.
     */
    private boolean mDontIndexMimeMessage = false;

    public synchronized void setDontIndexMimeMessage(boolean truthiness) { mDontIndexMimeMessage = truthiness; }
    public synchronized boolean getDontIndexMimeMessage() { return mDontIndexMimeMessage; }

    /**
     * Returns if this Invite object has DESCRIPTION that is stored in metadata.  If this method returns
     * false, it means getting the description requires the expensive parsing of the MIME part in
     * calendar item blob.
     * @return
     */
    public boolean descInMeta() { return mDescInMeta; }

    /**
     * Returns whether this Invite has a MIME part in calendar item blob.
     * @return
     */
    public boolean hasBlobPart() { return !descInMeta() || hasAttachment(); }

    /**
     * Returns the meeting notes.  Meeting notes is the text/plain part in an
     * invite.  It typically includes CUA-generated meeting summary as well as
     * text entered by the user.
     *
     * This method can be called for existing invites only.
     * Null is returned if this method is called on an incoming invite that
     * hasn't been committed to the backend yet.
     *
     * @return null if notes is not found
     * @throws ServiceException
     */
    public synchronized String getDescription() throws ServiceException {
        if (!mDescInMeta && mDescription == null)
            loadDescFromBlob();
        return mDescription;
    }

    public synchronized String getDescriptionHtml() throws ServiceException {
        if (!mDescInMeta && mDescHtml == null)
            loadDescFromBlob();
        return mDescHtml;
    }

    private synchronized void loadDescFromBlob() throws ServiceException {
        MimeMessage mmInv = mCalItem != null ? mCalItem.getSubpartMessage(mMailItemId) : null;
        if (mmInv != null) {
            mDescription = getDescription(mmInv, MimeConstants.CT_TEXT_PLAIN);
            mDescHtml = getDescription(mmInv, MimeConstants.CT_TEXT_HTML);
        }
    }

    public synchronized void setDescription(String desc, String html) {
        int maxInMeta = getMaxDescInMeta();
        boolean shortDesc = desc == null || desc.length() <= maxInMeta;
        boolean shortHtml = html == null || html.length() <= maxInMeta * 3;  // markups are bloated
        mDescInMeta = shortDesc && shortHtml;
        mDescription = desc;
        mDescHtml = html;
    }

    /**
     * Returns the meeting notes.  Meeting notes is the text/plain part in an
     * invite.  It typically includes CUA-generated meeting summary as well as
     * text entered by the user.
     *
     * @return null if notes is not found
     * @throws ServiceException
     */
    public static String getDescription(Part mmInv, String mimeType) throws ServiceException {
        if (mmInv == null) return null;
        try {
            // If top-level is text/calendar, parse the iCalendar object and return
            // the DESCRIPTION of the first VEVENT/VTODO encountered.
            String mmCtStr = mmInv.getContentType();
            if (mmCtStr != null) {
                ContentType mmCt = new ContentType(mmCtStr);
                if (mmCt.match(MimeConstants.CT_TEXT_CALENDAR)) {
                    boolean wantHtml = MimeConstants.CT_TEXT_HTML.equalsIgnoreCase(mimeType);
                    Object mmInvContent = mmInv.getContent();
                    InputStream is = null;
                    try {
                        String charset = MimeConstants.P_CHARSET_UTF8;
                        if (mmInvContent instanceof InputStream) {
                            charset = mmCt.getParameter(MimeConstants.P_CHARSET);
                            if (charset == null)
                                charset = MimeConstants.P_CHARSET_UTF8;
                            is = (InputStream) mmInvContent;
                        } else if (mmInvContent instanceof String) {
                            String str = (String) mmInvContent;
                            charset = MimeConstants.P_CHARSET_UTF8;
                            is = new ByteArrayInputStream(str.getBytes(charset));
                        }
                        if (is != null) {
                            ZVCalendar iCal = ZCalendarBuilder.build(is, charset);
                            for (Iterator<ZComponent> compIter = iCal.getComponentIterator(); compIter.hasNext(); ) {
                                ZComponent component = compIter.next();
                                ICalTok compTypeTok = component.getTok();
                                if (compTypeTok == ICalTok.VEVENT || compTypeTok == ICalTok.VTODO) {
                                    if (!wantHtml)
                                        return component.getPropVal(ICalTok.DESCRIPTION, null);
                                    else
                                        return component.getDescriptionHtml();
                                }
                            }
                        }
                    } finally {
                        ByteUtil.closeStream(is);
                    }
                }
            }

            Object mmInvContent = mmInv.getContent();
            if (!(mmInvContent instanceof MimeMultipart))
                return null;
            MimeMultipart mm = (MimeMultipart) mmInvContent;

            // If top-level is multipart, get description from text/* part.
            int numParts = mm.getCount();
            String charset = null;
            for (int i  = 0; i < numParts; i++) {
                BodyPart part = mm.getBodyPart(i);
                String ctStr = part.getContentType();
                try {
                    ContentType ct = new ContentType(ctStr);
                    if (ct.match(mimeType)) {
                        charset = ct.getParameter(MimeConstants.P_CHARSET);
                        if (charset == null) charset = MimeConstants.P_CHARSET_DEFAULT;
                        byte[] descBytes = ByteUtil.getContent(part.getInputStream(), part.getSize());
                        return new String(descBytes, charset);
                    }
                } catch (javax.mail.internet.ParseException e) {
                    ZimbraLog.calendar.warn("Invalid Content-Type found: \"" + ctStr + "\"; skipping part", e);
                }

                // If part is a multipart, recurse.
                Object mmObj = part.getContent();
                if (mmObj instanceof MimeMultipart) {
                    String str = getDescription(part, mimeType);
                    if (str != null)
                        return str;
                } else if (mmObj instanceof InputStream) {
                    ByteUtil.closeStream((InputStream) mmObj);
                }
            }
        } catch (IOException e) {
            throw ServiceException.FAILURE("Unable to get calendar item notes MIME part", e);
        } catch (MessagingException e) {
            throw ServiceException.FAILURE("Unable to get calendar item notes MIME part", e);
        }
        return null;
    }

    /**
     * Returns the MimeMessage that corresponds to this invite.  This method
     * should be called only for invites that have been created on the server
     * already.
     * @return can return null
     */
    public MimeMessage getMimeMessage() throws ServiceException {
        if (mCalItem == null || mMailItemId <= 0) return null;
        return mCalItem.getSubpartMessage(mMailItemId);
    }

    public void setPartStat(String partStat) { mPartStat = partStat; }

    /**
     * The Invite datastructure caches "my" partstat so that I don't have to search through all
     * of the Attendee records every time I want to know my status....this function updates the
     * catched PartStat data when I receive a new Invite
     */
    public void updateMyPartStat(Account acct, String partStat)
    throws ServiceException {
        if (mIsOrganizer) {
            setPartStat(IcalXmlStrMap.PARTSTAT_ACCEPTED);
            setRsvp(false);
        } else {
            ZAttendee at = getMatchingAttendee(acct);
            if (at != null) {
                setRsvp(at.hasRsvp() ? at.getRsvp().booleanValue() : false);
                //
                // for BUG 4866 -- basically, if the incoming invite doesn't have a
                // PARTSTAT for us, assume it is "NEEDS-ACTION" iff this Invite supports
                // NEEDS_ACTION (ie is a Request or a Counter)
                //
                if (mMethod == ICalTok.REQUEST || mMethod == ICalTok.COUNTER) {
                    setPartStat(partStat);
                    at.setPartStat(partStat);
                }
            } else {
                // if this is the first time we're parsing this, and we can't find ourself on the
                // attendee list, then allow a reply...
                setRsvp(true);
            }
        }
    }

    /**
     * @return the CalendarItem object, or null if one could not be found
     */
    public CalendarItem getCalendarItem() {
        return mCalItem;
    }

    public void setCalendarItem(CalendarItem calItem) {
        mCalItem = calItem;
    }

    public void setIsAllDayEvent(boolean allDayEvent) {
        if (allDayEvent) {
            mFlags |= APPT_FLAG_ALLDAY;
        } else {
            mFlags &= ~APPT_FLAG_ALLDAY;
        }
    }
    public int getComponentNum() { return mComponentNum; }
    public void setComponentNum(int num) { mComponentNum = num; }
    public int getMailboxId() { return mMailboxId; }
    void setMailboxId(int id) { mMailboxId = id; }
    public int getMailItemId() { return mMailItemId; }
    public void setMailItemId(int id) { mMailItemId = id; }
    public int getFlags() { return mFlags; }
    public void setFlags(int flags) { mFlags = flags; }
    public String getPartStat() { return mPartStat; }
    public boolean getRsvp() { return mRsvp; }
    public void setRsvp(boolean rsvp) { mRsvp = rsvp; }
    public String getUid() { return mUid; };
    public void setUid(String uid) { mUid = uid; }
    public String getName() { return mName; };
    public void setName(String name) { mName = name; }
    public String getStatus() { return mStatus; }
    public void setStatus(String status) { mStatus = status; }
    public boolean hasFreeBusy() { return mFreeBusy != null; }
    public String getFreeBusy() { return mFreeBusy != null ? mFreeBusy : IcalXmlStrMap.FBTYPE_BUSY; }
    public void setFreeBusy(String fb) { mFreeBusy = fb; }
    public String getTransparency() { return mTransparency; }
    public boolean isTransparent() { return IcalXmlStrMap.TRANSP_TRANSPARENT.equals(mTransparency); }
    public void setTransparency(String transparency) { mTransparency = transparency; }
    public String getClassProp() { return mClass; }
    public void setClassProp(String classProp) { mClass = classProp; }
    public boolean classPropSetByMe() { return mClassSetByMe; }
    public void setClassPropSetByMe(boolean b) { mClassSetByMe = b; }
    public long getCompleted() { return mCompleted; }
    public void setCompleted(long completed) { mCompleted = completed; }
    public int getSeqNo() { return mSeqNo; }
    public void setSeqNo(int seqNo) { mSeqNo = seqNo; }
    public ParsedDateTime getStartTime() { return mStart; }
    public void setDtStart(ParsedDateTime dtStart) { mStart = dtStart; }
    public ParsedDateTime getEndTime() { return mEnd; }
    public void setDtEnd(ParsedDateTime dtend) { mEnd = dtend; }
    public ParsedDuration getDuration() { return mDuration; }
    public void setDuration(ParsedDuration dur) { mDuration = dur; }
    public String getPriority() { return mPriority; }
    public void setPriority(String prio) { mPriority = prio; }
    public String getPercentComplete() { return mPercentComplete; }
    public void setPercentComplete(String pct) { mPercentComplete = pct; }
    public List<String> getCategories() { return mCategories; }
    public void addCategory(String category) { mCategories.add(category); }
    public List<String> getContacts() { return mContacts; }
    public void addContact(String contact) { mContacts.add(contact); }
    public List<String> getComments() { return mComments; }
    public void addComment(String comment) { mComments.add(comment); }
    public Geo getGeo() { return mGeo; }
    public void setGeo(Geo geo) { mGeo = geo; }
    public String getUrl() { return mUrl; }
    public void setUrl(String url) { mUrl = url != null ? url : ""; }

    public long getDTStamp() { return mDTStamp; }
    public void setDtStamp(long stamp) {
        mDTStamp = stamp / 1000 * 1000;  // IMPORTANT: Remove millis resolution. (bug 20641)
        if (mLastModified == 0)
            setLastModified(mDTStamp);
    }
    public long getLastModified() { return mLastModified; }
    public void setLastModified(long lastModified) {
        mLastModified = lastModified / 1000 * 1000;  // drop millis resolution
    }

    public boolean isPublic() {
        return IcalXmlStrMap.CLASS_PUBLIC.equals(mClass);
    }

    public boolean isCancel() {
        return ICalTok.CANCEL.toString().equals(mMethod) ||
               IcalXmlStrMap.STATUS_CANCELLED.equals(mStatus);
    }

    public String getFreeBusyActual() {
        return partStatToFreeBusyActual(mPartStat);
    }

    /**
     * Returns actual free-busy status taking into account the free-busy
     * setting of the event, the user's participation status, and the
     * scheduling status of the event.
     *
     * The getFreeBusy() method simply returns the event's free-busy
     * setting.
     * @return
     */
    public String partStatToFreeBusyActual(String partStat) {
        String fb = getFreeBusy();

        // If event itself is FBTYPE_FREE, it doesn't matter whether
        // invite was accepted or declined.  It shows up as free time.
        if (IcalXmlStrMap.FBTYPE_FREE.equals(fb))
            return IcalXmlStrMap.FBTYPE_FREE;

        // If invite was accepted, use event's free-busy status.
        if (IcalXmlStrMap.PARTSTAT_ACCEPTED.equals(partStat))
            return fb;

        // If invite was received but user hasn't acted on it yet
        // (NEEDS_ACTION), or if the user tentatively accepted it,
        // or if the event was only tentatively scheduled rather
        // than confirmed, then he/she is tentatively busy regardless
        // of the free-busy status of the event.  (Unless event specified
        // FBTYPE_FREE, but that case was already taken care of above.
        if (IcalXmlStrMap.PARTSTAT_NEEDS_ACTION.equals(partStat) ||
                IcalXmlStrMap.PARTSTAT_TENTATIVE.equals(partStat) ||
                IcalXmlStrMap.STATUS_TENTATIVE.equals(mStatus))
            return IcalXmlStrMap.FBTYPE_BUSY_TENTATIVE;

        // If invite was declined or delegated to someone else, or if
        // this is a cancelled event, the user is free.
        if (IcalXmlStrMap.PARTSTAT_DECLINED.equals(partStat) ||
                IcalXmlStrMap.PARTSTAT_DELEGATED.equals(partStat) ||
                IcalXmlStrMap.STATUS_CANCELLED.equals(mStatus))
            return IcalXmlStrMap.FBTYPE_FREE;

        return fb;
    }

    /**
     * Calculate the "Effective End" of this event: that is, the value of DtEnd if set,
     * or the value of DtStart+Duration if that is set.  If neither is set, add 1 day to DtStart
     * if all-day event.  If not all-day, return DtStart. (0 duration)
     *
     * @return
     */
    public ParsedDateTime getEffectiveEndTime() {
        if (mEnd != null)
            return mEnd;
        if (mStart == null)
            return null;
        ParsedDuration dur = mDuration;
        if (dur == null) {
            if (isTodo())
                return null;
            if (!mStart.hasTime())
                dur = ParsedDuration.ONE_DAY;
            else
                dur = ParsedDuration.ONE_SECOND;
        }
        return mStart.add(dur);
    }

    /**
     *
     * Try to calculate the effective "default duration" of this event..this is either the DURATION
     * that was specified, or it is the DtEnd-DtStart of the first instance if they exist -- or, if they
     * don't exist, then this isn't an Event per se and you don't need the answer anyway: so we'll return NULL
     *
     * @return
     */
    public ParsedDuration getEffectiveDuration() {
        if (mDuration != null)
            return mDuration;
        if (mStart == null)
            return null;
        if (mEnd != null)
            return mEnd.difference(mStart);
        // DTSTART is there, but neither DTEND nor DURATION is set.
        if (isTodo())
            return null;
        if (!mStart.hasTime())
            return ParsedDuration.ONE_DAY;
        else
            return ParsedDuration.ONE_SECOND;
    }

    public String getEffectivePartStat() throws ServiceException {
        if (mCalItem == null) return getPartStat();
        Instance inst = isRecurrence() ? null : Instance.fromInvite(mCalItem.getId(), this);
        return mCalItem.getEffectivePartStat(this, inst);
    }

    public String getLocation() { return mLocation; }
    public void setLocation(String location) { mLocation = location; }
    public boolean isAllDayEvent() { return ((mFlags & APPT_FLAG_ALLDAY)!=0); }
    public boolean hasOrganizer() { return mOrganizer != null; }
    public boolean hasOtherAttendees() {
        return ((mAttendees != null) && (mAttendees.size() > 0));
    }
    void setIsRecurrence(boolean isRecurrence) {
        if (isRecurrence) {
            mFlags |= APPT_FLAG_ISRECUR;
        } else {
            mFlags &= ~APPT_FLAG_ISRECUR;
        }
    }
    public boolean isRecurrence() { return ((mFlags & APPT_FLAG_ISRECUR)!=0); }

    public boolean hasAlarm() {
        return !mAlarms.isEmpty();
    }

    public boolean hasAttachment() { return ((mFlags & APPT_FLAG_HAS_ATTACHMENT)!=0); }
    public void setHasAttachment(boolean hasAttachment) {
        if (hasAttachment) {
            mFlags |= APPT_FLAG_HAS_ATTACHMENT;
        } else {
            mFlags &= ~APPT_FLAG_HAS_ATTACHMENT;
        }
    }

    public boolean isDraft() { return ((mFlags & APPT_FLAG_DRAFT)!=0); }
    public void setDraft(boolean draft) {
        if (draft) {
            mFlags |= APPT_FLAG_DRAFT;
        } else {
            mFlags &= ~APPT_FLAG_DRAFT;
        }
    }

    public boolean isNeverSent() { return ((mFlags & APPT_FLAG_NEVER_SENT)!=0); }
    public void setNeverSent(boolean neverSent) {
        if (neverSent) {
            mFlags |= APPT_FLAG_NEVER_SENT;
        } else {
            mFlags &= ~APPT_FLAG_NEVER_SENT;
        }
    }

    @Override
    public String toString() {
        StringBuilder sb = new StringBuilder();
        sb.append("{ ");
        sb.append("mboxid: ").append(this.mMailboxId);
        sb.append(", mailitem: ").append(this.mMailItemId);
        sb.append(", compnum: ").append(this.mComponentNum);
        sb.append(", uid: ").append(this.mUid);
        sb.append(", status: ").append(getStatus());
        sb.append(", partStat: ").append(getPartStat());
        sb.append(", rsvp: ").append(getRsvp());
        sb.append(", freeBusy: ").append(mFreeBusy);
        sb.append(", transp: ").append(getTransparency());
        sb.append(", class: ").append(getClassProp());
        sb.append(", classSetByMe: ").append(classPropSetByMe());
        sb.append(", sentByMe: ").append(sentByMe());
        sb.append(", start: ").append(this.mStart);
        sb.append(", end: ").append(this.mEnd);
        sb.append(", duration: ").append(this.mDuration);
        sb.append(", organizer: ");
        if (hasOrganizer())
            sb.append(getOrganizer().getAddress());
        else
            sb.append("(not specified)");
        sb.append(", name: ").append(this.mName);
        sb.append(", location: ").append(this.mLocation);
        sb.append(", allDay: ").append(isAllDayEvent());
        sb.append(", otherAts: ").append(hasOtherAttendees());
        sb.append(", hasAlarm: ").append(hasAlarm());
        sb.append(", isRecur: ").append(isRecurrence());
        sb.append(", recurId: ").append(getRecurId());
        sb.append(", DTStamp: ").append(mDTStamp);
        sb.append(", lastMod: ").append(mLastModified);
        sb.append(", mSeqNo ").append(mSeqNo);
        if (isDraft())
            sb.append(", draft: ").append(true);
        if (isNeverSent())
            sb.append(", neverSent: ").append(true);

        for (Alarm alarm : mAlarms) {
            sb.append(", alarm: ").append(alarm.toString());
        }

        for (ZProperty xprop : mXProps) {
            sb.append(", ").append(xprop.toString());
        }

        sb.append("}");
        return sb.toString();
    }

    public static final int APPT_FLAG_TODO            = 0x01;
    public static final int APPT_FLAG_EVENT           = 0x02;
    public static final int APPT_FLAG_ALLDAY          = 0x04;

    // TIM: removed this, wasn't being reliably set, and isn't necessary
    //  [instead we just check for mAttendees.size()>0 ]
    //public static final int APPT_FLAG_OTHER_ATTENDEES = 0x08;

    public static final int APPT_FLAG_HASALARM        = 0x10;  // obsolete
    public static final int APPT_FLAG_ISRECUR         = 0x20;
    public static final int APPT_FLAG_NEEDS_REPLY     = 0x40;  // obsolete
    public static final int APPT_FLAG_HAS_ATTACHMENT  = 0x80;
    public static final int APPT_FLAG_DRAFT           = 0x100;
    public static final int APPT_FLAG_NEVER_SENT      = 0x200;  // true means attendees have never been notified

    protected CalendarItem mCalItem = null;

    // all of these are loaded from / stored in the meta
    protected String mUid;
    protected String mStatus = IcalXmlStrMap.STATUS_CONFIRMED;
    protected String mFreeBusy = null;
    protected String mTransparency = IcalXmlStrMap.TRANSP_OPAQUE;  // transparent or opaque
    protected String mClass = IcalXmlStrMap.CLASS_PUBLIC;  // public, private, confidential
    protected boolean mClassSetByMe;
    protected ParsedDateTime mStart = null;
    protected ParsedDateTime mEnd = null;
    protected ParsedDuration mDuration = null;
    protected long mCompleted = 0;  // COMPLETED DATE-TIME of VTODO

    protected String mName; /* name of the invite, aka "subject" */
    protected String mLocation;
    protected int mFlags = APPT_FLAG_EVENT;
    protected long mDTStamp = 0;
    protected long mLastModified = 0;
    protected int mSeqNo = 0;

    // Participation status for this calendar user.  Values are the
    // 2-character strings in ICalXmlStrMap.sPartStatMap, not the longer
    // iCalendar PARTSTAT values.
    // For meeting organizer, this should always be "AC".  (accepted)
    protected String mPartStat = IcalXmlStrMap.PARTSTAT_NEEDS_ACTION;

    protected boolean mRsvp = false;

    // not in metadata:
    protected int mMailboxId = 0;
    protected int mMailItemId = 0;
    protected int mComponentNum = 0;

    private List<ZAttendee> mAttendees = new ArrayList<ZAttendee>();
    private ZOrganizer mOrganizer;
    private boolean mIsOrganizer;

    // (bug 27645)
    // An exception is marked as local-only if it exists only in an attendee's appointment/task.
    // An exception that was created by the organizer and sent to attendees are not marked
    // local-only in the attendees' appointments.
    //
    // The difference between a local-only exception and one that isn't local-only is what happens
    // to it when the recurrence series is updated.  A local-only exception is effectively removed,
    // by replacing its content with the series content except the reminders.  Thus the exception
    // "snaps" back to the series.  If the exception was a cancellation, the canceled instance will
    // reappear.  In contrast, a non-local-only exception remains unmodified when the series is
    // updated.  The end result is consistent overall appointment state for organizer and attendees,
    // while preserving the exceptions published by the organizer and also preserving any local
    // reminders the attendees set for themselves.
    //
    // By default local-only is set to true because most call sites of Invite deal with local
    // changes within a mailbox.  It should be changed to false by calling setLocalOnly(false) where
    // appropriate, such as during delivery of invite email.
    //
    // For the organizer mailbox local-only is never true.  (See isLocalOnly method.)
    //
    // When appointment exported to ics format a local-only invite sets X-ZIMBRA-LOCAL-ONLY:TRUE
    // property.  During ics parse/import only VEVENTs/VTODOs with X-ZIMBRA-LOCAL-ONLY:TRUE are
    // initialized as local-only invite.  This is the opposite behavior from the default value of
    // mLocalOnly.  This is done for backward compatibility.
    //
    // Local-only flag is set in metadata as "lo" field.  Only local-only invites will write this flag.
    // During metadata decoding, missing "lo" field means not local-only.  Again this is the opposite
    // behavior of mLocalOnly default, and it's done this way for backward compatibility.
    //
    // An exception instance that was both modified by the attendee and organizer is not considered
    // local-only.  As soon as organizer publishes an exception that instance is forever non-local-only,
    // regardless of how many times the attendee makes local changes before or after the organizer's.
    private boolean mLocalOnly = true;

    private String mPriority;         // 0 .. 9
    private String mPercentComplete;  // 0 .. 100

    private List<String> mCategories = new ArrayList<String>();
    private List<String> mContacts = new ArrayList<String>();
    private List<String> mComments = new ArrayList<String>();
    private Geo mGeo;

    private String mUrl;

    // MailItem type of calendar item containing this invite
    private MailItem.Type type = MailItem.Type.APPOINTMENT;

    private ICalTok mMethod;

    private List<Alarm> mAlarms = new ArrayList<Alarm>();

    private List<ZProperty> mXProps = new ArrayList<ZProperty>();

    public Invite(String method, TimeZoneMap tzMap, boolean isOrganizer) {
        setItemType(MailItem.Type.APPOINTMENT);
        mMethod = lookupMethod(method);
        if (ICalTok.CANCEL.equals(mMethod))
            mStatus = IcalXmlStrMap.STATUS_CANCELLED;
        mTzMap = tzMap;
        mIsOrganizer = isOrganizer;
        mFragment = "";
    }

    public Invite(MailItem.Type type, String method, TimeZoneMap tzMap, boolean isOrganizer) {
        setItemType(type);
        mMethod = lookupMethod(method);
        if (ICalTok.CANCEL.equals(mMethod)) {
            mStatus = IcalXmlStrMap.STATUS_CANCELLED;
        }
        mTzMap = tzMap;
        mIsOrganizer = isOrganizer;
        mFragment = "";
    }


    public String getMethod() { return mMethod.toString(); }
    public void setMethod(String methodStr) { mMethod = lookupMethod(methodStr); }

    public boolean sentByMe() { return mSentByMe; }
    public void setSentByMe(boolean sentByMe) { mSentByMe = sentByMe; }

    /**
     * @param acct
     * @return TRUE if this account is the "organizer" of the Event
     * @throws ServiceException
     */
    private boolean thisAcctIsOrganizer(Account acct) throws ServiceException {
        if (hasOrganizer()) {
            AccountAddressMatcher acctMatcher = new AccountAddressMatcher(acct);
            String addr = getOrganizer().getAddress();
            boolean isOrg = acctMatcher.matches(addr);
            if (!isOrg && acct != null) {
                // bug 41638: Let's also check if address matches zimbraPrefFromAddress.
                String prefFromAddr = acct.getPrefFromAddress();
                if (prefFromAddr != null && prefFromAddr.equalsIgnoreCase(addr))
                    isOrg = true;
            }
            return isOrg;
        } else {
            // If there are other attendees, it's an Outlook POP/IMAP bug.  If not,
            // it's a properly formatted single-user event.  See isOrganizer()
            // method for more info.
            return !hasOtherAttendees();
        }
    }

    /**
     * Find the (first) Attendee in our list that matches the passed-in account.  If multiple attendees
     * match this account (because an account can have multiple addresses), the address that matches
     * the given identity (persona) id is returned.  Account's default identity is used if identityId
     * is null or invalid.
     *
     * @param acct
     * @param identityId
     * @return The first matching attendee
     * @throws ServiceException
     */
    public ZAttendee getMatchingAttendee(Account acct, String identityId) throws ServiceException {
        Identity identity;
        if (identityId != null) {
            identity = acct.getIdentityById(identityId);
            if (identity == null) {
                ZimbraLog.calendar.warn("No such identity " + identityId + " for account " + acct.getName());
                identity = acct.getDefaultIdentity();
            }
        } else {
            identity = acct.getDefaultIdentity();
        }

        String identityEmail = identity.getAttr(Provisioning.A_zimbraPrefFromAddress);
        ZAttendee acctMatch = null;
        List<ZAttendee> attendees = getAttendees();
        AccountAddressMatcher acctMatcher = new AccountAddressMatcher(acct);
        for (ZAttendee at : attendees) {
            String thisAtEmail = at.getAddress();
            // Does this attendee match our identity?
            if (identityEmail != null && identityEmail.equalsIgnoreCase(thisAtEmail))
                return at;
            if (acctMatch == null && acctMatcher.matches(thisAtEmail)) {
                acctMatch = at;
                // If we didn't have identity email for some reason, we have our best match.
                if (identityEmail == null)
                    return at;
            }
        }
        return acctMatch;
    }

    /**
     * Find the (first) Attendee in our list that matches the passed-in account
     *
     * @param acct
     * @return The first matching attendee
     * @throws ServiceException
     */
    public ZAttendee getMatchingAttendee(Account acct) throws ServiceException {
        return getMatchingAttendee(acct, null);
    }

    /**
     * Find the (first) Attendee in our list that matches the passed-in name
     *
     * @param acct
     * @return The first matching attendee
     * @throws ServiceException
     */
    public ZAttendee getMatchingAttendee(String atName) throws ServiceException {
        // Find my ATTENDEE record in the Invite, it must be in our response
        List<ZAttendee> attendees = getAttendees();
        for (ZAttendee at : attendees) {
            String thisAtEmail = at.getAddress();
            if (thisAtEmail != null && thisAtEmail.equalsIgnoreCase(atName)) {
                return at;
            }
        }
        return null;
    }

    public ZAttendee getMatchingAttendee(ZAttendee matchAttendee) throws ServiceException {
        // Look up internal account for the attendee.  For internal users we want to match
        // on all email addresses of the account.
        AccountAddressMatcher acctMatcher = null;
        String matchAddress = matchAttendee.getAddress();
        if (matchAddress != null) {
            Account matchAcct = Provisioning.getInstance().get(AccountBy.name, matchAddress);
            if (matchAcct != null) {
                acctMatcher = new AccountAddressMatcher(matchAcct);
            }
        }
        for (ZAttendee at : getAttendees()) {
            if (matchAttendee.addressesMatch(at) || (acctMatcher != null && acctMatcher.matches(at.getAddress()))) {
                return at;
            }
        }
        return null;
    }

    /**
     * Updates the ATTENDEE entries in this invite which match entries in the other one -- presumably
     * because the attendee has sent us a reply to change his status.  The Caller is responsible
     * for ensuring the changed MetaData is written through to SQL and sending a notification of
     * MailItem change.
     *
     * @param reply
     * @return
     * @throws ServiceException
     */
    public boolean updateMatchingAttendeesFromReply(Invite reply) throws ServiceException {
        // Find my ATTENDEE record in the Invite, it must be in our response
        List<ZAttendee> attendees = getAttendees();

        ArrayList<ZAttendee> toAdd = new ArrayList<ZAttendee>();

        boolean modified = false;

        for (ZAttendee replyAt : reply.getAttendees()) {  // should almost always have only one element
            ZAttendee at = getMatchingAttendee(replyAt);
            if (at != null) {
                // BUG:4911  When an invitee responds they include an ATTENDEE record, but
                // it doesn't have to have all fields.  In particular, we don't want to let them
                // change their ROLE...
                //     if (replyAt.hasRole() && !replyAt.getRole().equals(at.getRole())) {
                //         at.setRole(replyAt.getRole());
                //         modified = true;
                //     }
                // bug 21848: Similar to above comment on bug 4911, we don't want the reply to
                // update the RSVP.  It seems most CUAs will send ATTENDEE record without setting
                // RSVP.  Because RSVP=FALSE by default, transferring the RSVP value to the invite
                // would end up inadvertently clearing the original RSVP value.
                //     if (replyAt.hasRsvp() && !replyAt.getRsvp().equals(at.getRsvp())) {
                //         at.setRsvp(replyAt.getRsvp());
                //         modified = true;
                //     }

                if (replyAt.hasPartStat() && !replyAt.getPartStat().equals(at.getPartStat())) {
                    at.setPartStat(replyAt.getPartStat());
                    modified = true;
                }
                continue;
            }
            toAdd.add(replyAt);
        }

        if (toAdd.size() > 0) {
            for (ZAttendee add : toAdd) {
                modified = true;
                attendees.add(add);
            }
        }
        return modified;
    }

    public List<ZAttendee> getAttendees() {
        return mAttendees;
    }

    public void clearAttendees() {
        mAttendees.clear();
    }

    public void addAttendee(ZAttendee at) {
        mAttendees.add(at);
    }

    public void setOrganizer(ZOrganizer org) {
        mOrganizer = org;
    }


    public ZOrganizer getOrganizer() {
        // Be careful!  Don't assume this is non-null.
        return mOrganizer;
    }

    /**
     * Returns Account object for the invite's organizer.
     * @return null if organizer info is missing or organizer is not an
     *         internal user
     * @throws ServiceException
     */
    public Account getOrganizerAccount() throws ServiceException {
        Account account = null;
        if (mIsOrganizer && mCalItem != null)
            return mCalItem.getAccount();
        if (hasOrganizer()) {
            String address = getOrganizer().getAddress();
            if (address != null) {
                try {
                    account = Provisioning.getInstance().get(AccountBy.name, address);
                } catch (ServiceException e) {
                    if (ServiceException.INVALID_REQUEST.equals(e.getCode()))
                        ZimbraLog.calendar.warn("Ignoring invalid organizer address: " + address);
                    else
                        throw e;
                }
            }
        } else if (mCalItem != null) {
            account = mCalItem.getAccount();
        }
        return account;
    }

    /**
     * Returns whether the invite was created for the organizer account.
     * @return
     */
    public boolean isOrganizer() {
        return mIsOrganizer;
    }
    public void setIsOrganizer(Account acct) throws ServiceException {
        mIsOrganizer = thisAcctIsOrganizer(acct);
    }
    public void setIsOrganizer(boolean isOrganizer) {
        mIsOrganizer = isOrganizer;
    }

    public boolean isLocalOnly() {
        // Local-only is never true for the organizer user.
        return mLocalOnly && !mIsOrganizer;
    }

    public void setLocalOnly(boolean localOnly) {
        mLocalOnly = localOnly;
    }

    public boolean isEvent() {
        return type == MailItem.Type.APPOINTMENT;
    }

    public boolean isTodo() {
        return type == MailItem.Type.TASK;
    }

    public MailItem.Type getItemType() {
        return type;
    }

    public void setItemType(MailItem.Type type) {
        this.type = type;
        // If mStatus is set to default appointment status but we have a task
        // invite, change to default task status.
        if (type == MailItem.Type.TASK && IcalXmlStrMap.STATUS_CONFIRMED.equals(mStatus)) {
            mStatus = IcalXmlStrMap.STATUS_NEEDS_ACTION;
        }
    }

    private TimeZoneMap mTzMap;

    public TimeZoneMap getTimeZoneMap() { return mTzMap; }

    public ZVCalendar newToICalendar(boolean includePrivateData) throws ServiceException {
        return newToICalendar(OUTLOOK_COMPAT_ALLDAY, includePrivateData);
    }

    public ZVCalendar newToICalendar(boolean useOutlookCompatMode, boolean includePrivateData)
    throws ServiceException {
        ZVCalendar vcal = new ZVCalendar();
        vcal.addVersionAndProdId();

        vcal.addProperty(new ZProperty(ICalTok.METHOD, mMethod.toString()));

        // timezones
        if (!isAllDayEvent() || useOutlookCompatMode) {  // Don't write any VTIMEZONE for all-day appointments.
            for (Iterator<ICalTimeZone> iter = mTzMap.tzIterator(); iter.hasNext();) {
                ICalTimeZone cur = iter.next();
                vcal.addComponent(cur.newToVTimeZone());
            }
        }

        vcal.addComponent(newToVComponent(useOutlookCompatMode, includePrivateData));
        return vcal;
    }

    public static interface InviteVisitor {
        public void visit(Invite inv) throws ServiceException;
    }

    public static List<Invite> createFromCalendar(Account account, String fragment, ZVCalendar cal, boolean sentByMe)
    throws ServiceException {
        return createFromCalendar(account, fragment, cal, sentByMe, null, 0);
    }

    public static List<Invite> createFromCalendar(
            Account account, String fragment, ZVCalendar cal, boolean sentByMe, Mailbox mbx, int mailItemId)
    throws ServiceException {
        List<Invite> list = new ArrayList<Invite>();
        createFromCalendar(list, account, fragment, cal, sentByMe, mbx, mailItemId, false, null);
        return list;
    }

    public static List<Invite> createFromCalendar(
            Account account, String fragment, List<ZVCalendar> cals, boolean sentByMe)
    throws ServiceException {
        return createFromCalendar(account, fragment, cals, sentByMe, false, null);
    }

    public static void createFromCalendar(
            Account account, String fragment,
            String method, TimeZoneMap tzmap, Iterator<ZComponent> compIter,
            boolean sentByMe, boolean continueOnError, InviteVisitor visitor)
    throws ServiceException {
        createFromCalendar(null, account, fragment, method, tzmap, compIter, sentByMe, null, 0,
                           continueOnError, visitor);
    }

    public static List<Invite> createFromCalendar(
            Account account, String fragment, List<ZVCalendar> cals, boolean sentByMe,
            boolean continueOnError, InviteVisitor visitor)
    throws ServiceException {
        List<Invite> list = new ArrayList<Invite>();
        for (ZVCalendar cal : cals) {
            createFromCalendar(list, account, fragment, cal, sentByMe, null, 0,
                               continueOnError, visitor);
        }
        return list;
    }

    private static void createFromCalendar(
            List<Invite> toAdd, Account account, String fragment, ZVCalendar cal, boolean sentByMe,
            Mailbox mbx, int mailItemId,
            boolean continueOnError, InviteVisitor visitor)
    throws ServiceException {
        String method = cal.getPropVal(ICalTok.METHOD, ICalTok.PUBLISH.toString());

        // process the TIMEZONE's first: everything depends on them being there...
        TimeZoneMap tzmap = new TimeZoneMap(Util.getAccountTimeZone(account));
        List<ZComponent> components = Lists.newArrayList(cal.getComponentIterator());
        for (ZComponent comp : components) {
            if (ICalTok.VTIMEZONE.equals(comp.getTok())) {
                ICalTimeZone tz = ICalTimeZone.fromVTimeZone(comp);
                tzmap.add(tz);
            }
        }

        createFromCalendar(toAdd, account, fragment, method, tzmap, cal.getComponentIterator(),
                           sentByMe, mbx, mailItemId, continueOnError, visitor);
    }

    private static void createFromCalendar(List<Invite> toAdd, Account account, String fragment, String method,
            TimeZoneMap tzmap, Iterator<ZComponent> compIter, boolean sentByMe, Mailbox mbx, int mailItemId,
            boolean continueOnError, InviteVisitor visitor) throws ServiceException {
        int compNum = 0;
        while (compIter.hasNext()) {
            ZComponent comp = compIter.next();
            Invite newInv = null;
            try {
                MailItem.Type type;
                ICalTok compTypeTok = comp.getTok();
                if (compTypeTok == null) continue;
                if (ICalTok.VTODO.equals(compTypeTok)) {
                    type = MailItem.Type.TASK;
                } else {
                    type = MailItem.Type.APPOINTMENT;
                }
                switch (compTypeTok) {
                case VEVENT:
                case VTODO:
                    boolean isEvent = ICalTok.VEVENT.equals(compTypeTok);
                    boolean isTodo = ICalTok.VTODO.equals(compTypeTok);
                    try {
                        newInv = new Invite(type, method, tzmap, false);
                        newInv.setLocalOnly(false);  // set to true later if X-ZIMBRA-LOCAL-ONLY is present
                        if (toAdd != null)
                            toAdd.add(newInv);

                        List<Object> addRecurs = new ArrayList<Object>();
                        List<Object> subRecurs = new ArrayList<Object>();

                        newInv.setComponentNum(compNum);
                        if (mbx != null)
                            newInv.setMailboxId(mbx.getId());
                        newInv.setMailItemId(mailItemId);
                        newInv.setSentByMe(sentByMe);
                        compNum++;
<<<<<<< HEAD

                        List<ZComponent> subcomponents = Lists.newArrayList(comp.getComponentIterator()); 
                        for (ZComponent subcomp : subcomponents) {
=======
                        boolean isTodoCompleted = false;
                        for (ZComponent subcomp : comp.mComponents) {
>>>>>>> 58d5cf25
                            ICalTok subCompTypeTok = subcomp.getTok();
                            switch (subCompTypeTok) {
                            case VALARM:
                                Alarm alarm = Alarm.parse(subcomp);
                                if (alarm != null)
                                    newInv.addAlarm(alarm);
                                break;
                            default:
                                // ignore all other sub components
                            }
                        }

                        boolean sawIntendedFreeBusy = false;
                        List<ZProperty> properties = Lists.newArrayList(comp.getPropertyIterator());
                        for (ZProperty prop : properties) {
                            String propVal = prop.getValue();
                            ICalTok propToken = prop.getToken();
                            if (propToken == null) {
                                // Skip properties with missing value.  There may be parameters specified, but
                                // it's still wrong to send a property without value.  They can only lead to
                                // parse errors later, so ignore them.
                                if (propVal == null || propVal.length() < 1)
                                    continue;
                                String name = prop.getName();
                                if (name.startsWith("X-") || name.startsWith("x-"))
                                    newInv.addXProp(prop);
                            } else if (propToken.equals(ICalTok.CATEGORIES)) {
                                List<String> categories = prop.getValueList();
                                if (categories != null && !categories.isEmpty()) {
                                    for (String cat : categories) {
                                        newInv.addCategory(cat);
                                    }
                                }
                            } else {
                                // Skip properties with missing value.  There may be parameters specified, but
                                // it's still wrong to send a property without value.  They can only lead to
                                // parse errors later, so ignore them.
                                if (propVal == null || propVal.length() < 1)
                                    continue;
                                switch (propToken) {
                                case ORGANIZER:
                                    newInv.setOrganizer(new ZOrganizer(prop));
                                    break;
                                case ATTENDEE:
                                    newInv.addAttendee(new ZAttendee(prop));
                                    break;
                                case DTSTAMP:
                                    ParsedDateTime dtstamp = ParsedDateTime.parse(prop, tzmap);
                                    newInv.setDtStamp(dtstamp.getUtcTime());
                                    break;
                                case LAST_MODIFIED:
                                    ParsedDateTime lastModified = ParsedDateTime.parse(prop, tzmap);
                                    newInv.setLastModified(lastModified.getUtcTime());
                                    break;
                                case RECURRENCE_ID:
                                    ParsedDateTime rid = ParsedDateTime.parse(prop, tzmap);
                                    if (DebugConfig.enableThisAndFuture) {
                                        newInv.setRecurId(new RecurId(rid, prop.paramVal(ICalTok.RANGE, null)));
                                    } else {
                                        newInv.setRecurId(new RecurId(rid, RecurId.RANGE_NONE));
                                    }
                                    break;
                                case SEQUENCE:
                                    newInv.setSeqNo(prop.getIntValue());
                                    break;
                                case DTSTART:
                                    ParsedDateTime dtstart = ParsedDateTime.parse(prop, tzmap);
                                    newInv.setDtStart(dtstart);
                                    if (!dtstart.hasTime())
                                        newInv.setIsAllDayEvent(true);
                                    break;
                                case DTEND:
                                    if (isEvent) {
                                        ParsedDateTime dtend = ParsedDateTime.parse(prop, tzmap);
                                        newInv.setDtEnd(dtend);
                                        if (!dtend.hasTime())
                                            newInv.setIsAllDayEvent(true);
                                    }
                                    break;
                                case DUE:
                                    if (isTodo) {
                                        ParsedDateTime due = ParsedDateTime.parse(prop, tzmap);
                                        // DUE is for VTODO what DTEND is for VEVENT.
                                        newInv.setDtEnd(due);
                                        if (!due.hasTime())
                                            newInv.setIsAllDayEvent(true);
                                    }
                                    break;
                                case DURATION:
                                    ParsedDuration dur = ParsedDuration.parse(propVal);
                                    newInv.setDuration(dur);
                                    break;
                                case LOCATION:
                                    newInv.setLocation(propVal);
                                    break;
                                case SUMMARY:
                                    String summary = propVal;
                                    if (summary != null) {
                                        // Make sure SUMMARY is a single line.
                                        summary = summary.replaceAll("[\\\r\\\n]+", " ");
                                    }
                                    prop.setValue(summary);
                                    newInv.setName(summary);
                                    break;
                                case DESCRIPTION:
                                    newInv.setDescription(propVal, newInv.mDescHtml);
                                    newInv.setFragment(Fragment.getFragment(propVal, true));
                                    break;
                                case X_ALT_DESC:
                                    ZParameter fmttype = prop.getParameter(ICalTok.FMTTYPE);
                                    if (fmttype != null && MimeConstants.CT_TEXT_HTML.equalsIgnoreCase(fmttype.getValue())) {
                                        String html = propVal;
                                        newInv.setDescription(newInv.mDescription, html);
                                    } else {
                                        // Unknown format.  Just add as an x-prop.
                                        newInv.addXProp(prop);
                                    }
                                    break;
                                case COMMENT:
                                    newInv.addComment(propVal);
                                    break;
                                case UID:
                                    newInv.setUid(propVal);
                                    break;
                                case RRULE:
                                    ZRecur recur = new ZRecur(propVal, tzmap);
                                    addRecurs.add(recur);
                                    newInv.setIsRecurrence(true);
                                    break;
                                case RDATE:
                                    if (DebugConfig.enableRdate) {
                                        RdateExdate rdate = RdateExdate.parse(prop, tzmap);
                                        addRecurs.add(rdate);
                                        newInv.setIsRecurrence(true);
                                    }
                                    break;
                                case EXRULE:
                                    ZRecur exrecur = new ZRecur(propVal, tzmap);
                                    subRecurs.add(exrecur);
                                    newInv.setIsRecurrence(true);
                                    break;
                                case EXDATE:
                                    RdateExdate exdate = RdateExdate.parse(prop, tzmap);
                                    subRecurs.add(exdate);
                                    newInv.setIsRecurrence(true);
                                    break;
                                case STATUS:
                                    String status = IcalXmlStrMap.sStatusMap.toXml(propVal);
                                    if (status != null) {
                                        if (IcalXmlStrMap.STATUS_IN_PROCESS.equals(status)) {
                                            String zstatus = prop.getParameterVal(ICalTok.X_ZIMBRA_STATUS, null);
                                            if (ICalTok.X_ZIMBRA_STATUS_WAITING.toString().equals(zstatus) ||
                                                ICalTok.X_ZIMBRA_STATUS_DEFERRED.toString().equals(zstatus)) {
                                                newInv.setStatus(IcalXmlStrMap.sStatusMap.toXml(zstatus));
                                            } else {
                                                newInv.setStatus(status);
                                            }
                                        } else {
                                            newInv.setStatus(status);
                                            if (isTodo && IcalXmlStrMap.STATUS_COMPLETED.equals(status))
                                                isTodoCompleted = true;
                                        }
                                    }
                                    break;
                                case TRANSP:
                                    // TRANSP is examined only when intended F/B is not supplied.
                                    if (isEvent && !sawIntendedFreeBusy) {
                                        String transp = IcalXmlStrMap.sTranspMap.toXml(propVal);
                                        if (transp != null) {
                                            newInv.setTransparency(transp);
                                            // If transparent, set intended f/b to free.
                                            // If opaque, don't set intended f/b because there are multiple possibilities.
                                            if (newInv.isTransparent())
                                                newInv.setFreeBusy(IcalXmlStrMap.FBTYPE_FREE);
                                        }
                                    }
                                    break;
                                case CLASS:
                                    String classProp = IcalXmlStrMap.sClassMap.toXml(propVal);
                                    if (classProp != null)
                                        newInv.setClassProp(classProp);
                                    break;
                                case X_MICROSOFT_CDO_ALLDAYEVENT:
                                    if (isEvent) {
                                        if (prop.getBoolValue())
                                            newInv.setIsAllDayEvent(true);
                                    }
                                    break;
                                case X_MICROSOFT_CDO_INTENDEDSTATUS:
                                    sawIntendedFreeBusy = true;
                                    if (isEvent) {
                                        String fb = IcalXmlStrMap.sOutlookFreeBusyMap.toXml(propVal);
                                        if (fb != null) {
                                            newInv.setFreeBusy(fb);
                                            // Intended F/B takes precedence over TRANSP.
                                            if (IcalXmlStrMap.FBTYPE_FREE.equals(fb))
                                                newInv.setTransparency(IcalXmlStrMap.TRANSP_TRANSPARENT);
                                            else
                                                newInv.setTransparency(IcalXmlStrMap.TRANSP_OPAQUE);
                                        }
                                    }
                                    break;
                                case PRIORITY:
                                    String prio = propVal;
                                    if (prio != null)
                                        newInv.setPriority(prio);
                                    break;
                                case PERCENT_COMPLETE:
                                    if (isTodo) {
                                        String pctComplete = propVal;
                                        if (pctComplete != null) {
                                            newInv.setPercentComplete(pctComplete);
                                            if (prop.getIntValue() == 100)
                                                isTodoCompleted = true;
                                        }    
                                    }
                                    break;
                                case COMPLETED:
                                    if (isTodo) {
                                        ParsedDateTime completed = ParsedDateTime.parseUtcOnly(propVal);
                                        newInv.setCompleted(completed.getUtcTime());
                                        isTodoCompleted = true;
                                    }
                                    break;
                                case CONTACT:
                                    newInv.addContact(propVal);
                                    break;
                                case GEO:
                                    Geo geo = Geo.parse(prop);
                                    newInv.setGeo(geo);
                                    break;
                                case URL:
                                    newInv.setUrl(propVal);
                                    break;
                                case X_ZIMBRA_LOCAL_ONLY:
                                    if (prop.getBoolValue())
                                        newInv.setLocalOnly(true);
                                    break;
                                case X_ZIMBRA_DISCARD_EXCEPTIONS:
                                    newInv.addXProp(prop);
                                    break;
                                case X_ZIMBRA_CHANGES:
                                    newInv.addXProp(prop);
                                    break;
                                }
                            }
                        }
<<<<<<< HEAD

=======
                        
                        if (isTodoCompleted) {
                            // set the status to Completed.
                            newInv.setStatus(IcalXmlStrMap.STATUS_COMPLETED);
                            // set percent-complete to 100
                            newInv.setPercentComplete(Integer.toString(100));
                            if (newInv.getCompleted() == 0) // set COMPLETED property to now if not already set.
                                newInv.setCompleted(System.currentTimeMillis());
                        }    
                        
>>>>>>> 58d5cf25
                        newInv.setIsOrganizer(account);

                        newInv.validateDuration();

                        ParsedDuration duration = newInv.getDuration();

                        if (duration == null) {
                            ParsedDateTime end = newInv.getEndTime();
                            if (end != null && newInv.getStartTime() != null) {
                                duration = end.difference(newInv.getStartTime());
                            }
                        }

                        if (!addRecurs.isEmpty() || !subRecurs.isEmpty()) {
                            // We have a recurrence.  Make sure DTSTART is not null.
                            ParsedDateTime st = newInv.getStartTime();
                            if (st == null) {
                                ParsedDateTime et = newInv.getEndTime();
                                if (et != null) {
                                    if (et.hasTime())
                                        st = et.add(ParsedDuration.NEGATIVE_ONE_SECOND);
                                    else
                                        st = et.add(ParsedDuration.NEGATIVE_ONE_DAY);
                                    newInv.setDtStart(st);
                                } else {
                                    // Both DTSTART and DTEND are unspecified.  Recurrence makes no sense!
                                    throw ServiceException.INVALID_REQUEST("recurrence used without DTSTART", null);
                                }
                            }
                        }

                        InviteInfo inviteInfo = new InviteInfo(newInv);
                        List<IRecurrence> addRules = new ArrayList<IRecurrence>();
                        if (addRecurs.size() > 0) {
                            for (Iterator<Object> iter = addRecurs.iterator(); iter.hasNext();) {
                                Object next = iter.next();
                                if (next instanceof ZRecur) {
                                    ZRecur cur = (ZRecur) next;
                                    addRules.add(new Recurrence.SimpleRepeatingRule(newInv.getStartTime(), duration, cur, inviteInfo));
                                } else if (next instanceof RdateExdate) {
                                    RdateExdate rdate = (RdateExdate) next;
                                    addRules.add(new Recurrence.SingleDates(rdate, duration, inviteInfo));
                                }
                            }
                        }
                        List<IRecurrence> subRules = new ArrayList<IRecurrence>();
                        if (subRecurs.size() > 0) {
                            for (Iterator<Object> iter = subRecurs.iterator(); iter.hasNext();) {
                                Object next = iter.next();
                                if (next instanceof ZRecur) {
                                    ZRecur cur = (ZRecur) iter.next();
                                    subRules.add(new Recurrence.SimpleRepeatingRule(newInv.getStartTime(), duration, cur, inviteInfo));
                                } else if (next instanceof RdateExdate) {
                                    RdateExdate exdate = (RdateExdate) next;
                                    subRules.add(new Recurrence.SingleDates(exdate, duration, inviteInfo));
                                }
                            }
                        }

                        if (newInv.hasRecurId()) {
                            if (addRules.size() > 0) {
                                newInv.setRecurrence(new Recurrence.ExceptionRule(newInv.getRecurId(),
                                        newInv.getStartTime(), duration, new InviteInfo(newInv), addRules, subRules));
                            }
                        } else {
                            if (addRules.size() > 0) { // since exclusions can't affect DtStart, just ignore them if there are no add rules
                                newInv.setRecurrence(new Recurrence.RecurrenceRule(newInv.getStartTime(), duration, new InviteInfo(newInv), addRules, subRules));
                            }
                        }

                        String location = newInv.getLocation();
                        if (location == null)
                            newInv.setLocation("");

                        // Process callback.
                        if (visitor != null)
                            visitor.visit(newInv);
                    } catch (ParseException e) {
                        throw ServiceException.PARSE_ERROR(
                            "Unable to parse iCalendar data: " + e.getMessage(), e);

                    }

                    break;
                }
            } catch (ServiceException e) {
                if (!continueOnError) throw e;
                if (newInv != null)
                    logIcsParseImportError(newInv, e);
                else
                    ZimbraLog.calendar.warn("Skipping error during ics parse/import", e);
            } catch (RuntimeException e) {
                if (!continueOnError) throw e;
                if (newInv != null)
                    logIcsParseImportError(newInv, e);
                else
                    ZimbraLog.calendar.warn("Skipping error during ics parse/import", e);
            }
        }
    }

    private static void logIcsParseImportError(Invite inv, Exception e) {
        String uid = inv.getUid();
        String recurrenceId = inv.hasRecurId() ? inv.getRecurId().toString() : null;
        int seq = inv.getSeqNo();
        String dtStart = inv.getStartTime() != null ? inv.getStartTime().toString() : null;
        String summary = inv.getName();
        ZimbraLog.calendar.warn(
                "Skipping error during ics parse/import: UID:" + uid +
                (recurrenceId != null ? ", RECURRENCE-ID:" + recurrenceId : "") +
                ", SEQUENCE:" + seq +
                (dtStart != null ? ", DTSTART:" + dtStart : "") +
                (summary != null ? ", SUMMARY:" + summary : ""),
                e);
    }

    public ZComponent newToVComponent(boolean useOutlookCompatAllDayEvents, boolean includePrivateData)
    throws ServiceException {
        boolean isRequestPublishCancel =
            ICalTok.REQUEST.equals(mMethod) || ICalTok.PUBLISH.equals(mMethod) || ICalTok.CANCEL.equals(mMethod);
        ICalTok compTok;
        if (type == MailItem.Type.TASK) {
            compTok = ICalTok.VTODO;
            useOutlookCompatAllDayEvents = false;
        } else {
            compTok = ICalTok.VEVENT;
        }
        ZComponent component = new ZComponent(compTok);

        component.addProperty(new ZProperty(ICalTok.UID, getUid()));

        IRecurrence recur = getRecurrence();
        if (recur != null) {
            for (Iterator iter = recur.addRulesIterator(); iter!=null && iter.hasNext();) {
                IRecurrence cur = (IRecurrence)iter.next();

                switch (cur.getType()) {
                case Recurrence.TYPE_SINGLE_DATES:
                    if (DebugConfig.enableRdate) {
                        Recurrence.SingleDates sd = (Recurrence.SingleDates) cur;
                        RdateExdate rdate = sd.getRdateExdate();
                        rdate.addAsSeparateProperties(component);
                    }
                    break;
                case Recurrence.TYPE_REPEATING:
                    Recurrence.SimpleRepeatingRule srr = (Recurrence.SimpleRepeatingRule)cur;
                    component.addProperty(new ZProperty(ICalTok.RRULE, srr.getRule().toString()));
                    break;
                }

            }
            for (Iterator iter = recur.subRulesIterator(); iter!=null && iter.hasNext();) {
                IRecurrence cur = (IRecurrence)iter.next();

                switch (cur.getType()) {
                case Recurrence.TYPE_SINGLE_DATES:
                    Recurrence.SingleDates sd = (Recurrence.SingleDates) cur;
                    RdateExdate exdate = sd.getRdateExdate();
                    exdate.addAsSeparateProperties(component);
                    break;
                case Recurrence.TYPE_REPEATING:
                    Recurrence.SimpleRepeatingRule srr = (Recurrence.SimpleRepeatingRule)cur;
                    component.addProperty(new ZProperty(ICalTok.EXRULE, srr.getRule().toString()));
                    break;
                }
            }
        }

        if (includePrivateData || isPublic()) {
            // SUMMARY (aka Name or Subject)
            String name = getName();
            if (name != null && name.length()>0)
                component.addProperty(new ZProperty(ICalTok.SUMMARY, name));

            // DESCRIPTION and X-ALT-DESC;FMTTYPE=text/html
            String desc = getDescription();
            if (desc != null) {
                // Remove Outlook-style *~*~*~ header block.  Remove separator plus two newlines.
                int delim = desc.indexOf(HEADER_SEPARATOR);
                if (delim >= 0) {
                    desc = desc.substring(delim + HEADER_SEPARATOR.length());
                    desc = desc.replaceFirst("^\\r?\\n\\r?\\n", "");
                }
                if (desc.length() > 0)
                    component.addProperty(new ZProperty(ICalTok.DESCRIPTION, desc));
            }
            String descHtml = getDescriptionHtml();
            if (descHtml != null && descHtml.length() > 0) {
                ZProperty altDesc = new ZProperty(ICalTok.X_ALT_DESC, descHtml);
                altDesc.addParameter(new ZParameter(ICalTok.FMTTYPE, MimeConstants.CT_TEXT_HTML));
                component.addProperty(altDesc);
            }

            // COMMENT
            List<String> comments = getComments();
            if (comments != null && !comments.isEmpty()) {
                for (String comment : comments) {
                    component.addProperty(new ZProperty(ICalTok.COMMENT, comment));
                }
            }

            // LOCATION
            String location = getLocation();
            if (location != null && location.length() > 0)
                component.addProperty(new ZProperty(ICalTok.LOCATION, location.toString()));

            // ATTENDEES
            for (ZAttendee at : getAttendees()) {
                component.addProperty(at.toProperty());
            }

            // PRIORITY
            if (mPriority != null)
                component.addProperty(new ZProperty(ICalTok.PRIORITY, mPriority));

            // PERCENT-COMPLETE
            if (isTodo() && mPercentComplete != null)
                component.addProperty(new ZProperty(ICalTok.PERCENT_COMPLETE, mPercentComplete));

            // COMPLETED
            if (isTodo() && mCompleted != 0) {
                ParsedDateTime completed = ParsedDateTime.fromUTCTime(mCompleted);
                component.addProperty(completed.toProperty(ICalTok.COMPLETED, false));
            }

            // CATEGORIES
            List<String> categories = getCategories();
            if (categories != null && !categories.isEmpty()) {
                ZProperty catsProp = new ZProperty(ICalTok.CATEGORIES);
                catsProp.setValueList(categories);
                component.addProperty(catsProp);
            }

            // CONTACT
            List<String> contacts = getContacts();
            if (contacts != null && !contacts.isEmpty()) {
                for (String contact : contacts) {
                    component.addProperty(new ZProperty(ICalTok.CONTACT, contact));
                }
            }

            // GEO
            if (mGeo != null)
                component.addProperty(mGeo.toZProperty());

            // VALARMs
            for (Alarm alarm : mAlarms) {
                ZComponent alarmComp = alarm.toZComponent();
                component.addComponent(alarmComp);
            }

            // x-prop
            for (ZProperty xprop : mXProps) {
                component.addProperty(xprop);
            }
        }

        // ORGANIZER
        if (hasOrganizer()) {
            ZOrganizer organizer = getOrganizer();
            ZProperty orgProp = organizer.toProperty();
            component.addProperty(orgProp);
            // Hack for Outlook 2007 (bug 25777)
            if (organizer.hasSentBy() && !ICalTok.REPLY.equals(mMethod) && !ICalTok.COUNTER.equals(mMethod)) {
                String sentByParam = orgProp.paramVal(ICalTok.SENT_BY, null);
                if (sentByParam != null) {
                    ZProperty xMsOlkSender = new ZProperty("X-MS-OLK-SENDER");
                    xMsOlkSender.setValue(sentByParam);
                    component.addProperty(xMsOlkSender);
                }
            }
        }

        // DTSTART
        ParsedDateTime dtstart = getStartTime();
        if (dtstart != null)
            component.addProperty(dtstart.toProperty(ICalTok.DTSTART, useOutlookCompatAllDayEvents));

        // DTEND or DUE
        ParsedDateTime dtend = getEndTime();
        if (dtend != null) {
            ICalTok prop = ICalTok.DTEND;
            if (isTodo())
                prop = ICalTok.DUE;
            component.addProperty(dtend.toProperty(prop, useOutlookCompatAllDayEvents));
        }

        // DURATION
        ParsedDuration dur = getDuration();
        if (dur != null)
            component.addProperty(new ZProperty(ICalTok.DURATION, dur.toString()));

        // STATUS
        String status = getStatus();
        String statusIcal = IcalXmlStrMap.sStatusMap.toIcal(status);
        if (IcalXmlStrMap.STATUS_ZCO_WAITING.equals(status) ||
            IcalXmlStrMap.STATUS_ZCO_DEFERRED.equals(status)) {
            ZParameter param = new ZParameter(ICalTok.X_ZIMBRA_STATUS, statusIcal);
            ZProperty prop = new ZProperty(ICalTok.STATUS, ICalTok.IN_PROCESS.toString());
            prop.addParameter(param);
            component.addProperty(prop);
        } else {
            component.addProperty(new ZProperty(ICalTok.STATUS, statusIcal));
        }

        // CLASS
        component.addProperty(new ZProperty(ICalTok.CLASS, IcalXmlStrMap.sClassMap.toIcal(getClassProp())));

        if (isEvent()) {
            // allDay
            if (isAllDayEvent())
                component.addProperty(new ZProperty(ICalTok.X_MICROSOFT_CDO_ALLDAYEVENT, true));

            // Microsoft Outlook compatibility for free-busy status
            if (isRequestPublishCancel) {
                String outlookFreeBusy = IcalXmlStrMap.sOutlookFreeBusyMap.toIcal(getFreeBusy());
                component.addProperty(new ZProperty(ICalTok.X_MICROSOFT_CDO_INTENDEDSTATUS, outlookFreeBusy));
            }

            // TRANSPARENCY
            component.addProperty(new ZProperty(ICalTok.TRANSP, IcalXmlStrMap.sTranspMap.toIcal(getTransparency())));
        }


        // RECURRENCE-ID
        RecurId recurId = getRecurId();
        if (recurId != null)
            component.addProperty(recurId.toProperty(useOutlookCompatAllDayEvents));

        // LAST-MODIFIED
        long lastModified = getLastModified();
        if (lastModified != 0) {
            ParsedDateTime dtLastModified = ParsedDateTime.fromUTCTime(lastModified);
            component.addProperty(dtLastModified.toProperty(ICalTok.LAST_MODIFIED, false));
        }

        // DTSTAMP
        ParsedDateTime dtStamp = ParsedDateTime.fromUTCTime(getDTStamp());
        component.addProperty(dtStamp.toProperty(ICalTok.DTSTAMP, false));

        // SEQUENCE
        component.addProperty(new ZProperty(ICalTok.SEQUENCE, getSeqNo()));

        // URL
        String url = getUrl();
        if (url != null && url.length() > 0)
            component.addProperty(new ZProperty(ICalTok.URL, url));

        if (isLocalOnly())
            component.addProperty(new ZProperty(ICalTok.X_ZIMBRA_LOCAL_ONLY, true));

        return component;
    }

    public static ZComponent[] toVComponents(Invite[] invites,
                                             boolean includePrivateData,
                                             boolean useOutlookCompatAllDayEvents,
                                             boolean convertCanceledInstancesToExdates)
    throws ServiceException {
        List<ZComponent> comps = new ArrayList<ZComponent>(invites.length);
        if (!convertCanceledInstancesToExdates || invites.length <= 1) {
            for (Invite inv : invites) {
                ZComponent comp = inv.newToVComponent(useOutlookCompatAllDayEvents, includePrivateData);
                comps.add(comp);
            }
        } else {
            // Activate the hack that converts standalone VEVENT/VTODO components with STATUS:CANCELLED
            // into EXDATEs on the series component. (bug 36434)
            Invite seriesInv = null;
            ZComponent seriesComp = null;
            // Find the series invite.
            for (Invite inv : invites) {
                if (inv.isRecurrence()) {
                    ZComponent comp = inv.newToVComponent(useOutlookCompatAllDayEvents, includePrivateData);
                    seriesComp = comp;
                    comps.add(seriesComp);
                    seriesInv = inv;
                    break;
                }
            }
            for (Invite inv : invites) {
                if (inv != seriesInv) {  // We already handled the series invite in the previous loop.
                    if (inv.hasRecurId() && inv.isCancel()) {
                        // Canceled instance is added as an EXDATE to the series, instead of being treated
                        // as a standalone component.
                        if (seriesComp != null) {
                            RecurId rid = inv.getRecurId();
                            ZProperty ridProp = rid.toProperty(false);
                            // EXDATE and RECURRENCE-ID have same value types and parameter list.  Just copy over.
                            ZProperty exdateProp = new ZProperty(ICalTok.EXDATE, ridProp.getValue());
                            for (Iterator<ZParameter> paramsIter = ridProp.parameterIterator(); paramsIter.hasNext(); ) {
                                ZParameter param = paramsIter.next();
                                exdateProp.addParameter(param);
                            }
                            seriesComp.addProperty(exdateProp);
                        } else {
                            // But if there is no series component, let the canceled instance be a component.
                            ZComponent comp = inv.newToVComponent(useOutlookCompatAllDayEvents, includePrivateData);
                            if (comp != null)
                                comps.add(comp);
                        }
                    } else {
                        // Modified instances are added as standalone components.
                        ZComponent comp = inv.newToVComponent(useOutlookCompatAllDayEvents, includePrivateData);
                        if (comp != null)
                            comps.add(comp);
                    }
                }
            }
        }
        return comps.toArray(new ZComponent[0]);
    }

    public Iterator<Alarm> alarmsIterator() { return mAlarms.iterator(); }
    public void addAlarm(Alarm alarm) {
        mAlarms.add(alarm);
    }
    public List<Alarm> getAlarms() { return mAlarms; }

    /**
     * Clear this Invite's alarms
     */
    public void clearAlarms() {
        mAlarms.clear();
    }

    public Iterator<ZProperty> xpropsIterator() { return mXProps.iterator(); }
    public void addXProp(ZProperty prop) {
        mXProps.add(prop);
    }
    public void removeXProp(String xpropName) {
        for (Iterator<ZProperty> iter = mXProps.iterator(); iter.hasNext(); ) {
            ZProperty prop = iter.next();
            if (prop.getName().equalsIgnoreCase(xpropName))
                iter.remove();
        }
    }
    public ZProperty getXProperty(String xpropName) {
        for (ZProperty prop : mXProps) {
            if (prop.getName().equalsIgnoreCase(xpropName))
                return prop;
        }
        return null;
    }

    /**
     * RFC2445 requires end date/time to be later than start date/time but
     * some calendar clients don't honor that.  Make sure the interval between
     * start and end are at least 1 second (if date/time) or 1 day (if date-only).
     * @throws ServiceException
     */
    public void validateDuration() throws ServiceException {
        if (mStart == null)
            return;
        if (!isTodo()) {
            ParsedDuration durMinimum =
                mStart.hasTime() ? ParsedDuration.parse(false, 0, 0, 0, 0, 1)
                                 : ParsedDuration.parse(false, 0, 1, 0, 0, 0);
            if (mEnd != null && mEnd.compareTo(mStart) <= 0) {
                mEnd = mStart.add(durMinimum);
            } else if (mDuration != null) {
                ParsedDateTime et = mStart.add(mDuration);
                long durMillis = et.getUtcTime() - mStart.getUtcTime();
                if (durMillis <= 0)
                    mDuration = durMinimum;
            }
        }
    }

    /**
     * Returns true if this invite's sequence is same or greater than other invite's sequence.
     * @param other
     * @return
     */
    public boolean isSameOrNewerVersion(Invite other) {
        if (other == null) return false;
        int thisSeq = getSeqNo();
        int otherSeq = other.getSeqNo();
        return thisSeq >= otherSeq;
    }

    public Invite newCopy() {
        List<ZAttendee> attendees = new ArrayList<ZAttendee>(mAttendees.size());
        for (ZAttendee at : mAttendees) {
            attendees.add(new ZAttendee(at));  // add a copy of attendee
        }
        ZOrganizer org = mOrganizer != null ? new ZOrganizer(mOrganizer) : null;
        Invite inv = new Invite(type, mMethod != null ? mMethod.toString() : null, mTzMap, mCalItem, mUid, mStatus,
                mPriority, mPercentComplete, mCompleted, mFreeBusy, mTransparency, mClass, mStart, mEnd, mDuration,
                mRecurrence, mIsOrganizer, org, attendees, mName, mLocation,
                mFlags, mPartStat, mRsvp, mRecurrenceId, mDTStamp, mLastModified, mSeqNo,
                0, // mMailboxId
                0, // mMailItemId
                0, // mComponentNum
                mSentByMe, mDescription, mDescHtml, mFragment, new ArrayList<String>(mComments),
                new ArrayList<String>(mCategories), new ArrayList<String>(mContacts),
                mGeo != null ? new Geo(mGeo.getLatitude(), mGeo.getLongitude()) : null, mUrl);
        inv.setClassPropSetByMe(classPropSetByMe());
        inv.setDontIndexMimeMessage(getDontIndexMimeMessage());
        inv.mLocalOnly = mLocalOnly;
        inv.mDescInMeta = mDescInMeta;

        inv.clearAlarms();
        for (Alarm alarm : mAlarms) {
            inv.addAlarm(alarm.newCopy());
        }
        return inv;
    }

    private static String limitIntegerRange(String value, int min, int max, String defaultValue) {
        String retval = defaultValue;
        if (value != null) {
            try {
                int num = Integer.parseInt(value);
                if (num < min)
                    retval = Integer.toString(min);
                else if (num > max)
                    retval = Integer.toString(max);
                else
                    retval = value;
            } catch (NumberFormatException e) {}
        }
        return retval;
    }

    /**
     * Returns true if method is organizer-originated method, namely
     * PUBLISH, REQUEST, ADD, CANCEL or DECLINECOUNTER.
     * @return
     */
    public static boolean isOrganizerMethod(String method) {
        ICalTok methodTok = ICalTok.lookup(method);
        return isOrganizerMethod(methodTok);
    }

    public static boolean isOrganizerMethod(ICalTok method) {
        boolean isRequesting;
        if (method != null) {
            switch (method) {
            case REQUEST:
            case PUBLISH:
            case CANCEL:
            case ADD:
            case DECLINECOUNTER:
                isRequesting = true;
                break;
            default:
                isRequesting = false;
            }
        } else {
            isRequesting = true;
        }
        return isRequesting;
    }

    public void sanitize(boolean throwException) throws ServiceException {
        if ((mUid == null || mUid.length() == 0)) {
            if (throwException)
                throw ServiceException.INVALID_REQUEST("missing UID; subject=" + mName, null);
            else
                ZimbraLog.calendar.warn("UID missing; subject=" + mName);
        }
        mUid = fixupIfOutlookUid(mUid);

        // Don't let a task have DTSTART without DUE.
        if (isTodo() && mStart != null && mEnd == null)
            mStart = null;

        // Keep all-day flag and DTSTART/DTEND/DUE in sync.
        ParsedDateTime dt = mStart != null ? mStart : mEnd;  // Use DTSTART if given.  Fall back to DTEND/DUE.
        if (dt == null) {
            // No DTSTART.  Force non-all-day.
            setIsAllDayEvent(false);
        } else if (!dt.hasTime()) {
            // DTSTART has no time part.  Force all-day.
            setIsAllDayEvent(true);
        } else if (!dt.hasZeroTime()) {
            // Time part is not T000000.  Force non-all-day.
            setIsAllDayEvent(false);
        } else {
            // Time part is T000000.  Strictly speaking presence of any time part implies non-all-day,
            // but Outlook compatibility dictates we allow T000000 in an all-day appointment.
            // Leave current all-day flag as is.
        }

        // ORGANIZER is required if there is at least one ATTENDEE.
        if (isOrganizerMethod(mMethod) && hasOtherAttendees() && !hasOrganizer()) {
            if (throwException) {
                throw ServiceException.INVALID_REQUEST(
                        "ORGANIZER missing when ATTENDEEs are present; UID=" + mUid + ", subject=" + mName,
                        null);
            } else {
                // If we don't know who the organizer is, remove attendees.  Some clients will assume missing
                // organizer means current user is the organizer.  If attendees were kept, these clients will
                // send cancel notice to the attendees when appointment is deleted.  The attendees will get
                // confused because the cancel notice came from someone other than the organizer.
                ZimbraLog.calendar.warn(
                        "ORGANIZER missing; clearing ATTENDEEs to avoid confusing clients; UID=" + mUid + ", subject=" + mName);
                clearAttendees();
            }
        }

        // DTEND or DUE, if specified, can't be earlier than DTSTART.
        if (mStart != null && mEnd != null && mEnd.compareTo(mStart) < 0)
            mEnd = (ParsedDateTime) mStart.clone();

        // Recurrence rule can't be set without DTSTART.
        if (mRecurrence != null && mStart == null) {
            if (throwException) {
                throw ServiceException.INVALID_REQUEST("recurrence used without DTSTART; UID=" + mUid + ", subject=" + mName, null);
            } else {
                ZimbraLog.calendar.warn("recurrence used without DTSTART; removing recurrence; UID=" + mUid + ", subject=" + mName);
                mRecurrence = null;
            }
        }

        // Don't allow using different time zones in DTSTART and DTEND for a recurrence. (prevents future problems)
        if (isRecurrence() && mStart != null && mEnd != null &&  !mStart.getTimeZone().equals(mEnd.getTimeZone())) {
            ZimbraLog.calendar.warn(
                    "recurrence uses different time zones in DTSTART and DTEND; forcing DTEND to DTSTART time zone; UID=" +
                    mUid + ", subject=" + mName);
            mEnd.toTimeZone(mStart.getTimeZone());
        }

        mPercentComplete = limitIntegerRange(mPercentComplete, 0, 100, null);
        mPriority = limitIntegerRange(mPriority, 0, 9, null);

        // Clean up the time zone map to remove unreferenced TZs.
        Set<String> tzids = getReferencedTZIDs();
        mTzMap.reduceTo(tzids);

        // Set LAST-MODIFIED to DTSTAMP if unset.
        if (mLastModified == 0)
            mLastModified = mDTStamp;
    }

    /**
     * Add default alarm to an invite using the account's preferences.
     * @param inv
     * @param acct
     * @throws ServiceException
     */
    public static void setDefaultAlarm(Invite inv, Account acct) throws ServiceException {
        inv.clearAlarms();
        int prefNonAllDayMinutesBefore = (int) acct.getLongAttr(
                Provisioning.A_zimbraPrefCalendarApptReminderWarningTime, 0);
        int hoursBefore = 0;
        int minutesBefore = 0;
        if (!inv.isAllDayEvent()) {
            hoursBefore = 0;
            minutesBefore = prefNonAllDayMinutesBefore;
        } else if (prefNonAllDayMinutesBefore > 0) {
            // If preference says reminder is enabled, use 18-hours for all-day appointments,
            // regardless of preference value for non-all-day appointments.
            hoursBefore = 18;
            minutesBefore = 0;
        }
        if (minutesBefore > 0 || hoursBefore > 0) {
            String summary = inv.getName();
            Alarm newAlarm = new Alarm(
                    Action.DISPLAY, TriggerType.RELATIVE, TriggerRelated.START,
                    ParsedDuration.parse(true, 0, 0, hoursBefore, minutesBefore, 0),
                    null, null, 0, null, summary, null, null);
            inv.addAlarm(newAlarm);
        }
    }

    public Set<String> getReferencedTZIDs() {
        Set<String> tzids = new HashSet<String>();
        // DTSTART
        if (mStart != null && mStart.hasTime()) {
            ICalTimeZone tz = mStart.getTimeZone();
            if (tz != null)
                tzids.add(tz.getID());
        }
        // DTEND/DUE
        if (mEnd != null && mEnd.hasTime()) {
            ICalTimeZone tz = mEnd.getTimeZone();
            if (tz != null)
                tzids.add(tz.getID());
        }
        // RECURRENCE-ID
        if (mRecurrenceId != null) {
            ParsedDateTime dt = mRecurrenceId.getDt();
            if (dt.hasTime()) {
                ICalTimeZone tz = dt.getTimeZone();
                if (tz != null)
                    tzids.add(tz.getID());
            }
        }
        // RDATE/EXDATE
        IRecurrence recur = getRecurrence();
        if (recur != null)
            tzids.addAll(Recurrence.getReferencedTZIDs(recur));
        return tzids;
    }

    // remove all data considered private
    public void clearPrivateInfo() {
        mName = null;
        mDescription = null;
        mDescHtml = null;
        mComments.clear();
        mLocation = null;
        mAttendees.clear();
        mPriority = null;
        mPercentComplete = null;
        mCompleted = 0;
        mCategories.clear();
        mContacts.clear();
        mGeo = null;
        mAlarms.clear();
        mXProps.clear();
    }

    /**
     * If this Invite is a series invite, create a new Invite object for the instance denoted by recurIdDt.
     * Returns null if this Invite is not a series Invite.
     * @param recurIdDt
     * @return
     */
    public Invite makeInstanceInvite(ParsedDateTime recurIdDt) throws ServiceException {
        if (!isRecurrence())
            return null;
        Invite instInv = newCopy();
        instInv.setLocalOnly(true);
        instInv.setRecurrence(null);
        RecurId rid = new RecurId(recurIdDt, RecurId.RANGE_NONE);
        instInv.setRecurId(rid);
        ParsedDateTime dtEnd = recurIdDt.add(instInv.getEffectiveDuration());
        instInv.setDtStart(recurIdDt);
        instInv.setDtEnd(dtEnd);
        return instInv;
    }

    // iCalendar PRIORITY to hi/med/low mapping according to RFC5545 Section 3.8.1.9
    public boolean isHighPriority() {
        if (mPriority != null) {
            int prio = 0;
            try {
                prio = Integer.parseInt(mPriority);
            } catch (NumberFormatException e) {}
            return prio >= 1 && prio <= 4;
        }
        return false;
    }
    public boolean isLowPriority() {
        if (mPriority != null) {
            int prio = 0;
            try {
                prio = Integer.parseInt(mPriority);
            } catch (NumberFormatException e) {}
            return prio >= 6 && prio <= 9;
        }
        return false;
    }

    private static boolean isHexDigits(String str) {
        int len = str.length();
        for (int i = 0; i < len; ++i) {
            char ch = str.charAt(i);
            if ((ch >= '0' && ch <= '9') || (ch >= 'A' && ch <= 'F') || (ch >= 'a' &&  ch <= 'f'))
                continue;
            return false;
        }
        return true;
    }

    private static final String OUTLOOK_GLOBAL_ID_PREFIX = "040000008200E00074C5B7101A82E008";

    public static boolean isOutlookUid(String uid) {
        if (uid == null)
            return false;
        int len = uid.length();
        if (len >= 82 && len % 2 == 0 && isHexDigits(uid)) {
            String upper = uid.toUpperCase();
            return upper.startsWith(OUTLOOK_GLOBAL_ID_PREFIX);
        }
        return false;
    }
    
    // Outlook-generated UIDs are supposed to be uppercase.  (bug 57727)
    public static String fixupIfOutlookUid(String uid) {
        return isOutlookUid(uid) ? uid.toUpperCase() : uid;
    }
}<|MERGE_RESOLUTION|>--- conflicted
+++ resolved
@@ -1707,14 +1707,9 @@
                         newInv.setMailItemId(mailItemId);
                         newInv.setSentByMe(sentByMe);
                         compNum++;
-<<<<<<< HEAD
 
                         List<ZComponent> subcomponents = Lists.newArrayList(comp.getComponentIterator()); 
                         for (ZComponent subcomp : subcomponents) {
-=======
-                        boolean isTodoCompleted = false;
-                        for (ZComponent subcomp : comp.mComponents) {
->>>>>>> 58d5cf25
                             ICalTok subCompTypeTok = subcomp.getTok();
                             switch (subCompTypeTok) {
                             case VALARM:
@@ -1726,7 +1721,7 @@
                                 // ignore all other sub components
                             }
                         }
-
+                        boolean isTodoCompleted = false;
                         boolean sawIntendedFreeBusy = false;
                         List<ZProperty> properties = Lists.newArrayList(comp.getPropertyIterator());
                         for (ZProperty prop : properties) {
@@ -1962,9 +1957,6 @@
                                 }
                             }
                         }
-<<<<<<< HEAD
-
-=======
                         
                         if (isTodoCompleted) {
                             // set the status to Completed.
@@ -1975,7 +1967,6 @@
                                 newInv.setCompleted(System.currentTimeMillis());
                         }    
                         
->>>>>>> 58d5cf25
                         newInv.setIsOrganizer(account);
 
                         newInv.validateDuration();
