<project name="ZimbraServer" default="jar">

    <property file='build-custom.properties'/>

    <property environment="env"/>

    <property name="javac.target" value="1.5"/>

    <!-- The OS user running ZCS.  Use ZIMBRA_USER environment variable
          if set.  If not, default to "zimbra". -->
    <condition property="zimbra.user" value="${env.ZIMBRA_USER}">
        <isset property="env.ZIMBRA_USER"/>
    </condition>
    <condition property="zimbra.user" value="zimbra">
        <not><isset property="zimbra.user"/></not>
    </condition>

    <!-- This machine's hostname.  Use ZIMBRA_HOSTNAME environment variable
          if set.  If not, use "hostname" command output. -->
    <exec executable="hostname" outputproperty="exec.hostname"/>
    <condition property="zimbra.server.hostname" value="${env.ZIMBRA_HOSTNAME}">
        <isset property="env.ZIMBRA_HOSTNAME"/>
    </condition>
    <condition property="zimbra.server.hostname" value="${exec.hostname}">
        <not><isset property="zimbra.server.hostname"/></not>
    </condition>

    <!-- SMTP server for outgoing email.  Use ZIMBRA_SMTP_HOST environment
          variable if set.  Otherwise default to "localhost". -->
    <condition property="zimbra.smtp.host" value="${env.ZIMBRA_SMTP_HOST}">
        <isset property="env.ZIMBRA_SMTP_HOST"/>
    </condition>
    <condition property="zimbra.smtp.host" value="localhost">
        <not><isset property="zimbra.smtp.host"/></not>
    </condition>

    <!-- Default email view, group by conversation or by message -->
    <condition property="zimbra.prefGroupMailBy" value="${env.ZIMBRA_GROUP_MAIL_BY}">
        <isset property="env.ZIMBRA_GROUP_MAIL_BY"/>
    </condition>
    <condition property="zimbra.prefGroupMailBy" value="conversation">
        <not><isset property="zimbra.prefGroupMailBy"/></not>
    </condition>

    <!-- Optional Kerberos authentication realm -->
    <condition property="zimbra.kerberos.realm" value="${env.ZIMBRA_KERBEROS_REALM}">
        <isset property="env.ZIMBRA_KERBEROS_REALM"/>
    </condition>
    <property name="zimbra.kerberos.realm" value="ZIMBRA.COM"/>

    <condition property="production.suffix" value=".production" else="">
        <isset property="is-production"/>
    </condition>

    <property name="build.dir" location="build"/>
    <property name="build.classes.dir" location="${build.dir}/classes"/>
    <property name="build.zmprov" location="${build.dir}/data/zmprov.txt"/>
    <property name="dist.dir" location="build/dist"/>
    <property name="dist.db.dir" location="build/dist/db"/>
    <property name="dist.jetty.dir" location="${dist.dir}/jetty"/>
    <property name="generated.java.dir" location="${build.dir}/generated/src/java"/>
    <property name="warfilename" value="service.war"/>
    <property name="warfile" location="${build.dir}/${warfilename}"/>
    <property name="jarfile" location="${build.dir}/zimbrastore.jar"/>
    <property name="common.dir" location="../ZimbraCommon"/>
    <property name="common.classes.dir" location="${common.dir}/build/classes"/>
    <property name="common.jarfile" location="${common.dir}/build/zimbracommon.jar"/>
    <property name="common.jars.dir" location="${common.dir}/jars"/>

    <property name="im.dir" location="../ZimbraIM"/>
    <property name="im.classes.dir" location="${im.dir}/build/classes"/>
    <property name="im.jarfile" location="${im.dir}/build/zimbraim.jar"/>
    <property name="im.jars.dir" location="${im.dir}/jars"/>

    <property name="jars.dir" location="jars"/>
    <property name="lib.dir" location="lib"/>
    <property name="tools.lib.dir" location="tools/lib"/>
    <property name="src.dir" location="src"/>
    <property name="src.java.dir" location="${src.dir}/java"/>
    <property name="config.dir" location="conf"/>
	<property name="war.web.xml" location="${config.dir}/web.xml${production.suffix}"/>
    <property name="jetty.xml.file" location='${config.dir}/jetty-6.1/jetty.xml' />

    <property name="deploy.war" value="${warfile}"/>
    <property name="deploy.host" value="127.0.0.1"/>
    <property name="deploy.port" value="7070"/>
    <property name="ldap.host" value="127.0.0.1"/>
    <property name="ldap.port" value="389"/>
	<property name="ldap.service.windows" value="CDSSilverSlapd" />
    
    <condition property="remote.deploy.host" value="${env.ZIMBRA_REMOTE_DEPLOY_HOST}">
        <isset property="env.ZIMBRA_REMOTE_DEPLOY_HOST"/>
    </condition>
    <condition property="remote.deploy.port" value="${env.ZIMBRA_REMOTE_DEPLOY_PORT}">
        <isset property="env.ZIMBRA_REMOTE_DEPLOY_PORT"/>
    </condition>

    <property name="lmtp.host" value="127.0.0.1"/>
    <property name="lmtp.port" value="7025"/>
    <property name="lmtpinject.numthreads" value="2"/>

    <property name="zimbra.home.dir" location="/opt/zimbra"/>

    <property name="zimbra.derby.dir" location="${zimbra.home.dir}/derby"/>
    <property name="zimbra.index.dir" location="${zimbra.home.dir}/index"/>
    <property name="zimbra.store.dir" location="${zimbra.home.dir}/store"/>
    <property name="zimbra.sqlite.dir" location="${zimbra.home.dir}/sqlite"/>

    <property name="jetty.home.dir" location="${zimbra.home.dir}/jetty"/>
    <property name="jetty.conf.dir" value="${jetty.home.dir}/etc"/>
    <property name="jetty.src.dir" location="../ThirdParty/jetty"/>
    <property name="jetty.version" value="6.1.22.z6"/>
    <available property="jetty.start.jar.exists" file="${jetty.home.dir}/start.jar"/>

    <property name="ical4j.jar" value="ical4j-0.9.16-patched.jar"/>
    <property name="ziputil.jar" value="ant-1.7.0-ziputil-patched.jar"/>
    <property name="memcached.jar" value="memcached-2.3.1.jar"/>

    <condition property="db-sqlite">
        <isset property="env.ZIMBRA_USE_SQLITE"/>
    </condition>
    <condition property="db-derby">
        <and>
            <isset property="env.ZIMBRA_USE_DERBY"/>
            <not><isset property="db-sqlite"/></not>
        </and>
    </condition>
    <condition property="db-mysql">
        <and>
            <not><isset property="db-sqlite"/></not>
            <not><isset property="db-derby"/></not>
        </and>
    </condition>

    <condition property="db.driver.jar" value="derby*.jar">
        <isset property="db-derby"/>
    </condition>
    <condition property="db.driver.jar" value="mysql-connector-java*.jar">
        <isset property="db-mysql"/>
    </condition>
    <condition property="db.driver.jar" value="sqlitejdbc*.jar">
        <isset property="db-sqlite"/>
    </condition>

    <condition property="is-windows">
        <os family="windows"/>
    </condition>
    <condition property="is-unix">
        <not><os family="windows"/></not>
    </condition>

    <condition property="jetty-use-service">
        <isset property="env.ZIMBRA_JETTY_USE_SERVICE"/>
    </condition>

    <condition property="deploy.dir" value="${env.DEPLOY_DIR}">
        <isset property="env.DEPLOY_DIR"/>
    </condition>

    <condition property="deploy.dir" value="${jetty.home.dir}/webapps">
        <not><isset property="env.DEPLOY_DIR"/></not>
    </condition>

    <property name="deploy.path" value="/service"/>

    <condition property="native.os" value="MacOSX">
        <os name="Mac OS X"/>
    </condition>
    <condition property="native.os" value="Linux">
        <os name="Linux"/>
    </condition>
    <condition property="native.so" value="jnilib">
        <os name="Mac OS X"/>
    </condition>
    <condition property="native.so" value="so">
        <not><os name="Mac OS X"/></not>
    </condition>
    <condition property="native.arch" value="">
        <os name="Mac OS X"/>
    </condition>
    <condition property="native.arch" value=".${os.arch}">
        <not>
            <os name="Mac OS X"/>
        </not>
    </condition>

    <property name="slapd.config.dir" value="${config.dir}/ldap/config"/>
    <condition property="slapd.config.src" value="${slapd.config.dir}/cn=config.ldif">
        <isset property="is-production"/>
    </condition>
    <condition property="slapd.config.src" value="${slapd.config.dir}/cn=config.ldif.dev">
        <not><isset property="is-production"/></not>
    </condition>

    <condition property="slapd.conf.src" value="${config.dir}/ldap/slapd.win.conf">
        <isset property="is-windows"/>
    </condition>
    <condition property="slapd.conf.src" value="${config.dir}/ldap/slapd.conf${production.suffix}">
        <isset property="is-unix"/>
    </condition>
    <condition property="slapd.conf.dir" value="openldap">
        <isset property="is-windows"/>
    </condition>
    <condition property="slapd.conf.dir" value="conf">
        <isset property="is-unix"/>
    </condition>
    <condition property="slapd.etc.dir" value="openldap/etc">
        <isset property="is-windows"/>
    </condition>
    <condition property="slapd.etc.dir" value="openldap/etc/openldap">
        <isset property="is-unix"/>
    </condition>

    <condition property="ldapmodify" value="${zimbra.home.dir}/openldap/ldapmodify">
        <isset property="is-windows"/>
    </condition>
    <condition property="ldapmodify" value="${zimbra.home.dir}/openldap/bin/ldapmodify">
        <isset property="is-unix"/>
    </condition>

    <condition property="ldapdelete" value="${zimbra.home.dir}/openldap/ldapdelete">
        <isset property="is-windows"/>
    </condition>
    <condition property="ldapdelete" value="${zimbra.home.dir}/openldap/bin/ldapdelete">
        <isset property="is-unix"/>
    </condition>

    <property name="defaultdomain.name" value="${zimbra.server.hostname}"/>
    <property name="wiki.user.default" value="wiki@${defaultdomain.name}"/>
    <!-- global wiki account -->
    <property name="samplefamilyaccounts.file" location="data/soap/samplefamilyaccounts.xml"/>

    <taskdef resource="net/sf/antcontrib/antlib.xml">
        <classpath>
            <pathelement location="${common.jars.dir}/ant-contrib-1.0b1.jar"/>
        </classpath>
    </taskdef>

    <path id="class.path">
        <pathelement location="${common.classes.dir}"/>
<<<<<<< HEAD
=======
      <pathelement location="${soap.classes.dir}"/>
>>>>>>> 1b199316
        <pathelement location="${im.classes.dir}"/>
        <pathelement location="${build.classes.dir}"/>
        <fileset dir="${jars.dir}">
            <include name="**/*.jar"/>
        </fileset>
        <fileset dir="${common.jars.dir}">
            <include name="**/*.jar"/>
        </fileset>
        <fileset dir="${im.jars.dir}">
            <include name="**/*.jar"/>
        </fileset>
        <fileset dir="${tools.lib.dir}">
            <include name="**/*.jar"/>
        </fileset>
    </path>

    <taskdef name="deploy" classname="org.apache.catalina.ant.DeployTask" classpathref="class.path"/>

    <path id="all.java.path">
        <pathelement location="${src.java.dir}"/>
        <pathelement location="${generated.java.dir}"/>
    </path>

    <fileset dir="${src.java.dir}" id="src.java.files">
        <include name="**/*.java"/>
    </fileset>

    <fileset dir="${generated.java.dir}" id="generated.java.files">
        <include name="**/*.java"/>
    </fileset>

    <target name="make-dirs">
        <!-- take advantage of the fact that mkdir uses File.mkdirs() and creates inbetween dirs -->
        <echo>Creating dirs under ${base.dir}</echo>
    	
    	<mkdir dir="${base.dir}/${slapd.conf.dir}"/>
        <mkdir dir="${base.dir}/${slapd.etc.dir}/schema"/>
        <mkdir dir="${base.dir}/bin"/>
        <mkdir dir="${base.dir}/conf/msgs"/>
        <mkdir dir="${base.dir}/db"/>
        <mkdir dir="${base.dir}/lib/ext"/>
        <mkdir dir="${base.dir}/lib/jars"/>
        <mkdir dir="${base.dir}/libexec"/>
        <mkdir dir="${base.dir}/wiki"/>
    </target>

    <target name="build-init">
        <mkdir dir="${build.classes.dir}"/>
        <mkdir dir="${generated.java.dir}"/>
        <mkdir dir="${build.dir}/wiki"/>
        <mkdir dir="${build.dir}/data"/>
        <antcall target="make-dirs">
            <param name="base.dir" value="${dist.dir}"/>
        </antcall>
    </target>

    <target name="javadoc" depends="set-buildinfo-vars">
        <javadoc sourcepath="src/java" destdir="docs/api" classpathref="class.path" access="private"
                 packagenames="com.zimbra.*" additionalparam='-tag perms:m:"Permissions Required:"'
                 breakiterator="yes" windowtitle="ZimbraServer v${zimbra.buildinfo.version}">
            <link href="http://java.sun.com/j2se/1.5.0/docs/api/"/>
            <link href="http://java.sun.com/products/javamail/javadocs/"/>
            <link href="http://jakarta.apache.org/commons/logging/api/"/>
            <link href="http://ical4j.sourceforge.net/api/"/>
        </javadoc>
    </target>

    <target name="javacc-internal">
        <mkdir dir="${output.dir}"/>
        <java classname="org.javacc.parser.Main" fork="true" classpathref="class.path" failonerror="true">
            <sysproperty key="install.root" file="${javacc.home}"/>
            <arg value="-OUTPUT_DIRECTORY=${output.dir}"/>
            <arg value="${target}"/>
        </java>
    </target>

    <!-- invoke the "javacc" task with (target.classdir=com/foo/bar and target="gub.jj")  -->
    <target name="javacc">
        <antcall target="javacc-internal">
            <!-- <param name="output.dir" location="${generated.java.dir}/${target.classdir}"/> -->
            <param name="output.dir" location="${src.java.dir}/${target.classdir}"/>
            <param name="target" location="${src.java.dir}/${target.classdir}/${target}"/>
        </antcall>
    </target>

    <target name="javacc-ZimbraQueryParser">
        <antcall target="javacc">
            <param name="target.classdir" value="com/zimbra/cs/index/queryparser"/>
            <param name="target" value="ZimbraQueryParser.jj"/>
        </antcall>
    </target>

    <target name="set-buildinfo-vars">
        <tstamp/>
        <condition property="zimbra.buildinfo.platform" value="${native.os}">
            <not><isset property="${zimbra.buildinfo.platform}"/></not>
        </condition>        
        <condition property="zimbra.buildinfo.version" value="6.0.2_BETA1_1111">
            <not><isset property="${zimbra.buildinfo.version}"/></not>
        </condition>
  
    	  <propertyregex property="zimbra.buildinfo.majorversion"
    	              input="${zimbra.buildinfo.version}"
    	              regexp="([0-9]+)\.([0-9]+)\.([0-9]+)"
    	              select="\1"
    	              casesensitive="false" />

      	  <propertyregex property="zimbra.buildinfo.minorversion"
      	              input="${zimbra.buildinfo.version}"
      	              regexp="([0-9]+)\.([0-9]+)\.([0-9]+)"
      	              select="\2"
      	              casesensitive="false" />

    	  <propertyregex property="zimbra.buildinfo.microversion"
    	              input="${zimbra.buildinfo.version}"
    	              regexp="([0-9]+)\.([0-9]+)\.([0-9]+)"
    	              select="\3"
    	              casesensitive="false" />
    	              
  	  <propertyregex property="zimbra.buildinfo.relclass"
  	              input="${zimbra.buildinfo.version}"
  	              regexp="([0-9]+)\.([0-9]+)\.([0-9]+)_([A-Z]+)"
  	              select="\4"
  	              casesensitive="false" />
    	  <propertyregex property="zimbra.buildinfo.relnum"
    	              input="${zimbra.buildinfo.version}"
    	              regexp="([0-9]+)\.([0-9]+)\.([0-9]+)_([A-Z]+)([0-9]+)(\.|_)?"
    	              select="\5"
    	              casesensitive="false" />
    	
  	  <propertyregex property="zimbra.buildinfo.buildnum"
  	              input="${zimbra.buildinfo.version}"
  	              regexp="([0-9]+)\.([0-9]+)\.([0-9]+)_([A-Z0-9]+)(\.|_)?([0-9]+)?"
  	              select="\6"
  	              casesensitive="false" />
        
        <condition property="zimbra.buildinfo.relnum" value="0">
            <not><isset property="${zimbra.buildinfo.relnum}"/></not>
        </condition>  	              
    	                  	                  	              
        <condition property="zimbra.buildinfo.type" value="">
            <not><isset property="${zimbra.buildinfo.type}"/></not>
        </condition>
        <condition property="zimbra.buildinfo.release" value="${user.name}">
            <not><isset property="${zimbra.buildinfo.release}"/></not>
        </condition>
        <condition property="zimbra.buildinfo.date" value="${DSTAMP}-${TSTAMP}">
            <not><isset property="${zimbra.buildinfo.date}"/></not>
        </condition>
        <condition property="zimbra.buildinfo.host" value="${zimbra.server.hostname}">
            <not><isset property="${zimbra.buildinfo.host}"/></not>
        </condition>
        <property name="zimbra.buildinfo.all"
                  value="Version: ${zimbra.buildinfo.version}; Type: ${zimbra.buildinfo.type}; Release: ${zimbra.buildinfo.release}; Built: ${zimbra.buildinfo.date}; Host: ${zimbra.buildinfo.host}"/>
        <echo>Version: ${zimbra.buildinfo.version} Date: ${zimbra.buildinfo.date}</echo>
    </target>

    <target name="generate-buildinfo" depends="set-buildinfo-vars">
        <if>
            <not><available file="${build.dir}/buildinfo/com/zimbra/cs/util/BuildInfoGenerated.java"/></not>
            <then>
                <mkdir dir="${build.dir}/buildinfo/com/zimbra/cs/util"/>
                <echo file="${build.dir}/buildinfo/com/zimbra/cs/util/BuildInfoGenerated.java">
                    package com.zimbra.cs.util;
                	
                    class BuildInfoGenerated {
                        public static final String MAJORVERSION = "${zimbra.buildinfo.majorversion}";
                        public static final String MINORVERSION = "${zimbra.buildinfo.minorversion}";
                        public static final String MICROVERSION = "${zimbra.buildinfo.microversion}";
                        public static final String RELCLASS = "${zimbra.buildinfo.relclass}";
                        public static final String RELNUM = "${zimbra.buildinfo.relnum}";
                        public static final String BUILDNUM = "${zimbra.buildinfo.buildnum}";
                        public static final String VERSION = "${zimbra.buildinfo.version}";
	                    public static final String TYPE = "${zimbra.buildinfo.type}";
	                    public static final String RELEASE = "${zimbra.buildinfo.release}";
	                    public static final String DATE = "${DSTAMP}-${TSTAMP}";
	                    public static final String HOST = "${zimbra.buildinfo.host}";
                    }
                </echo>
        	</then>
        </if>
    	
        <javac destdir="${build.classes.dir}" debug="true" target="${javac.target}" srcdir="${build.dir}/buildinfo">
        </javac>
    </target>
	
    <target name="setup-ldap-config">
        <!-- copy attrs source files to build dir -->
        <delete dir="${build.dir}/attrs-src"/>
        <mkdir dir="${build.dir}/attrs-src"/>
        <copy todir="${build.dir}/attrs-src" overwrite="true" preservelastmodified="true">
            <fileset dir="${config.dir}/attrs" includes="*.xml"/>
        </copy>
    </target>

    <target name="generate-ldap-config">
        <antcall target="setup-ldap-config"/>
        <antcall target="do-generate-ldap-config"/>
    </target>

    <target name="do-generate-ldap-config" depends="set-buildinfo-vars">
        <dependset>
            <srcfileset dir="${build.dir}/attrs-src" includes="*.xml"/>
            <targetfileset dir='${build.dir}/ldap-config' includes='*'/>
        </dependset>

        <if>
            <not><available file="${build.dir}/ldap-config/zimbra.schema"/></not>
            <then>
                <mkdir dir="${build.dir}/attrs"/>
                <copy todir="${build.dir}/attrs" overwrite="true">
                    <fileset dir="${build.dir}/attrs-src" includes="*.xml"/>
                </copy>
                <mkdir dir="${build.dir}/ldap-config"/>
                <mkdir dir="${build.dir}/ldap-config/config"/>
            	
            	<!-- Zimbra schema for pre OpenLDAP 2.4 - uses zimbra.schema-template, should eventually retire zimbra.schema-template and only use zimbra-ocs.xml -->
                <java classname="com.zimbra.cs.account.AttributeManager" fork="true" classpathref="class.path"
                      failonerror="true">
                    <sysproperty key="zimbra.version" value="${zimbra.buildinfo.all}"/>
                    <arg line="-a generateLdapSchema -i ${build.dir}/attrs -t ${config.dir}/ldap/zimbra.schema-template -o ${build.dir}/ldap-config/zimbra.schema"/>
                </java>
            	
            	<!-- Zimbra schema for OpenLDAP 2.4 - use zimbra-ocs.xml -->
                <java classname="com.zimbra.cs.account.AttributeManager" fork="true" classpathref="class.path"
                      failonerror="true">
                    <sysproperty key="zimbra.version" value="${zimbra.buildinfo.all}"/>
                    <arg line="-a generateSchemaLdif -i ${build.dir}/attrs -o ${build.dir}/ldap-config/config/zimbra.ldif"/>
                </java>
            	
                <java classname="com.zimbra.cs.account.AttributeManager" fork="true" classpathref="class.path"
                      failonerror="true">
                    <sysproperty key="zimbra.version" value="${zimbra.buildinfo.all}"/>
                    <arg line="-a generateGlobalConfigLdif -i ${build.dir}/attrs -o ${build.dir}/ldap-config/zimbra_globalconfig.ldif"/>
                </java>
                <java classname="com.zimbra.cs.account.AttributeManager" fork="true" classpathref="class.path"
                      failonerror="true">
                    <sysproperty key="zimbra.version" value="${zimbra.buildinfo.all}"/>
                    <arg line="-a generateDefaultCOSLdif -i ${build.dir}/attrs -o ${build.dir}/ldap-config/zimbra_defaultcos.ldif"/>
                </java>
                <copy todir="${build.dir}/ldap-config" file="${config.dir}/ldap/zimbra.ldif"/>
                <copy todir="${build.dir}/ldap-config" file="${config.dir}/ldap/zimbra_mimehandlers.ldif"/>
                <copy todir="${build.dir}/ldap-config" file="${config.dir}/ldap/amavisd.schema"/>
                <copy todir="${build.dir}/ldap-config/config" file="${config.dir}/ldap/amavisd.ldif"/>
                <copy todir="${build.dir}/ldap-config/config" file="${slapd.config.src}"/>
                <copy todir="${build.dir}/ldap-config/config" file="${slapd.config.dir}/cn=config/cn=module{0}.ldif"/>
                <copy todir="${build.dir}/ldap-config/config" file="${slapd.config.dir}/cn=config/cn=schema.ldif"/>
                <copy todir="${build.dir}/ldap-config/config" file="${slapd.config.dir}/cn=config/olcDatabase={0}config.ldif"/>
                <copy todir="${build.dir}/ldap-config/config" file="${slapd.config.dir}/cn=config/olcDatabase={-1}frontend.ldif"/>
                <copy todir="${build.dir}/ldap-config/config" file="${slapd.config.dir}/cn=config/olcDatabase={1}monitor.ldif"/>
                <copy todir="${build.dir}/ldap-config/config" file="${slapd.config.dir}/cn=config/olcDatabase={2}hdb.ldif"/>
            </then>
        </if>
    </target>
    
    <target name="generate-getters" depends="set-buildinfo-vars,compile">
        <antcall target="generate-getter">
            <param name="getter.class" value="account"/>
            <param name="getter.output" value="ZAttrAccount.java"/>
        </antcall>
        <antcall target="generate-getter">
            <param name="getter.class" value="calendarResource"/>
            <param name="getter.output" value="ZAttrCalendarResource.java"/>
        </antcall>
        <antcall target="generate-getter">
            <param name="getter.class" value="cos"/>
            <param name="getter.output" value="ZAttrCos.java"/>
        </antcall>
        <antcall target="generate-getter">
            <param name="getter.class" value="domain"/>
            <param name="getter.output" value="ZAttrDomain.java"/>
        </antcall>
        <antcall target="generate-getter">
            <param name="getter.class" value="server"/>
            <param name="getter.output" value="ZAttrServer.java"/>
        </antcall>
        <antcall target="generate-getter">
            <param name="getter.class" value="globalConfig"/>
            <param name="getter.output" value="ZAttrConfig.java"/>
        </antcall>
        <antcall target="generate-getter">
            <param name="getter.class" value="distributionList"/>
            <param name="getter.output" value="ZAttrDistributionList.java"/>
        </antcall>
        <antcall target="generate-provisioning"/>
    </target>

    <target name="generate-getter">
       <java classname="com.zimbra.cs.account.AttributeManager" fork="true" classpathref="class.path"
              failonerror="true">
          <sysproperty key="zimbra.version" value="${zimbra.buildinfo.all}"/>
          <arg line="-a generateGetters -c ${getter.class} -i ${config.dir}/attrs -r ${src.java.dir}/com/zimbra/cs/account/${getter.output}"/>
        </java>
    </target>

    <target name="generate-provisioning">
       <java classname="com.zimbra.cs.account.AttributeManager" fork="true" classpathref="class.path"
              failonerror="true">
          <sysproperty key="zimbra.version" value="${zimbra.buildinfo.all}"/>
          <arg line="-a generateProvisioning -i ${config.dir}/attrs -r ${src.java.dir}/com/zimbra/cs/account/ZAttrProvisioning.java"/>
        </java>
    </target>

    <target name="derby-versions-init" if="db-derby">
        <java classname="com.zimbra.cs.db.Derby" fork="true" classpathref="class.path" failonerror="true">
            <arg line="-o ${build.dir}"/>
        </java>
    </target>

    <target name="mysql-versions-init" if="db-mysql">
        <java classname="com.zimbra.cs.db.MySQL" fork="true" classpathref="class.path" failonerror="true">
            <arg line="-o ${build.dir}"/>
        </java>
    </target>

    <target name="sqlite-versions-init" if="db-sqlite">
        <java classname="com.zimbra.cs.db.SQLite" fork="true" classpathref="class.path" failonerror="true">
            <arg line="-o ${build.dir}"/>
        </java>
    </target>

<<<<<<< HEAD
    <target name="db-versions-init" depends="generate-buildinfo,mysql-versions-init,sqlite-versions-init,derby-versions-init"/>
=======
    <target name="db-versions-init" depends="mysql-versions-init,sqlite-versions-init,derby-versions-init"/>
>>>>>>> 1b199316

    <target name="compile" depends="build-init">
        <ant dir="${common.dir}" target="jar" inheritAll="false"/>
        <ant dir="${im.dir}" target="jar" inheritAll="false"/>
        <javac fork="true" memorymaximumsize="512m" destdir="${build.classes.dir}" debug="true"
               classpathref="class.path" target="${javac.target}">
            <src refid="all.java.path"/>
        </javac>
        <antcall target="db-versions-init"/>
    </target>

    <target name="jar" depends="compile">
        <echo>Hostname: ${zimbra.server.hostname}</echo>
        <jar destfile="${jarfile}" basedir="${build.classes.dir}">
            <manifest>
                <attribute name="Main-Class" value="com.zimbra.cs.util.BuildInfo" />
            	<attribute name="Implementation-Vendor" value="VMware, Inc."/>
            	<attribute name="Implementation-Title" value="Zimbra Server"/>
            	<attribute name="Implementation-Version" value="${zimbra.buildinfo.version} ${zimbra.buildinfo.release} ${DSTAMP}-${TSTAMP} ${zimbra.buildinfo.type}"/>
            	<attribute name="Specification-Vendor" value="VMware, Inc."/>
            	<attribute name="Specification-Title" value="Zimbra Collaboration Suite"/>
            	<attribute name="Specification-version" value="${zimbra.buildinfo.majorversion}.${zimbra.buildinfo.minorversion}"/>
            </manifest>
        </jar>
        <antcall target="generate-ldap-config"/>
    </target>

<<<<<<< HEAD
    <target name="clean" description="Removes any temporary files">
        <ant dir="${common.dir}" target="clean" inheritAll="false"/>
        <ant dir="${im.dir}" target="clean" inheritAll="false"/>
        <delete dir="${build.dir}"/>
    </target>
	
    <target name="clean-opt-zimbra">
	<!-- Delete jars, so that we don't leave cruft if a jar is upgraded with a new name. -->
    	<delete dir="${zimbra.home.dir}/lib/jars" failonerror="false"/>
    	<delete dir="${zimbra.home.dir}/zimlets-deployed" failonerror="false"/>
    	<delete dir="${zimbra.home.dir}/zimlets-properties" failonerror="false"/>
        <delete failonerror="false">
    	    <fileset dir="${jetty.home.dir}/common/lib" includes="${ical4j.jar},${ziputil.jar},${memcached.jar},${db.driver.jar},mysql-connector-java*.jar,mail.jar,activation.jar,zimbra-native.jar,bouncycastle.jar,commons-beanutils*.jar,commons-cli*.jar,commons-codec*.jar,commons-collections*.jar,commons-dbcp*.jar,commons-digester*.jar,commons-fileupload*.jar,commons-httpclient*.jar,commons-io*.jar,commons-logging.jar,commons-pool*.jar,concurrent*.jar,yuicompressor*.jar,dom4j*.jar,ganymed-ssh2*.jar,jakarta-oro*.jar,jaxen*.jar,jcommon*.jar,jfreechart*.jar,junit*.jar,jzlib.jar,mina*.jar,nekohtml.jar,tnef*.jar,xercesImpl*.jar,xpp3.jar,libidn*.jar,jdom*.jar,json.jar,testng*.jar,jython*.jar"/>
    	</delete>
=======
    <target name="clean" description="Deletes classes from build directories">
      <ant dir="${common.dir}" target="clean" inheritAll="false"/>
      <ant dir="${soap.dir}" target="clean" inheritAll="false"/>
      <ant dir="${im.dir}" target="clean" inheritAll="false"/>
      <delete dir="${build.dir}"/>
    </target>

    <target name="clean-opt-zimbra" description="Deletes deployed jars, classes, and zimlets">
    <!-- Delete jars, so that we don't leave cruft if a jar is upgraded with a new name. -->
      <delete dir="${zimbra.home.dir}/lib/jars" failonerror="false"/>
      <delete dir="${zimbra.home.dir}/zimlets-deployed" failonerror="false"/>
      <delete dir="${zimbra.home.dir}/zimlets-properties" failonerror="false"/>
      <delete failonerror="false">
        <fileset dir="${jetty.home.dir}/common/lib" includes="${ical4j.jar},${ziputil.jar},${memcached.jar},${db.driver.jar},mysql-connector-java*.jar,mail.jar,zimbra-native.jar,bcprov-jdk15-146.jar,commons-beanutils*.jar,commons-cli*.jar,commons-codec*.jar,commons-collections*.jar,commons-dbcp*.jar,commons-digester*.jar,commons-fileupload*.jar,commons-httpclient*.jar,commons-io*.jar,commons-logging.jar,commons-pool*.jar,concurrent*.jar,yuicompressor*.jar,dom4j*.jar,ganymed-ssh2*.jar,jakarta-oro*.jar,jaxen*.jar,jcommon*.jar,jfreechart*.jar,junit*.jar,jzlib.jar,mina*.jar,nekohtml.jar,tnef*.jar,xercesImpl*.jar,xpp3.jar,libidn*.jar,jdom*.jar,json.jar,testng*.jar,jython*.jar"/>
      </delete>
>>>>>>> 1b199316
    </target>

    <!-- jetty loads jetty-util*.jar, log4j*.jar and slf4j*.jar -->
    <property name="war.include" value="slf4j*.jar, *jsieve*.jar, lucene*.jar, ant-tar*.jar, ews.jar"/>

    <target name="war" depends="jar">
<<<<<<< HEAD
        <echo>war.include=${war.include}</echo>
        <war warfile="${warfile}" webxml="${war.web.xml}">
            <fileset dir="WebRoot"/>
            <lib file="${im.jarfile}"/>
            <lib file="${jarfile}"/>
            <lib dir="${common.jars.dir}" includes="${war.include}"/>
            <lib dir="${im.jars.dir}" includes="*.jar"/>
            <classes dir="${config.dir}" includes="sieveConfig.xml"/>
        </war>
    </target>

    <target name="service-deploy" depends="refresh-opt-zimbra,deploy-war"
=======
      <war warfile="${warfile}" webxml="${war.web.xml}">
        <fileset dir="WebRoot"/>
        <lib file="${im.jarfile}"/>
        <lib file="${soap.jarfile}"/>
        <lib file="${jarfile}"/>
        <lib dir="${common.jars.dir}">
          <include name="slf4j*.jar"/>
          <include name="*jsieve*.jar"/>
          <include name="lucene*.jar"/>
          <include name="ant-tar*.jar"/>
          <include name="icu4j-*.jar"/>
          <include name="ews.jar"/>  
        </lib>
        <lib dir="${im.jars.dir}" includes="*.jar"/>
        <classes dir="${config.dir}" includes="sieveConfig.xml"/>
      </war>
    </target>

    <target name="spnego-war">
        <war warfile="${spnego-warfile}" webxml="${spnego-war.web.xml}">
            <fileset dir="${spnego.dir}" includes="*.jsp"/>
        </war>
    </target>

    <target name="spnego-service-name">
        <!--
            Setup the service principal name registered with setspn and ktpass
            it has to be a real routable name to reach the jetty server.
            
            This name is also used to create a zimbra server and provisioning a 
            user on the server.
            Note: such server and user is not needed if the test client box can 
                  DNS resolve the home server of the user.
                  But in dev env the server name is usually not a resolvble real 
                  hostanme, but a simple name like myserver.local, which cannot 
                  be resolved from the test client. (Windows 7 VM on jj-esx.spnego.local)
        -->
        
        <!-- <property name="SERVICE_PRINCIPAL_NAME"     value="jj-server.spnego.local"/> -->
        <!-- <property name="SERVICE_PRINCIPAL_NAME"     value="prome-2s-dhcp141.eng.vmware.com"/> -->
        <exec executable="hostname" outputproperty="hostname-FQDN">
            <arg value="-f"/>
        </exec>
        <property name="SERVICE_PRINCIPAL_NAME"     value="${hostname-FQDN}"/>
        
        <!-- 
            Again, could've used just ${zimbra.server.hostname} for spnego.server.name if the 
            test client box can DNS resolve the home server for the user.
        -->
        <property name="spnego.server.name"         value="${SERVICE_PRINCIPAL_NAME}"/>  
    </target>

    <target name="spnego-inject" depends="spnego-service-name">
        <!-- 
            Create a server with real hostname so it can be resolved from the test client box.
            Create a user homed on this server.
            (Calling this target is not required if the dev server hostname can be resolved on the test client box)
        -->
        <antcall target="zmprov">
            <param name="args" value="-l cs ${spnego.server.name} 
                                            zimbraSmtpHostname ${zimbra.smtp.host} 
                                            zimbraSmtpPort 7024 
                                            zimbraMailPort 7070 
                                            zimbraMailSSLPort 7443 
                                            zimbraMailMode http 
                                            zimbraImapCleartextLoginEnabled TRUE 
                                            zimbraPop3CleartextLoginEnabled TRUE 
                                            zimbraServiceInstalled ldap 
                                            zimbraServiceInstalled mta 
                                            zimbraServiceInstalled mailbox 
                                            zimbraServiceEnabled ldap 
                                            zimbraServiceEnabled mta 
                                            zimbraServiceEnabled mailbox 
                                            zimbraMailPurgeSleepInterval 0"/>
      </antcall>
        
      <antcall target="zmprov">
          <param name="args" value="-l ca spnego@${defaultdomain.name} test123 
                                            zimbraMailHost ${spnego.server.name} 
                                            cn 'Spnego Demo User' 
                                            displayName 'Spnego Demo User' 
                                            zimbraForeignPrincipal kerberos5:spnego@${zimbra.kerberos.realm}"/>
      </antcall>
        
      <!-- 
          note: after done with spnego testing, remember to set the LC key zimbra_server_hostname 
                back to your default server
      -->     
      <antcall target="zmlocalconfig">
          <param name="localconfig-args" value="-e zimbra_server_hostname=${spnego.server.name}"/>
      </antcall>
        
    </target>	

    <!--
        To test spnego:
        - ant reset-all
        - [ant spnego-inject]
        - ant spnego-dev-deploy
        
        If you run service-deploy after this point, you need to retun spnego-dev-deploy,
        but not spnego-inject.  spnego-inject only needs to be run once after reset-all.
        
    -->
    <target name="spnego-dev-deploy" depends="spnego-war, spnego-service-name">
      <antcall target="stop-webserver"/>

      <delete file="${jetty.home.dir}/webapps/spnego.war"/>
      <delete dir="${jetty.home.dir}/webapps/spnego"/>
      <mkdir dir='${jetty.home.dir}/webapps/spnego'/>
      <mkdir dir="${jetty.home.dir}/work/spnego"/>

      <copy file="${spnego-warfile}" todir="${jetty.home.dir}/webapps"/>
      <unzip dest="${jetty.home.dir}/webapps/spnego" src="${jetty.home.dir}/webapps/${spnego-warfilename}"/>

      <!--
          ==========================
           config rewrite variables
          ==========================
      -->

      <!-- global config -->
      <echo>===== hostname for spnego: ${SERVICE_PRINCIPAL_NAME} =====</echo>

      <property name="zimbraSpnegoAuthEnabled"     value="TRUE"/>
      <property name="zimbraSpnegoAuthRealm"       value="SPNEGO.LOCAL"/>

      <!-- server -->
      <property name="zimbraSpnegoAuthPrincipal"   value="HTTP/${SERVICE_PRINCIPAL_NAME}@SPNEGO.LOCAL"/>
      <property name="zimbraSpnegoAuthTargetName"  value="HTTP/${SERVICE_PRINCIPAL_NAME}"/>

      <!-- domain -->
      <property name="zimbraPreAuthKey"            value="4e2816f16c44fab20ecdee39fb850c3b0bb54d03f1d8e073aaea376a4f407f0c"/>
      <property name="zimbraVirtualHostname"       value="${spnego.server.name}"/>
      <property name="zimbraWebClientLoginURL"     value="../../service/spnego"/>
      <property name="zimbraWebClientLogoutURL"    value="../?sso=1"/>
      <property name="zimbraAuthKerberos5Realm"    value="${zimbraSpnegoAuthRealm}"/>

      
      <!-- modify ldap -->
      <antcall target="zmprov">
        <param name="args" value="-l mcf zimbraSpnegoAuthEnabled ${zimbraSpnegoAuthEnabled}"/>
      </antcall>
      <antcall target="zmprov">
        <param name="args" value="-l mcf zimbraSpnegoAuthRealm ${zimbraSpnegoAuthRealm}"/>
      </antcall>

      <antcall target="zmprov">
        <param name="args" value="-l ms ${spnego.server.name} zimbraSpnegoAuthPrincipal ${zimbraSpnegoAuthPrincipal}"/>
      </antcall>
      <antcall target="zmprov">
        <param name="args" value="-l ms ${spnego.server.name} zimbraSpnegoAuthTargetName ${zimbraSpnegoAuthTargetName}"/>
      </antcall>

      <antcall target="zmprov">
        <param name="args" value="-l md ${defaultdomain.name} zimbraPreAuthKey ${zimbraPreAuthKey}"/>
      </antcall>
      <antcall target="zmprov">
        <param name="args" value="-l md ${defaultdomain.name} +zimbraVirtualHostname ${zimbraVirtualHostname}"/>
      </antcall>
      <antcall target="zmprov">
        <param name="args" value="-l md ${defaultdomain.name} zimbraWebClientLoginURL ${zimbraWebClientLoginURL}"/>
      </antcall>
      <antcall target="zmprov">
        <param name="args" value="-l md ${defaultdomain.name} zimbraWebClientLogoutURL ${zimbraWebClientLogoutURL}"/>
      </antcall>
      <antcall target="zmprov">
        <param name="args" value="-l md ${defaultdomain.name} zimbraAuthKerberos5Realm ${zimbraAuthKerberos5Realm}"/>
      </antcall>
      <antcall target="zmprov">
        <param name="args" value="-l md ${defaultdomain.name} +zimbraWebClientLoginURLAllowedUA '.*Windows NT.*Firefox/3.*'"/>
      </antcall>
      <antcall target="zmprov">
        <param name="args" value="-l md ${defaultdomain.name} +zimbraWebClientLoginURLAllowedUA '.*MSIE.*Windows NT.*'"/>
      </antcall>
      <antcall target="zmprov">
        <param name="args" value="-l md ${defaultdomain.name} +zimbraWebClientLoginURLAllowedUA '.*Windows NT.*Chrome.*'"/>
      </antcall>
      <antcall target="zmprov">
        <param name="args" value="-l md ${defaultdomain.name} +zimbraWebClientLogoutURLAllowedUA '.*Windows NT.*Firefox/3.*'"/>
      </antcall>
      <antcall target="zmprov">
        <param name="args" value="-l md ${defaultdomain.name} +zimbraWebClientLogoutURLAllowedUA '.*MSIE.*Windows NT.*'"/>
      </antcall>
      <antcall target="zmprov">
        <param name="args" value="-l md ${defaultdomain.name} +zimbraWebClientLogoutURLAllowedUA '.*Windows NT.*Chrome.*'"/>
      </antcall>    	
      	
      <!-- copy spnego config files to jetty/etc -->
      <echo/>
      <echo>----- copying files -----</echo>
      <echo/>
      <copy file="${spnego.dir}/etc/krb5.ini" todir="${jetty.conf.dir}" overwrite="true"/>
      <copy file="${spnego.dir}/etc/spnego.conf" todir="${jetty.conf.dir}" overwrite="true"/>
      <copy file="${spnego.dir}/etc/spnego.properties" todir="${jetty.conf.dir}" overwrite="true"/>

      <echo/>
      <echo>----- rewriting files -----</echo>
      <echo/>

      <!-- mimic zmconfigd -->
      <echo>rewriting ${jetty.conf.dir}/krb5.ini</echo>
      <replace file="${jetty.conf.dir}/krb5.ini">
        <replacefilter token="%%zimbraSpnegoAuthRealm%%" value="${zimbraSpnegoAuthRealm}"/>
      </replace>

      <echo>rewriting ${jetty.conf.dir}/spnego.conf</echo>
      <replace file="${jetty.conf.dir}/spnego.conf">
        <replacefilter token="%%zimbraSpnegoAuthPrincipal%%" value="${zimbraSpnegoAuthPrincipal}"/>
      </replace>

      <echo>rewriting ${jetty.conf.dir}/spnego.properties</echo>
      <replace file="${jetty.conf.dir}/spnego.properties">
        <replacefilter token="%%zimbraSpnegoAuthTargetName%%" value="${zimbraSpnegoAuthTargetName}"/>
      </replace>

      <echo>rewriting ${jetty.conf.dir}/jetty.xml</echo>
      <replace file="${jetty.conf.dir}/jetty.xml">
        <replacefilter token="&lt;!-- zimbraSpnegoAuthEnabled" value=""/>
        <replacefilter token="zimbraSpnegoAuthEnabled --&gt;" value=""/>
      </replace>

      <echo>rewriting ${zimbra.home.dir}/bin/jetty</echo>
      <replace file="${zimbra.home.dir}/bin/jetty">
        <replacefilter token="zimbraSpnegoAuthEnabled: FALSE" value="zimbraSpnegoAuthEnabled: TRUE"/>
      </replace>
      <!-- executable permission was removed by the above replace, set it back -->
      <chmod file="${zimbra.home.dir}/bin/jetty" perm="+x" />

      <antcall target="start-webserver"/>

    </target>

  <target name="service-deploy" depends="refresh-opt-zimbra,deploy-war"
>>>>>>> 1b199316
            description="Not just war file deployment, but a /opt/zimbra refresh as well!"/>

    <target name="deploy-war" depends="stop-jetty,war">
        <antcall target="copy-war"/>
        <antcall target="start-jetty"/>
    </target>

    <target name="copy-war-internal">
        <!-- do all the work for the copy-war target, without the dependencies -->
        <delete dir="${jetty.home.dir}/webapps/service"/>
        <delete file="${jetty.home.dir}/webapps/service.war"/>
        <copy file="${warfile}" todir="${jetty.home.dir}/webapps"/>
        <mkdir dir='${jetty.home.dir}/webapps/service'/>
        <unzip dest="${jetty.home.dir}/webapps/service" src="${jetty.home.dir}/webapps/${warfilename}"/>
    </target>

    <target name="copy-war" depends="stop-jetty,war">
        <antcall target="copy-war-internal"/>
    </target>

    <target name="init-opt-zimbra" depends="dev-dist,localhost-ssl-cert">
        <echo file="${zimbra.home.dir}/.platform">development</echo>
        <copy todir="${zimbra.home.dir}">
            <fileset dir="${dist.dir}"/>
        </copy>
        <chmod perm="a+rx">
            <fileset dir="${zimbra.home.dir}/bin"/>
            <fileset dir="${zimbra.home.dir}/libexec"/>
        </chmod>
        <!-- ant does not preserve perms on copy -->
    </target>

    <target name="refresh-opt-zimbra" depends="dev-dist">
        <copy todir="${zimbra.home.dir}" overwrite="true">
            <fileset dir="${dist.dir}">
                <exclude name="conf/localconfig.xml"/>
                <!-- don't trash zimbra_server_hostname -->
                <exclude name="jetty/webapps/**"/>
                <!-- deploy-war covers these -->
            </fileset>
        </copy>
        <chmod perm="a+rx">
            <fileset dir="${zimbra.home.dir}/bin"/>
            <fileset dir="${zimbra.home.dir}/libexec"/>
        </chmod>
    </target>

    <target name="enable-im">
        <antcall target="stop-webserver"/>
        <java classname="com.zimbra.cs.account.ProvUtil" fork="true" classpathref="class.path" failonerror="true">
            <arg line="-l -v mcf zimbraXMPPEnabled TRUE"/>
        </java>
        <java classname="com.zimbra.cs.account.ProvUtil" fork="true" classpathref="class.path" failonerror="true">
            <arg line="-l -v mc default zimbraFeatureIMEnabled TRUE"/>
        </java>
        <java classname="com.zimbra.cs.account.ProvUtil" fork="true" classpathref="class.path" failonerror="true">
            <arg line="-l -v mc default zimbraFeatureInstantNotify TRUE"/>
        </java>
        <antcall target="start-webserver"/>
        <java classname="com.zimbra.cs.account.ProvUtil" fork="true" classpathref="class.path" failonerror="true">
            <arg line="cxc conference ${defaultdomain.name} ${zimbra.server.hostname} org.jivesoftware.wildfire.muc.spi.MultiUserChatServerImpl conference text"/>
        </java>
    </target>

    <target name="disable-im">
        <java classname="com.zimbra.cs.account.ProvUtil" fork="true" classpathref="class.path" failonerror="false">
            <arg line="dxc conference.${defaultdomain.name}"/>
        </java>
        <antcall target="stop-webserver"/>
        <java classname="com.zimbra.cs.account.ProvUtil" fork="true" classpathref="class.path" failonerror="true">
            <arg line="-l -v mc default zimbraFeatureIMEnabled FALSE"/>
        </java>
        <java classname="com.zimbra.cs.account.ProvUtil" fork="true" classpathref="class.path" failonerror="true">
            <arg line="-l -v mcf zimbraXMPPEnabled FALSE"/>
        </java>
        <antcall target="start-webserver"/>
    </target>

    <target name="dev-dist" depends="war,dev-dist-unix,dev-dist-jetty,choose-db-schema">
        <!-- bin, libexec -->
        <copy todir="${dist.dir}/bin" overwrite="true">
            <fileset dir="${src.dir}/bin" excludes="*.production,zmmailboxdctl,jetty"/>
        </copy>
        <copy todir="${dist.dir}/libexec" overwrite="true">
            <fileset dir="${src.dir}/libexec" excludes="*.production"/>
        </copy>
        <if>
            <isset property="is-production"/>
            <then>
                <copy tofile="${dist.dir}/bin/zmmailboxdctl" file="${src.dir}/bin/zmmailboxdctl" overwrite="true"/>
            </then>
            <else>
                <copy tofile="${dist.dir}/bin/jetty" file="${src.dir}/bin/jetty"
                      overwrite="true"/>
            </else>
        </if>
        <copy tofile="${dist.dir}/bin/ldap" file="${src.dir}/bin/ldap${production.suffix}" overwrite="true"/>
        <fixcrlf srcdir="${dist.dir}/bin" eol="unix"/>
        <fixcrlf srcdir="${dist.dir}/libexec" eol="unix"/>
        <chmod perm="a+rx">
            <fileset dir="${dist.dir}/bin"/>
            <fileset dir="${dist.dir}/libexec"/>
        </chmod>

        <!-- conf -->
        <copy todir="${dist.dir}/conf" file="${config.dir}/globs2" overwrite="true"/>
        <copy todir="${dist.dir}/conf" file="${config.dir}/globs2.zimbra" overwrite="true"/>
        <copy tofile="${dist.dir}/conf/localconfig.xml" file="${config.dir}/localconfig.xml${production.suffix}"
              overwrite="true"/>
        <copy tofile="${dist.dir}/conf/zimbra-contact-fields.xml"
              file="${config.dir}/contacts/zimbra-contact-fields.xml" overwrite="true"/>
        <if>
            <not><isset property="is-production"/></not>
            <then>
                <java classname="com.zimbra.common.localconfig.Main" fork="true" classpathref="class.path" failonerror="true">
                    <sysproperty key="zimbra.config" value="${dist.dir}/conf/localconfig.xml"/>
                    <arg line="-e mailboxd_directory=/opt/zimbra/jetty"/>
                </java>
                <java classname="com.zimbra.common.localconfig.Main" fork="true" classpathref="class.path" failonerror="true">
                    <sysproperty key="zimbra.config" value="${dist.dir}/conf/localconfig.xml"/>
                    <arg line="-e mailboxd_keystore=/opt/zimbra/jetty/etc/keystore"/>
                </java>
            </then>
        </if>
        <copy tofile="${dist.dir}/conf/log4j.properties" file="${config.dir}/log4j.properties${production.suffix}"
              overwrite="true"/>
        <copy todir="${dist.dir}/conf" file="${config.dir}/magic" overwrite="true"/>
        <copy todir="${dist.dir}/conf" file="${config.dir}/magic.zimbra" overwrite="true"/>
        <copy todir="${dist.dir}/conf" file="${config.dir}/timezones.ics" overwrite="true"/>
        <copy todir="${dist.dir}/conf/msgs" overwrite="true">
            <fileset dir="${config.dir}/msgs"/>
        </copy>
        <copy todir="${dist.dir}/conf/msgs" overwrite="true">
            <fileset dir="${im.dir}/src/i18n"/>
        </copy>
        <copy todir="${dist.dir}/conf/attrs" overwrite="true">
            <fileset dir="${build.dir}/attrs"/>
        </copy>
        <copy todir="${dist.dir}/conf/rights" overwrite="true">
            <fileset dir="${config.dir}/rights" includes="*.xml"/>
        </copy>
        <fixcrlf srcdir="${dist.dir}/conf" eol="unix" includes="**"/>

        <!-- lib: ignore absence of DLL for windows -->
        <copy todir="${dist.dir}/lib/jars" overwrite="true">
            <fileset dir="${common.jars.dir}" includes="*.jar"/>
        </copy>
        <copy todir="${dist.dir}/lib/jars" overwrite="true">
            <fileset dir="${im.jars.dir}" includes="*.jar"/>
        </copy>
        <copy todir="${dist.dir}/lib/jars" file="${common.jarfile}" overwrite="true"/>
        <copy todir="${dist.dir}/lib/jars" file="${im.jarfile}" overwrite="true"/>
        <copy todir="${dist.dir}/lib/jars" file="${jarfile}" overwrite="true"/>

        <!-- jetty windows service wrapper -->
        <if>
            <isset property="is-windows"/>
            <then>
                <echo>Copying jetty windows service wrapper files</echo>
                <copy todir="${dist.jetty.dir}/etc" file="tools/jetty/wrapper.conf"/>
                <!-- <copy todir="${dist.dir}/bin" file="tools/jetty/wrapper.exe"/> -->
                <copy todir="${dist.dir}/lib" file="tools/jetty/wrapper.jar"/>
                <copy todir="${dist.dir}/lib" file="tools/jetty/wrapper.dll"/>
            </then>
        </if>

        <!-- openldap -->
        <copy tofile="${dist.dir}/${slapd.conf.dir}/slapd.conf" file="${slapd.conf.src}" overwrite="true"/>
        <!-- CHECK this is ok with dev build -->
        <copy todir="${dist.dir}/${slapd.etc.dir}" overwrite="true">
            <fileset dir="${build.dir}/ldap-config" includes="*.ldif"/>
        </copy>
        <copy todir="${dist.dir}/${slapd.etc.dir}/schema" overwrite="true">
            <fileset dir="${build.dir}/ldap-config" includes="*.schema"/>
        </copy>

        <!-- db schema, config and jars -->
        <antcall target="db-versions-init" />
        <copy todir="${dist.db.dir}" overwrite="true">
            <fileset dir="${src.dir}/db" includes="*.sql"/>
            <fileset dir="${db.schema.dir}" includes="*.sql"/>
            <fileset dir="${build.dir}" includes="*.sql"/>
            <filterset>
                <filter token="ZIMBRA_HOME" value="${zimbra.home.dir}/"/>
                <filter token="ZIMBRA_INSTALL" value="${zimbra.home.dir}/"/>
            </filterset>
        </copy>

        <if>
<<<<<<< HEAD
            <isset property="db-derby"/>
            <then>
                <copy todir="${dist.dir}/conf" file="${config.dir}/derby.properties" overwrite="true"/>
                <copy todir="${dist.dir}/lib" file="../ZimbraServer/tools/lib/derbytools.jar" overwrite="true"/>
                <copy todir="${dist.dir}/jetty/common/lib" file="${common.jars.dir}/derby.jar" overwrite="true"/>
                <java classname="com.zimbra.common.localconfig.Main" fork="true" classpathref="class.path" failonerror="true">
                    <sysproperty key="zimbra.config" value="${dist.dir}/conf/localconfig.xml"/>
                    <arg line="-e zimbra_class_database=com.zimbra.cs.db.Derby -f"/>
                </java>
            </then>
        </if>
        <if>
            <isset property="db-sqlite"/>
            <then>
                <copy todir="${dist.dir}/jetty/common/lib" overwrite="true">
                    <fileset file="${common.jars.dir}/sqlite*.jar"/>
                </copy>
                <java classname="com.zimbra.common.localconfig.Main" fork="true" classpathref="class.path" failonerror="true">
                    <sysproperty key="zimbra.config" value="${dist.dir}/conf/localconfig.xml"/>
                    <arg line="-e zimbra_class_database=com.zimbra.cs.db.SQLite -f"/>
                </java>
                <java classname="com.zimbra.common.localconfig.Main" fork="true" classpathref="class.path" failonerror="true">
                    <sysproperty key="zimbra.config" value="${dist.dir}/conf/localconfig.xml" />
                    <arg line="-e debug_disable_mailbox_group=true -f"/>
                </java>
                <java classname="com.zimbra.common.localconfig.Main" fork="true" classpathref="class.path" failonerror="true">
                    <sysproperty key="zimbra.config" value="${dist.dir}/conf/localconfig.xml"/>
                    <arg line="-e sqlite_cache_size=16000 -f"/>
                </java>
                <java classname="com.zimbra.common.localconfig.Main" fork="true" classpathref="class.path" failonerror="true">
                    <sysproperty key="zimbra.config" value="${dist.dir}/conf/localconfig.xml"/>
                    <arg line="-e sqlite_page_size=2048 -f"/>
                </java>
            </then>
=======
          <isset property="db-derby"/>
          <then>
            <copy todir="${dist.dir}/conf" file="${config.dir}/derby.properties" overwrite="true"/>
            <copy todir="${dist.dir}/lib" file="../ZimbraServer/tools/lib/derbytools.jar" overwrite="true"/>
            <copy todir="${dist.dir}/jetty/common/lib" file="${common.jars.dir}/derby.jar" overwrite="true"/>
            <java classname="com.zimbra.cs.localconfig.LocalConfigCLI" fork="true" classpathref="class.path" failonerror="true">
              <sysproperty key="zimbra.config" value="${dist.dir}/conf/localconfig.xml"/>
              <arg line="-e zimbra_class_database=com.zimbra.cs.db.Derby -f"/>
            </java>
          </then>
        </if>
        <if>
          <isset property="db-sqlite"/>
          <then>
            <copy todir="${dist.dir}/jetty/common/lib" overwrite="true">
              <fileset file="${common.jars.dir}/sqlite*.jar"/>
            </copy>
            <java classname="com.zimbra.cs.localconfig.LocalConfigCLI" fork="true" classpathref="class.path" failonerror="true">
              <sysproperty key="zimbra.config" value="${dist.dir}/conf/localconfig.xml"/>
              <arg line="-e zimbra_class_database=com.zimbra.cs.db.SQLite -f"/>
            </java>
            <java classname="com.zimbra.cs.localconfig.LocalConfigCLI" fork="true" classpathref="class.path" failonerror="true">
              <sysproperty key="zimbra.config" value="${dist.dir}/conf/localconfig.xml" />
              <arg line="-e debug_disable_mailbox_group=true -f"/>
            </java>
            <java classname="com.zimbra.cs.localconfig.LocalConfigCLI" fork="true" classpathref="class.path" failonerror="true">
              <sysproperty key="zimbra.config" value="${dist.dir}/conf/localconfig.xml"/>
              <arg line="-e sqlite_cache_size=16000 -f"/>
            </java>
            <java classname="com.zimbra.cs.localconfig.LocalConfigCLI" fork="true" classpathref="class.path" failonerror="true">
              <sysproperty key="zimbra.config" value="${dist.dir}/conf/localconfig.xml"/>
              <arg line="-e sqlite_page_size=2048 -f"/>
            </java>
          </then>
>>>>>>> 1b199316
        </if>

        <!-- wikis -->
        <copy todir="${dist.dir}/wiki" overwrite="true">
            <fileset dir="data/wiki" includes="**"/>
        </copy>
    </target>

    <target name="dev-dist-unix" if="is-unix">
        <copy tofile="${dist.dir}/lib/libzimbra-native.${native.so}"
              file="${lib.dir}/libzimbra-native.${native.so}.${native.os}${native.arch}" verbose="true" failonerror="true"
              overwrite="true"/>
    </target>

<<<<<<< HEAD
	<target name="dev-dist-jetty">
        <copy todir="${dist.jetty.dir}/webapps" file="${warfile}" overwrite="true"/>
=======
  <target name="dev-dist-jetty">
        <copy todir="${dist.jetty.dir}/webapps" file="${warfile}" overwrite="true"/>
        <copy todir="${dist.jetty.dir}/webapps" file="${spnego-warfile}" overwrite="true"/>
>>>>>>> 1b199316
        <copy tofile="${dist.jetty.dir}/etc/jettyrc" file="${config.dir}/jetty-6.1/jettyrc" overwrite="true"/>
        <copy tofile="${dist.jetty.dir}/etc/jetty.xml" file="${jetty.xml.file}" overwrite="true"/>
        <copy tofile="${dist.jetty.dir}/etc/start.config" file="${config.dir}/jetty-6.1/start.config" overwrite="true"/>
        <copy tofile="${dist.jetty.dir}/etc/webdefault.xml"
              file="${config.dir}/jetty-6.1/webdefault.xml${production.suffix}" overwrite="true"/>
        <if>
            <isset property="is-windows"/>
            <then>
                <copy todir="${dist.jetty.dir}/etc" file="tools/jetty/wrapper.conf"/>
            </then>
        </if>
<<<<<<< HEAD
        <copy tofile="${dist.dir}/jetty/resources/log4j.properties"
              file="${config.dir}/jetty-6.1/log4j.properties${production.suffix}" overwrite="true"/>
        <copy todir="${dist.dir}/jetty/common/lib" overwrite="true">
            <fileset dir="${common.jars.dir}"
                     includes="${ical4j.jar},${ziputil.jar},${memcached.jar},${db.driver.jar},mail.jar,activation.jar,zimbra-native.jar,bouncycastle.jar,commons-beanutils*.jar,commons-cli*.jar,commons-codec*.jar,commons-collections*.jar,commons-dbcp*.jar,commons-digester*.jar,commons-fileupload*.jar,commons-httpclient*.jar,commons-io*.jar,commons-logging.jar,commons-pool*.jar,concurrent*.jar,yuicompressor*jar,dom4j*.jar,ganymed-ssh2*.jar,jakarta-oro*.jar,jaxen*.jar,jcommon*.jar,jfreechart*.jar,junit*.jar,jzlib.jar,mina*.jar,nekohtml.jar,tnef*.jar,xercesImpl*.jar,xpp3.jar,libidn*.jar,jdom*.jar,json.jar,testng*.jar"/>
        </copy>
        <copy todir="${dist.dir}/jetty/common/endorsed" overwrite="true">
            <fileset dir="${common.jars.dir}" includes="zimbra-charset.jar"/>
        </copy>
        <copy todir="${dist.dir}/jetty/common/lib" file="${common.jarfile}" overwrite="true"/>
        <copy todir="${dist.dir}/jetty/lib" overwrite="true">
            <fileset dir="${common.jars.dir}" includes="log4j*.jar"/>
        </copy>
    </target>

    <target name="reset-jetty" description="Resets jetty">
        <delete dir="${jetty.home.dir}"/>
=======
        <copy tofile="${dist.jetty.dir}/resources/log4j.properties"
              file="${config.dir}/jetty-6.1/log4j.properties${production.suffix}" overwrite="true"/>
        <copy todir="${dist.jetty.dir}/common/lib" overwrite="true">
            <fileset dir="${common.jars.dir}"
                     includes="${ical4j.jar},${ziputil.jar},${memcached.jar},${db.driver.jar},mail.jar,zimbra-native.jar,bcprov-jdk15-146.jar,commons-cli*.jar,commons-codec*.jar,commons-dbcp*.jar,commons-fileupload*.jar,commons-httpclient*.jar,commons-io*.jar,commons-logging.jar,commons-pool*.jar,yuicompressor*jar,dom4j*.jar,ganymed-ssh2*.jar,jaxen*.jar,jcommon*.jar,jfreechart*.jar,junit*.jar,jzlib.jar,mina*.jar,nekohtml.jar,tnef*.jar,xercesImpl*.jar,xpp3.jar,libidn*.jar,jdom*.jar,json.jar,testng*.jar,guava*.jar"/>
        </copy>
        <copy todir="${dist.jetty.dir}/common/endorsed" overwrite="true">
            <fileset dir="${common.jars.dir}" includes="zimbra-charset.jar"/>
        </copy>
        <copy todir="${dist.jetty.dir}/common/lib" file="${common.jarfile}" overwrite="true"/>
        <copy todir="${dist.jetty.dir}/lib" overwrite="true">
    <fileset dir="${common.jars.dir}" includes="log4j*.jar,apache-log4j-extras-1.0.jar"/>
        </copy>
    </target>

    <target name="init-jetty" depends="build-init" description="Initializes the jetty directory structure">
>>>>>>> 1b199316
        <delete dir="${zimbra.home.dir}/data/tmp/jetty"/>
        <gunzip src="${jetty.src.dir}/jetty-${jetty.version}.tar.gz" dest="${build.dir}/jetty-${jetty.version}.tar"/>
        <untar src="${build.dir}/jetty-${jetty.version}.tar" dest="${zimbra.home.dir}" overwrite="true"/>
        <move toDir="${jetty.home.dir}">
            <fileset dir="${zimbra.home.dir}/jetty-${jetty.version}" />
        </move>
        <delete file="${build.dir}/jetty-${jetty.version}.tar"/>
        <mkdir dir="${jetty.home.dir}/logs"/>
        <mkdir dir="${jetty.home.dir}/webapps"/>
        <mkdir dir="${jetty.home.dir}/work"/>
        <mkdir dir="${jetty.home.dir}/work/service"/>
        <mkdir dir="${jetty.home.dir}/work/zimbra"/>
        <mkdir dir="${jetty.home.dir}/work/zimbraAdmin"/>
        <mkdir dir="${jetty.home.dir}/webapps/zimlet"/>
        <mkdir dir="${zimbra.home.dir}/data/tmp/jetty"/>
        <mkdir dir="${zimbra.home.dir}/zimlets-deployed"/>
    </target>

<<<<<<< HEAD
    <target name="reset-open-ldap" description="Resets OpenLDAP" if="is-unix">
        <if><available file="../ZimbraServer/src/perl/install-openldap"/> <!-- Not available for community build. -->
            <then>
		        <antcall target="stop-ldap"/>
		        <exec failonerror="true" executable="../ZimbraServer/src/perl/install-openldap">
		            <arg line="GNR"/>
		        </exec>
            </then>
        </if>
=======
    <target name="install-thirdparty" depends="install-thirdparty-unix,install-thirdparty-windows" description="Installs third party binaries" />

    <target name="install-thirdparty-unix" description="Installs third party binaries on unix" if="is-unix">
      <if><available file="../ZimbraServer/src/perl/install-thirdparty"/> <!-- Not available for community build. -->
        <then>
          <antcall target="stop-webserver"/>
          <antcall target="stop-ldap"/>
          <exec failonerror="true" executable="../ZimbraServer/src/perl/install-thirdparty">
	    <arg line="HELIX"/>
          </exec>
        </then>
      </if>
    </target>

    <target name="install-thirdparty-windows" depends="stop-webserver" description="Installs Jetty on Windows" if="is-windows">
        <delete dir="${jetty.home.dir}"/>
        <delete dir="${zimbra.home.dir}/data/tmp/jetty"/>
        <untar src="${jetty.src.dir}/jetty-${jetty.version}.tar.gz" compression="gzip" dest="${zimbra.home.dir}" overwrite="true"/>
        <move toDir="${jetty.home.dir}">
            <fileset dir="${zimbra.home.dir}/jetty-${jetty.version}" />
        </move>
        <delete file="${build.dir}/jetty-${jetty.version}.tar"/>
>>>>>>> 1b199316
    </target>

    <target name="clean-all" description="Clean everything in prep for reset-all">
        <if>
            <isset property="jetty.start.jar.exists"/>
            <then>
                <antcall target="stop-webserver"/>
            </then>
        </if>
    	<antcall target="stop-ldap"/>
    	<antcall target="clean"/>
    	<antcall target="clean-opt-zimbra"/>
        <mkdir dir="${build.dir}"/>

        <antcall target="reset-open-ldap"/>
        <delete dir="${zimbra.home.dir}/lib"/>
        <antcall target="reset-jetty"/>
    </target>    

    <target name="reset-all" description="Reset the world plus jetty" depends="clean-all">
        <antcall target="reset-the-world"/>
        <ant dir="../ZimbraWebClient" target="clean" inheritAll="false"/>
        <ant dir="../ZimbraWebClient" target="admin-deploy" inheritAll="false"/>
        <ant dir="../ZimbraWebClient" target="clean" inheritAll="false"/>
        <ant dir="../ZimbraWebClient" target="deploy" inheritAll="false"/>
        <ant dir="../Zimlet" target="clean" inheritAll="false"/>
        <ant dir="../Zimlet" target="deploy" inheritAll="false"/>
    </target>

    <!-- There are two ways to reset the world:
           (a) If your webserver is a service, use "reset-the-world".
           (b) If your webserver  container  is inside eclipse then do this:
             1. stop web server
             2. run the target "reset-the-world-stage1"
             3. start web server
             4. run the target "reset-the-world-stage2" -->
    <target name="reset-the-world" description="Reset the world">
        <antcall target="reset-the-world-stage1"/>
<<<<<<< HEAD
    	<antcall target="upgrade-domain-admin"/>
        <antcall target="reset-the-world-stage2"/>
    </target>

    <target name="reset-the-world-stage1" depends="clean,jar,init" description="Run when web server is stopped."/>
=======
      <antcall target="upgrade-domain-admin"/>
        <antcall target="reset-the-world-stage2"/>
    </target>

    <target name="reset-the-world-stage1" depends="clean-opt-zimbra,clean,init"
      description="Cleans deployed files, compiles, and initializes /opt/zimbra."/>
>>>>>>> 1b199316

    <target name="reset-the-world-stage2" depends="service-deploy,import-wiki-templates,init-unittest"
            description="Run when web server is running.">
        <antcall target="inject">
            <param name="account-to-inject.email" value="user1@${defaultdomain.name}"/>
        </antcall>
    </target>

    <target name="init" depends="stop-servers,dir-init,init-opt-zimbra,db-init,start-ldap,ldap-load"/>
    
    <target name="inject" depends="compile">
        <if>
            <not><isset property="email-only"/></not>
            <then>
                <echo>Inserting default contacts: ${account-to-inject.email}</echo>
                <java classname="com.zimbra.common.soap.SoapTestHarness" fork="true" classpathref="class.path"
                      failonerror="true">
                    <sysproperty key="SAMPLE_USER" value="${account-to-inject.email}"/>
                    <arg line="-s -f data/soap/samplecontacts.xml"/>
                </java>
            </then>
        </if>
        <echo>Creating default search folders: ${account-to-inject.email}</echo>
        <java classname="com.zimbra.common.soap.SoapTestHarness" fork="true" classpathref="class.path"
              failonerror="true">
            <sysproperty key="SAMPLE_USER" value="${account-to-inject.email}"/>
            <arg line="-s -f data/soap/samplesearchfolders.xml"/>
        </java>
        <echo message="Wait for lmtp host=${lmtp.host} port=${lmtp.port}"/>
        <waitfor checkevery="1" checkeveryunit="second" maxwait="60" maxwaitunit="second" timeoutproperty="lmtp.timeout">
            <socket server="${lmtp.host}" port="${lmtp.port}"/>
        </waitfor>
        <fail message="lmtp port ${lmtp.port} not open.">
            <condition>
                <isset property="lmtp.timeout"/>
             </condition>
        </fail>

		<if><available file="data/TestMailRaw"/> <!-- Not available for community builds -->
		    <then>
		        <echo>LmtpInject messages for ${account-to-inject.email}</echo>
		        <java classname="com.zimbra.cs.lmtpserver.utils.LmtpInject" fork="true" classpathref="class.path"
		              failonerror="true">
		            <arg line="-t ${lmtpinject.numthreads} -a ${lmtp.host} -p ${lmtp.port} -r ${account-to-inject.email} -s ho@example.zimbra.com -d"/>
		            <arg path="data/TestMailRaw"/>
		        </java>
	        </then>
        </if>
        
		<if><available file="data/TestMailSpam"/>  <!-- Not available for community builds -->
		    <then>
		        <echo>LmtpInject spam for ${account-to-inject.email}</echo>
		        <java classname="com.zimbra.cs.lmtpserver.utils.LmtpInject" fork="true" classpathref="class.path"
		              failonerror="true">
		            <arg line="-t ${lmtpinject.numthreads} -a ${lmtp.host} -p ${lmtp.port} -r ${account-to-inject.email} -s ho@example.zimbra.com -d"/>
		            <arg path="data/TestMailSpam"/>
		            <arg line="--noValidation"/>
		        </java>
        	</then>
	    </if>

        <if>
            <not><isset property="email-only"/></not>
            <then>
                <echo>Importing Wiki documents for ${account-to-inject.email}</echo>
                <java classname="com.zimbra.cs.account.ProvUtil" fork="true" classpathref="class.path" failonerror="true">
                    <arg line="impn ${account-to-inject.email} data/wiki/user1 /"/>
                </java>
                <if><available file="data/briefcase"/> <!-- Not available for community builds -->
                    <then>
		                <echo>Importing files into Briefcase for ${account-to-inject.email}</echo>
		                <java classname="com.zimbra.cs.account.ProvUtil" fork="true" classpathref="class.path" failonerror="true">
		                    <arg line="impn ${account-to-inject.email} data/briefcase/user1 Briefcase"/>
		                </java>
                    </then>
                </if>
            </then>
        </if>
    </target>
    
    <target name="inject-npscontacts" depends="compile">
        <echo>Inserting NPS contacts: user4@${zimbra.server.hostname}</echo>
        <java classname="com.zimbra.common.soap.SoapTestHarness" fork="true" classpathref="class.path"
              failonerror="true">
            <arg line="-f data/soap/nps-contacts-orig.xml"/>
        </java>
    </target>

    <target name="import-wiki-templates" depends="init-wiki" unless="email-only">
        <echo>Importing Wiki templates from data/wiki/Template to wiki user ${wiki.user.default}</echo>
        <java classname="com.zimbra.cs.account.ProvUtil" fork="true" classpathref="class.path" failonerror="true">
            <arg line="impn ${wiki.user.default} data/wiki/Template Template"/>
        </java>
    </target>

	<target name="init-unittest">
    	<copy todir="${zimbra.home.dir}/unittest" overwrite="true">
    	    <fileset dir="data/unittest" includes="**"/>
        </copy>
	</target>
	
    <target name="init-wiki">
        <echo>Initializing wiki@${zimbra.server.hostname}</echo>
        <java classname="com.zimbra.cs.account.ProvUtil" fork="true" classpathref="class.path" failonerror="true">
            <arg line="in ${wiki.user.default}"/>
        </java>
    </target>

    <!-- Insert one directory (data/testmsgs) of mail -->
    <target name="inject1" depends="compile">
        <echo message="Wait for lmtp host=${lmtp.host} port=${lmtp.port}"/>
        <waitfor checkevery="1" checkeveryunit="second" maxwait="60" maxwaitunit="second">
            <socket server="${lmtp.host}" port="${lmtp.port}"/>
        </waitfor>
        <echo>LmtpInject messages</echo>
        <java classname="com.zimbra.cs.lmtpserver.utils.LmtpInject" fork="true" classpathref="class.path" failonerror="true">
            <arg line="-t ${lmtpinject.numthreads} -a ${lmtp.host} -p ${lmtp.port} -r user1@${zimbra.server.hostname} -s user1@example.zimbra.com -d"/>
            <arg path="data/TestMailRaw"/>
        </java>
    </target>

    <target name="localhost-ssl-cert">
        <delete failonerror="no">
            <fileset dir="${jetty.conf.dir}" includes="keystore"/>
        </delete>
        <genkey alias="jetty" storepass="zimbra" keyalg="rsa" verbose="false" keystore="${jetty.conf.dir}/keystore" validity="365">
            <dname>
                <param name="CN" value="localhost"/>
                <param name="OU" value="Engineering"/>
                <param name="O" value="Zimbra Systems"/>
<<<<<<< HEAD
=======
            	<param name="L" value="Palo Alto"/>
            	<param name="S" value="California"/>
>>>>>>> 1b199316
                <param name="C" value="US"/>
            </dname>
        </genkey>
        <genkey alias="jetty-dsa" storepass="zimbra" keyalg="dsa" verbose="false" keystore="${jetty.conf.dir}/keystore" validity="365">
            <dname>
                <param name="CN" value="localhost"/>
                <param name="OU" value="Engineering"/>
                <param name="O" value="Zimbra Systems"/>
                <param name="C" value="US"/>
            </dname>
        </genkey>
    </target>

    <target name="keystore-backup">
        <mkdir dir="${zimbra.home.dir}/conf/keystore-backup"/>
        <copy file="${jetty.conf.dir}/keystore" tofile="${zimbra.home.dir}/conf/keystore-backup/keystore.backup" overwrite="true"/>
    </target>
    
    <target name="keystore-restore">
        <copy file="${zimbra.home.dir}/conf/keystore-backup/keystore.backup" tofile="${jetty.conf.dir}/keystore" overwrite="true"/>
    </target>

    <target name="dir-init">
        <echo message="If the following deletes fail, wait for your web server"/>
        <echo message="to stop (or stop jetty manually)"/>
        <echo message="and try again later."/>
        <delete failonerror="no">
            <fileset dir="${zimbra.home.dir}/db" excludes="data/**"/>
        </delete>

        <delete dir="${zimbra.home.dir}/zmstat"/>
        <delete dir="${zimbra.home.dir}/imap"/>
        <delete dir="${zimbra.store.dir}"/>
        <delete dir="${zimbra.index.dir}"/>
        <delete dir="${zimbra.home.dir}/redolog"/>
        <delete dir="${zimbra.home.dir}/backup"/>
        <delete dir="${zimbra.home.dir}/lib/ext"/>
        <delete dir="${zimbra.home.dir}/conf/attrs"/>
        <delete dir="${zimbra.home.dir}/conf/rights"/>
        <delete dir="${zimbra.home.dir}/conf/msgs"/>
        <delete dir="${zimbra.home.dir}/data"/>
        <delete failonerror="no">
            <fileset dir="${zimbra.home.dir}/log" includes="*.log"/>
        </delete>
    	<antcall target="dir-init-jetty"/>

   		
    	<mkdir dir="${zimbra.home.dir}/data"/>
      	<mkdir dir="${zimbra.home.dir}/data/ldap"/>
       	<mkdir dir="${zimbra.home.dir}/data/ldap/hdb"/>
       	<mkdir dir="${zimbra.home.dir}/data/ldap/hdb/db"/>
       	<mkdir dir="${zimbra.home.dir}/data/ldap/hdb/logs"/>
       	<mkdir dir="${zimbra.home.dir}/data/ldap/config"/>
     	
    	<mkdir dir="${zimbra.home.dir}/openldap/var/run"/>
        <mkdir dir="${zimbra.home.dir}/log"/>
        <mkdir dir="${zimbra.home.dir}/zmstat"/>
        <mkdir dir="${zimbra.home.dir}/imap"/>
        <mkdir dir="${zimbra.store.dir}"/>
        <mkdir dir="${zimbra.index.dir}"/>
        <mkdir dir="${zimbra.home.dir}/redolog"/>
        <mkdir dir="${zimbra.home.dir}/redolog/archive"/>
        <mkdir dir="${zimbra.home.dir}/backup"/>
        <antcall target="make-dirs">
            <param name="base.dir" value="${zimbra.home.dir}"/>
        </antcall>
    </target>

	<target name="dir-init-jetty">
        <delete failonerror="no">
            <fileset dir="${jetty.home.dir}/logs" includes="*"/>
        </delete>
        <delete dir="${jetty.home.dir}/webapps/service"/>
        <delete file="${jetty.home.dir}/webapps/service.war"/>
	</target>

    <target name="choose-db-schema">
        <condition property="db.schema.dir" value="src/db/sqlite">
            <isset property="db-sqlite"/>
        </condition>
        <condition property="db.schema.dir" value="src/db/derby">
            <isset property="db-derby"/>
        </condition>
        <condition property="db.schema.dir" value="src/db/mysql">
            <isset property="db-mysql"/>
        </condition>
        <echo>Using database schema in ${db.schema.dir}</echo>
    </target>

    <target name="db-init" depends="choose-db-schema,mysql-init,sqlite-init,derby-init"/>

    <target name="derby-init" if="db-derby">
        <delete dir="${zimbra.derby.dir}"/>
        <java classname="org.apache.derby.tools.ij" fork="true" classpathref="class.path" failonerror="true">
            <arg file="${dist.db.dir}/init.sql" />
        </java>
    </target>

    <target name="mysql-init" if="db-mysql">
        <sql driver="com.mysql.jdbc.Driver" url="jdbc:mysql://127.0.0.1:7306/" userid="root" password="zimbra"
             classpathref="class.path" onerror="continue" src="${db.schema.dir}/dropdb.sql" print="false"/>
        <sql driver="com.mysql.jdbc.Driver" url="jdbc:mysql://127.0.0.1:7306/" userid="root" password="zimbra"
             classpathref="class.path" onerror="abort" src="${db.schema.dir}/db.sql"/>
        <sql driver="com.mysql.jdbc.Driver" url="jdbc:mysql://127.0.0.1:7306/" userid="root" password="zimbra"
             classpathref="class.path" onerror="abort" src="${build.dir}/versions-init.sql"/>
    </target>

    <target name="sqlite-init" if="db-sqlite">
	<delete dir="${zimbra.sqlite.dir}"/>
	<mkdir dir="${zimbra.sqlite.dir}"/>
	<exec executable="sqlite3" dir="${zimbra.sqlite.dir}" failonerror="true" input="${dist.db.dir}/init.sql">
	    <arg line="zimbra.db"/>
	</exec>
    </target>

    <target name="ldap-setup-preauth">
        <echo>Creating preauth key: ${zimbra.server.hostname}</echo>
        <java classname="com.zimbra.cs.account.ProvUtil" fork="true" classpathref="class.path" failonerror="true">
            <arg line="gdpak ${zimbra.server.hostname}"/>
        </java>
    </target>
    <!-- description="run this target if you have updated the schema files in /opt/zimbra, and you have generated new ldifs" -->
    <target name="refresh-ldap">
        <antcall target="stop-webserver"/>
        <antcall target="stop-ldap"/>
        <sleep seconds="2"/>
        <!-- sometimes start occurs too fast... -->
        <antcall target="start-ldap"/>
        <antcall target="start-webserver"/>
        <antcall target="ldap-modify">
            <param name="ldif.file" value="${dist.dir}/${slapd.etc.dir}/zimbra_globalconfig.ldif"/>
        </antcall>
        <antcall target="ldap-modify">
            <param name="ldif.file" value="${dist.dir}/${slapd.etc.dir}/zimbra_defaultcos.ldif"/>
        </antcall>
        <antcall target="ldap-modify">
            <param name="ldif.file" value="${dist.dir}/${slapd.etc.dir}/zimbra_mimehandlers.ldif"/>
        </antcall>
    </target>

    <!-- 
        Run this target after changing ldap schema in ZimbraServer/conf/attrs/zimbra-attrs.xml 
        Note: this target does not set the default value for attrs.  It only make the schema 
        change effective.
    -->
    <target name="refresh-ldap-schema">
        <antcall target="setup-ldap-config"/>
        <antcall target="reload-ldap-schema"/>
    </target>

    <target name="reload-ldap-schema">
        <antcall target="stop-webserver"/>
        <antcall target="stop-ldap"/>
        <sleep seconds="2"/>
        
    	<delete dir="${build.dir}/attrs"/>
        <delete dir="${build.dir}/ldap-config"/>
        <antcall target="do-generate-ldap-config"/>
        
        <!-- dist ldap schem and ldif files -->
        <copy todir="${dist.dir}/conf/attrs" overwrite="true">
            <fileset dir="${build.dir}/attrs"/>
        </copy>
        <copy todir="${dist.dir}/${slapd.etc.dir}" overwrite="true">
            <fileset dir="${build.dir}/ldap-config" includes="*.ldif"/>
        </copy>
        <copy todir="${dist.dir}/${slapd.etc.dir}/schema" overwrite="true">
            <fileset dir="${build.dir}/ldap-config" includes="*.schema"/>
        </copy>
        
        <!-- copy zimbra-attrs.xml(need by AttributeManager) and schema files to OpenLDAP schema dir -->
        <copy todir="${zimbra.home.dir}/conf/attrs" overwrite="true">
            <fileset dir="${dist.dir}/conf/attrs"/>
        </copy>
        <copy todir="${zimbra.home.dir}/${slapd.etc.dir}/schema" overwrite="true">
            <fileset dir="${dist.dir}/${slapd.etc.dir}/schema" includes="*.schema"/>
        </copy>
        
        <!-- sometimes start occurs too fast... -->
        <antcall target="start-ldap"/>
        <antcall target="start-webserver"/>
    </target>
    
    <target name="ldap-add">
        <echo>Loading ${ldif.file}</echo>
        <exec failonerror="true" executable="${ldapmodify}">
            <arg line="-a -c -w zimbra -D cn=config -x -f ${ldif.file}"/>
        </exec>
    </target>

    <target name="ldap-modify">
        <echo>Loading ${ldif.file}</echo>
        <exec failonerror="true" executable="${ldapmodify}">
            <arg line="-c -w zimbra -D cn=config -x -f ${ldif.file}"/>
        </exec>
    </target>

    <target name="ldap-load">
        <waitfor checkevery="5" checkeveryunit="second" maxwait="60" maxwaitunit="second" timeoutproperty="ldap.timeout">
            <socket server="${ldap.host}" port="${ldap.port}"/>
        </waitfor>
        <fail message="ldap server is not running on port ${ldap.port}.">
            <condition>
                <isset property="ldap.timeout"/>
             </condition>
        </fail>
        <antcall target="ldap-add">
            <param name="ldif.file" value="${dist.dir}/${slapd.etc.dir}/zimbra.ldif"/>
        </antcall>
        <antcall target="ldap-add">
            <param name="ldif.file" value="${dist.dir}/${slapd.etc.dir}/zimbra_globalconfig.ldif"/>
        </antcall>
        <antcall target="ldap-add">
            <param name="ldif.file" value="${dist.dir}/${slapd.etc.dir}/zimbra_defaultcos.ldif"/>
        </antcall>
        <antcall target="ldap-add">
            <param name="ldif.file" value="${dist.dir}/${slapd.etc.dir}/zimbra_mimehandlers.ldif"/>
        </antcall>
        <echo>Editing localconfig zimbra_server_hostname to be ${zimbra.server.hostname}</echo>
        <java classname="com.zimbra.common.localconfig.Main" fork="true" classpathref="class.path" failonerror="true">
            <arg line="-e zimbra_server_hostname=${zimbra.server.hostname}"/>
        </java>
        <echo>Editing localconfig zimbra_user to be ${zimbra.user}</echo>
        <java classname="com.zimbra.common.localconfig.Main" fork="true" classpathref="class.path" failonerror="true">
            <arg line="-e zimbra_user=${zimbra.user}"/>
        </java>
        <echo>Running zmprov commands</echo>
    	<antcall target="run-zmprov-commands"/>
    </target>

    <target name="zmlocalconfig">
        <echo> Running localconfig with with argument: ${localconfig-args}</echo>
        <java classname="com.zimbra.common.localconfig.Main" fork="true" classpathref="class.path" failonerror="true">
            <arg line="${localconfig-args}"/>
        </java>
        
    </target>

	<target name="run-zmprov-commands" depends="zmprov-commands">
		<java classname="com.zimbra.cs.account.ProvUtil" fork="true" classpathref="class.path" failonerror="true">
		    <arg line="-l -f ${build.zmprov} -v"/>
		</java>
	</target>
	
    <target name="zmprov-commands" depends="build-init">
        <antcall target="generate-zmprov-commands"/>
    </target>

    <target name="generate-zmprov-commands">
        <!--
           params/properties:
               zimbra.server.hostname
               zimbra.user
               zimbra.smtp.host
               zimbra.prefGroupMailBy
               defaultdomain.name
        -->
        <echo file="${build.zmprov}">
            ModifyConfig zimbraLogHostname ${zimbra.server.hostname}
            ModifyConfig zimbraRemoteManagementUser ${zimbra.user}
            ModifyConfig zimbraBackupReportEmailRecipients '"Backup Admin" &lt;user2@${defaultdomain.name}&gt;'
            ModifyConfig zimbraBackupReportEmailSender '"Backup Daemon" &lt;admin@${defaultdomain.name}&gt;'
            CreateServer ${zimbra.server.hostname} \
            zimbraSmtpHostname ${zimbra.smtp.host} \
            zimbraMailPort 7070 \
<<<<<<< HEAD
            zimbraMailMode http \
=======
        	zimbraMailSSLPort 7443 \
            zimbraMailSSLClientCertPort 9443 \
        	zimbraMailMode http \
            zimbraMailSSLClientCertMode WantClientAuth \
>>>>>>> 1b199316
            zimbraImapCleartextLoginEnabled TRUE \
            zimbraPop3CleartextLoginEnabled TRUE
            ModifyServer ${zimbra.server.hostname} \
            zimbraServiceInstalled ldap \
            zimbraServiceInstalled mta \
            zimbraServiceInstalled mailbox
            ModifyServer ${zimbra.server.hostname} \
            zimbraServiceEnabled ldap \
            zimbraServiceEnabled mta \
            zimbraServiceEnabled mailbox
            ModifyServer ${zimbra.server.hostname} zimbraMailPurgeSleepInterval 0
<<<<<<< HEAD
            cd ${defaultdomain.name}
            mcf zimbraDefaultDomainName ${defaultdomain.name}
=======
            cd ${defaultdomain.name} \
        	zimbraGalInternalSearchBase ROOT
        	mcf zimbraDefaultDomainName ${defaultdomain.name}
>>>>>>> 1b199316
            mc default zimbraFeatureIMEnabled FALSE
            ca admin@${defaultdomain.name} test123 \
            zimbraMailHost ${zimbra.server.hostname} \
            cn 'Administrator' displayName 'Administrator' \
            zimbraIsAdminAccount TRUE \
            zimbraAdminConsoleUIComponents cartBlancheUI \
            zimbraPrefTimeZoneId '(GMT-08.00) Pacific Time (US &amp; Canada)' \
            zimbraPrefGroupMailBy ${zimbra.prefGroupMailBy} \
            telephoneNumber '+1 650 555 0000'
            ca domainadmin@${defaultdomain.name} test123 \
            zimbraMailHost ${zimbra.server.hostname} \
            cn 'Domain Administrator' displayName 'Domain Administrator' \
            zimbraIsDomainAdminAccount TRUE \
            zimbraPrefTimeZoneId '(GMT-08.00) Pacific Time (US &amp; Canada)' \
            zimbraPrefGroupMailBy ${zimbra.prefGroupMailBy} \
            telephoneNumber '+1 650 555 0000'   
            ca user1@${defaultdomain.name} test123 \
            zimbraMailHost ${zimbra.server.hostname} \
            cn 'Demo User One' \
            displayName 'Demo User One' \
            zimbraMailQuota 62914560 \
            zimbraPrefTimeZoneId '(GMT-08.00) Pacific Time (US &amp; Canada)' \
            zimbraPrefGroupMailBy ${zimbra.prefGroupMailBy} \
            zimbraPrefMailPollingInterval 12h \
            zimbraPrefWarnOnExit FALSE \
            zimbraForeignPrincipal kerberos5:user1@${zimbra.kerberos.realm} \
            telephoneNumber '+1 650 555 1111'
            ca user2@${defaultdomain.name} test123 \
            zimbraMailHost ${zimbra.server.hostname} \
            cn 'Demo User Two' \
            displayName 'Demo User Two' \
            zimbraPrefTimeZoneId '(GMT-08.00) Pacific Time (US &amp; Canada)' \
            zimbraPrefGroupMailBy ${zimbra.prefGroupMailBy} \
            zimbraPrefMailPollingInterval 12h \
            zimbraPrefWarnOnExit FALSE \
            telephoneNumber '+1 650 555 2222'
            ca user3@${defaultdomain.name} test123 \
            zimbraMailHost ${zimbra.server.hostname} \
            cn 'Demo User Three' \
            displayName 'Demo User Three' \
            zimbraAttachmentsIndexingEnabled FALSE \
            zimbraPrefTimeZoneId '(GMT-05.00) Eastern Time (US &amp; Canada)' \
            zimbraPrefGroupMailBy ${zimbra.prefGroupMailBy} \
            zimbraPrefMailPollingInterval 12h \
            zimbraPrefWarnOnExit FALSE \
            telephoneNumber '+1 650 555 3333'
            ca user4@${defaultdomain.name} test123 \
            zimbraMailHost ${zimbra.server.hostname} \
            cn 'Demo User Four' \
            displayName 'Demo User Four' \
            zimbraAttachmentsIndexingEnabled FALSE \
            zimbraPrefTimeZoneId '(GMT-07.00) Arizona' \
            zimbraPrefGroupMailBy ${zimbra.prefGroupMailBy} \
            zimbraPrefMailPollingInterval 12h \
            zimbraPrefWarnOnExit FALSE \
            telephoneNumber '+1 650 555 4444'
            ca spam-sink@${defaultdomain.name} test123 \
            zimbraMailHost ${zimbra.server.hostname} \
            zimbraAttachmentsIndexingEnabled FALSE \
            zimbraMailQuota 0 \
            zimbraHideInGal TRUE
            mcf zimbraSpamIsSpamAccount spam-sink@${defaultdomain.name}
            ca ham-sink@${defaultdomain.name} test123 \
            zimbraMailHost ${zimbra.server.hostname} \
            zimbraAttachmentsIndexingEnabled FALSE \
            zimbraMailQuota 0 \
            zimbraHideInGal TRUE
            mcf zimbraSpamIsNotSpamAccount ham-sink@${defaultdomain.name}
            ccr room-mississippi@${defaultdomain.name} test123 \
            displayName 'Mississippi Conference Room' \
            description 'Projector, DVD' \
            zimbraNotes 'The door squeaks.' \
            zimbraCalResType Location \
            zimbraCalResAutoAcceptDecline TRUE \
            zimbraCalResAutoDeclineIfBusy TRUE \
            zimbraCalResAutoDeclineRecurring FALSE \
<<<<<<< HEAD
        	zimbraCalResMaxNumConflictsAllowed 3 \
        	zimbraCalResMaxPercentConflictsAllowed 10 \
=======
          zimbraCalResMaxNumConflictsAllowed 3 \
          zimbraCalResMaxPercentConflictsAllowed 10 \
>>>>>>> 1b199316
            zimbraCalResLocationDisplayName 'Site: HQ, Building: A, Floor: 11, Room 1101' \
            zimbraCalResSite HQ \
            zimbraCalResBuilding A \
            zimbraCalResFloor 11 \
            zimbraCalResRoom 1101 \
            zimbraCalResCapacity 10 \
            zimbraCalResContactName 'Administrator' \
            zimbraCalResContactEmail admin@${defaultdomain.name} \
            zimbraCalResContactPhone '(650)555-1212' \
            street '1500 Fashion Island Blvd., Suite 100' \
            l 'San Mateo' \
            st 'California' \
            postalCode 94404 \
            co USA \
            zimbraPrefTimeZoneId '(GMT-08.00) Pacific Time (US &amp; Canada)' \
            zimbraPrefGroupMailBy ${zimbra.prefGroupMailBy}
            ccr room-amazon@${defaultdomain.name} test123 \
            displayName 'Amazon Conference Room' \
            description 'TV, VCR; room is always available' \
            zimbraNotes 'A/C not working well' \
            zimbraCalResType Location \
            zimbraCalResAutoAcceptDecline TRUE \
            zimbraCalResAutoDeclineIfBusy FALSE \
            zimbraCalResAutoDeclineRecurring FALSE \
            zimbraCalResLocationDisplayName 'Room 1201, 2nd Floor of Building A at HQ' \
            zimbraCalResSite HQ \
            zimbraCalResBuilding A \
            zimbraCalResFloor 12 \
            zimbraCalResRoom 1202 \
            zimbraCalResCapacity 20 \
            zimbraCalResContactName 'Administrator' \
            zimbraCalResContactEmail admin@${defaultdomain.name} \
            zimbraCalResContactPhone '(650)555-1212' \
            zimbraPrefTimeZoneId '(GMT-08.00) Pacific Time (US &amp; Canada)' \
            zimbraPrefGroupMailBy ${zimbra.prefGroupMailBy}
            ccr room-nile@${defaultdomain.name} test123 \
            displayName 'Nile Conference Room' \
            description 'Projector; for single meetings only' \
            zimbraNotes 'need to get some more chairs in here' \
            zimbraCalResType Location \
            zimbraCalResAutoAcceptDecline TRUE \
            zimbraCalResAutoDeclineIfBusy TRUE \
            zimbraCalResAutoDeclineRecurring TRUE \
            zimbraCalResLocationDisplayName 'Room B201, 2nd basement floor, HQ Building B' \
            zimbraCalResSite HQ \
            zimbraCalResBuilding B \
            zimbraCalResFloor B2 \
            zimbraCalResRoom B201 \
            zimbraCalResCapacity 100 \
            zimbraCalResContactName 'Administrator' \
            zimbraCalResContactEmail admin@${defaultdomain.name} \
            zimbraCalResContactPhone '(650)555-1212' \
            zimbraPrefTimeZoneId '(GMT-08.00) Pacific Time (US &amp; Canada)' \
            zimbraPrefGroupMailBy ${zimbra.prefGroupMailBy}
            ccr projector1@${defaultdomain.name} test123 \
            displayName 'Projector' \
            description '800x600 max resolution' \
            zimbraNotes 'usually works okay' \
            zimbraCalResType Equipment \
            zimbraCalResAutoAcceptDecline FALSE \
            zimbraCalResAutoDeclineIfBusy FALSE \
            zimbraCalResAutoDeclineRecurring FALSE \
            zimbraCalResLocationDisplayName 'HQ Building B, B2 floor' \
            zimbraCalResSite HQ \
            zimbraCalResBuilding B \
            zimbraCalResFloor B2 \
            zimbraCalResRoom B201 \
            zimbraCalResContactName 'Administrator' \
            zimbraCalResContactEmail admin@${defaultdomain.name} \
            zimbraCalResContactPhone '(650)555-1212' \
            zimbraPrefTimeZoneId '(GMT-08.00) Pacific Time (US &amp; Canada)' \
            zimbraPrefGroupMailBy ${zimbra.prefGroupMailBy}
            ccr pencil1@${defaultdomain.name} test123 \
            displayName '#2 pencil' \
            description 'a writing tool' \
            zimbraNotes 'must occasionally be sharpened' \
            zimbraCalResType Equipment \
            zimbraCalResAutoAcceptDecline TRUE \
            zimbraCalResAutoDeclineIfBusy TRUE \
            zimbraCalResAutoDeclineRecurring TRUE \
            street '1500 Fashion Island Blvd, Suite 100' \
            l 'San Mateo' \
            st CA \
            postalCode 94404 \
            co USA \
            zimbraCalResContactName 'Administrator' \
            zimbraCalResContactEmail admin@${defaultdomain.name} \
            zimbraCalResContactPhone '(650)555-1212' \
            zimbraPrefTimeZoneId '(GMT-08.00) Pacific Time (US &amp; Canada)' \
            zimbraPrefGroupMailBy ${zimbra.prefGroupMailBy}
<<<<<<< HEAD
            ca wiki@${defaultdomain.name} test123 \
            zimbraMailHost ${zimbra.server.hostname} \
            zimbraMailQuota 0
=======
        	cd example.com
        	cdl admin-team@example.com
        	cdl client-team@example.com
    	    cdl qa-team@example.com
	        cdl server-team@example.com
        	grr domain example.com dom ${defaultdomain.name} viewDistList
>>>>>>> 1b199316
         </echo>
    </target>

    <target name="family-delete" depends="compile">
        <property name="data.dir" value="${build.dir}/data"/>
        <property name="family.delete" value="${data.dir}/zmprov-family-delete.txt"/>
        <property name="family.delete.out" value="${data.dir}/zmprov-family-delete-out.txt"/>

        <echo file="${family.delete}"/>

        <!-- child accounts -->
        <for list="1,2,3" param="idx">
            <sequential>
                <echo file="${family.delete}" append="true">da family-child@{idx}-visible@${defaultdomain.name}
                </echo>
            </sequential>
        </for>
        <for list="4,5,6" param="idx">
            <sequential>
                <echo file="${family.delete}" append="true">da family-child@{idx}-invisible@${defaultdomain.name}
                </echo>
            </sequential>
        </for>

        <!-- parent account -->
        <echo file="${family.delete}" append="true">
            da family-parent@${defaultdomain.name}
        </echo>

        <java classname="com.zimbra.cs.account.ProvUtil" fork="true" classpathref="class.path" failonerror="true"
              output="${family.delete.out}">
            <arg line="-l -f ${family.delete}"/>
        </java>
    </target>

    <target name="family-init" depends="compile">
        <echo>Deleting family accounts</echo>
        <antcall target="family-delete"/>

        <echo>Creating family accounts</echo>
        <java classname="com.zimbra.common.soap.SoapTestHarness" fork="true" classpathref="class.path"
              failonerror="true">
            <sysproperty key="DOMAIN_NAME" value="${defaultdomain.name}"/>
            <sysproperty key="ADMIN_USER" value="admin@${defaultdomain.name}"/>
            <sysproperty key="ADMIN_PASSWORD" value="test123"/>
            <arg line="-s -d -f ${samplefamilyaccounts.file}"/>
        </java>

        <!-- inject test data for family parent and child -->
        <for list="family-parent,family-child1-visible" param="accountName">
            <sequential>
                <antcall target="inject">
                    <param name="account-to-inject.email" value="@{accountName}@${defaultdomain.name}"/>
                </antcall>
            </sequential>
        </for>
    </target>

    <target name="stop-servers" depends="stop-webserver,stop-ldap"/>

    <!-- LDAP service control -->
    <target name="stop-ldap" depends="stop-ldap-windows,stop-ldap-unix"/>

    <target name="stop-ldap-windows" if="is-windows">
        <exec executable="net">
            <arg value="stop"/>
            <arg value="${ldap.service.windows}"/>
        </exec>
    </target>

    <target name="stop-ldap-unix" if="is-unix">
        <if>
            <available file="${zimbra.home.dir}/bin/ldap" type="file"/>
            <then>
                <exec executable="${zimbra.home.dir}/bin/ldap">
                    <arg value="stop"/>
                </exec>
            </then>
            <else>
                <echo>OpenLDAP not installed; skipping OpenLDAP stop</echo>
            </else>
        </if>
    </target>

    <target name="start-ldap" depends="start-ldap-windows,start-ldap-unix"/>

    <target name="start-ldap-windows" if="is-windows">
        <exec executable="net">
            <arg value="start"/>
            <arg value="${ldap.service.windows}"/>
        </exec>
    </target>

    <target name="start-ldap-unix" if="is-unix">
        <exec executable="${zimbra.home.dir}/bin/ldap">
            <arg value="start"/>
        </exec>
    </target>

    <target name="start-jetty-windows" if="is-windows">
        <if>
            <isset property="jetty-use-service"/>
            <then>
                <exec executable="net">
                    <arg value="start"/>
                    <arg value="jetty"/>
                </exec>
            </then>
            <else>
                <antcall target="start-jetty-java"/>
            </else>
        </if>
    </target>

    <target name="start-jetty-unix" if="is-unix">
        <exec executable="${zimbra.home.dir}/bin/jetty">
            <arg value="start"/>
        </exec>
    </target>

    <target name="start-jetty" depends="start-jetty-windows,start-jetty-unix">
        <echo>Waiting for jetty to start</echo>
        <waitfor checkevery="1" checkeveryunit="second" maxwait="60" maxwaitunit="second" timeoutproperty="jetty.timeout">
            <http url="http://${deploy.host}:${deploy.port}/service/soap" errorsBeginAt="500"/>
        </waitfor>
        <fail message="jetty is not running on port ${deploy.port}.  check mailbox.log for any error.">
            <condition>
                <isset property="jetty.timeout"/>
             </condition>
        </fail>
    </target>

    <target name="stop-jetty-windows" if="is-windows">
        <if>
            <isset property="jetty-use-service"/>
            <then>
                <exec executable="net">
                    <arg value="stop"/>
                    <arg value="jetty"/>
                </exec>
            </then>
            <else>
                <antcall target="stop-jetty-java"/>
            </else>
        </if>
    </target>

    <target name="stop-jetty-unix" if="is-unix">
        <if>
            <available file="${zimbra.home.dir}/bin/jetty" type="file"/>
            <then>
                <exec executable="${zimbra.home.dir}/bin/jetty">
                    <arg value="stop"/>
                </exec>
            </then>
            <else>
                <echo>Jetty not installed; skipping jetty stop</echo>
            </else>
        </if>
    </target>

    <target name="stop-jetty" depends="stop-jetty-windows,stop-jetty-unix">
        <echo>Waiting for jetty to stop</echo>
        <waitfor checkevery="1" checkeveryunit="second" maxwait="10" maxwaitunit="second">
            <not><http url="http://${deploy.host}:${deploy.port}/"/></not>
        </waitfor>
    </target>

    <target name="start-jetty-java">
        <java dir="${jetty.home.dir}" jar="${jetty.home.dir}/start.jar" fork="true" spawn="true">
            <sysproperty key="java.library.path" value="${zimbra.home.dir}/lib"/>
            <sysproperty key="START" value="${jetty.conf.dir}/start.config"/>
            <sysproperty key="STOP.PORT" value="7867"/>
            <sysproperty key="STOP.KEY" value="stop"/>
            <sysproperty key="zimbra.config" value="${zimbra.home.dir}/conf/localconfig.xml"/>
        </java>
    </target>

    <target name="stop-jetty-java">
        <java dir="${jetty.home.dir}" jar="${jetty.home.dir}/start.jar" fork="true" failonerror="true">
            <sysproperty key="STOP.PORT" value="7867"/>
            <sysproperty key="STOP.KEY" value="stop"/>
            <arg value="--stop"/>
        </java>
    </target>

    <target name="restart-jetty" depends="stop-jetty,start-jetty"/>

    <target name="start-webserver">
        <antcall target="start-jetty"/>
    </target>

    <target name="stop-webserver">
        <antcall target="stop-jetty"/>
    </target>

    <target name="restart-webserver" depends="stop-webserver,start-webserver"/>

    <target name="empty"/>


    <property name="zimbra.alt.hostname" value="${env.ZIMBRA_ALTERNATE_HOSTNAME}"/>
    <property name="build.zmprov.altserver" location="${build.dir}/data/zmprov-2.txt"/>
    <property name="jetty.alt.dir" location="${zimbra.home.dir}/jetty-2"/>
    <property name="dist.jetty.alt.dir" location="${dist.dir}/jetty-2"/>

    <target name="server2-provision-ldap">
        <echo file="${build.zmprov.altserver}">
            da user5@${defaultdomain.name}
            ds ${zimbra.alt.hostname}

            cs ${zimbra.alt.hostname} \
                zimbraSmtpHostname ${zimbra.smtp.host} \
                zimbraMailPort 11070 \
                zimbraMailMode http \
                zimbraAdminPort 11071 \
                zimbraLmtpBindPort 11025 \
                zimbraImapBindPort 11143 \
                zimbraImapSSLBindPort 11993 \
                zimbraImapCleartextLoginEnabled TRUE \
                zimbraPop3BindPort 11110 \
                zimbraPop3SSLBindPort 11995 \
                zimbraPop3CleartextLoginEnabled TRUE \
                zimbraXMPPEnabled FALSE
            ms ${zimbra.alt.hostname} \
                zimbraServiceInstalled ldap \
                zimbraServiceInstalled mta \
                zimbraServiceInstalled mailbox
            ms ${zimbra.alt.hostname} \
                zimbraServiceEnabled ldap \
                zimbraServiceEnabled mta \
                zimbraServiceEnabled mailbox
            ms ${zimbra.alt.hostname} \
                zimbraMailPurgeSleepInterval 0 \
                zimbraRedoLogLogPath redolog-2/redo.log \
                zimbraRedoLogArchiveDir redolog-2/archive
            ca user5@${defaultdomain.name} test123 \
                zimbraMailHost ${zimbra.alt.hostname} \
                cn 'Demo User Five' \
                displayName 'Demo User Five' \
                telephoneNumber '+1 650 555 5555' \
                zimbraFeatureIMEnabled FALSE \
                zimbraPrefGroupMailBy ${zimbra.prefGroupMailBy} \
                zimbraPrefMailPollingInterval 12h \
                zimbraPrefTimeZoneId '(GMT-08.00) Pacific Time (US &amp; Canada)' \
                zimbraPrefWarnOnExit FALSE
        </echo>
        <echo>Initializing server ${zimbra.alt.hostname} and user user5@${defaultdomain.name}</echo>
        <java classname="com.zimbra.cs.account.ProvUtil" fork="true" classpathref="class.path" failonerror="true">
            <arg line="-l -f ${build.zmprov.altserver} -v"/>
        </java>
    </target>

    <target name="server2-generate-localconfig">
        <copy tofile="${dist.dir}/conf/localconfig-2.xml" file="${config.dir}/localconfig.xml${production.suffix}" overwrite="true"/>
        <if>
            <not><isset property="is-production"/></not>
            <then>
                <java classname="com.zimbra.common.localconfig.Main" fork="true" classpathref="class.path" failonerror="true">
                    <sysproperty key="zimbra.config" value="${dist.dir}/conf/localconfig-2.xml"/>
                    <arg line="-e mailboxd_directory=/opt/zimbra/jetty-2"/>
                </java>
                <java classname="com.zimbra.common.localconfig.Main" fork="true" classpathref="class.path" failonerror="true">
                    <sysproperty key="zimbra.config" value="${dist.dir}/conf/localconfig-2.xml"/>
                    <arg line="-e mailboxd_keystore=/opt/zimbra/jetty/etc/keystore"/>
                </java>
            </then>
        </if>
        <java classname="com.zimbra.common.localconfig.Main" fork="true" classpathref="class.path" failonerror="true">
            <sysproperty key="zimbra.config" value="${dist.dir}/conf/localconfig-2.xml"/>
            <arg line="-e zimbra_server_hostname=${zimbra.alt.hostname}"/>
        </java>
        <java classname="com.zimbra.common.localconfig.Main" fork="true" classpathref="class.path" failonerror="true">
            <sysproperty key="zimbra.config" value="${dist.dir}/conf/localconfig-2.xml"/>
            <arg line="-e zimbra_admin_service_port=11071"/>
        </java>
<<<<<<< HEAD
        <java classname="com.zimbra.common.localconfig.Main" fork="true" classpathref="class.path" failonerror="true">
            <sysproperty key="zimbra.config" value="${dist.dir}/conf/localconfig-2.xml"/>
            <arg line="-e zmstat_log_directory=${zimbra.home.dir}/zmstat-2"/>
        </java>
        <java classname="com.zimbra.common.localconfig.Main" fork="true" classpathref="class.path" failonerror="true">
            <sysproperty key="zimbra.config" value="${dist.dir}/conf/localconfig-2.xml"/>
            <arg line="-e debug_mock_multiserver_install=true"/>
        </java>
    </target>

    <target name="server2-war">
        <copy file="${config.dir}/web.xml${production.suffix}" tofile="${build.dir}/web.xml" overwrite="true"/>
        <replace file="${build.dir}/web.xml">
            <replacefilter token="7070" value="11070"/>
            <replacefilter token="7443" value="11443"/>
            <replacefilter token="7071" value="11071"/>
            <replacefilter token="7072" value="11072"/>
            <replacefilter token="7867" value="11867"/>
        </replace>
        <antcall target="war">
            <param name="zimbra.server.hostname" value="${zimbra.alt.hostname}"/>
            <param name="war.web.xml" value="${build.dir}/web.xml"/>
        </antcall>
    </target>

	<target name="server2-deploy" depends="server2-war">
        <delete dir="${jetty.alt.dir}/webapps/service"/>
        <delete file="${jetty.alt.dir}/webapps/service.war"/>
        <copy file="${warfile}" todir="${jetty.alt.dir}/webapps"/>
        <mkdir dir='${jetty.alt.dir}/webapps/service'/>
        <unzip dest="${jetty.alt.dir}/webapps/service" src="${jetty.alt.dir}/webapps/${warfilename}"/>
	</target>
=======
      </then>
    </if>
    <java classname="com.zimbra.cs.localconfig.LocalConfigCLI" fork="true" classpathref="class.path" failonerror="true">
      <sysproperty key="zimbra.config" value="${dist.dir}/conf/localconfig-2.xml"/>
      <arg line="-e zimbra_server_hostname=${zimbra.alt.hostname}"/>
    </java>
    <java classname="com.zimbra.cs.localconfig.LocalConfigCLI" fork="true" classpathref="class.path" failonerror="true">
      <sysproperty key="zimbra.config" value="${dist.dir}/conf/localconfig-2.xml"/>
      <arg line="-e zimbra_admin_service_port=11071"/>
    </java>
    <java classname="com.zimbra.cs.localconfig.LocalConfigCLI" fork="true" classpathref="class.path" failonerror="true">
      <sysproperty key="zimbra.config" value="${dist.dir}/conf/localconfig-2.xml"/>
      <arg line="-e zmstat_log_directory=${zimbra.home.dir}/zmstat-2"/>
    </java>
    <java classname="com.zimbra.cs.localconfig.LocalConfigCLI" fork="true" classpathref="class.path" failonerror="true">
      <sysproperty key="zimbra.config" value="${dist.dir}/conf/localconfig-2.xml"/>
      <arg line="-e debug_mock_multiserver_install=true"/>
    </java>
  </target>

  <target name="server2-war">
    <copy file="${config.dir}/web.xml${production.suffix}" tofile="${build.dir}/web.xml" overwrite="true"/>
    <replace file="${build.dir}/web.xml">
      <replacefilter token="7070" value="11070"/>
      <replacefilter token="7443" value="11443"/>
      <replacefilter token="7071" value="11071"/>
      <replacefilter token="7072" value="11072"/>
      <replacefilter token="7867" value="11867"/>
    </replace>
    <antcall target="war">
      <param name="zimbra.server.hostname" value="${zimbra.alt.hostname}"/>
      <param name="war.web.xml" value="${build.dir}/web.xml"/>
    </antcall>
  </target>

  <target name="server2-deploy" depends="server2-war">
    <delete dir="${jetty.alt.dir}/webapps/service"/>
    <delete file="${jetty.alt.dir}/webapps/service.war"/>
    <copy file="${warfile}" todir="${jetty.alt.dir}/webapps"/>
    <mkdir dir='${jetty.alt.dir}/webapps/service'/>
    <unzip dest="${jetty.alt.dir}/webapps/service" src="${jetty.alt.dir}/webapps/${warfilename}"/>
  </target>

  <target name="server2-reset">
    <antcall target="clean"/>
    <mkdir dir="${build.classes.dir}"/>
    <mkdir dir="${generated.java.dir}"/>
    <delete dir="${zimbra.home.dir}/redolog-2"/>
    <mkdir dir="${zimbra.home.dir}/redolog-2/archive"/>

    <antcall target="init-jetty">
      <param name="jetty.home.dir" value="${jetty.alt.dir}"/>
    </antcall>
    <antcall target="dir-init-jetty">
      <param name="jetty.home.dir" value="${jetty.alt.dir}"/>
    </antcall>

    <antcall target="server2-war"/>

    <antcall target="spnego-war"/>

    <antcall target="dev-dist-jetty">
      <param name="dist.jetty.dir" value="${dist.jetty.alt.dir}"/>
    </antcall>
    <mkdir dir="${dist.dir}/log-2"/>
    <replace dir="${dist.jetty.alt.dir}/etc">
      <replacefilter token="7070" value="11070"/>
      <replacefilter token="7443" value="11443"/>
      <replacefilter token="7071" value="11071"/>
      <replacefilter token="7072" value="11072"/>
      <replacefilter token="7867" value="11867"/>
      <replacefilter token="localconfig.xml" value="localconfig-2.xml"/>
      <replacefilter token="/opt/zimbra/log" value="/opt/zimbra/log-2"/>
      <replacefilter token="/opt/zimbra/jetty" value="${jetty.alt.dir}"/>
    </replace>

    <antcall target="server2-generate-localconfig"/>
    <echo>Updating primary server localconfig to reflect mock-multiserver install</echo>
    <java classname="com.zimbra.cs.localconfig.LocalConfigCLI" fork="true" classpathref="class.path" failonerror="true">
      <arg line="-e debug_mock_multiserver_install=true"/>
    </java>

    <antcall target="localhost-ssl-cert">
      <param name="jetty.conf.dir" value="${jetty.alt.dir}/etc"/>
    </antcall>

    <copy todir="${zimbra.home.dir}">
      <fileset dir="${dist.dir}"/>
    </copy>
    <mkdir dir='${jetty.alt.dir}/webapps/service'/>
    <unzip dest="${jetty.alt.dir}/webapps/service" src="${jetty.alt.dir}/webapps/${warfilename}"/>

    <antcall target="server2-provision-ldap"/>
  </target>


  <!-- ========================================================= -->
  <!--                          rights                           -->
  <!-- ========================================================= -->

  <target name="generate-domainadmin-rights-xml" depends="set-buildinfo-vars,compile">
    <java classname="com.zimbra.cs.account.accesscontrol.RightManager" fork="true" classpathref="class.path" failonerror="true">
      <sysproperty key="zimbra.version" value="${zimbra.buildinfo.all}"/>
      <arg line="-a genDomainAdminSetAttrsRights -r conf/rights/zimbra-rights-domainadmin.xml -t conf/rights/zimbra-rights-domainadmin.xml-template"/>
    </java>
  </target>

  <target name="generate-rights-java" depends="set-buildinfo-vars,compile">
    <java classname="com.zimbra.cs.account.accesscontrol.RightManager" fork="true" classpathref="class.path" failonerror="true">
      <sysproperty key="zimbra.version" value="${zimbra.buildinfo.all}"/>
      <arg line="-a genRightConsts -i conf/rights -r ${src.java.dir}/com/zimbra/cs/account/accesscontrol/generated/RightConsts.java"/>
    </java>
    <java classname="com.zimbra.cs.account.accesscontrol.RightManager" fork="true" classpathref="class.path" failonerror="true">
      <sysproperty key="zimbra.version" value="${zimbra.buildinfo.all}"/>
      <arg line="-a genAdminRights -i conf/rights -r ${src.java.dir}/com/zimbra/cs/account/accesscontrol/generated/AdminRights.java"/>
    </java>
    <java classname="com.zimbra.cs.account.accesscontrol.RightManager" fork="true" classpathref="class.path" failonerror="true">
      <sysproperty key="zimbra.version" value="${zimbra.buildinfo.all}"/>
      <arg line="-a genUserRights -i conf/rights -r ${src.java.dir}/com/zimbra/cs/account/accesscontrol/generated/UserRights.java"/>
    </java>
  </target>

  <target name="generate-rights-message-properties" depends="set-buildinfo-vars,compile">
    <java classname="com.zimbra.cs.account.accesscontrol.RightManager" fork="true" classpathref="class.path" failonerror="true">
      <sysproperty key="zimbra.version" value="${zimbra.buildinfo.all}"/>
      <arg line="-a genMessageProperties -i conf/rights -r conf/msgs/ZsMsgRights.properties"/>
    </java>
  </target>
	
  <target name="generate-rights">
    <antcall target="generate-domainadmin-rights-xml"/>
    <antcall target="generate-rights-java"/>
  	<antcall target="generate-rights-message-properties"/>
  </target>

  <target name="generate-rights-txt">
    <antcall target="zmprov">
      <!-- our core admin SOAP -->
      <param name="args" value="grd com.zimbra.cs.service.admin"/>
      <param name="output" value="docs/rights.txt"/>
    </antcall>
  </target>

  <!--
     ZimbraNetwork>ant dev-deploy-all
     ZimbraNetwork/ZimbraServer>ant deploy
     ZimbraAdminExt>ant deploy-all
     ZimbraXMbxSearch>ant deploy
  -->
  <target name="generate-rights-ext-txt">
    <antcall target="zmprov">
      <!-- known admin extensions, dump them in one file for now -->
      <param name="args"
        value="grd com.zimbra.bp
               com.zimbra.cert
               com.zimbra.cs.network
               com.zimbra.cs.network.license.service
               com.zimbra.cs.service.backup
               com.zimbra.cs.service.hsm
               com.zimbra.xmbxsearch
               com.zimbra.cert
               com.zimbra.cs.service.versioncheck
               com.zimbra.license.service"/>
      <param name="output" value="docs/rights-ext.txt"/>
    </antcall>
  </target>

  <target name="refresh-rights">
    <antcall target="stop-webserver"/>
    <sleep seconds="2"/>

    <!-- copy from source to dist -->
    <echo>Copying right definition files from ${config.dir}/rights to ${dist.dir}/conf/rights</echo>
    <copy todir="${dist.dir}/conf/rights" overwrite="true">
      <fileset dir="${config.dir}/rights" includes="*.xml"/>
    </copy>

    <!-- copy from dist to zimbra home -->
    <echo>Copying right definition files from ${dist.dir}/conf/rights to ${zimbra.home.dir}/conf/rights</echo>
    <copy todir="${zimbra.home.dir}/conf/rights" overwrite="true">
      <fileset dir="${dist.dir}/conf/rights" includes="*.xml"/>
    </copy>

    <antcall target="start-webserver"/>
  </target>

  <property name="admin-name" value="admin@${defaultdomain.name}"/>

  <target name="grant-rights">
    <antcall target="zmprov"><param name="args" value="grr global usr ${admin-name} getAccount"/></antcall>
    <antcall target="zmprov"><param name="args" value="grr global usr ${admin-name} getAccountInfo"/></antcall>
    <antcall target="zmprov"><param name="args" value="grr global usr ${admin-name} getAccountMembership"/></antcall>
    <antcall target="zmprov"><param name="args" value="grr global usr ${admin-name} getDomain"/></antcall>
    <antcall target="zmprov"><param name="args" value="grr global usr ${admin-name} getGlobalConfig"/></antcall>
    <antcall target="zmprov"><param name="args" value="grr global usr ${admin-name} getMailboxInfo"/></antcall>
  </target>

  <target name="upgrade-domain-admin">
    <echo>Upgrading domain admin</echo>
    <java classname="com.zimbra.cs.account.ldap.upgrade.LdapUpgrade" fork="true" classpathref="class.path" failonerror="true">
      <arg line="-b 18277"/>
    </java>
  </target>

  <target name="create-admin">
    <antcall target="zmprov">
      <param name="args" value="ca ${admin-name} test123 zimbraIsAdminAccount TRUE"/>
    </antcall>
  </target>

  <target name="validate-rights">
    <java classname="com.zimbra.cs.account.accesscontrol.RightManager" fork="true" classpathref="class.path" failonerror="true">
      <sysproperty key="zimbra.version" value="${zimbra.buildinfo.all}"/>
      <arg line="-a validate -i conf/rights"/>
    </java>
  </target>

  <target name="zmprov">
    <if>
      <isset property="output"/>
    <then>
      <echo>zmprov ${args} (output=${output})</echo>
      <java classname="com.zimbra.cs.account.ProvUtil" fork="true" classpathref="class.path" failonerror="true" output="${output}">
        <arg line="${args}"/>
      </java>
    </then>
    <else>
      <echo>zmprov ${args}</echo>
      <java classname="com.zimbra.cs.account.ProvUtil" fork="true" classpathref="class.path" failonerror="true">
        <arg line="${args}"/>
      </java>
    </else>
    </if>
  </target>


  <target name="test-compile" depends="compile">
    <mkdir dir="${test.classes.dir}"/>
    <javac srcdir="${test.src.dir}" destdir="${test.classes.dir}"
      debug="true" classpathref="class.path" target="${javac.target}"/>
    <copy todir="${test.classes.dir}">
      <fileset dir="${test.src.dir}" excludes="**/*.java"/>
    </copy>
  </target>

  <target name="test" depends="test-compile" description="Run unit tests">
    <delete dir="${test.dir}" quiet="true"/>
    <mkdir dir="${test.dir}/output"/>
    <mkdir dir="${test.dir}/report"/>
    <junit printsummary="on" haltonfailure="on" tempdir="${test.dir}">
      <classpath refid="class.path"/>
      <classpath path="${test.classes.dir}"/>
      <formatter type="xml"/>
      <batchtest todir="${test.dir}/output">
        <fileset dir="${test.src.dir}">
          <include name="**/*Test.java"/>
        </fileset>
      </batchtest>
    </junit>
    <junitreport todir="${test.dir}/report">
      <fileset dir="${test.dir}/output"/>
      <report todir="${test.dir}/report"/>
    </junitreport>
    <echo>Test Report: ${test.dir}/report/index.html</echo>
  </target>
>>>>>>> 1b199316

    <target name="server2-reset">
        <antcall target="clean"/>
        <mkdir dir="${build.classes.dir}"/>
        <mkdir dir="${generated.java.dir}"/>
        <delete dir="${zimbra.home.dir}/redolog-2"/>
        <mkdir dir="${zimbra.home.dir}/redolog-2/archive"/>

        <antcall target="reset-jetty">
            <param name="jetty.home.dir" value="${jetty.alt.dir}"/>
        </antcall>
        <antcall target="dir-init-jetty">
            <param name="jetty.home.dir" value="${jetty.alt.dir}"/>
        </antcall>

        <antcall target="server2-war"/>

        <antcall target="dev-dist-jetty">
            <param name="dist.jetty.dir" value="${dist.jetty.alt.dir}"/>
        </antcall>
        <mkdir dir="${dist.dir}/log-2"/>
        <replace dir="${dist.jetty.alt.dir}/etc">
            <replacefilter token="7070" value="11070"/>
            <replacefilter token="7443" value="11443"/>
            <replacefilter token="7071" value="11071"/>
            <replacefilter token="7072" value="11072"/>
            <replacefilter token="7867" value="11867"/>
            <replacefilter token="localconfig.xml" value="localconfig-2.xml"/>
            <replacefilter token="/opt/zimbra/log" value="/opt/zimbra/log-2"/>
            <replacefilter token="/opt/zimbra/jetty" value="${jetty.alt.dir}"/>
        </replace>

        <antcall target="server2-generate-localconfig"/>
        <echo>Updating primary server localconfig to reflect mock-multiserver install</echo>
        <java classname="com.zimbra.common.localconfig.Main" fork="true" classpathref="class.path" failonerror="true">
            <arg line="-e debug_mock_multiserver_install=true"/>
        </java>

    	<antcall target="localhost-ssl-cert">
    		<param name="jetty.conf.dir" value="${jetty.alt.dir}/etc"/>
    	</antcall>

        <copy todir="${zimbra.home.dir}">
            <fileset dir="${dist.dir}"/>
        </copy>
        <mkdir dir='${jetty.alt.dir}/webapps/service'/>
        <unzip dest="${jetty.alt.dir}/webapps/service" src="${jetty.alt.dir}/webapps/${warfilename}"/>

        <antcall target="server2-provision-ldap"/>
    </target>
	
	
	<!-- ========================================================= -->
	<!--                          rights                           -->
	<!-- ========================================================= -->
	
    <target name="generate-domainadmin-rights-xml" depends="set-buildinfo-vars,compile">
        <java classname="com.zimbra.cs.account.accesscontrol.RightManager" fork="true" classpathref="class.path" failonerror="true">
            <sysproperty key="zimbra.version" value="${zimbra.buildinfo.all}"/>
            <arg line="-a genDomainAdminSetAttrsRights -r conf/rights/zimbra-rights-domainadmin.xml -t conf/rights/zimbra-rights-domainadmin.xml-template"/>
        </java>
    </target>
	
    <target name="generate-rights-java" depends="set-buildinfo-vars,compile">
        <java classname="com.zimbra.cs.account.accesscontrol.RightManager" fork="true" classpathref="class.path" failonerror="true">
            <sysproperty key="zimbra.version" value="${zimbra.buildinfo.all}"/>
            <arg line="-a genRightConsts -i conf/rights -r ${src.java.dir}/com/zimbra/cs/account/accesscontrol/generated/RightConsts.java"/>
        </java>
        <java classname="com.zimbra.cs.account.accesscontrol.RightManager" fork="true" classpathref="class.path" failonerror="true">
            <sysproperty key="zimbra.version" value="${zimbra.buildinfo.all}"/>
            <arg line="-a genAdminRights -i conf/rights -r ${src.java.dir}/com/zimbra/cs/account/accesscontrol/generated/AdminRights.java"/>
        </java>
        <java classname="com.zimbra.cs.account.accesscontrol.RightManager" fork="true" classpathref="class.path" failonerror="true">
            <sysproperty key="zimbra.version" value="${zimbra.buildinfo.all}"/>
            <arg line="-a genUserRights -i conf/rights -r ${src.java.dir}/com/zimbra/cs/account/accesscontrol/generated/UserRights.java"/>
        </java>
    </target>
	
	<target name="generate-rights">
		<antcall target="generate-domainadmin-rights-xml"/>
		<antcall target="generate-rights-java"/>
    </target>
	
	<target name="generate-rights-txt">
        <antcall target="zmprov"> 
        	<!-- our core admin SOAP -->
            <param name="args" value="grd com.zimbra.cs.service.admin"/>
	        <param name="output" value="docs/rights.txt"/>
        </antcall>
	</target>
	
	<!--
	   ZimbraNetwork>ant dev-deploy-all
	   ZimbraNetwork/ZimbraServer>ant deploy
	   ZimbraAdminExt>ant deploy-all
	   ZimbraXMbxSearch>ant deploy
	-->
	<target name="generate-rights-ext-txt">
	    <antcall target="zmprov"> 
	    	<!-- known admin extensions, dump them in one file for now -->
	        <param name="args" 
	        	value="grd com.zimbra.bp 
	        	           com.zimbra.cert 
                           com.zimbra.cs.network
	        	           com.zimbra.cs.network.license.service 
	        	           com.zimbra.cs.service.backup 
	    	               com.zimbra.cs.service.hsm 
	    	               com.zimbra.xmbxsearch
	    	               com.zimbra.cert
	    	               com.zimbra.cs.service.versioncheck
	    	               com.zimbra.license.service"/>
	        <param name="output" value="docs/rights-ext.txt"/>
	    </antcall>
	</target>

	<target name="refresh-rights">
		<antcall target="stop-webserver"/>
		<sleep seconds="2"/>
		
		<!-- copy from source to dist -->
        <echo>Copying right definition files from ${config.dir}/rights to ${dist.dir}/conf/rights</echo>
		<copy todir="${dist.dir}/conf/rights" overwrite="true">
            <fileset dir="${config.dir}/rights" includes="*.xml"/>
        </copy>
		
		<!-- copy from dist to zimbra home -->
        <echo>Copying right definition files from ${dist.dir}/conf/rights to ${zimbra.home.dir}/conf/rights</echo>
        <copy todir="${zimbra.home.dir}/conf/rights" overwrite="true">
            <fileset dir="${dist.dir}/conf/rights" includes="*.xml"/>
        </copy>
		
		<antcall target="start-webserver"/>
	</target>	
	
	<property name="admin-name" value="admin@${defaultdomain.name}"/>
	
	<target name="grant-rights">
		<antcall target="zmprov"> <param name="args" value="grr global usr ${admin-name} getAccount"/>           </antcall>
	    <antcall target="zmprov"> <param name="args" value="grr global usr ${admin-name} getAccountInfo"/>       </antcall>
	    <antcall target="zmprov"> <param name="args" value="grr global usr ${admin-name} getAccountMembership"/> </antcall>
		<antcall target="zmprov"> <param name="args" value="grr global usr ${admin-name} getDomain"/>            </antcall>
		<antcall target="zmprov"> <param name="args" value="grr global usr ${admin-name} getGlobalConfig"/>      </antcall>
		<antcall target="zmprov"> <param name="args" value="grr global usr ${admin-name} getMailboxInfo"/>       </antcall>
    </target>

	<target name="upgrade-domain-admin">
		<echo>Upgrading domain admin</echo>
        <java classname="com.zimbra.cs.account.ldap.upgrade.LdapUpgrade" fork="true" classpathref="class.path" failonerror="true">
            <arg line="-b 18277"/>
        </java>
	</target>
	
	<target name="create-admin">
		<antcall target="zmprov">
            <param name="args" value="ca ${admin-name} test123 zimbraIsAdminAccount TRUE"/>
        </antcall>
    </target>
	
    <target name="validate-rights">
        <java classname="com.zimbra.cs.account.accesscontrol.RightManager" fork="true" classpathref="class.path" failonerror="true">
            <sysproperty key="zimbra.version" value="${zimbra.buildinfo.all}"/>
            <arg line="-a validate -i conf/rights"/>
        </java>
    </target>
	
    <target name="zmprov">
    	<echo>zmprov ${args}  (output=${output})</echo>
        <java classname="com.zimbra.cs.account.ProvUtil" fork="true" classpathref="class.path" failonerror="true" output="${output}">
            <arg line="${args}"/>
        </java>
	</target>
	
</project><|MERGE_RESOLUTION|>--- conflicted
+++ resolved
@@ -238,10 +238,6 @@
 
     <path id="class.path">
         <pathelement location="${common.classes.dir}"/>
-<<<<<<< HEAD
-=======
-      <pathelement location="${soap.classes.dir}"/>
->>>>>>> 1b199316
         <pathelement location="${im.classes.dir}"/>
         <pathelement location="${build.classes.dir}"/>
         <fileset dir="${jars.dir}">
@@ -563,11 +559,7 @@
         </java>
     </target>
 
-<<<<<<< HEAD
     <target name="db-versions-init" depends="generate-buildinfo,mysql-versions-init,sqlite-versions-init,derby-versions-init"/>
-=======
-    <target name="db-versions-init" depends="mysql-versions-init,sqlite-versions-init,derby-versions-init"/>
->>>>>>> 1b199316
 
     <target name="compile" depends="build-init">
         <ant dir="${common.dir}" target="jar" inheritAll="false"/>
@@ -595,7 +587,6 @@
         <antcall target="generate-ldap-config"/>
     </target>
 
-<<<<<<< HEAD
     <target name="clean" description="Removes any temporary files">
         <ant dir="${common.dir}" target="clean" inheritAll="false"/>
         <ant dir="${im.dir}" target="clean" inheritAll="false"/>
@@ -608,32 +599,14 @@
     	<delete dir="${zimbra.home.dir}/zimlets-deployed" failonerror="false"/>
     	<delete dir="${zimbra.home.dir}/zimlets-properties" failonerror="false"/>
         <delete failonerror="false">
-    	    <fileset dir="${jetty.home.dir}/common/lib" includes="${ical4j.jar},${ziputil.jar},${memcached.jar},${db.driver.jar},mysql-connector-java*.jar,mail.jar,activation.jar,zimbra-native.jar,bouncycastle.jar,commons-beanutils*.jar,commons-cli*.jar,commons-codec*.jar,commons-collections*.jar,commons-dbcp*.jar,commons-digester*.jar,commons-fileupload*.jar,commons-httpclient*.jar,commons-io*.jar,commons-logging.jar,commons-pool*.jar,concurrent*.jar,yuicompressor*.jar,dom4j*.jar,ganymed-ssh2*.jar,jakarta-oro*.jar,jaxen*.jar,jcommon*.jar,jfreechart*.jar,junit*.jar,jzlib.jar,mina*.jar,nekohtml.jar,tnef*.jar,xercesImpl*.jar,xpp3.jar,libidn*.jar,jdom*.jar,json.jar,testng*.jar,jython*.jar"/>
+    	    <fileset dir="${jetty.home.dir}/common/lib" includes="${ical4j.jar},${ziputil.jar},${memcached.jar},${db.driver.jar},mysql-connector-java*.jar,mail.jar,activation.jar,zimbra-native.jar,bcprov-jdk15-146.jar,commons-beanutils*.jar,commons-cli*.jar,commons-codec*.jar,commons-collections*.jar,commons-dbcp*.jar,commons-digester*.jar,commons-fileupload*.jar,commons-httpclient*.jar,commons-io*.jar,commons-logging.jar,commons-pool*.jar,concurrent*.jar,yuicompressor*.jar,dom4j*.jar,ganymed-ssh2*.jar,jakarta-oro*.jar,jaxen*.jar,jcommon*.jar,jfreechart*.jar,junit*.jar,jzlib.jar,mina*.jar,nekohtml.jar,tnef*.jar,xercesImpl*.jar,xpp3.jar,libidn*.jar,jdom*.jar,json.jar,testng*.jar,jython*.jar"/>
     	</delete>
-=======
-    <target name="clean" description="Deletes classes from build directories">
-      <ant dir="${common.dir}" target="clean" inheritAll="false"/>
-      <ant dir="${soap.dir}" target="clean" inheritAll="false"/>
-      <ant dir="${im.dir}" target="clean" inheritAll="false"/>
-      <delete dir="${build.dir}"/>
-    </target>
-
-    <target name="clean-opt-zimbra" description="Deletes deployed jars, classes, and zimlets">
-    <!-- Delete jars, so that we don't leave cruft if a jar is upgraded with a new name. -->
-      <delete dir="${zimbra.home.dir}/lib/jars" failonerror="false"/>
-      <delete dir="${zimbra.home.dir}/zimlets-deployed" failonerror="false"/>
-      <delete dir="${zimbra.home.dir}/zimlets-properties" failonerror="false"/>
-      <delete failonerror="false">
-        <fileset dir="${jetty.home.dir}/common/lib" includes="${ical4j.jar},${ziputil.jar},${memcached.jar},${db.driver.jar},mysql-connector-java*.jar,mail.jar,zimbra-native.jar,bcprov-jdk15-146.jar,commons-beanutils*.jar,commons-cli*.jar,commons-codec*.jar,commons-collections*.jar,commons-dbcp*.jar,commons-digester*.jar,commons-fileupload*.jar,commons-httpclient*.jar,commons-io*.jar,commons-logging.jar,commons-pool*.jar,concurrent*.jar,yuicompressor*.jar,dom4j*.jar,ganymed-ssh2*.jar,jakarta-oro*.jar,jaxen*.jar,jcommon*.jar,jfreechart*.jar,junit*.jar,jzlib.jar,mina*.jar,nekohtml.jar,tnef*.jar,xercesImpl*.jar,xpp3.jar,libidn*.jar,jdom*.jar,json.jar,testng*.jar,jython*.jar"/>
-      </delete>
->>>>>>> 1b199316
     </target>
 
     <!-- jetty loads jetty-util*.jar, log4j*.jar and slf4j*.jar -->
     <property name="war.include" value="slf4j*.jar, *jsieve*.jar, lucene*.jar, ant-tar*.jar, ews.jar"/>
 
     <target name="war" depends="jar">
-<<<<<<< HEAD
         <echo>war.include=${war.include}</echo>
         <war warfile="${warfile}" webxml="${war.web.xml}">
             <fileset dir="WebRoot"/>
@@ -646,242 +619,6 @@
     </target>
 
     <target name="service-deploy" depends="refresh-opt-zimbra,deploy-war"
-=======
-      <war warfile="${warfile}" webxml="${war.web.xml}">
-        <fileset dir="WebRoot"/>
-        <lib file="${im.jarfile}"/>
-        <lib file="${soap.jarfile}"/>
-        <lib file="${jarfile}"/>
-        <lib dir="${common.jars.dir}">
-          <include name="slf4j*.jar"/>
-          <include name="*jsieve*.jar"/>
-          <include name="lucene*.jar"/>
-          <include name="ant-tar*.jar"/>
-          <include name="icu4j-*.jar"/>
-          <include name="ews.jar"/>  
-        </lib>
-        <lib dir="${im.jars.dir}" includes="*.jar"/>
-        <classes dir="${config.dir}" includes="sieveConfig.xml"/>
-      </war>
-    </target>
-
-    <target name="spnego-war">
-        <war warfile="${spnego-warfile}" webxml="${spnego-war.web.xml}">
-            <fileset dir="${spnego.dir}" includes="*.jsp"/>
-        </war>
-    </target>
-
-    <target name="spnego-service-name">
-        <!--
-            Setup the service principal name registered with setspn and ktpass
-            it has to be a real routable name to reach the jetty server.
-            
-            This name is also used to create a zimbra server and provisioning a 
-            user on the server.
-            Note: such server and user is not needed if the test client box can 
-                  DNS resolve the home server of the user.
-                  But in dev env the server name is usually not a resolvble real 
-                  hostanme, but a simple name like myserver.local, which cannot 
-                  be resolved from the test client. (Windows 7 VM on jj-esx.spnego.local)
-        -->
-        
-        <!-- <property name="SERVICE_PRINCIPAL_NAME"     value="jj-server.spnego.local"/> -->
-        <!-- <property name="SERVICE_PRINCIPAL_NAME"     value="prome-2s-dhcp141.eng.vmware.com"/> -->
-        <exec executable="hostname" outputproperty="hostname-FQDN">
-            <arg value="-f"/>
-        </exec>
-        <property name="SERVICE_PRINCIPAL_NAME"     value="${hostname-FQDN}"/>
-        
-        <!-- 
-            Again, could've used just ${zimbra.server.hostname} for spnego.server.name if the 
-            test client box can DNS resolve the home server for the user.
-        -->
-        <property name="spnego.server.name"         value="${SERVICE_PRINCIPAL_NAME}"/>  
-    </target>
-
-    <target name="spnego-inject" depends="spnego-service-name">
-        <!-- 
-            Create a server with real hostname so it can be resolved from the test client box.
-            Create a user homed on this server.
-            (Calling this target is not required if the dev server hostname can be resolved on the test client box)
-        -->
-        <antcall target="zmprov">
-            <param name="args" value="-l cs ${spnego.server.name} 
-                                            zimbraSmtpHostname ${zimbra.smtp.host} 
-                                            zimbraSmtpPort 7024 
-                                            zimbraMailPort 7070 
-                                            zimbraMailSSLPort 7443 
-                                            zimbraMailMode http 
-                                            zimbraImapCleartextLoginEnabled TRUE 
-                                            zimbraPop3CleartextLoginEnabled TRUE 
-                                            zimbraServiceInstalled ldap 
-                                            zimbraServiceInstalled mta 
-                                            zimbraServiceInstalled mailbox 
-                                            zimbraServiceEnabled ldap 
-                                            zimbraServiceEnabled mta 
-                                            zimbraServiceEnabled mailbox 
-                                            zimbraMailPurgeSleepInterval 0"/>
-      </antcall>
-        
-      <antcall target="zmprov">
-          <param name="args" value="-l ca spnego@${defaultdomain.name} test123 
-                                            zimbraMailHost ${spnego.server.name} 
-                                            cn 'Spnego Demo User' 
-                                            displayName 'Spnego Demo User' 
-                                            zimbraForeignPrincipal kerberos5:spnego@${zimbra.kerberos.realm}"/>
-      </antcall>
-        
-      <!-- 
-          note: after done with spnego testing, remember to set the LC key zimbra_server_hostname 
-                back to your default server
-      -->     
-      <antcall target="zmlocalconfig">
-          <param name="localconfig-args" value="-e zimbra_server_hostname=${spnego.server.name}"/>
-      </antcall>
-        
-    </target>	
-
-    <!--
-        To test spnego:
-        - ant reset-all
-        - [ant spnego-inject]
-        - ant spnego-dev-deploy
-        
-        If you run service-deploy after this point, you need to retun spnego-dev-deploy,
-        but not spnego-inject.  spnego-inject only needs to be run once after reset-all.
-        
-    -->
-    <target name="spnego-dev-deploy" depends="spnego-war, spnego-service-name">
-      <antcall target="stop-webserver"/>
-
-      <delete file="${jetty.home.dir}/webapps/spnego.war"/>
-      <delete dir="${jetty.home.dir}/webapps/spnego"/>
-      <mkdir dir='${jetty.home.dir}/webapps/spnego'/>
-      <mkdir dir="${jetty.home.dir}/work/spnego"/>
-
-      <copy file="${spnego-warfile}" todir="${jetty.home.dir}/webapps"/>
-      <unzip dest="${jetty.home.dir}/webapps/spnego" src="${jetty.home.dir}/webapps/${spnego-warfilename}"/>
-
-      <!--
-          ==========================
-           config rewrite variables
-          ==========================
-      -->
-
-      <!-- global config -->
-      <echo>===== hostname for spnego: ${SERVICE_PRINCIPAL_NAME} =====</echo>
-
-      <property name="zimbraSpnegoAuthEnabled"     value="TRUE"/>
-      <property name="zimbraSpnegoAuthRealm"       value="SPNEGO.LOCAL"/>
-
-      <!-- server -->
-      <property name="zimbraSpnegoAuthPrincipal"   value="HTTP/${SERVICE_PRINCIPAL_NAME}@SPNEGO.LOCAL"/>
-      <property name="zimbraSpnegoAuthTargetName"  value="HTTP/${SERVICE_PRINCIPAL_NAME}"/>
-
-      <!-- domain -->
-      <property name="zimbraPreAuthKey"            value="4e2816f16c44fab20ecdee39fb850c3b0bb54d03f1d8e073aaea376a4f407f0c"/>
-      <property name="zimbraVirtualHostname"       value="${spnego.server.name}"/>
-      <property name="zimbraWebClientLoginURL"     value="../../service/spnego"/>
-      <property name="zimbraWebClientLogoutURL"    value="../?sso=1"/>
-      <property name="zimbraAuthKerberos5Realm"    value="${zimbraSpnegoAuthRealm}"/>
-
-      
-      <!-- modify ldap -->
-      <antcall target="zmprov">
-        <param name="args" value="-l mcf zimbraSpnegoAuthEnabled ${zimbraSpnegoAuthEnabled}"/>
-      </antcall>
-      <antcall target="zmprov">
-        <param name="args" value="-l mcf zimbraSpnegoAuthRealm ${zimbraSpnegoAuthRealm}"/>
-      </antcall>
-
-      <antcall target="zmprov">
-        <param name="args" value="-l ms ${spnego.server.name} zimbraSpnegoAuthPrincipal ${zimbraSpnegoAuthPrincipal}"/>
-      </antcall>
-      <antcall target="zmprov">
-        <param name="args" value="-l ms ${spnego.server.name} zimbraSpnegoAuthTargetName ${zimbraSpnegoAuthTargetName}"/>
-      </antcall>
-
-      <antcall target="zmprov">
-        <param name="args" value="-l md ${defaultdomain.name} zimbraPreAuthKey ${zimbraPreAuthKey}"/>
-      </antcall>
-      <antcall target="zmprov">
-        <param name="args" value="-l md ${defaultdomain.name} +zimbraVirtualHostname ${zimbraVirtualHostname}"/>
-      </antcall>
-      <antcall target="zmprov">
-        <param name="args" value="-l md ${defaultdomain.name} zimbraWebClientLoginURL ${zimbraWebClientLoginURL}"/>
-      </antcall>
-      <antcall target="zmprov">
-        <param name="args" value="-l md ${defaultdomain.name} zimbraWebClientLogoutURL ${zimbraWebClientLogoutURL}"/>
-      </antcall>
-      <antcall target="zmprov">
-        <param name="args" value="-l md ${defaultdomain.name} zimbraAuthKerberos5Realm ${zimbraAuthKerberos5Realm}"/>
-      </antcall>
-      <antcall target="zmprov">
-        <param name="args" value="-l md ${defaultdomain.name} +zimbraWebClientLoginURLAllowedUA '.*Windows NT.*Firefox/3.*'"/>
-      </antcall>
-      <antcall target="zmprov">
-        <param name="args" value="-l md ${defaultdomain.name} +zimbraWebClientLoginURLAllowedUA '.*MSIE.*Windows NT.*'"/>
-      </antcall>
-      <antcall target="zmprov">
-        <param name="args" value="-l md ${defaultdomain.name} +zimbraWebClientLoginURLAllowedUA '.*Windows NT.*Chrome.*'"/>
-      </antcall>
-      <antcall target="zmprov">
-        <param name="args" value="-l md ${defaultdomain.name} +zimbraWebClientLogoutURLAllowedUA '.*Windows NT.*Firefox/3.*'"/>
-      </antcall>
-      <antcall target="zmprov">
-        <param name="args" value="-l md ${defaultdomain.name} +zimbraWebClientLogoutURLAllowedUA '.*MSIE.*Windows NT.*'"/>
-      </antcall>
-      <antcall target="zmprov">
-        <param name="args" value="-l md ${defaultdomain.name} +zimbraWebClientLogoutURLAllowedUA '.*Windows NT.*Chrome.*'"/>
-      </antcall>    	
-      	
-      <!-- copy spnego config files to jetty/etc -->
-      <echo/>
-      <echo>----- copying files -----</echo>
-      <echo/>
-      <copy file="${spnego.dir}/etc/krb5.ini" todir="${jetty.conf.dir}" overwrite="true"/>
-      <copy file="${spnego.dir}/etc/spnego.conf" todir="${jetty.conf.dir}" overwrite="true"/>
-      <copy file="${spnego.dir}/etc/spnego.properties" todir="${jetty.conf.dir}" overwrite="true"/>
-
-      <echo/>
-      <echo>----- rewriting files -----</echo>
-      <echo/>
-
-      <!-- mimic zmconfigd -->
-      <echo>rewriting ${jetty.conf.dir}/krb5.ini</echo>
-      <replace file="${jetty.conf.dir}/krb5.ini">
-        <replacefilter token="%%zimbraSpnegoAuthRealm%%" value="${zimbraSpnegoAuthRealm}"/>
-      </replace>
-
-      <echo>rewriting ${jetty.conf.dir}/spnego.conf</echo>
-      <replace file="${jetty.conf.dir}/spnego.conf">
-        <replacefilter token="%%zimbraSpnegoAuthPrincipal%%" value="${zimbraSpnegoAuthPrincipal}"/>
-      </replace>
-
-      <echo>rewriting ${jetty.conf.dir}/spnego.properties</echo>
-      <replace file="${jetty.conf.dir}/spnego.properties">
-        <replacefilter token="%%zimbraSpnegoAuthTargetName%%" value="${zimbraSpnegoAuthTargetName}"/>
-      </replace>
-
-      <echo>rewriting ${jetty.conf.dir}/jetty.xml</echo>
-      <replace file="${jetty.conf.dir}/jetty.xml">
-        <replacefilter token="&lt;!-- zimbraSpnegoAuthEnabled" value=""/>
-        <replacefilter token="zimbraSpnegoAuthEnabled --&gt;" value=""/>
-      </replace>
-
-      <echo>rewriting ${zimbra.home.dir}/bin/jetty</echo>
-      <replace file="${zimbra.home.dir}/bin/jetty">
-        <replacefilter token="zimbraSpnegoAuthEnabled: FALSE" value="zimbraSpnegoAuthEnabled: TRUE"/>
-      </replace>
-      <!-- executable permission was removed by the above replace, set it back -->
-      <chmod file="${zimbra.home.dir}/bin/jetty" perm="+x" />
-
-      <antcall target="start-webserver"/>
-
-    </target>
-
-  <target name="service-deploy" depends="refresh-opt-zimbra,deploy-war"
->>>>>>> 1b199316
             description="Not just war file deployment, but a /opt/zimbra refresh as well!"/>
 
     <target name="deploy-war" depends="stop-jetty,war">
@@ -1071,7 +808,6 @@
         </copy>
 
         <if>
-<<<<<<< HEAD
             <isset property="db-derby"/>
             <then>
                 <copy todir="${dist.dir}/conf" file="${config.dir}/derby.properties" overwrite="true"/>
@@ -1106,42 +842,6 @@
                     <arg line="-e sqlite_page_size=2048 -f"/>
                 </java>
             </then>
-=======
-          <isset property="db-derby"/>
-          <then>
-            <copy todir="${dist.dir}/conf" file="${config.dir}/derby.properties" overwrite="true"/>
-            <copy todir="${dist.dir}/lib" file="../ZimbraServer/tools/lib/derbytools.jar" overwrite="true"/>
-            <copy todir="${dist.dir}/jetty/common/lib" file="${common.jars.dir}/derby.jar" overwrite="true"/>
-            <java classname="com.zimbra.cs.localconfig.LocalConfigCLI" fork="true" classpathref="class.path" failonerror="true">
-              <sysproperty key="zimbra.config" value="${dist.dir}/conf/localconfig.xml"/>
-              <arg line="-e zimbra_class_database=com.zimbra.cs.db.Derby -f"/>
-            </java>
-          </then>
-        </if>
-        <if>
-          <isset property="db-sqlite"/>
-          <then>
-            <copy todir="${dist.dir}/jetty/common/lib" overwrite="true">
-              <fileset file="${common.jars.dir}/sqlite*.jar"/>
-            </copy>
-            <java classname="com.zimbra.cs.localconfig.LocalConfigCLI" fork="true" classpathref="class.path" failonerror="true">
-              <sysproperty key="zimbra.config" value="${dist.dir}/conf/localconfig.xml"/>
-              <arg line="-e zimbra_class_database=com.zimbra.cs.db.SQLite -f"/>
-            </java>
-            <java classname="com.zimbra.cs.localconfig.LocalConfigCLI" fork="true" classpathref="class.path" failonerror="true">
-              <sysproperty key="zimbra.config" value="${dist.dir}/conf/localconfig.xml" />
-              <arg line="-e debug_disable_mailbox_group=true -f"/>
-            </java>
-            <java classname="com.zimbra.cs.localconfig.LocalConfigCLI" fork="true" classpathref="class.path" failonerror="true">
-              <sysproperty key="zimbra.config" value="${dist.dir}/conf/localconfig.xml"/>
-              <arg line="-e sqlite_cache_size=16000 -f"/>
-            </java>
-            <java classname="com.zimbra.cs.localconfig.LocalConfigCLI" fork="true" classpathref="class.path" failonerror="true">
-              <sysproperty key="zimbra.config" value="${dist.dir}/conf/localconfig.xml"/>
-              <arg line="-e sqlite_page_size=2048 -f"/>
-            </java>
-          </then>
->>>>>>> 1b199316
         </if>
 
         <!-- wikis -->
@@ -1156,14 +856,8 @@
               overwrite="true"/>
     </target>
 
-<<<<<<< HEAD
 	<target name="dev-dist-jetty">
         <copy todir="${dist.jetty.dir}/webapps" file="${warfile}" overwrite="true"/>
-=======
-  <target name="dev-dist-jetty">
-        <copy todir="${dist.jetty.dir}/webapps" file="${warfile}" overwrite="true"/>
-        <copy todir="${dist.jetty.dir}/webapps" file="${spnego-warfile}" overwrite="true"/>
->>>>>>> 1b199316
         <copy tofile="${dist.jetty.dir}/etc/jettyrc" file="${config.dir}/jetty-6.1/jettyrc" overwrite="true"/>
         <copy tofile="${dist.jetty.dir}/etc/jetty.xml" file="${jetty.xml.file}" overwrite="true"/>
         <copy tofile="${dist.jetty.dir}/etc/start.config" file="${config.dir}/jetty-6.1/start.config" overwrite="true"/>
@@ -1175,12 +869,11 @@
                 <copy todir="${dist.jetty.dir}/etc" file="tools/jetty/wrapper.conf"/>
             </then>
         </if>
-<<<<<<< HEAD
         <copy tofile="${dist.dir}/jetty/resources/log4j.properties"
               file="${config.dir}/jetty-6.1/log4j.properties${production.suffix}" overwrite="true"/>
         <copy todir="${dist.dir}/jetty/common/lib" overwrite="true">
             <fileset dir="${common.jars.dir}"
-                     includes="${ical4j.jar},${ziputil.jar},${memcached.jar},${db.driver.jar},mail.jar,activation.jar,zimbra-native.jar,bouncycastle.jar,commons-beanutils*.jar,commons-cli*.jar,commons-codec*.jar,commons-collections*.jar,commons-dbcp*.jar,commons-digester*.jar,commons-fileupload*.jar,commons-httpclient*.jar,commons-io*.jar,commons-logging.jar,commons-pool*.jar,concurrent*.jar,yuicompressor*jar,dom4j*.jar,ganymed-ssh2*.jar,jakarta-oro*.jar,jaxen*.jar,jcommon*.jar,jfreechart*.jar,junit*.jar,jzlib.jar,mina*.jar,nekohtml.jar,tnef*.jar,xercesImpl*.jar,xpp3.jar,libidn*.jar,jdom*.jar,json.jar,testng*.jar"/>
+                     includes="${ical4j.jar},${ziputil.jar},${memcached.jar},${db.driver.jar},mail.jar,activation.jar,zimbra-native.jar,bcprov-jdk15-146.jar,commons-beanutils*.jar,commons-cli*.jar,commons-codec*.jar,commons-collections*.jar,commons-dbcp*.jar,commons-digester*.jar,commons-fileupload*.jar,commons-httpclient*.jar,commons-io*.jar,commons-logging.jar,commons-pool*.jar,concurrent*.jar,yuicompressor*jar,dom4j*.jar,ganymed-ssh2*.jar,jakarta-oro*.jar,jaxen*.jar,jcommon*.jar,jfreechart*.jar,junit*.jar,jzlib.jar,mina*.jar,nekohtml.jar,tnef*.jar,xercesImpl*.jar,xpp3.jar,libidn*.jar,jdom*.jar,json.jar,testng*.jar"/>
         </copy>
         <copy todir="${dist.dir}/jetty/common/endorsed" overwrite="true">
             <fileset dir="${common.jars.dir}" includes="zimbra-charset.jar"/>
@@ -1193,24 +886,6 @@
 
     <target name="reset-jetty" description="Resets jetty">
         <delete dir="${jetty.home.dir}"/>
-=======
-        <copy tofile="${dist.jetty.dir}/resources/log4j.properties"
-              file="${config.dir}/jetty-6.1/log4j.properties${production.suffix}" overwrite="true"/>
-        <copy todir="${dist.jetty.dir}/common/lib" overwrite="true">
-            <fileset dir="${common.jars.dir}"
-                     includes="${ical4j.jar},${ziputil.jar},${memcached.jar},${db.driver.jar},mail.jar,zimbra-native.jar,bcprov-jdk15-146.jar,commons-cli*.jar,commons-codec*.jar,commons-dbcp*.jar,commons-fileupload*.jar,commons-httpclient*.jar,commons-io*.jar,commons-logging.jar,commons-pool*.jar,yuicompressor*jar,dom4j*.jar,ganymed-ssh2*.jar,jaxen*.jar,jcommon*.jar,jfreechart*.jar,junit*.jar,jzlib.jar,mina*.jar,nekohtml.jar,tnef*.jar,xercesImpl*.jar,xpp3.jar,libidn*.jar,jdom*.jar,json.jar,testng*.jar,guava*.jar"/>
-        </copy>
-        <copy todir="${dist.jetty.dir}/common/endorsed" overwrite="true">
-            <fileset dir="${common.jars.dir}" includes="zimbra-charset.jar"/>
-        </copy>
-        <copy todir="${dist.jetty.dir}/common/lib" file="${common.jarfile}" overwrite="true"/>
-        <copy todir="${dist.jetty.dir}/lib" overwrite="true">
-    <fileset dir="${common.jars.dir}" includes="log4j*.jar,apache-log4j-extras-1.0.jar"/>
-        </copy>
-    </target>
-
-    <target name="init-jetty" depends="build-init" description="Initializes the jetty directory structure">
->>>>>>> 1b199316
         <delete dir="${zimbra.home.dir}/data/tmp/jetty"/>
         <gunzip src="${jetty.src.dir}/jetty-${jetty.version}.tar.gz" dest="${build.dir}/jetty-${jetty.version}.tar"/>
         <untar src="${build.dir}/jetty-${jetty.version}.tar" dest="${zimbra.home.dir}" overwrite="true"/>
@@ -1229,7 +904,6 @@
         <mkdir dir="${zimbra.home.dir}/zimlets-deployed"/>
     </target>
 
-<<<<<<< HEAD
     <target name="reset-open-ldap" description="Resets OpenLDAP" if="is-unix">
         <if><available file="../ZimbraServer/src/perl/install-openldap"/> <!-- Not available for community build. -->
             <then>
@@ -1239,30 +913,6 @@
 		        </exec>
             </then>
         </if>
-=======
-    <target name="install-thirdparty" depends="install-thirdparty-unix,install-thirdparty-windows" description="Installs third party binaries" />
-
-    <target name="install-thirdparty-unix" description="Installs third party binaries on unix" if="is-unix">
-      <if><available file="../ZimbraServer/src/perl/install-thirdparty"/> <!-- Not available for community build. -->
-        <then>
-          <antcall target="stop-webserver"/>
-          <antcall target="stop-ldap"/>
-          <exec failonerror="true" executable="../ZimbraServer/src/perl/install-thirdparty">
-	    <arg line="HELIX"/>
-          </exec>
-        </then>
-      </if>
-    </target>
-
-    <target name="install-thirdparty-windows" depends="stop-webserver" description="Installs Jetty on Windows" if="is-windows">
-        <delete dir="${jetty.home.dir}"/>
-        <delete dir="${zimbra.home.dir}/data/tmp/jetty"/>
-        <untar src="${jetty.src.dir}/jetty-${jetty.version}.tar.gz" compression="gzip" dest="${zimbra.home.dir}" overwrite="true"/>
-        <move toDir="${jetty.home.dir}">
-            <fileset dir="${zimbra.home.dir}/jetty-${jetty.version}" />
-        </move>
-        <delete file="${build.dir}/jetty-${jetty.version}.tar"/>
->>>>>>> 1b199316
     </target>
 
     <target name="clean-all" description="Clean everything in prep for reset-all">
@@ -1301,20 +951,11 @@
              4. run the target "reset-the-world-stage2" -->
     <target name="reset-the-world" description="Reset the world">
         <antcall target="reset-the-world-stage1"/>
-<<<<<<< HEAD
     	<antcall target="upgrade-domain-admin"/>
         <antcall target="reset-the-world-stage2"/>
     </target>
 
     <target name="reset-the-world-stage1" depends="clean,jar,init" description="Run when web server is stopped."/>
-=======
-      <antcall target="upgrade-domain-admin"/>
-        <antcall target="reset-the-world-stage2"/>
-    </target>
-
-    <target name="reset-the-world-stage1" depends="clean-opt-zimbra,clean,init"
-      description="Cleans deployed files, compiles, and initializes /opt/zimbra."/>
->>>>>>> 1b199316
 
     <target name="reset-the-world-stage2" depends="service-deploy,import-wiki-templates,init-unittest"
             description="Run when web server is running.">
@@ -1445,11 +1086,6 @@
                 <param name="CN" value="localhost"/>
                 <param name="OU" value="Engineering"/>
                 <param name="O" value="Zimbra Systems"/>
-<<<<<<< HEAD
-=======
-            	<param name="L" value="Palo Alto"/>
-            	<param name="S" value="California"/>
->>>>>>> 1b199316
                 <param name="C" value="US"/>
             </dname>
         </genkey>
@@ -1715,14 +1351,7 @@
             CreateServer ${zimbra.server.hostname} \
             zimbraSmtpHostname ${zimbra.smtp.host} \
             zimbraMailPort 7070 \
-<<<<<<< HEAD
             zimbraMailMode http \
-=======
-        	zimbraMailSSLPort 7443 \
-            zimbraMailSSLClientCertPort 9443 \
-        	zimbraMailMode http \
-            zimbraMailSSLClientCertMode WantClientAuth \
->>>>>>> 1b199316
             zimbraImapCleartextLoginEnabled TRUE \
             zimbraPop3CleartextLoginEnabled TRUE
             ModifyServer ${zimbra.server.hostname} \
@@ -1734,14 +1363,8 @@
             zimbraServiceEnabled mta \
             zimbraServiceEnabled mailbox
             ModifyServer ${zimbra.server.hostname} zimbraMailPurgeSleepInterval 0
-<<<<<<< HEAD
             cd ${defaultdomain.name}
             mcf zimbraDefaultDomainName ${defaultdomain.name}
-=======
-            cd ${defaultdomain.name} \
-        	zimbraGalInternalSearchBase ROOT
-        	mcf zimbraDefaultDomainName ${defaultdomain.name}
->>>>>>> 1b199316
             mc default zimbraFeatureIMEnabled FALSE
             ca admin@${defaultdomain.name} test123 \
             zimbraMailHost ${zimbra.server.hostname} \
@@ -1818,13 +1441,8 @@
             zimbraCalResAutoAcceptDecline TRUE \
             zimbraCalResAutoDeclineIfBusy TRUE \
             zimbraCalResAutoDeclineRecurring FALSE \
-<<<<<<< HEAD
         	zimbraCalResMaxNumConflictsAllowed 3 \
         	zimbraCalResMaxPercentConflictsAllowed 10 \
-=======
-          zimbraCalResMaxNumConflictsAllowed 3 \
-          zimbraCalResMaxPercentConflictsAllowed 10 \
->>>>>>> 1b199316
             zimbraCalResLocationDisplayName 'Site: HQ, Building: A, Floor: 11, Room 1101' \
             zimbraCalResSite HQ \
             zimbraCalResBuilding A \
@@ -1915,18 +1533,9 @@
             zimbraCalResContactPhone '(650)555-1212' \
             zimbraPrefTimeZoneId '(GMT-08.00) Pacific Time (US &amp; Canada)' \
             zimbraPrefGroupMailBy ${zimbra.prefGroupMailBy}
-<<<<<<< HEAD
             ca wiki@${defaultdomain.name} test123 \
             zimbraMailHost ${zimbra.server.hostname} \
             zimbraMailQuota 0
-=======
-        	cd example.com
-        	cdl admin-team@example.com
-        	cdl client-team@example.com
-    	    cdl qa-team@example.com
-	        cdl server-team@example.com
-        	grr domain example.com dom ${defaultdomain.name} viewDistList
->>>>>>> 1b199316
          </echo>
     </target>
 
@@ -2203,7 +1812,6 @@
             <sysproperty key="zimbra.config" value="${dist.dir}/conf/localconfig-2.xml"/>
             <arg line="-e zimbra_admin_service_port=11071"/>
         </java>
-<<<<<<< HEAD
         <java classname="com.zimbra.common.localconfig.Main" fork="true" classpathref="class.path" failonerror="true">
             <sysproperty key="zimbra.config" value="${dist.dir}/conf/localconfig-2.xml"/>
             <arg line="-e zmstat_log_directory=${zimbra.home.dir}/zmstat-2"/>
@@ -2236,273 +1844,6 @@
         <mkdir dir='${jetty.alt.dir}/webapps/service'/>
         <unzip dest="${jetty.alt.dir}/webapps/service" src="${jetty.alt.dir}/webapps/${warfilename}"/>
 	</target>
-=======
-      </then>
-    </if>
-    <java classname="com.zimbra.cs.localconfig.LocalConfigCLI" fork="true" classpathref="class.path" failonerror="true">
-      <sysproperty key="zimbra.config" value="${dist.dir}/conf/localconfig-2.xml"/>
-      <arg line="-e zimbra_server_hostname=${zimbra.alt.hostname}"/>
-    </java>
-    <java classname="com.zimbra.cs.localconfig.LocalConfigCLI" fork="true" classpathref="class.path" failonerror="true">
-      <sysproperty key="zimbra.config" value="${dist.dir}/conf/localconfig-2.xml"/>
-      <arg line="-e zimbra_admin_service_port=11071"/>
-    </java>
-    <java classname="com.zimbra.cs.localconfig.LocalConfigCLI" fork="true" classpathref="class.path" failonerror="true">
-      <sysproperty key="zimbra.config" value="${dist.dir}/conf/localconfig-2.xml"/>
-      <arg line="-e zmstat_log_directory=${zimbra.home.dir}/zmstat-2"/>
-    </java>
-    <java classname="com.zimbra.cs.localconfig.LocalConfigCLI" fork="true" classpathref="class.path" failonerror="true">
-      <sysproperty key="zimbra.config" value="${dist.dir}/conf/localconfig-2.xml"/>
-      <arg line="-e debug_mock_multiserver_install=true"/>
-    </java>
-  </target>
-
-  <target name="server2-war">
-    <copy file="${config.dir}/web.xml${production.suffix}" tofile="${build.dir}/web.xml" overwrite="true"/>
-    <replace file="${build.dir}/web.xml">
-      <replacefilter token="7070" value="11070"/>
-      <replacefilter token="7443" value="11443"/>
-      <replacefilter token="7071" value="11071"/>
-      <replacefilter token="7072" value="11072"/>
-      <replacefilter token="7867" value="11867"/>
-    </replace>
-    <antcall target="war">
-      <param name="zimbra.server.hostname" value="${zimbra.alt.hostname}"/>
-      <param name="war.web.xml" value="${build.dir}/web.xml"/>
-    </antcall>
-  </target>
-
-  <target name="server2-deploy" depends="server2-war">
-    <delete dir="${jetty.alt.dir}/webapps/service"/>
-    <delete file="${jetty.alt.dir}/webapps/service.war"/>
-    <copy file="${warfile}" todir="${jetty.alt.dir}/webapps"/>
-    <mkdir dir='${jetty.alt.dir}/webapps/service'/>
-    <unzip dest="${jetty.alt.dir}/webapps/service" src="${jetty.alt.dir}/webapps/${warfilename}"/>
-  </target>
-
-  <target name="server2-reset">
-    <antcall target="clean"/>
-    <mkdir dir="${build.classes.dir}"/>
-    <mkdir dir="${generated.java.dir}"/>
-    <delete dir="${zimbra.home.dir}/redolog-2"/>
-    <mkdir dir="${zimbra.home.dir}/redolog-2/archive"/>
-
-    <antcall target="init-jetty">
-      <param name="jetty.home.dir" value="${jetty.alt.dir}"/>
-    </antcall>
-    <antcall target="dir-init-jetty">
-      <param name="jetty.home.dir" value="${jetty.alt.dir}"/>
-    </antcall>
-
-    <antcall target="server2-war"/>
-
-    <antcall target="spnego-war"/>
-
-    <antcall target="dev-dist-jetty">
-      <param name="dist.jetty.dir" value="${dist.jetty.alt.dir}"/>
-    </antcall>
-    <mkdir dir="${dist.dir}/log-2"/>
-    <replace dir="${dist.jetty.alt.dir}/etc">
-      <replacefilter token="7070" value="11070"/>
-      <replacefilter token="7443" value="11443"/>
-      <replacefilter token="7071" value="11071"/>
-      <replacefilter token="7072" value="11072"/>
-      <replacefilter token="7867" value="11867"/>
-      <replacefilter token="localconfig.xml" value="localconfig-2.xml"/>
-      <replacefilter token="/opt/zimbra/log" value="/opt/zimbra/log-2"/>
-      <replacefilter token="/opt/zimbra/jetty" value="${jetty.alt.dir}"/>
-    </replace>
-
-    <antcall target="server2-generate-localconfig"/>
-    <echo>Updating primary server localconfig to reflect mock-multiserver install</echo>
-    <java classname="com.zimbra.cs.localconfig.LocalConfigCLI" fork="true" classpathref="class.path" failonerror="true">
-      <arg line="-e debug_mock_multiserver_install=true"/>
-    </java>
-
-    <antcall target="localhost-ssl-cert">
-      <param name="jetty.conf.dir" value="${jetty.alt.dir}/etc"/>
-    </antcall>
-
-    <copy todir="${zimbra.home.dir}">
-      <fileset dir="${dist.dir}"/>
-    </copy>
-    <mkdir dir='${jetty.alt.dir}/webapps/service'/>
-    <unzip dest="${jetty.alt.dir}/webapps/service" src="${jetty.alt.dir}/webapps/${warfilename}"/>
-
-    <antcall target="server2-provision-ldap"/>
-  </target>
-
-
-  <!-- ========================================================= -->
-  <!--                          rights                           -->
-  <!-- ========================================================= -->
-
-  <target name="generate-domainadmin-rights-xml" depends="set-buildinfo-vars,compile">
-    <java classname="com.zimbra.cs.account.accesscontrol.RightManager" fork="true" classpathref="class.path" failonerror="true">
-      <sysproperty key="zimbra.version" value="${zimbra.buildinfo.all}"/>
-      <arg line="-a genDomainAdminSetAttrsRights -r conf/rights/zimbra-rights-domainadmin.xml -t conf/rights/zimbra-rights-domainadmin.xml-template"/>
-    </java>
-  </target>
-
-  <target name="generate-rights-java" depends="set-buildinfo-vars,compile">
-    <java classname="com.zimbra.cs.account.accesscontrol.RightManager" fork="true" classpathref="class.path" failonerror="true">
-      <sysproperty key="zimbra.version" value="${zimbra.buildinfo.all}"/>
-      <arg line="-a genRightConsts -i conf/rights -r ${src.java.dir}/com/zimbra/cs/account/accesscontrol/generated/RightConsts.java"/>
-    </java>
-    <java classname="com.zimbra.cs.account.accesscontrol.RightManager" fork="true" classpathref="class.path" failonerror="true">
-      <sysproperty key="zimbra.version" value="${zimbra.buildinfo.all}"/>
-      <arg line="-a genAdminRights -i conf/rights -r ${src.java.dir}/com/zimbra/cs/account/accesscontrol/generated/AdminRights.java"/>
-    </java>
-    <java classname="com.zimbra.cs.account.accesscontrol.RightManager" fork="true" classpathref="class.path" failonerror="true">
-      <sysproperty key="zimbra.version" value="${zimbra.buildinfo.all}"/>
-      <arg line="-a genUserRights -i conf/rights -r ${src.java.dir}/com/zimbra/cs/account/accesscontrol/generated/UserRights.java"/>
-    </java>
-  </target>
-
-  <target name="generate-rights-message-properties" depends="set-buildinfo-vars,compile">
-    <java classname="com.zimbra.cs.account.accesscontrol.RightManager" fork="true" classpathref="class.path" failonerror="true">
-      <sysproperty key="zimbra.version" value="${zimbra.buildinfo.all}"/>
-      <arg line="-a genMessageProperties -i conf/rights -r conf/msgs/ZsMsgRights.properties"/>
-    </java>
-  </target>
-	
-  <target name="generate-rights">
-    <antcall target="generate-domainadmin-rights-xml"/>
-    <antcall target="generate-rights-java"/>
-  	<antcall target="generate-rights-message-properties"/>
-  </target>
-
-  <target name="generate-rights-txt">
-    <antcall target="zmprov">
-      <!-- our core admin SOAP -->
-      <param name="args" value="grd com.zimbra.cs.service.admin"/>
-      <param name="output" value="docs/rights.txt"/>
-    </antcall>
-  </target>
-
-  <!--
-     ZimbraNetwork>ant dev-deploy-all
-     ZimbraNetwork/ZimbraServer>ant deploy
-     ZimbraAdminExt>ant deploy-all
-     ZimbraXMbxSearch>ant deploy
-  -->
-  <target name="generate-rights-ext-txt">
-    <antcall target="zmprov">
-      <!-- known admin extensions, dump them in one file for now -->
-      <param name="args"
-        value="grd com.zimbra.bp
-               com.zimbra.cert
-               com.zimbra.cs.network
-               com.zimbra.cs.network.license.service
-               com.zimbra.cs.service.backup
-               com.zimbra.cs.service.hsm
-               com.zimbra.xmbxsearch
-               com.zimbra.cert
-               com.zimbra.cs.service.versioncheck
-               com.zimbra.license.service"/>
-      <param name="output" value="docs/rights-ext.txt"/>
-    </antcall>
-  </target>
-
-  <target name="refresh-rights">
-    <antcall target="stop-webserver"/>
-    <sleep seconds="2"/>
-
-    <!-- copy from source to dist -->
-    <echo>Copying right definition files from ${config.dir}/rights to ${dist.dir}/conf/rights</echo>
-    <copy todir="${dist.dir}/conf/rights" overwrite="true">
-      <fileset dir="${config.dir}/rights" includes="*.xml"/>
-    </copy>
-
-    <!-- copy from dist to zimbra home -->
-    <echo>Copying right definition files from ${dist.dir}/conf/rights to ${zimbra.home.dir}/conf/rights</echo>
-    <copy todir="${zimbra.home.dir}/conf/rights" overwrite="true">
-      <fileset dir="${dist.dir}/conf/rights" includes="*.xml"/>
-    </copy>
-
-    <antcall target="start-webserver"/>
-  </target>
-
-  <property name="admin-name" value="admin@${defaultdomain.name}"/>
-
-  <target name="grant-rights">
-    <antcall target="zmprov"><param name="args" value="grr global usr ${admin-name} getAccount"/></antcall>
-    <antcall target="zmprov"><param name="args" value="grr global usr ${admin-name} getAccountInfo"/></antcall>
-    <antcall target="zmprov"><param name="args" value="grr global usr ${admin-name} getAccountMembership"/></antcall>
-    <antcall target="zmprov"><param name="args" value="grr global usr ${admin-name} getDomain"/></antcall>
-    <antcall target="zmprov"><param name="args" value="grr global usr ${admin-name} getGlobalConfig"/></antcall>
-    <antcall target="zmprov"><param name="args" value="grr global usr ${admin-name} getMailboxInfo"/></antcall>
-  </target>
-
-  <target name="upgrade-domain-admin">
-    <echo>Upgrading domain admin</echo>
-    <java classname="com.zimbra.cs.account.ldap.upgrade.LdapUpgrade" fork="true" classpathref="class.path" failonerror="true">
-      <arg line="-b 18277"/>
-    </java>
-  </target>
-
-  <target name="create-admin">
-    <antcall target="zmprov">
-      <param name="args" value="ca ${admin-name} test123 zimbraIsAdminAccount TRUE"/>
-    </antcall>
-  </target>
-
-  <target name="validate-rights">
-    <java classname="com.zimbra.cs.account.accesscontrol.RightManager" fork="true" classpathref="class.path" failonerror="true">
-      <sysproperty key="zimbra.version" value="${zimbra.buildinfo.all}"/>
-      <arg line="-a validate -i conf/rights"/>
-    </java>
-  </target>
-
-  <target name="zmprov">
-    <if>
-      <isset property="output"/>
-    <then>
-      <echo>zmprov ${args} (output=${output})</echo>
-      <java classname="com.zimbra.cs.account.ProvUtil" fork="true" classpathref="class.path" failonerror="true" output="${output}">
-        <arg line="${args}"/>
-      </java>
-    </then>
-    <else>
-      <echo>zmprov ${args}</echo>
-      <java classname="com.zimbra.cs.account.ProvUtil" fork="true" classpathref="class.path" failonerror="true">
-        <arg line="${args}"/>
-      </java>
-    </else>
-    </if>
-  </target>
-
-
-  <target name="test-compile" depends="compile">
-    <mkdir dir="${test.classes.dir}"/>
-    <javac srcdir="${test.src.dir}" destdir="${test.classes.dir}"
-      debug="true" classpathref="class.path" target="${javac.target}"/>
-    <copy todir="${test.classes.dir}">
-      <fileset dir="${test.src.dir}" excludes="**/*.java"/>
-    </copy>
-  </target>
-
-  <target name="test" depends="test-compile" description="Run unit tests">
-    <delete dir="${test.dir}" quiet="true"/>
-    <mkdir dir="${test.dir}/output"/>
-    <mkdir dir="${test.dir}/report"/>
-    <junit printsummary="on" haltonfailure="on" tempdir="${test.dir}">
-      <classpath refid="class.path"/>
-      <classpath path="${test.classes.dir}"/>
-      <formatter type="xml"/>
-      <batchtest todir="${test.dir}/output">
-        <fileset dir="${test.src.dir}">
-          <include name="**/*Test.java"/>
-        </fileset>
-      </batchtest>
-    </junit>
-    <junitreport todir="${test.dir}/report">
-      <fileset dir="${test.dir}/output"/>
-      <report todir="${test.dir}/report"/>
-    </junitreport>
-    <echo>Test Report: ${test.dir}/report/index.html</echo>
-  </target>
->>>>>>> 1b199316
 
     <target name="server2-reset">
         <antcall target="clean"/>
