--- conflicted
+++ resolved
@@ -575,51 +575,7 @@
       <delete dir="${zimbra.home.dir}/zimlets-deployed" failonerror="false"/>
       <delete dir="${zimbra.home.dir}/zimlets-properties" failonerror="false"/>
       <delete failonerror="false">
-<<<<<<< HEAD
-        <fileset dir="${jetty.home.dir}/common/lib" includes="${ical4j.jar},${ziputil.jar},${memcached.jar},${db.driver.jar},mysql-connector-java*.jar,mail.jar,zimbra-native.jar,bouncycastle.jar,commons-beanutils*.jar,commons-cli*.jar,commons-codec*.jar,commons-collections*.jar,commons-dbcp*.jar,commons-digester*.jar,commons-fileupload*.jar,commons-httpclient*.jar,commons-io*.jar,commons-logging.jar,commons-pool*.jar,concurrent*.jar,yuicompressor*.jar,dom4j*.jar,ganymed-ssh2*.jar,jakarta-oro*.jar,jaxen*.jar,jcommon*.jar,jfreechart*.jar,junit*.jar,jzlib.jar,mina*.jar,nekohtml.jar,tnef*.jar,xercesImpl*.jar,xpp3.jar,libidn*.jar,jdom*.jar,json.jar,testng*.jar,jython*.jar"/>
-=======
-        <fileset dir="${jetty.home.dir}/common/lib">
-          <include name="${ical4j.jar}"/>
-          <include name="${ziputil.jar}"/>
-          <include name="${memcached.jar}"/>
-          <include name="${db.driver.jar}"/>
-          <include name="mysql-connector-java*.jar"/>
-          <include name="mail.jar"/>
-          <include name="zimbra-native.jar"/>
-          <include name="bcprov-jdk15-146.jar"/>
-          <include name="commons-beanutils*.jar"/>
-          <include name="commons-cli*.jar"/>
-          <include name="commons-codec*.jar"/>
-          <include name="commons-collections*.jar"/>
-          <include name="commons-dbcp*.jar"/>
-          <include name="commons-digester*.jar"/>
-          <include name="commons-fileupload*.jar"/>
-          <include name="commons-httpclient*.jar"/>
-          <include name="commons-io*.jar"/>
-          <include name="commons-lang-*.jar"/>
-          <include name="commons-logging.jar"/>
-          <include name="commons-pool*.jar"/>
-          <include name="concurrent*.jar"/>
-          <include name="yuicompressor*.jar"/>
-          <include name="dom4j*.jar"/>
-          <include name="ganymed-ssh2*.jar"/>
-          <include name="jakarta-oro*.jar"/>
-          <include name="jaxen*.jar"/>
-          <include name="jcommon*.jar"/>
-          <include name="jfreechart*.jar"/>
-          <include name="junit*.jar"/>
-          <include name="jzlib.jar"/>
-          <include name="nekohtml.jar"/>
-          <include name="tnef*.jar"/>
-          <include name="xercesImpl*.jar"/>
-          <include name="xpp3.jar"/>
-          <include name="libidn*.jar"/>
-          <include name="jdom*.jar"/>
-          <include name="json.jar"/>
-          <include name="testng*.jar"/>
-          <include name="jython*.jar"/>
-        </fileset>
->>>>>>> c04cd601
+        <fileset dir="${jetty.home.dir}/common/lib" includes="${ical4j.jar},${ziputil.jar},${memcached.jar},${db.driver.jar},mysql-connector-java*.jar,mail.jar,zimbra-native.jar,bcprov-jdk15-146.jar,commons-beanutils*.jar,commons-cli*.jar,commons-codec*.jar,commons-collections*.jar,commons-dbcp*.jar,commons-digester*.jar,commons-fileupload*.jar,commons-httpclient*.jar,commons-io*.jar,commons-logging.jar,commons-pool*.jar,concurrent*.jar,yuicompressor*.jar,dom4j*.jar,ganymed-ssh2*.jar,jakarta-oro*.jar,jaxen*.jar,jcommon*.jar,jfreechart*.jar,junit*.jar,jzlib.jar,mina*.jar,nekohtml.jar,tnef*.jar,xercesImpl*.jar,xpp3.jar,libidn*.jar,jdom*.jar,json.jar,testng*.jar,jython*.jar"/>
       </delete>
     </target>
 
@@ -1095,7 +1051,6 @@
     </target>
 
   <target name="dev-dist-jetty">
-<<<<<<< HEAD
         <copy todir="${dist.jetty.dir}/webapps" file="${warfile}" overwrite="true"/>
         <copy todir="${dist.jetty.dir}/webapps" file="${spnego-warfile}" overwrite="true"/>
         <copy tofile="${dist.jetty.dir}/etc/jettyrc" file="${config.dir}/jetty-6.1/jettyrc" overwrite="true"/>
@@ -1113,7 +1068,7 @@
               file="${config.dir}/jetty-6.1/log4j.properties${production.suffix}" overwrite="true"/>
         <copy todir="${dist.jetty.dir}/common/lib" overwrite="true">
             <fileset dir="${common.jars.dir}"
-                     includes="${ical4j.jar},${ziputil.jar},${memcached.jar},${db.driver.jar},mail.jar,zimbra-native.jar,bouncycastle.jar,commons-cli*.jar,commons-codec*.jar,commons-dbcp*.jar,commons-fileupload*.jar,commons-httpclient*.jar,commons-io*.jar,commons-logging.jar,commons-pool*.jar,yuicompressor*jar,dom4j*.jar,ganymed-ssh2*.jar,jaxen*.jar,jcommon*.jar,jfreechart*.jar,junit*.jar,jzlib.jar,mina*.jar,nekohtml.jar,tnef*.jar,xercesImpl*.jar,xpp3.jar,libidn*.jar,jdom*.jar,json.jar,testng*.jar,guava*.jar"/>
+                     includes="${ical4j.jar},${ziputil.jar},${memcached.jar},${db.driver.jar},mail.jar,zimbra-native.jar,bcprov-jdk15-146.jar,commons-cli*.jar,commons-codec*.jar,commons-dbcp*.jar,commons-fileupload*.jar,commons-httpclient*.jar,commons-io*.jar,commons-logging.jar,commons-pool*.jar,yuicompressor*jar,dom4j*.jar,ganymed-ssh2*.jar,jaxen*.jar,jcommon*.jar,jfreechart*.jar,junit*.jar,jzlib.jar,mina*.jar,nekohtml.jar,tnef*.jar,xercesImpl*.jar,xpp3.jar,libidn*.jar,jdom*.jar,json.jar,testng*.jar,guava*.jar"/>
         </copy>
         <copy todir="${dist.jetty.dir}/common/endorsed" overwrite="true">
             <fileset dir="${common.jars.dir}" includes="zimbra-charset.jar"/>
@@ -1123,68 +1078,6 @@
     <fileset dir="${common.jars.dir}" includes="log4j*.jar,apache-log4j-extras-1.0.jar"/>
         </copy>
     </target>
-=======
-    <copy todir="${dist.jetty.dir}/webapps" file="${warfile}" overwrite="true"/>
-    <copy todir="${dist.jetty.dir}/webapps" file="${spnego-warfile}" overwrite="true"/>
-    <copy tofile="${dist.jetty.dir}/etc/jettyrc" file="${config.dir}/jetty-6.1/jettyrc" overwrite="true"/>
-    <copy tofile="${dist.jetty.dir}/etc/jetty.xml" file="${jetty.xml.file}" overwrite="true"/>
-    <copy tofile="${dist.jetty.dir}/etc/start.config" file="${config.dir}/jetty-6.1/start.config" overwrite="true"/>
-    <copy tofile="${dist.jetty.dir}/etc/webdefault.xml"
-          file="${config.dir}/jetty-6.1/webdefault.xml${production.suffix}" overwrite="true"/>
-    <if>
-      <isset property="is-windows"/>
-      <then>
-        <copy todir="${dist.jetty.dir}/etc" file="tools/jetty/wrapper.conf"/>
-      </then>
-    </if>
-    <copy tofile="${dist.jetty.dir}/resources/log4j.properties"
-          file="${config.dir}/jetty-6.1/log4j.properties${production.suffix}" overwrite="true"/>
-    <copy todir="${dist.jetty.dir}/common/lib" overwrite="true">
-      <fileset dir="${common.jars.dir}">
-        <include name="${ical4j.jar}"/>
-        <include name="${ziputil.jar}"/>
-        <include name="${memcached.jar}"/>
-        <include name="${db.driver.jar}"/>
-        <include name="mail.jar"/>
-        <include name="zimbra-native.jar"/>
-        <include name="bcprov-jdk15-146.jar"/>
-        <include name="commons-cli*.jar"/>
-        <include name="commons-codec*.jar"/>
-        <include name="commons-dbcp*.jar"/>
-        <include name="commons-fileupload*.jar"/>
-        <include name="commons-httpclient*.jar"/>
-        <include name="commons-io*.jar"/>
-        <include name="commons-lang-*.jar"/>
-        <include name="commons-logging.jar"/>
-        <include name="commons-pool*.jar"/>
-        <include name="yuicompressor*jar"/>
-        <include name="dom4j*.jar"/>
-        <include name="ganymed-ssh2*.jar"/>
-        <include name="jaxen*.jar"/>
-        <include name="jcommon*.jar"/>
-        <include name="jfreechart*.jar"/>
-        <include name="junit*.jar"/>
-        <include name="jzlib.jar"/>
-        <include name="nekohtml.jar"/>
-        <include name="tnef*.jar"/>
-        <include name="xercesImpl*.jar"/>
-        <include name="xpp3.jar"/>
-        <include name="libidn*.jar"/>
-        <include name="jdom*.jar"/>
-        <include name="json.jar"/>
-        <include name="testng*.jar"/>
-        <include name="guava*.jar"/>
-      </fileset>
-    </copy>
-    <copy todir="${dist.jetty.dir}/common/endorsed" overwrite="true">
-      <fileset dir="${common.jars.dir}" includes="zimbra-charset.jar"/>
-    </copy>
-    <copy todir="${dist.jetty.dir}/common/lib" file="${common.jarfile}" overwrite="true"/>
-    <copy todir="${dist.jetty.dir}/lib" overwrite="true">
-      <fileset dir="${common.jars.dir}" includes="log4j*.jar,apache-log4j-extras-1.0.jar"/>
-    </copy>
-  </target>
->>>>>>> c04cd601
 
     <target name="init-jetty" depends="build-init" description="Initializes the jetty directory structure">
         <delete dir="${zimbra.home.dir}/data/tmp/jetty"/>
