--- conflicted
+++ resolved
@@ -24,11 +24,7 @@
     [QUOTA]            RFC 2087: IMAP4 QUOTA extension
     [RIGHTS=ektx]      RFC 4314: IMAP4 Access Control List (ACL) Extension
     [SASL-IR]          RFC 4959: IMAP Extension for Simple Authentication and Security Layer (SASL) Initial Client Response
-<<<<<<< HEAD
-=======
     [SEARCHRES]        RFC 5182: IMAP Extension for Referencing the Last SEARCH Result
-    [SORT]             draft-ietf-imapext-sort-20: INTERNET MESSAGE ACCESS PROTOCOL - SORT AND THREAD EXTENSIONS
->>>>>>> 7d25f641
     [UIDPLUS]          RFC 4315: Internet Message Access Protocol (IMAP) - UIDPLUS extension
     [UNSELECT]         RFC 3691: IMAP UNSELECT command
     [WITHIN]           RFC 5032: WITHIN Search Extension to the IMAP Protocol
